#!/usr/bin/env bash
# shellcheck disable=SC1091 # The relative paths in this file only become valid at runtime.
# shellcheck disable=SC2034 # Variables are used in scripts called from here
# shellcheck disable=SC2086 # we want word splitting
# When changing this file, you need to bump the following
# .gitlab-ci/image-tags.yml tags:
# KERNEL_ROOTFS_TAG

set -e
set -o xtrace

export DEBIAN_FRONTEND=noninteractive
export LLVM_VERSION="${LLVM_VERSION:=15}"

check_minio()
{
    S3_PATH="${S3_HOST}/mesa-lava/$1/${DISTRIBUTION_TAG}/${DEBIAN_ARCH}"
    if curl -L --retry 4 -f --retry-delay 60 -s -X HEAD \
      "https://${S3_PATH}/done"; then
        echo "Remote files are up-to-date, skip rebuilding them."
        exit
    fi
}

check_minio "${FDO_UPSTREAM_REPO}"
check_minio "${CI_PROJECT_PATH}"

. .gitlab-ci/container/container_pre_build.sh

# Install rust, which we'll be using for deqp-runner.  It will be cleaned up at the end.
. .gitlab-ci/container/build-rust.sh

if [[ "$DEBIAN_ARCH" = "arm64" ]]; then
    GCC_ARCH="aarch64-linux-gnu"
    KERNEL_ARCH="arm64"
    SKQP_ARCH="arm64"
    DEFCONFIG="arch/arm64/configs/defconfig"
    DEVICE_TREES="rk3399-gru-kevin.dtb"
    DEVICE_TREES+=" meson-g12b-a311d-khadas-vim3.dtb"
    DEVICE_TREES+=" meson-gxl-s805x-libretech-ac.dtb"
    DEVICE_TREES+=" meson-gxm-khadas-vim2.dtb"
    DEVICE_TREES+=" sun50i-h6-pine-h64.dtb"
    DEVICE_TREES+=" imx8mq-nitrogen.dtb"
    DEVICE_TREES+=" mt8192-asurada-spherion-r0.dtb"
    DEVICE_TREES+=" mt8183-kukui-jacuzzi-juniper-sku16.dtb"
    DEVICE_TREES+=" tegra210-p3450-0000.dtb"
    DEVICE_TREES+=" apq8016-sbc.dtb"
    DEVICE_TREES+=" apq8096-db820c.dtb"
    DEVICE_TREES+=" sc7180-trogdor-lazor-limozeen-nots-r5.dtb"
    DEVICE_TREES+=" sc7180-trogdor-kingoftown.dtb"
    DEVICE_TREES+=" sm8350-hdk.dtb"
    KERNEL_IMAGE_NAME="Image"

elif [[ "$DEBIAN_ARCH" = "armhf" ]]; then
    GCC_ARCH="arm-linux-gnueabihf"
    KERNEL_ARCH="arm"
    SKQP_ARCH="arm"
    DEFCONFIG="arch/arm/configs/multi_v7_defconfig"
    DEVICE_TREES="rk3288-veyron-jaq.dtb"
    DEVICE_TREES+=" sun8i-h3-libretech-all-h3-cc.dtb"
    DEVICE_TREES+=" imx6q-cubox-i.dtb"
    DEVICE_TREES+=" tegra124-jetson-tk1.dtb"
    KERNEL_IMAGE_NAME="zImage"
    . .gitlab-ci/container/create-cross-file.sh armhf
    CONTAINER_ARCH_PACKAGES=(
      libegl1-mesa-dev:armhf
      libelf-dev:armhf
      libgbm-dev:armhf
      libgles2-mesa-dev:armhf
      libpng-dev:armhf
      libudev-dev:armhf
      libvulkan-dev:armhf
      libwaffle-dev:armhf
      libwayland-dev:armhf
      libx11-xcb-dev:armhf
      libxkbcommon-dev:armhf
    )
else
    GCC_ARCH="x86_64-linux-gnu"
    KERNEL_ARCH="x86_64"
    SKQP_ARCH="x64"
    DEFCONFIG="arch/x86/configs/x86_64_defconfig"
    DEVICE_TREES=""
    KERNEL_IMAGE_NAME="bzImage"
    CONTAINER_ARCH_PACKAGES=(
      libasound2-dev libcap-dev libfdt-dev libva-dev wayland-protocols p7zip wine
    )
fi

# Determine if we're in a cross build.
if [[ -e /cross_file-$DEBIAN_ARCH.txt ]]; then
    EXTRA_MESON_ARGS="--cross-file /cross_file-$DEBIAN_ARCH.txt"
    EXTRA_CMAKE_ARGS="-DCMAKE_TOOLCHAIN_FILE=/toolchain-$DEBIAN_ARCH.cmake"

    if [ $DEBIAN_ARCH = arm64 ]; then
        RUST_TARGET="aarch64-unknown-linux-gnu"
    elif [ $DEBIAN_ARCH = armhf ]; then
        RUST_TARGET="armv7-unknown-linux-gnueabihf"
    fi
    rustup target add $RUST_TARGET
    export EXTRA_CARGO_ARGS="--target $RUST_TARGET"

    export ARCH=${KERNEL_ARCH}
    export CROSS_COMPILE="${GCC_ARCH}-"
fi

# no need to remove these at end, image isn't saved at the end
CONTAINER_EPHEMERAL=(
    automake
    bc
    "clang-${LLVM_VERSION}"
    cmake
    curl
    mmdebstrap
    git
    glslang-tools
    libdrm-dev
    libegl1-mesa-dev
    libxext-dev
    libfontconfig-dev
    libgbm-dev
    libgl-dev
    libgles2-mesa-dev
    libglu1-mesa-dev
    libglx-dev
    libpng-dev
    libssl-dev
    libudev-dev
    libvulkan-dev
    libwaffle-dev
    libwayland-dev
    libx11-xcb-dev
    libxcb-dri2-0-dev
    libxkbcommon-dev
    libwayland-dev
    ninja-build
    openssh-server
    patch
    protobuf-compiler
    python-is-python3
    python3-distutils
    python3-mako
    python3-numpy
    python3-serial
    python3-venv
    unzip
    zstd
)

echo "deb [trusted=yes] https://gitlab.freedesktop.org/gfx-ci/ci-deb-repo/-/raw/${PKG_REPO_REV}/ ${FDO_DISTRIBUTION_VERSION%-*} main" | tee /etc/apt/sources.list.d/gfx-ci_.list

apt-get update
apt-get install -y --no-remove \
		   -o Dpkg::Options::='--force-confdef' -o Dpkg::Options::='--force-confold' \
		   "${CONTAINER_EPHEMERAL[@]}" \
                   "${CONTAINER_ARCH_PACKAGES[@]}" \
                   ${EXTRA_LOCAL_PACKAGES}

ROOTFS=/lava-files/rootfs-${DEBIAN_ARCH}
mkdir -p "$ROOTFS"

# rootfs packages
PKG_BASE=(
  tzdata mount
)
PKG_CI=(
  firmware-realtek
  bash ca-certificates curl
  initramfs-tools jq netcat-openbsd dropbear openssh-server
  libasan8
  git
  python3-dev python3-pip python3-setuptools python3-wheel
  weston # Wayland
  xinit xserver-xorg-core xwayland # X11
)
PKG_MESA_DEP=(
  libdrm2 libsensors5 libexpat1 # common
  libvulkan1 # vulkan
  libx11-6 libx11-xcb1 libxcb-dri2-0 libxcb-dri3-0 libxcb-glx0 libxcb-present0 libxcb-randr0 libxcb-shm0 libxcb-sync1 libxcb-xfixes0 libxdamage1 libxext6 libxfixes3 libxkbcommon0 libxrender1 libxshmfence1 libxxf86vm1 # X11
)
PKG_DEP=(
  libpng16-16
  libwaffle-1-0
  libpython3.11 python3 python3-lxml python3-mako python3-numpy python3-packaging python3-pil python3-renderdoc python3-requests python3-simplejson python3-yaml # Python
  sntp
  strace
  waffle-utils
  zstd
)
# arch dependent rootfs packages
[ "$DEBIAN_ARCH" = "arm64" ] && PKG_ARCH=(
  libgl1 libglu1-mesa
  libvulkan-dev
  firmware-linux-nonfree firmware-qcom-media
  libfontconfig1
)
[ "$DEBIAN_ARCH" = "amd64" ] && PKG_ARCH=(
  firmware-amd-graphics
  firmware-misc-nonfree
  libgl1 libglu1-mesa
  inetutils-syslogd iptables libcap2
  libfontconfig1
  spirv-tools
  libelf1 libfdt1 "libllvm${LLVM_VERSION}"
  libva2 libva-drm2
  libvulkan-dev
  socat
  sysvinit-core
  wine
)
[ "$DEBIAN_ARCH" = "armhf" ] && PKG_ARCH=(
  firmware-misc-nonfree
)

mmdebstrap \
    --variant=apt \
    --arch="${DEBIAN_ARCH}" \
    --components main,contrib,non-free-firmware \
    --include "${PKG_BASE[*]} ${PKG_CI[*]} ${PKG_DEP[*]} ${PKG_MESA_DEP[*]} ${PKG_ARCH[*]}" \
    bookworm \
    "$ROOTFS/" \
    "http://deb.debian.org/debian" \
    "deb [trusted=yes] https://gitlab.freedesktop.org/gfx-ci/ci-deb-repo/-/raw/${PKG_REPO_REV}/ ${FDO_DISTRIBUTION_VERSION%-*} main"

############### Install mold
. .gitlab-ci/container/build-mold.sh

############### Setuping
if [ "$DEBIAN_ARCH" = "amd64" ]; then
  . .gitlab-ci/container/setup-wine.sh "/dxvk-wine64"
  . .gitlab-ci/container/install-wine-dxvk.sh
  mv /dxvk-wine64 $ROOTFS
fi

############### Installing
if [ "$DEBIAN_ARCH" = "amd64" ]; then
  . .gitlab-ci/container/install-wine-apitrace.sh
  mkdir -p "$ROOTFS/apitrace-msvc-win64"
  mv /apitrace-msvc-win64/bin "$ROOTFS/apitrace-msvc-win64"
  rm -rf /apitrace-msvc-win64
fi

############### Building
STRIP_CMD="${GCC_ARCH}-strip"
mkdir -p $ROOTFS/usr/lib/$GCC_ARCH

############### Build Vulkan validation layer (for zink)
if [ "$DEBIAN_ARCH" = "amd64" ]; then
  . .gitlab-ci/container/build-vulkan-validation.sh
  mv /usr/lib/x86_64-linux-gnu/libVkLayer_khronos_validation.so $ROOTFS/usr/lib/x86_64-linux-gnu/
  mkdir -p $ROOTFS/usr/share/vulkan/explicit_layer.d
  mv /usr/share/vulkan/explicit_layer.d/* $ROOTFS/usr/share/vulkan/explicit_layer.d/
fi

############### Build apitrace
. .gitlab-ci/container/build-apitrace.sh
mkdir -p $ROOTFS/apitrace
mv /apitrace/build $ROOTFS/apitrace
rm -rf /apitrace

############### Build ANGLE
if [[ "$DEBIAN_ARCH" = "amd64" ]]; then
  . .gitlab-ci/container/build-angle.sh
  mv /angle /lava-files/rootfs-${DEBIAN_ARCH}/.
  rm -rf /angle
fi

############### Build dEQP runner
. .gitlab-ci/container/build-deqp-runner.sh
mkdir -p $ROOTFS/usr/bin
mv /usr/local/bin/*-runner $ROOTFS/usr/bin/.


############### Build dEQP
DEQP_API=GL \
DEQP_TARGET=surfaceless \
. .gitlab-ci/container/build-deqp.sh

DEQP_API=VK \
DEQP_TARGET=default \
. .gitlab-ci/container/build-deqp.sh

mv /deqp $ROOTFS/.


<<<<<<< HEAD
############### Delete rust, since the tests won't be compiling anything.
rm -rf /root/.rustup /root/.cargo

# The kernel doesn't like the gold linker (or the old lld in our debians).
# Sneak in some override symlinks during kernel build until we can update
# debian (they'll get blown away by the rm of the kernel dir at the end).
mkdir -p ld-links
for i in /usr/bin/*-ld /usr/bin/ld; do
    i=`basename $i`
    ln -sf /usr/bin/$i.bfd ld-links/$i
done
export PATH=`pwd`/ld-links:$PATH

if [ -n "$INSTALL_KERNEL_MODULES" ]; then
    # Disable all modules in defconfig, so we only build the ones we want
    sed -i 's/=m/=n/g' ${DEFCONFIG}
fi

./scripts/kconfig/merge_config.sh ${DEFCONFIG} ../.gitlab-ci/${KERNEL_ARCH}.config
make ${KERNEL_IMAGE_NAME}
for image in ${KERNEL_IMAGE_NAME}; do
    cp arch/${KERNEL_ARCH}/boot/${image} /lava-files/.
done

if [[ -n ${DEVICE_TREES} ]]; then
    make dtbs
    cp ${DEVICE_TREES} /lava-files/.
fi

if [ -n "$INSTALL_KERNEL_MODULES" ]; then
    make modules
    INSTALL_MOD_PATH=/lava-files/rootfs-${DEBIAN_ARCH}/ make modules_install
fi

if [[ ${DEBIAN_ARCH} = "arm64" ]] && which mkimage > /dev/null; then
    make Image.lzma
    mkimage \
        -f auto \
        -A arm \
        -O linux \
        -d arch/arm64/boot/Image.lzma \
        -C lzma\
        -b arch/arm64/boot/dts/qcom/sdm845-cheza-r3.dtb \
        /lava-files/cheza-kernel
=======
############### Build SKQP
if [[ "$DEBIAN_ARCH" = "arm64" ]] \
  || [[ "$DEBIAN_ARCH" = "amd64" ]]; then
    . .gitlab-ci/container/build-skqp.sh
    mv /skqp $ROOTFS/.
fi

############### Build piglit
PIGLIT_OPTS="-DPIGLIT_BUILD_DMA_BUF_TESTS=ON -DPIGLIT_BUILD_GLX_TESTS=ON" . .gitlab-ci/container/build-piglit.sh
mv /piglit $ROOTFS/.

############### Build libva tests
if [[ "$DEBIAN_ARCH" = "amd64" ]]; then
    . .gitlab-ci/container/build-va-tools.sh
    mv /va/bin/* $ROOTFS/usr/bin/
>>>>>>> be466399
fi

############### Build Crosvm
if [[ ${DEBIAN_ARCH} = "amd64" ]]; then
    . .gitlab-ci/container/build-crosvm.sh
    mv /usr/local/bin/crosvm $ROOTFS/usr/bin/
    mv /usr/local/lib/libvirglrenderer.* $ROOTFS/usr/lib/$GCC_ARCH/
    mkdir -p $ROOTFS/usr/local/libexec/
    mv /usr/local/libexec/virgl* $ROOTFS/usr/local/libexec/
fi

############### Build ci-kdl
section_start kdl "Prepare a venv for kdl"
. .gitlab-ci/container/build-kdl.sh
mv ci-kdl.venv $ROOTFS
section_end kdl

############### Build local stuff for use by igt and kernel testing, which
############### will reuse most of our container build process from a specific
############### hash of the Mesa tree.
if [[ -e ".gitlab-ci/local/build-rootfs.sh" ]]; then
    . .gitlab-ci/local/build-rootfs.sh
fi


############### Build kernel
. .gitlab-ci/container/build-kernel.sh

############### Delete rust, since the tests won't be compiling anything.
rm -rf /root/.cargo
rm -rf /root/.rustup

############### Delete firmware files we don't need
if [ "$DEBIAN_ARCH" = "amd64" ]; then
   dpkg -L firmware-misc-nonfree | grep -v "i915" | xargs rm || true
fi

############### Fill rootfs
cp .gitlab-ci/container/setup-rootfs.sh $ROOTFS/.
cp .gitlab-ci/container/strip-rootfs.sh $ROOTFS/.
cp .gitlab-ci/container/debian/llvm-snapshot.gpg.key $ROOTFS/.
cp .gitlab-ci/container/debian/winehq.gpg.key $ROOTFS/.
chroot $ROOTFS bash /setup-rootfs.sh
rm $ROOTFS/{llvm-snapshot,winehq}.gpg.key
rm "$ROOTFS/setup-rootfs.sh"
rm "$ROOTFS/strip-rootfs.sh"
cp /etc/wgetrc $ROOTFS/etc/.

if [ "${DEBIAN_ARCH}" = "arm64" ]; then
    mkdir -p /lava-files/rootfs-arm64/lib/firmware/qcom/sm8350/  # for firmware imported later
    # Make a gzipped copy of the Image for db410c.
    gzip -k /lava-files/Image
    KERNEL_IMAGE_NAME+=" Image.gz"
fi

ROOTFSTAR="lava-rootfs.tar.zst"
du -ah "$ROOTFS" | sort -h | tail -100
pushd $ROOTFS
  tar --zstd -cf /lava-files/${ROOTFSTAR} .
popd

. .gitlab-ci/container/container_post_build.sh

ci-fairy s3cp --token-file "${CI_JOB_JWT_FILE}" /lava-files/"${ROOTFSTAR}" \
      https://${S3_PATH}/"${ROOTFSTAR}"

touch /lava-files/done
ci-fairy s3cp --token-file "${CI_JOB_JWT_FILE}" /lava-files/done https://${S3_PATH}/done<|MERGE_RESOLUTION|>--- conflicted
+++ resolved
@@ -283,52 +283,6 @@
 mv /deqp $ROOTFS/.
 
 
-<<<<<<< HEAD
-############### Delete rust, since the tests won't be compiling anything.
-rm -rf /root/.rustup /root/.cargo
-
-# The kernel doesn't like the gold linker (or the old lld in our debians).
-# Sneak in some override symlinks during kernel build until we can update
-# debian (they'll get blown away by the rm of the kernel dir at the end).
-mkdir -p ld-links
-for i in /usr/bin/*-ld /usr/bin/ld; do
-    i=`basename $i`
-    ln -sf /usr/bin/$i.bfd ld-links/$i
-done
-export PATH=`pwd`/ld-links:$PATH
-
-if [ -n "$INSTALL_KERNEL_MODULES" ]; then
-    # Disable all modules in defconfig, so we only build the ones we want
-    sed -i 's/=m/=n/g' ${DEFCONFIG}
-fi
-
-./scripts/kconfig/merge_config.sh ${DEFCONFIG} ../.gitlab-ci/${KERNEL_ARCH}.config
-make ${KERNEL_IMAGE_NAME}
-for image in ${KERNEL_IMAGE_NAME}; do
-    cp arch/${KERNEL_ARCH}/boot/${image} /lava-files/.
-done
-
-if [[ -n ${DEVICE_TREES} ]]; then
-    make dtbs
-    cp ${DEVICE_TREES} /lava-files/.
-fi
-
-if [ -n "$INSTALL_KERNEL_MODULES" ]; then
-    make modules
-    INSTALL_MOD_PATH=/lava-files/rootfs-${DEBIAN_ARCH}/ make modules_install
-fi
-
-if [[ ${DEBIAN_ARCH} = "arm64" ]] && which mkimage > /dev/null; then
-    make Image.lzma
-    mkimage \
-        -f auto \
-        -A arm \
-        -O linux \
-        -d arch/arm64/boot/Image.lzma \
-        -C lzma\
-        -b arch/arm64/boot/dts/qcom/sdm845-cheza-r3.dtb \
-        /lava-files/cheza-kernel
-=======
 ############### Build SKQP
 if [[ "$DEBIAN_ARCH" = "arm64" ]] \
   || [[ "$DEBIAN_ARCH" = "amd64" ]]; then
@@ -344,7 +298,6 @@
 if [[ "$DEBIAN_ARCH" = "amd64" ]]; then
     . .gitlab-ci/container/build-va-tools.sh
     mv /va/bin/* $ROOTFS/usr/bin/
->>>>>>> be466399
 fi
 
 ############### Build Crosvm
