/*
 * Copyright 1998-1999 Precision Insight, Inc., Cedar Park, Texas.
 * Copyright 2007-2008 Red Hat, Inc.
 * (C) Copyright IBM Corporation 2004
 * All Rights Reserved.
 *
 * Permission is hereby granted, free of charge, to any person obtaining a
 * copy of this software and associated documentation files (the "Software"),
 * to deal in the Software without restriction, including without limitation
 * on the rights to use, copy, modify, merge, publish, distribute, sub
 * license, and/or sell copies of the Software, and to permit persons to whom
 * the Software is furnished to do so, subject to the following conditions:
 *
 * The above copyright notice and this permission notice (including the next
 * paragraph) shall be included in all copies or substantial portions of the
 * Software.
 *
 * THE SOFTWARE IS PROVIDED "AS IS", WITHOUT WARRANTY OF ANY KIND, EXPRESS OR
 * IMPLIED, INCLUDING BUT NOT LIMITED TO THE WARRANTIES OF MERCHANTABILITY,
 * FITNESS FOR A PARTICULAR PURPOSE AND NON-INFRINGEMENT.  IN NO EVENT SHALL
 * THE COPYRIGHT HOLDERS AND/OR THEIR SUPPLIERS BE LIABLE FOR ANY CLAIM,
 * DAMAGES OR OTHER LIABILITY, WHETHER IN AN ACTION OF CONTRACT, TORT OR
 * OTHERWISE, ARISING FROM, OUT OF OR IN CONNECTION WITH THE SOFTWARE OR THE
 * USE OR OTHER DEALINGS IN THE SOFTWARE.
 */

/**
 * \file dri_interface.h
 *
 * This file contains all the types and functions that define the interface
 * between a DRI driver and driver loader.  Currently, the most common driver
 * loader is the XFree86 libGL.so.  However, other loaders do exist, and in
 * the future the server-side libglx.a will also be a loader.
 * 
 * \author Kevin E. Martin <kevin@precisioninsight.com>
 * \author Ian Romanick <idr@us.ibm.com>
 * \author Kristian Høgsberg <krh@redhat.com>
 */

#ifndef DRI_INTERFACE_H
#define DRI_INTERFACE_H

#ifdef HAVE_LIBDRM
#include <drm.h>
#else
typedef unsigned int drm_context_t;
typedef unsigned int drm_drawable_t;
typedef struct drm_clip_rect drm_clip_rect_t;
#endif

/**
 * \name DRI interface structures
 *
 * The following structures define the interface between the GLX client
 * side library and the DRI (direct rendering infrastructure).
 */
/*@{*/
typedef struct __DRIdisplayRec		__DRIdisplay;
typedef struct __DRIscreenRec		__DRIscreen;
typedef struct __DRIcontextRec		__DRIcontext;
typedef struct __DRIdrawableRec		__DRIdrawable;
typedef struct __DRIconfigRec		__DRIconfig;
typedef struct __DRIframebufferRec	__DRIframebuffer;
typedef struct __DRIversionRec		__DRIversion;

typedef struct __DRIcoreExtensionRec		__DRIcoreExtension;
typedef struct __DRIextensionRec		__DRIextension;
typedef struct __DRIcopySubBufferExtensionRec	__DRIcopySubBufferExtension;
typedef struct __DRIswapControlExtensionRec	__DRIswapControlExtension;
typedef struct __DRIframeTrackingExtensionRec	__DRIframeTrackingExtension;
typedef struct __DRImediaStreamCounterExtensionRec	__DRImediaStreamCounterExtension;
typedef struct __DRItexOffsetExtensionRec	__DRItexOffsetExtension;
typedef struct __DRItexBufferExtensionRec	__DRItexBufferExtension;
typedef struct __DRIlegacyExtensionRec		__DRIlegacyExtension;
typedef struct __DRIswrastExtensionRec		__DRIswrastExtension;
typedef struct __DRIbufferRec			__DRIbuffer;
typedef struct __DRIdri2ExtensionRec		__DRIdri2Extension;
typedef struct __DRIdri2LoaderExtensionRec	__DRIdri2LoaderExtension;
typedef struct __DRI2flushExtensionRec	__DRI2flushExtension;
typedef struct __DRI2throttleExtensionRec	__DRI2throttleExtension;
typedef struct __DRI2fenceExtensionRec          __DRI2fenceExtension;
typedef struct __DRI2interopExtensionRec	__DRI2interopExtension;


typedef struct __DRIimageLoaderExtensionRec     __DRIimageLoaderExtension;
typedef struct __DRIimageDriverExtensionRec     __DRIimageDriverExtension;

/*@}*/


/**
 * Extension struct.  Drivers 'inherit' from this struct by embedding
 * it as the first element in the extension struct.
 *
 * We never break API in for a DRI extension.  If we need to change
 * the way things work in a non-backwards compatible manner, we
 * introduce a new extension.  During a transition period, we can
 * leave both the old and the new extension in the driver, which
 * allows us to move to the new interface without having to update the
 * loader(s) in lock step.
 *
 * However, we can add entry points to an extension over time as long
 * as we don't break the old ones.  As we add entry points to an
 * extension, we increase the version number.  The corresponding
 * #define can be used to guard code that accesses the new entry
 * points at compile time and the version field in the extension
 * struct can be used at run-time to determine how to use the
 * extension.
 */
struct __DRIextensionRec {
    const char *name;
    int version;
};

/**
 * The first set of extension are the screen extensions, returned by
 * __DRIcore::getExtensions().  This entry point will return a list of
 * extensions and the loader can use the ones it knows about by
 * casting them to more specific extensions and advertising any GLX
 * extensions the DRI extensions enables.
 */

/**
 * Used by drivers to indicate support for setting the read drawable.
 */
#define __DRI_READ_DRAWABLE "DRI_ReadDrawable"
#define __DRI_READ_DRAWABLE_VERSION 1

/**
 * Used by drivers that implement the GLX_MESA_copy_sub_buffer extension.
 */
#define __DRI_COPY_SUB_BUFFER "DRI_CopySubBuffer"
#define __DRI_COPY_SUB_BUFFER_VERSION 1
struct __DRIcopySubBufferExtensionRec {
    __DRIextension base;
    void (*copySubBuffer)(__DRIdrawable *drawable, int x, int y, int w, int h);
};

/**
 * Used by drivers that implement the GLX_SGI_swap_control or
 * GLX_MESA_swap_control extension.
 */
#define __DRI_SWAP_CONTROL "DRI_SwapControl"
#define __DRI_SWAP_CONTROL_VERSION 1
struct __DRIswapControlExtensionRec {
    __DRIextension base;
    void (*setSwapInterval)(__DRIdrawable *drawable, unsigned int inteval);
    unsigned int (*getSwapInterval)(__DRIdrawable *drawable);
};

/**
 * Used by drivers that implement the GLX_MESA_swap_frame_usage extension.
 */
#define __DRI_FRAME_TRACKING "DRI_FrameTracking"
#define __DRI_FRAME_TRACKING_VERSION 1
struct __DRIframeTrackingExtensionRec {
    __DRIextension base;

    /**
     * Enable or disable frame usage tracking.
     * 
     * \since Internal API version 20030317.
     */
    int (*frameTracking)(__DRIdrawable *drawable, GLboolean enable);

    /**
     * Retrieve frame usage information.
     * 
     * \since Internal API version 20030317.
     */
    int (*queryFrameTracking)(__DRIdrawable *drawable,
			      int64_t * sbc, int64_t * missedFrames,
			      float * lastMissedUsage, float * usage);
};


/**
 * Used by drivers that implement the GLX_SGI_video_sync extension.
 */
#define __DRI_MEDIA_STREAM_COUNTER "DRI_MediaStreamCounter"
#define __DRI_MEDIA_STREAM_COUNTER_VERSION 1
struct __DRImediaStreamCounterExtensionRec {
    __DRIextension base;

    /**
     * Wait for the MSC to equal target_msc, or, if that has already passed,
     * the next time (MSC % divisor) is equal to remainder.  If divisor is
     * zero, the function will return as soon as MSC is greater than or equal
     * to target_msc.
     */
    int (*waitForMSC)(__DRIdrawable *drawable,
		      int64_t target_msc, int64_t divisor, int64_t remainder,
		      int64_t * msc, int64_t * sbc);

    /**
     * Get the number of vertical refreshes since some point in time before
     * this function was first called (i.e., system start up).
     */
    int (*getDrawableMSC)(__DRIscreen *screen, __DRIdrawable *drawable,
			  int64_t *msc);
};


#define __DRI_TEX_OFFSET "DRI_TexOffset"
#define __DRI_TEX_OFFSET_VERSION 1
struct __DRItexOffsetExtensionRec {
    __DRIextension base;

    /**
     * Method to override base texture image with a driver specific 'offset'.
     * The depth passed in allows e.g. to ignore the alpha channel of texture
     * images where the non-alpha components don't occupy a whole texel.
     *
     * For GLX_EXT_texture_from_pixmap with AIGLX.
     */
    void (*setTexOffset)(__DRIcontext *pDRICtx, GLint texname,
			 unsigned long long offset, GLint depth, GLuint pitch);
};


/* Valid values for format in the setTexBuffer2 function below.  These
 * values match the GLX tokens for compatibility reasons, but we
 * define them here since the DRI interface can't depend on GLX. */
#define __DRI_TEXTURE_FORMAT_NONE        0x20D8
#define __DRI_TEXTURE_FORMAT_RGB         0x20D9
#define __DRI_TEXTURE_FORMAT_RGBA        0x20DA

#define __DRI_TEX_BUFFER "DRI_TexBuffer"
#define __DRI_TEX_BUFFER_VERSION 3
struct __DRItexBufferExtensionRec {
    __DRIextension base;

    /**
     * Method to override base texture image with the contents of a
     * __DRIdrawable. 
     *
     * For GLX_EXT_texture_from_pixmap with AIGLX.  Deprecated in favor of
     * setTexBuffer2 in version 2 of this interface
     */
    void (*setTexBuffer)(__DRIcontext *pDRICtx,
			 GLint target,
			 __DRIdrawable *pDraw);

    /**
     * Method to override base texture image with the contents of a
     * __DRIdrawable, including the required texture format attribute.
     *
     * For GLX_EXT_texture_from_pixmap with AIGLX.
     *
     * \since 2
     */
    void (*setTexBuffer2)(__DRIcontext *pDRICtx,
			  GLint target,
			  GLint format,
			  __DRIdrawable *pDraw);
    /**
     * Method to release texture buffer in case some special platform
     * need this.
     *
     * For GLX_EXT_texture_from_pixmap with AIGLX.
     *
     * \since 3
     */
    void (*releaseTexBuffer)(__DRIcontext *pDRICtx,
			GLint target,
			__DRIdrawable *pDraw);
};

/**
 * Used by drivers that implement DRI2
 */
#define __DRI2_FLUSH "DRI2_Flush"
#define __DRI2_FLUSH_VERSION 4

#define __DRI2_FLUSH_DRAWABLE (1 << 0) /* the drawable should be flushed. */
#define __DRI2_FLUSH_CONTEXT  (1 << 1) /* glFlush should be called */
#define __DRI2_FLUSH_INVALIDATE_ANCILLARY (1 << 2)

enum __DRI2throttleReason {
   __DRI2_THROTTLE_SWAPBUFFER,
   __DRI2_THROTTLE_COPYSUBBUFFER,
   __DRI2_THROTTLE_FLUSHFRONT
};

struct __DRI2flushExtensionRec {
    __DRIextension base;
    void (*flush)(__DRIdrawable *drawable);

    /**
     * Ask the driver to call getBuffers/getBuffersWithFormat before
     * it starts rendering again.
     *
     * \param drawable the drawable to invalidate
     *
     * \since 3
     */
    void (*invalidate)(__DRIdrawable *drawable);

    /**
     * This function reduces the number of flushes in the driver by combining
     * several operations into one call.
     *
     * It can:
     * - throttle
     * - flush a drawable
     * - flush a context
     *
     * \param context           the context
     * \param drawable          the drawable to flush
     * \param flags             a combination of _DRI2_FLUSH_xxx flags
     * \param throttle_reason   the reason for throttling, 0 = no throttling
     *
     * \since 4
     */
    void (*flush_with_flags)(__DRIcontext *ctx,
                             __DRIdrawable *drawable,
                             unsigned flags,
                             enum __DRI2throttleReason throttle_reason);
};


/**
 * Extension that the driver uses to request
 * throttle callbacks.
 */

#define __DRI2_THROTTLE "DRI2_Throttle"
#define __DRI2_THROTTLE_VERSION 1

struct __DRI2throttleExtensionRec {
   __DRIextension base;
   void (*throttle)(__DRIcontext *ctx,
		    __DRIdrawable *drawable,
		    enum __DRI2throttleReason reason);
};


/**
 * Extension for fences / synchronization objects.
 */

#define __DRI2_FENCE "DRI2_Fence"
#define __DRI2_FENCE_VERSION 1

#define __DRI2_FENCE_TIMEOUT_INFINITE     0xffffffffffffffffllu

#define __DRI2_FENCE_FLAG_FLUSH_COMMANDS  (1 << 0)

struct __DRI2fenceExtensionRec {
   __DRIextension base;

   /**
    * Create and insert a fence into the command stream of the context.
    */
   void *(*create_fence)(__DRIcontext *ctx);

   /**
    * Get a fence associated with the OpenCL event object.
    * This can be NULL, meaning that OpenCL interoperability is not supported.
    */
   void *(*get_fence_from_cl_event)(__DRIscreen *screen, intptr_t cl_event);

   /**
    * Destroy a fence.
    */
   void (*destroy_fence)(__DRIscreen *screen, void *fence);

   /**
    * This function waits and doesn't return until the fence is signalled
    * or the timeout expires. It returns true if the fence has been signaled.
    *
    * \param ctx     the context where commands are flushed
    * \param fence   the fence
    * \param flags   a combination of __DRI2_FENCE_FLAG_xxx flags
    * \param timeout the timeout in ns or __DRI2_FENCE_TIMEOUT_INFINITE
    */
   GLboolean (*client_wait_sync)(__DRIcontext *ctx, void *fence,
                                 unsigned flags, uint64_t timeout);

   /**
    * This function enqueues a wait command into the command stream of
    * the context and then returns. When the execution reaches the wait
    * command, no further execution will be done in the context until
    * the fence is signaled. This is a no-op if the device doesn't support
    * parallel execution of contexts.
    *
    * \param ctx     the context where the waiting is done
    * \param fence   the fence
    * \param flags   a combination of __DRI2_FENCE_FLAG_xxx flags that make
    *                sense with this function (right now there are none)
    */
   void (*server_wait_sync)(__DRIcontext *ctx, void *fence, unsigned flags);
};


/**
 * Extension for API interop.
 * See GL/mesa_glinterop.h.
 */

#define __DRI2_INTEROP "DRI2_Interop"
#define __DRI2_INTEROP_VERSION 1

struct mesa_glinterop_device_info;
struct mesa_glinterop_export_in;
struct mesa_glinterop_export_out;

struct __DRI2interopExtensionRec {
   __DRIextension base;

   /** Same as MesaGLInterop*QueryDeviceInfo. */
   int (*query_device_info)(__DRIcontext *ctx,
                            struct mesa_glinterop_device_info *out);

   /** Same as MesaGLInterop*ExportObject. */
   int (*export_object)(__DRIcontext *ctx,
                        struct mesa_glinterop_export_in *in,
                        struct mesa_glinterop_export_out *out);
};

/*@}*/

/**
 * The following extensions describe loader features that the DRI
 * driver can make use of.  Some of these are mandatory, such as the
 * getDrawableInfo extension for DRI and the DRI Loader extensions for
 * DRI2, while others are optional, and if present allow the driver to
 * expose certain features.  The loader pass in a NULL terminated
 * array of these extensions to the driver in the createNewScreen
 * constructor.
 */

typedef struct __DRIgetDrawableInfoExtensionRec __DRIgetDrawableInfoExtension;
typedef struct __DRIsystemTimeExtensionRec __DRIsystemTimeExtension;
typedef struct __DRIdamageExtensionRec __DRIdamageExtension;
typedef struct __DRIloaderExtensionRec __DRIloaderExtension;
typedef struct __DRIswrastLoaderExtensionRec __DRIswrastLoaderExtension;


/**
 * Callback to getDrawableInfo protocol
 */
#define __DRI_GET_DRAWABLE_INFO "DRI_GetDrawableInfo"
#define __DRI_GET_DRAWABLE_INFO_VERSION 1
struct __DRIgetDrawableInfoExtensionRec {
    __DRIextension base;

    /**
     * This function is used to get information about the position, size, and
     * clip rects of a drawable.
     */
    GLboolean (* getDrawableInfo) ( __DRIdrawable *drawable,
	unsigned int * index, unsigned int * stamp,
        int * x, int * y, int * width, int * height,
        int * numClipRects, drm_clip_rect_t ** pClipRects,
        int * backX, int * backY,
	int * numBackClipRects, drm_clip_rect_t ** pBackClipRects,
	void *loaderPrivate);
};

/**
 * Callback to get system time for media stream counter extensions.
 */
#define __DRI_SYSTEM_TIME "DRI_SystemTime"
#define __DRI_SYSTEM_TIME_VERSION 1
struct __DRIsystemTimeExtensionRec {
    __DRIextension base;

    /**
     * Get the 64-bit unadjusted system time (UST).
     */
    int (*getUST)(int64_t * ust);

    /**
     * Get the media stream counter (MSC) rate.
     * 
     * Matching the definition in GLX_OML_sync_control, this function returns
     * the rate of the "media stream counter".  In practical terms, this is
     * the frame refresh rate of the display.
     */
    GLboolean (*getMSCRate)(__DRIdrawable *draw,
			    int32_t * numerator, int32_t * denominator,
			    void *loaderPrivate);
};

/**
 * Damage reporting
 */
#define __DRI_DAMAGE "DRI_Damage"
#define __DRI_DAMAGE_VERSION 1
struct __DRIdamageExtensionRec {
    __DRIextension base;

    /**
     * Reports areas of the given drawable which have been modified by the
     * driver.
     *
     * \param drawable which the drawing was done to.
     * \param rects rectangles affected, with the drawable origin as the
     *	      origin.
     * \param x X offset of the drawable within the screen (used in the
     *	      front_buffer case)
     * \param y Y offset of the drawable within the screen.
     * \param front_buffer boolean flag for whether the drawing to the
     * 	      drawable was actually done directly to the front buffer (instead
     *	      of backing storage, for example)
     * \param loaderPrivate the data passed in at createNewDrawable time
     */
    void (*reportDamage)(__DRIdrawable *draw,
			 int x, int y,
			 drm_clip_rect_t *rects, int num_rects,
			 GLboolean front_buffer,
			 void *loaderPrivate);
};

#define __DRI_SWRAST_IMAGE_OP_DRAW	1
#define __DRI_SWRAST_IMAGE_OP_CLEAR	2
#define __DRI_SWRAST_IMAGE_OP_SWAP	3

/**
 * SWRast Loader extension.
 */
#define __DRI_SWRAST_LOADER "DRI_SWRastLoader"
#define __DRI_SWRAST_LOADER_VERSION 3
struct __DRIswrastLoaderExtensionRec {
    __DRIextension base;

    /*
     * Drawable position and size
     */
    void (*getDrawableInfo)(__DRIdrawable *drawable,
			    int *x, int *y, int *width, int *height,
			    void *loaderPrivate);

    /**
     * Put image to drawable
     */
    void (*putImage)(__DRIdrawable *drawable, int op,
		     int x, int y, int width, int height,
		     char *data, void *loaderPrivate);

    /**
     * Get image from readable
     */
    void (*getImage)(__DRIdrawable *readable,
		     int x, int y, int width, int height,
		     char *data, void *loaderPrivate);

    /**
     * Put image to drawable
     *
     * \since 2
     */
    void (*putImage2)(__DRIdrawable *drawable, int op,
                      int x, int y, int width, int height, int stride,
                      char *data, void *loaderPrivate);

   /**
     * Put image to drawable
     *
     * \since 3
     */
   void (*getImage2)(__DRIdrawable *readable,
		     int x, int y, int width, int height, int stride,
		     char *data, void *loaderPrivate);
};

/**
 * Invalidate loader extension.  The presence of this extension
 * indicates to the DRI driver that the loader will call invalidate in
 * the __DRI2_FLUSH extension, whenever the needs to query for new
 * buffers.  This means that the DRI driver can drop the polling in
 * glViewport().
 *
 * The extension doesn't provide any functionality, it's only use to
 * indicate to the driver that it can use the new semantics.  A DRI
 * driver can use this to switch between the different semantics or
 * just refuse to initialize if this extension isn't present.
 */
#define __DRI_USE_INVALIDATE "DRI_UseInvalidate"
#define __DRI_USE_INVALIDATE_VERSION 1

typedef struct __DRIuseInvalidateExtensionRec __DRIuseInvalidateExtension;
struct __DRIuseInvalidateExtensionRec {
   __DRIextension base;
};

/**
 * The remaining extensions describe driver extensions, immediately
 * available interfaces provided by the driver.  To start using the
 * driver, dlsym() for the __DRI_DRIVER_EXTENSIONS symbol and look for
 * the extension you need in the array.
 */
#define __DRI_DRIVER_EXTENSIONS "__driDriverExtensions"

/**
 * This symbol replaces the __DRI_DRIVER_EXTENSIONS symbol, and will be
 * suffixed by "_drivername", allowing multiple drivers to be built into one
 * library, and also giving the driver the chance to return a variable driver
 * extensions struct depending on the driver name being loaded or any other
 * system state.
 *
 * The function prototype is:
 *
 * const __DRIextension **__driDriverGetExtensions_drivername(void);
 */
#define __DRI_DRIVER_GET_EXTENSIONS "__driDriverGetExtensions"

/**
 * Tokens for __DRIconfig attribs.  A number of attributes defined by
 * GLX or EGL standards are not in the table, as they must be provided
 * by the loader.  For example, FBConfig ID or visual ID, drawable type.
 */

#define __DRI_ATTRIB_BUFFER_SIZE		 1
#define __DRI_ATTRIB_LEVEL			 2
#define __DRI_ATTRIB_RED_SIZE			 3
#define __DRI_ATTRIB_GREEN_SIZE			 4
#define __DRI_ATTRIB_BLUE_SIZE			 5
#define __DRI_ATTRIB_LUMINANCE_SIZE		 6
#define __DRI_ATTRIB_ALPHA_SIZE			 7
#define __DRI_ATTRIB_ALPHA_MASK_SIZE		 8
#define __DRI_ATTRIB_DEPTH_SIZE			 9
#define __DRI_ATTRIB_STENCIL_SIZE		10
#define __DRI_ATTRIB_ACCUM_RED_SIZE		11
#define __DRI_ATTRIB_ACCUM_GREEN_SIZE		12
#define __DRI_ATTRIB_ACCUM_BLUE_SIZE		13
#define __DRI_ATTRIB_ACCUM_ALPHA_SIZE		14
#define __DRI_ATTRIB_SAMPLE_BUFFERS		15
#define __DRI_ATTRIB_SAMPLES			16
#define __DRI_ATTRIB_RENDER_TYPE		17
#define __DRI_ATTRIB_CONFIG_CAVEAT		18
#define __DRI_ATTRIB_CONFORMANT			19
#define __DRI_ATTRIB_DOUBLE_BUFFER		20
#define __DRI_ATTRIB_STEREO			21
#define __DRI_ATTRIB_AUX_BUFFERS		22
#define __DRI_ATTRIB_TRANSPARENT_TYPE		23
#define __DRI_ATTRIB_TRANSPARENT_INDEX_VALUE	24
#define __DRI_ATTRIB_TRANSPARENT_RED_VALUE	25
#define __DRI_ATTRIB_TRANSPARENT_GREEN_VALUE	26
#define __DRI_ATTRIB_TRANSPARENT_BLUE_VALUE	27
#define __DRI_ATTRIB_TRANSPARENT_ALPHA_VALUE	28
#define __DRI_ATTRIB_FLOAT_MODE			29
#define __DRI_ATTRIB_RED_MASK			30
#define __DRI_ATTRIB_GREEN_MASK			31
#define __DRI_ATTRIB_BLUE_MASK			32
#define __DRI_ATTRIB_ALPHA_MASK			33
#define __DRI_ATTRIB_MAX_PBUFFER_WIDTH		34
#define __DRI_ATTRIB_MAX_PBUFFER_HEIGHT		35
#define __DRI_ATTRIB_MAX_PBUFFER_PIXELS		36
#define __DRI_ATTRIB_OPTIMAL_PBUFFER_WIDTH	37
#define __DRI_ATTRIB_OPTIMAL_PBUFFER_HEIGHT	38
#define __DRI_ATTRIB_VISUAL_SELECT_GROUP	39
#define __DRI_ATTRIB_SWAP_METHOD		40
#define __DRI_ATTRIB_MAX_SWAP_INTERVAL		41
#define __DRI_ATTRIB_MIN_SWAP_INTERVAL		42
#define __DRI_ATTRIB_BIND_TO_TEXTURE_RGB	43
#define __DRI_ATTRIB_BIND_TO_TEXTURE_RGBA	44
#define __DRI_ATTRIB_BIND_TO_MIPMAP_TEXTURE	45
#define __DRI_ATTRIB_BIND_TO_TEXTURE_TARGETS	46
#define __DRI_ATTRIB_YINVERTED			47
#define __DRI_ATTRIB_FRAMEBUFFER_SRGB_CAPABLE	48

/* __DRI_ATTRIB_RENDER_TYPE */
#define __DRI_ATTRIB_RGBA_BIT			0x01	
#define __DRI_ATTRIB_COLOR_INDEX_BIT		0x02
#define __DRI_ATTRIB_LUMINANCE_BIT		0x04
#define __DRI_ATTRIB_FLOAT_BIT			0x08
#define __DRI_ATTRIB_UNSIGNED_FLOAT_BIT		0x10

/* __DRI_ATTRIB_CONFIG_CAVEAT */
#define __DRI_ATTRIB_SLOW_BIT			0x01
#define __DRI_ATTRIB_NON_CONFORMANT_CONFIG	0x02

/* __DRI_ATTRIB_TRANSPARENT_TYPE */
#define __DRI_ATTRIB_TRANSPARENT_RGB		0x00
#define __DRI_ATTRIB_TRANSPARENT_INDEX		0x01

/* __DRI_ATTRIB_BIND_TO_TEXTURE_TARGETS	 */
#define __DRI_ATTRIB_TEXTURE_1D_BIT		0x01
#define __DRI_ATTRIB_TEXTURE_2D_BIT		0x02
#define __DRI_ATTRIB_TEXTURE_RECTANGLE_BIT	0x04

/**
 * This extension defines the core DRI functionality.
 */
#define __DRI_CORE "DRI_Core"
#define __DRI_CORE_VERSION 1

struct __DRIcoreExtensionRec {
    __DRIextension base;

    __DRIscreen *(*createNewScreen)(int screen, int fd,
				    unsigned int sarea_handle,
				    const __DRIextension **extensions,
				    const __DRIconfig ***driverConfigs,
				    void *loaderPrivate);

    void (*destroyScreen)(__DRIscreen *screen);

    const __DRIextension **(*getExtensions)(__DRIscreen *screen);

    int (*getConfigAttrib)(const __DRIconfig *config,
			   unsigned int attrib,
			   unsigned int *value);

    int (*indexConfigAttrib)(const __DRIconfig *config, int index,
			     unsigned int *attrib, unsigned int *value);

    __DRIdrawable *(*createNewDrawable)(__DRIscreen *screen,
					const __DRIconfig *config,
					unsigned int drawable_id,
					unsigned int head,
					void *loaderPrivate);

    void (*destroyDrawable)(__DRIdrawable *drawable);

    void (*swapBuffers)(__DRIdrawable *drawable);

    __DRIcontext *(*createNewContext)(__DRIscreen *screen,
				      const __DRIconfig *config,
				      __DRIcontext *shared,
				      void *loaderPrivate);

    int (*copyContext)(__DRIcontext *dest,
		       __DRIcontext *src,
		       unsigned long mask);

    void (*destroyContext)(__DRIcontext *context);

    int (*bindContext)(__DRIcontext *ctx,
		       __DRIdrawable *pdraw,
		       __DRIdrawable *pread);

    int (*unbindContext)(__DRIcontext *ctx);
};

/**
 * Stored version of some component (i.e., server-side DRI module, kernel-side
 * DRM, etc.).
 * 
 * \todo
 * There are several data structures that explicitly store a major version,
 * minor version, and patch level.  These structures should be modified to
 * have a \c __DRIversionRec instead.
 */
struct __DRIversionRec {
    int    major;        /**< Major version number. */
    int    minor;        /**< Minor version number. */
    int    patch;        /**< Patch-level. */
};

/**
 * Framebuffer information record.  Used by libGL to communicate information
 * about the framebuffer to the driver's \c __driCreateNewScreen function.
 * 
 * In XFree86, most of this information is derrived from data returned by
 * calling \c XF86DRIGetDeviceInfo.
 *
 * \sa XF86DRIGetDeviceInfo __DRIdisplayRec::createNewScreen
 *     __driUtilCreateNewScreen CallCreateNewScreen
 *
 * \bug This structure could be better named.
 */
struct __DRIframebufferRec {
    unsigned char *base;    /**< Framebuffer base address in the CPU's
			     * address space.  This value is calculated by
			     * calling \c drmMap on the framebuffer handle
			     * returned by \c XF86DRIGetDeviceInfo (or a
			     * similar function).
			     */
    int size;               /**< Framebuffer size, in bytes. */
    int stride;             /**< Number of bytes from one line to the next. */
    int width;              /**< Pixel width of the framebuffer. */
    int height;             /**< Pixel height of the framebuffer. */
    int dev_priv_size;      /**< Size of the driver's dev-priv structure. */
    void *dev_priv;         /**< Pointer to the driver's dev-priv structure. */
};


/**
 * This extension provides alternative screen, drawable and context
 * constructors for legacy DRI functionality.  This is used in
 * conjunction with the core extension.
 */
#define __DRI_LEGACY "DRI_Legacy"
#define __DRI_LEGACY_VERSION 1

struct __DRIlegacyExtensionRec {
    __DRIextension base;

    __DRIscreen *(*createNewScreen)(int screen,
				    const __DRIversion *ddx_version,
				    const __DRIversion *dri_version,
				    const __DRIversion *drm_version,
				    const __DRIframebuffer *frame_buffer,
				    void *pSAREA, int fd, 
				    const __DRIextension **extensions,
				    const __DRIconfig ***driver_configs,
				    void *loaderPrivate);

    __DRIdrawable *(*createNewDrawable)(__DRIscreen *screen,
					const __DRIconfig *config,
					drm_drawable_t hwDrawable,
					int renderType, const int *attrs,
					void *loaderPrivate);

    __DRIcontext *(*createNewContext)(__DRIscreen *screen,
				      const __DRIconfig *config,
				      int render_type,
				      __DRIcontext *shared,
				      drm_context_t hwContext,
				      void *loaderPrivate);
};

/**
 * This extension provides alternative screen, drawable and context
 * constructors for swrast DRI functionality.  This is used in
 * conjunction with the core extension.
 */
#define __DRI_SWRAST "DRI_SWRast"
#define __DRI_SWRAST_VERSION 4

struct __DRIswrastExtensionRec {
    __DRIextension base;

    __DRIscreen *(*createNewScreen)(int screen,
				    const __DRIextension **extensions,
				    const __DRIconfig ***driver_configs,
				    void *loaderPrivate);

    __DRIdrawable *(*createNewDrawable)(__DRIscreen *screen,
					const __DRIconfig *config,
					void *loaderPrivate);

   /* Since version 2 */
   __DRIcontext *(*createNewContextForAPI)(__DRIscreen *screen,
                                           int api,
                                           const __DRIconfig *config,
                                           __DRIcontext *shared,
                                           void *data);

   /**
    * Create a context for a particular API with a set of attributes
    *
    * \since version 3
    *
    * \sa __DRIdri2ExtensionRec::createContextAttribs
    */
   __DRIcontext *(*createContextAttribs)(__DRIscreen *screen,
					 int api,
					 const __DRIconfig *config,
					 __DRIcontext *shared,
					 unsigned num_attribs,
					 const uint32_t *attribs,
					 unsigned *error,
					 void *loaderPrivate);

   /**
    * createNewScreen() with the driver extensions passed in.
    *
    * \since version 4
    */
   __DRIscreen *(*createNewScreen2)(int screen,
                                    const __DRIextension **loader_extensions,
                                    const __DRIextension **driver_extensions,
                                    const __DRIconfig ***driver_configs,
                                    void *loaderPrivate);

};

/** Common DRI function definitions, shared among DRI2 and Image extensions
 */

typedef __DRIscreen *
(*__DRIcreateNewScreen2Func)(int screen, int fd,
                             const __DRIextension **extensions,
                             const __DRIextension **driver_extensions,
                             const __DRIconfig ***driver_configs,
                             void *loaderPrivate);

typedef __DRIdrawable *
(*__DRIcreateNewDrawableFunc)(__DRIscreen *screen,
                              const __DRIconfig *config,
                              void *loaderPrivate);

typedef __DRIcontext *
(*__DRIcreateContextAttribsFunc)(__DRIscreen *screen,
                                 int api,
                                 const __DRIconfig *config,
                                 __DRIcontext *shared,
                                 unsigned num_attribs,
                                 const uint32_t *attribs,
                                 unsigned *error,
                                 void *loaderPrivate);

typedef unsigned int
(*__DRIgetAPIMaskFunc)(__DRIscreen *screen);

/**
 * DRI2 Loader extension.
 */
#define __DRI_BUFFER_FRONT_LEFT		0
#define __DRI_BUFFER_BACK_LEFT		1
#define __DRI_BUFFER_FRONT_RIGHT	2
#define __DRI_BUFFER_BACK_RIGHT		3
#define __DRI_BUFFER_DEPTH		4
#define __DRI_BUFFER_STENCIL		5
#define __DRI_BUFFER_ACCUM		6
#define __DRI_BUFFER_FAKE_FRONT_LEFT	7
#define __DRI_BUFFER_FAKE_FRONT_RIGHT	8
#define __DRI_BUFFER_DEPTH_STENCIL	9  /**< Only available with DRI2 1.1 */
#define __DRI_BUFFER_HIZ		10

/* Inofficial and for internal use. Increase when adding a new buffer token. */
#define __DRI_BUFFER_COUNT		11

struct __DRIbufferRec {
    unsigned int attachment;
    unsigned int name;
    unsigned int pitch;
    unsigned int cpp;
    unsigned int flags;
};

#define __DRI_DRI2_LOADER "DRI_DRI2Loader"
#define __DRI_DRI2_LOADER_VERSION 3
struct __DRIdri2LoaderExtensionRec {
    __DRIextension base;

    __DRIbuffer *(*getBuffers)(__DRIdrawable *driDrawable,
			       int *width, int *height,
			       unsigned int *attachments, int count,
			       int *out_count, void *loaderPrivate);

    /**
     * Flush pending front-buffer rendering
     *
     * Any rendering that has been performed to the
     * \c __DRI_BUFFER_FAKE_FRONT_LEFT will be flushed to the
     * \c __DRI_BUFFER_FRONT_LEFT.
     *
     * \param driDrawable    Drawable whose front-buffer is to be flushed
     * \param loaderPrivate  Loader's private data that was previously passed
     *                       into __DRIdri2ExtensionRec::createNewDrawable
     *
     * \since 2
     */
    void (*flushFrontBuffer)(__DRIdrawable *driDrawable, void *loaderPrivate);


    /**
     * Get list of buffers from the server
     *
     * Gets a list of buffer for the specified set of attachments.  Unlike
     * \c ::getBuffers, this function takes a list of attachments paired with
     * opaque \c unsigned \c int value describing the format of the buffer.
     * It is the responsibility of the caller to know what the service that
     * allocates the buffers will expect to receive for the format.
     *
     * \param driDrawable    Drawable whose buffers are being queried.
     * \param width          Output where the width of the buffers is stored.
     * \param height         Output where the height of the buffers is stored.
     * \param attachments    List of pairs of attachment ID and opaque format
     *                       requested for the drawable.
     * \param count          Number of attachment / format pairs stored in
     *                       \c attachments.
     * \param loaderPrivate  Loader's private data that was previously passed
     *                       into __DRIdri2ExtensionRec::createNewDrawable.
     *
     * \since 3
     */
    __DRIbuffer *(*getBuffersWithFormat)(__DRIdrawable *driDrawable,
					 int *width, int *height,
					 unsigned int *attachments, int count,
					 int *out_count, void *loaderPrivate);
};

/**
 * This extension provides alternative screen, drawable and context
 * constructors for DRI2.
 */
#define __DRI_DRI2 "DRI_DRI2"
#define __DRI_DRI2_VERSION 4

#define __DRI_API_OPENGL	0	/**< OpenGL compatibility profile */
#define __DRI_API_GLES		1	/**< OpenGL ES 1.x */
#define __DRI_API_GLES2		2	/**< OpenGL ES 2.x */
#define __DRI_API_OPENGL_CORE	3	/**< OpenGL 3.2+ core profile */
#define __DRI_API_GLES3		4	/**< OpenGL ES 3.x */

#define __DRI_CTX_ATTRIB_MAJOR_VERSION		0
#define __DRI_CTX_ATTRIB_MINOR_VERSION		1
#define __DRI_CTX_ATTRIB_FLAGS			2

/**
 * \requires __DRI2_ROBUSTNESS.
 */
#define __DRI_CTX_ATTRIB_RESET_STRATEGY		3

#define __DRI_CTX_FLAG_DEBUG			0x00000001
#define __DRI_CTX_FLAG_FORWARD_COMPATIBLE	0x00000002

/**
 * \requires __DRI2_ROBUSTNESS.
 */
#define __DRI_CTX_FLAG_ROBUST_BUFFER_ACCESS	0x00000004

/**
 * \name Context reset strategies.
 */
/*@{*/
#define __DRI_CTX_RESET_NO_NOTIFICATION		0
#define __DRI_CTX_RESET_LOSE_CONTEXT		1
/*@}*/

/**
 * \name Reasons that __DRIdri2Extension::createContextAttribs might fail
 */
/*@{*/
/** Success! */
#define __DRI_CTX_ERROR_SUCCESS			0

/** Memory allocation failure */
#define __DRI_CTX_ERROR_NO_MEMORY		1

/** Client requested an API (e.g., OpenGL ES 2.0) that the driver can't do. */
#define __DRI_CTX_ERROR_BAD_API			2

/** Client requested an API version that the driver can't do. */
#define __DRI_CTX_ERROR_BAD_VERSION		3

/** Client requested a flag or combination of flags the driver can't do. */
#define __DRI_CTX_ERROR_BAD_FLAG		4

/** Client requested an attribute the driver doesn't understand. */
#define __DRI_CTX_ERROR_UNKNOWN_ATTRIBUTE	5

/** Client requested a flag the driver doesn't understand. */
#define __DRI_CTX_ERROR_UNKNOWN_FLAG		6
/*@}*/

struct __DRIdri2ExtensionRec {
    __DRIextension base;

    __DRIscreen *(*createNewScreen)(int screen, int fd,
				    const __DRIextension **extensions,
				    const __DRIconfig ***driver_configs,
				    void *loaderPrivate);

   __DRIcreateNewDrawableFunc   createNewDrawable;
   __DRIcontext *(*createNewContext)(__DRIscreen *screen,
                                     const __DRIconfig *config,
                                     __DRIcontext *shared,
                                     void *loaderPrivate);

   /* Since version 2 */
   __DRIgetAPIMaskFunc          getAPIMask;

   __DRIcontext *(*createNewContextForAPI)(__DRIscreen *screen,
					   int api,
					   const __DRIconfig *config,
					   __DRIcontext *shared,
					   void *data);

   __DRIbuffer *(*allocateBuffer)(__DRIscreen *screen,
				  unsigned int attachment,
				  unsigned int format,
				  int width,
				  int height);
   void (*releaseBuffer)(__DRIscreen *screen,
			 __DRIbuffer *buffer);

   /**
    * Create a context for a particular API with a set of attributes
    *
    * \since version 3
    *
    * \sa __DRIswrastExtensionRec::createContextAttribs
    */
   __DRIcreateContextAttribsFunc        createContextAttribs;

   /**
    * createNewScreen with the driver's extension list passed in.
    *
    * \since version 4
    */
   __DRIcreateNewScreen2Func            createNewScreen2;
};


/**
 * This extension provides functionality to enable various EGLImage
 * extensions.
 */
#define __DRI_IMAGE "DRI_IMAGE"
#define __DRI_IMAGE_VERSION 13

/**
 * These formats correspond to the similarly named MESA_FORMAT_*
 * tokens, except in the native endian of the CPU.  For example, on
 * little endian __DRI_IMAGE_FORMAT_XRGB8888 corresponds to
 * MESA_FORMAT_XRGB8888, but MESA_FORMAT_XRGB8888_REV on big endian.
 *
 * __DRI_IMAGE_FORMAT_NONE is for images that aren't directly usable
 * by the driver (YUV planar formats) but serve as a base image for
 * creating sub-images for the different planes within the image.
 *
 * R8, GR88 and NONE should not be used with createImageFormName or
 * createImage, and are returned by query from sub images created with
 * createImageFromNames (NONE, see above) and fromPlane (R8 & GR88).
 */
#define __DRI_IMAGE_FORMAT_RGB565       0x1001
#define __DRI_IMAGE_FORMAT_XRGB8888     0x1002
#define __DRI_IMAGE_FORMAT_ARGB8888     0x1003
#define __DRI_IMAGE_FORMAT_ABGR8888     0x1004
#define __DRI_IMAGE_FORMAT_XBGR8888     0x1005
#define __DRI_IMAGE_FORMAT_R8           0x1006 /* Since version 5 */
#define __DRI_IMAGE_FORMAT_GR88         0x1007
#define __DRI_IMAGE_FORMAT_NONE         0x1008
#define __DRI_IMAGE_FORMAT_XRGB2101010  0x1009
#define __DRI_IMAGE_FORMAT_ARGB2101010  0x100a
#define __DRI_IMAGE_FORMAT_SARGB8       0x100b

#define __DRI_IMAGE_USE_SHARE		0x0001
#define __DRI_IMAGE_USE_SCANOUT		0x0002
#define __DRI_IMAGE_USE_CURSOR		0x0004 /* Depricated */
#define __DRI_IMAGE_USE_LINEAR		0x0008
/* The buffer will only be read by an external process after SwapBuffers,
 * in contrary to gbm buffers, front buffers and fake front buffers, which
 * could be read after a flush."
 */
#define __DRI_IMAGE_USE_BACKBUFFER      0x0010


#define __DRI_IMAGE_TRANSFER_READ            0x1
#define __DRI_IMAGE_TRANSFER_WRITE           0x2
#define __DRI_IMAGE_TRANSFER_READ_WRITE      \
        (__DRI_IMAGE_TRANSFER_READ | __DRI_IMAGE_TRANSFER_WRITE)

/**
 * Four CC formats that matches with WL_DRM_FORMAT_* from wayland_drm.h,
 * GBM_FORMAT_* from gbm.h, and DRM_FORMAT_* from drm_fourcc.h. Used with
 * createImageFromNames.
 *
 * \since 5
 */

#define __DRI_IMAGE_FOURCC_R8		0x20203852
#define __DRI_IMAGE_FOURCC_GR88		0x38385247
#define __DRI_IMAGE_FOURCC_RGB565	0x36314752
#define __DRI_IMAGE_FOURCC_ARGB8888	0x34325241
#define __DRI_IMAGE_FOURCC_XRGB8888	0x34325258
#define __DRI_IMAGE_FOURCC_ABGR8888	0x34324241
#define __DRI_IMAGE_FOURCC_XBGR8888	0x34324258
#define __DRI_IMAGE_FOURCC_SARGB8888    0x83324258
#define __DRI_IMAGE_FOURCC_YUV410	0x39565559
#define __DRI_IMAGE_FOURCC_YUV411	0x31315559
#define __DRI_IMAGE_FOURCC_YUV420	0x32315559
#define __DRI_IMAGE_FOURCC_YUV422	0x36315559
#define __DRI_IMAGE_FOURCC_YUV444	0x34325559
#define __DRI_IMAGE_FOURCC_NV12		0x3231564e
#define __DRI_IMAGE_FOURCC_NV16		0x3631564e
#define __DRI_IMAGE_FOURCC_YUYV		0x56595559

#define __DRI_IMAGE_FOURCC_YVU410	0x39555659
#define __DRI_IMAGE_FOURCC_YVU411	0x31315659
#define __DRI_IMAGE_FOURCC_YVU420	0x32315659
#define __DRI_IMAGE_FOURCC_YVU422	0x36315659
#define __DRI_IMAGE_FOURCC_YVU444	0x34325659

/**
 * Queryable on images created by createImageFromNames.
 *
 * RGB and RGBA are may be usable directly as images but its still
 * recommended to call fromPlanar with plane == 0.
 *
 * Y_U_V, Y_UV and Y_XUXV all requires call to fromPlanar to create
 * usable sub-images, sampling from images return raw YUV data and
 * color conversion needs to be done in the shader.
 *
 * \since 5
 */

#define __DRI_IMAGE_COMPONENTS_RGB	0x3001
#define __DRI_IMAGE_COMPONENTS_RGBA	0x3002
#define __DRI_IMAGE_COMPONENTS_Y_U_V	0x3003
#define __DRI_IMAGE_COMPONENTS_Y_UV	0x3004
#define __DRI_IMAGE_COMPONENTS_Y_XUXV	0x3005
#define __DRI_IMAGE_COMPONENTS_R	0x3006
#define __DRI_IMAGE_COMPONENTS_RG	0x3007



/**
 * Four CC formats that matches with WL_DRM_FORMAT_* from wayland_drm.h
 * and GBM_FORMAT_* from gbm.h, used with createImageFromNames.
 *
 * \since 5
 */

#define __DRI_IMAGE_FOURCC_RGB565	0x36314752
#define __DRI_IMAGE_FOURCC_ARGB8888	0x34325241
#define __DRI_IMAGE_FOURCC_XRGB8888	0x34325258
#define __DRI_IMAGE_FOURCC_ABGR8888	0x34324241
#define __DRI_IMAGE_FOURCC_XBGR8888	0x34324258
#define __DRI_IMAGE_FOURCC_YUV410	0x39565559
#define __DRI_IMAGE_FOURCC_YUV411	0x31315559
#define __DRI_IMAGE_FOURCC_YUV420	0x32315559
#define __DRI_IMAGE_FOURCC_YUV422	0x36315559
#define __DRI_IMAGE_FOURCC_YUV444	0x34325559
#define __DRI_IMAGE_FOURCC_NV12		0x3231564e
#define __DRI_IMAGE_FOURCC_NV16		0x3631564e
#define __DRI_IMAGE_FOURCC_YUYV		0x56595559


/**
 * Queryable on images created by createImageFromNames.
 *
 * RGB and RGBA are may be usable directly as images but its still
 * recommended to call fromPlanar with plane == 0.
 *
 * Y_U_V, Y_UV and Y_XUXV all requires call to fromPlanar to create
 * usable sub-images, sampling from images return raw YUV data and
 * color conversion needs to be done in the shader.
 *
 * \since 5
 */

#define __DRI_IMAGE_COMPONENTS_RGB	0x3001
#define __DRI_IMAGE_COMPONENTS_RGBA	0x3002
#define __DRI_IMAGE_COMPONENTS_Y_U_V	0x3003
#define __DRI_IMAGE_COMPONENTS_Y_UV	0x3004
#define __DRI_IMAGE_COMPONENTS_Y_XUXV	0x3005


/**
 * queryImage attributes
 */

#define __DRI_IMAGE_ATTRIB_STRIDE	0x2000
#define __DRI_IMAGE_ATTRIB_HANDLE	0x2001
#define __DRI_IMAGE_ATTRIB_NAME		0x2002
#define __DRI_IMAGE_ATTRIB_FORMAT	0x2003 /* available in versions 3+ */
#define __DRI_IMAGE_ATTRIB_WIDTH	0x2004 /* available in versions 4+ */
#define __DRI_IMAGE_ATTRIB_HEIGHT	0x2005
#define __DRI_IMAGE_ATTRIB_COMPONENTS	0x2006 /* available in versions 5+ */
<<<<<<< HEAD
=======
#define __DRI_IMAGE_ATTRIB_FD           0x2007 /* available in versions
                                                * 7+. Each query will return a
                                                * new fd. */
#define __DRI_IMAGE_ATTRIB_FOURCC       0x2008 /* available in versions 11 */
#define __DRI_IMAGE_ATTRIB_NUM_PLANES   0x2009 /* available in versions 11 */

#define __DRI_IMAGE_ATTRIB_OFFSET 0x200A /* available in versions 13 */

enum __DRIYUVColorSpace {
   __DRI_YUV_COLOR_SPACE_UNDEFINED = 0,
   __DRI_YUV_COLOR_SPACE_ITU_REC601 = 0x327F,
   __DRI_YUV_COLOR_SPACE_ITU_REC709 = 0x3280,
   __DRI_YUV_COLOR_SPACE_ITU_REC2020 = 0x3281
};

enum __DRISampleRange {
   __DRI_YUV_RANGE_UNDEFINED = 0,
   __DRI_YUV_FULL_RANGE = 0x3282,
   __DRI_YUV_NARROW_RANGE = 0x3283
};

enum __DRIChromaSiting {
   __DRI_YUV_CHROMA_SITING_UNDEFINED = 0,
   __DRI_YUV_CHROMA_SITING_0 = 0x3284,
   __DRI_YUV_CHROMA_SITING_0_5 = 0x3285
};

/**
 * \name Reasons that __DRIimageExtensionRec::createImageFromTexture or
 * __DRIimageExtensionRec::createImageFromDmaBufs might fail
 */
/*@{*/
/** Success! */
#define __DRI_IMAGE_ERROR_SUCCESS       0

/** Memory allocation failure */
#define __DRI_IMAGE_ERROR_BAD_ALLOC     1

/** Client requested an invalid attribute */
#define __DRI_IMAGE_ERROR_BAD_MATCH     2

/** Client requested an invalid texture object */
#define __DRI_IMAGE_ERROR_BAD_PARAMETER 3

/** Client requested an invalid pitch and/or offset */
#define __DRI_IMAGE_ERROR_BAD_ACCESS    4
/*@}*/

/**
 * \name Capabilities that might be returned by __DRIimageExtensionRec::getCapabilities
 */
/*@{*/
#define __DRI_IMAGE_CAP_GLOBAL_NAMES 1
/*@}*/

/**
 * blitImage flags
 */

#define __BLIT_FLAG_FLUSH		0x0001
#define __BLIT_FLAG_FINISH		0x0002
>>>>>>> 3ef8d428

typedef struct __DRIimageRec          __DRIimage;
typedef struct __DRIimageExtensionRec __DRIimageExtension;
struct __DRIimageExtensionRec {
    __DRIextension base;

    __DRIimage *(*createImageFromName)(__DRIscreen *screen,
				       int width, int height, int format,
				       int name, int pitch,
				       void *loaderPrivate);

    __DRIimage *(*createImageFromRenderbuffer)(__DRIcontext *context,
					       int renderbuffer,
					       void *loaderPrivate);

    void (*destroyImage)(__DRIimage *image);

    __DRIimage *(*createImage)(__DRIscreen *screen,
			       int width, int height, int format,
			       unsigned int use,
			       void *loaderPrivate);

   GLboolean (*queryImage)(__DRIimage *image, int attrib, int *value);

   /**
    * The new __DRIimage will share the content with the old one, see dup(2).
    */
   __DRIimage *(*dupImage)(__DRIimage *image, void *loaderPrivate);

   /**
    * Validate that a __DRIimage can be used a certain way.
    *
    * \since 2
    */
   GLboolean (*validateUsage)(__DRIimage *image, unsigned int use);

   /**
    * Unlike createImageFromName __DRI_IMAGE_FORMAT is not but instead
    * __DRI_IMAGE_FOURCC and strides are in bytes not pixels. Stride is
    * also per block and not per pixel (for non-RGB, see gallium blocks).
    *
    * \since 5
    */
   __DRIimage *(*createImageFromNames)(__DRIscreen *screen,
                                       int width, int height, int fourcc,
                                       int *names, int num_names,
                                       int *strides, int *offsets,
                                       void *loaderPrivate);

   /**
    * Create an image out of a sub-region of a parent image.  This
    * entry point lets us create individual __DRIimages for different
    * planes in a planar buffer (typically yuv), for example.  While a
    * sub-image shares the underlying buffer object with the parent
    * image and other sibling sub-images, the life times of parent and
    * sub-images are not dependent.  Destroying the parent or a
    * sub-image doesn't affect other images.  The underlying buffer
    * object is free when no __DRIimage remains that references it.
    *
    * Sub-images may overlap, but rendering to overlapping sub-images
    * is undefined.
    *
    * \since 5
    */
    __DRIimage *(*fromPlanar)(__DRIimage *image, int plane,
                              void *loaderPrivate);
<<<<<<< HEAD
=======

    /**
     * Create image from texture.
     *
     * \since 6
     */
   __DRIimage *(*createImageFromTexture)(__DRIcontext *context,
                                         int target,
                                         unsigned texture,
                                         int depth,
                                         int level,
                                         unsigned *error,
                                         void *loaderPrivate);
   /**
    * Like createImageFromNames, but takes a prime fd instead.
    *
    * \since 7
    */
   __DRIimage *(*createImageFromFds)(__DRIscreen *screen,
                                     int width, int height, int fourcc,
                                     int *fds, int num_fds,
                                     int *strides, int *offsets,
                                     void *loaderPrivate);

   /**
    * Like createImageFromFds, but takes additional attributes.
    *
    * For EGL_EXT_image_dma_buf_import.
    *
    * \since 8
    */
   __DRIimage *(*createImageFromDmaBufs)(__DRIscreen *screen,
                                         int width, int height, int fourcc,
                                         int *fds, int num_fds,
                                         int *strides, int *offsets,
                                         enum __DRIYUVColorSpace color_space,
                                         enum __DRISampleRange sample_range,
                                         enum __DRIChromaSiting horiz_siting,
                                         enum __DRIChromaSiting vert_siting,
                                         unsigned *error,
                                         void *loaderPrivate);

   /**
    * Blit a part of a __DRIimage to another and flushes
    *
    * flush_flag:
    *    0:                  no flush
    *    __BLIT_FLAG_FLUSH:  flush after the blit operation
    *    __BLIT_FLAG_FINISH: flush and wait the blit finished
    *
    * \since 9
    */
   void (*blitImage)(__DRIcontext *context, __DRIimage *dst, __DRIimage *src,
                     int dstx0, int dsty0, int dstwidth, int dstheight,
                     int srcx0, int srcy0, int srcwidth, int srcheight,
                     int flush_flag);

   /**
    * Query for general capabilities of the driver that concern
    * buffer sharing and image importing.
    *
    * \since 10
    */
   int (*getCapabilities)(__DRIscreen *screen);

   /**
    * Returns a map of the specified region of a __DRIimage for the specified usage.
    *
    * flags may include __DRI_IMAGE_TRANSFER_READ, which will populate the
    * mapping with the current buffer content. If __DRI_IMAGE_TRANSFER_READ
    * is not included in the flags, the buffer content at map time is
    * undefined. Users wanting to modify the mapping must include
    * __DRI_IMAGE_TRANSFER_WRITE; if __DRI_IMAGE_TRANSFER_WRITE is not
    * included, behaviour when writing the mapping is undefined.
    *
    * Returns the byte stride in *stride, and an opaque pointer to data
    * tracking the mapping in **data, which must be passed to unmapImage().
    *
    * \since 12
    */
   void *(*mapImage)(__DRIcontext *context, __DRIimage *image,
                     int x0, int y0, int width, int height,
                     unsigned int flags, int *stride, void **data);

   /**
    * Unmap a previously mapped __DRIimage
    *
    * \since 12
    */
   void (*unmapImage)(__DRIcontext *context, __DRIimage *image, void *data);

>>>>>>> 3ef8d428
};


/**
 * This extension must be implemented by the loader and passed to the
 * driver at screen creation time.  The EGLImage entry points in the
 * various client APIs take opaque EGLImage handles and use this
 * extension to map them to a __DRIimage.  At version 1, this
 * extensions allows mapping EGLImage pointers to __DRIimage pointers,
 * but future versions could support other EGLImage-like, opaque types
 * with new lookup functions.
 */
#define __DRI_IMAGE_LOOKUP "DRI_IMAGE_LOOKUP"
#define __DRI_IMAGE_LOOKUP_VERSION 1

typedef struct __DRIimageLookupExtensionRec __DRIimageLookupExtension;
struct __DRIimageLookupExtensionRec {
    __DRIextension base;

    __DRIimage *(*lookupEGLImage)(__DRIscreen *screen, void *image,
				  void *loaderPrivate);
};

/**
 * This extension allows for common DRI2 options
 */
#define __DRI2_CONFIG_QUERY "DRI_CONFIG_QUERY"
#define __DRI2_CONFIG_QUERY_VERSION 1

typedef struct __DRI2configQueryExtensionRec __DRI2configQueryExtension;
struct __DRI2configQueryExtensionRec {
   __DRIextension base;

   int (*configQueryb)(__DRIscreen *screen, const char *var, unsigned char *val);
   int (*configQueryi)(__DRIscreen *screen, const char *var, int *val);
   int (*configQueryf)(__DRIscreen *screen, const char *var, float *val);
};

/**
 * Robust context driver extension.
 *
 * Existence of this extension means the driver can accept the
 * \c __DRI_CTX_FLAG_ROBUST_BUFFER_ACCESS flag and the
 * \c __DRI_CTX_ATTRIB_RESET_STRATEGY attribute in
 * \c __DRIdri2ExtensionRec::createContextAttribs.
 */
#define __DRI2_ROBUSTNESS "DRI_Robustness"
#define __DRI2_ROBUSTNESS_VERSION 1

typedef struct __DRIrobustnessExtensionRec __DRIrobustnessExtension;
struct __DRIrobustnessExtensionRec {
   __DRIextension base;
};

/**
 * DRI config options extension.
 *
 * This extension provides the XML string containing driver options for use by
 * the loader in supporting the driconf application.
 */
#define __DRI_CONFIG_OPTIONS "DRI_ConfigOptions"
#define __DRI_CONFIG_OPTIONS_VERSION 1

typedef struct __DRIconfigOptionsExtensionRec {
   __DRIextension base;
   const char *xml;
} __DRIconfigOptionsExtension;

/**
 * This extension provides a driver vtable to a set of common driver helper
 * functions (driCoreExtension, driDRI2Extension) within the driver
 * implementation, as opposed to having to pass them through a global
 * variable.
 *
 * It is not intended to be public API to the actual loader, and the vtable
 * layout may change at any time.
 */
#define __DRI_DRIVER_VTABLE "DRI_DriverVtable"
#define __DRI_DRIVER_VTABLE_VERSION 1

typedef struct __DRIDriverVtableExtensionRec {
    __DRIextension base;
    const struct __DriverAPIRec *vtable;
} __DRIDriverVtableExtension;

/**
 * Query renderer driver extension
 *
 * This allows the window system layer (either EGL or GLX) to query aspects of
 * hardware and driver support without creating a context.
 */
#define __DRI2_RENDERER_QUERY "DRI_RENDERER_QUERY"
#define __DRI2_RENDERER_QUERY_VERSION 1

#define __DRI2_RENDERER_VENDOR_ID                             0x0000
#define __DRI2_RENDERER_DEVICE_ID                             0x0001
#define __DRI2_RENDERER_VERSION                               0x0002
#define __DRI2_RENDERER_ACCELERATED                           0x0003
#define __DRI2_RENDERER_VIDEO_MEMORY                          0x0004
#define __DRI2_RENDERER_UNIFIED_MEMORY_ARCHITECTURE           0x0005
#define __DRI2_RENDERER_PREFERRED_PROFILE                     0x0006
#define __DRI2_RENDERER_OPENGL_CORE_PROFILE_VERSION           0x0007
#define __DRI2_RENDERER_OPENGL_COMPATIBILITY_PROFILE_VERSION  0x0008
#define __DRI2_RENDERER_OPENGL_ES_PROFILE_VERSION             0x0009
#define __DRI2_RENDERER_OPENGL_ES2_PROFILE_VERSION            0x000a
#define __DRI2_RENDERER_HAS_TEXTURE_3D                        0x000b
/* Whether there is an sRGB format support for every supported 32-bit UNORM
 * color format.
 */
#define __DRI2_RENDERER_HAS_FRAMEBUFFER_SRGB                  0x000c

typedef struct __DRI2rendererQueryExtensionRec __DRI2rendererQueryExtension;
struct __DRI2rendererQueryExtensionRec {
   __DRIextension base;

   int (*queryInteger)(__DRIscreen *screen, int attribute, unsigned int *val);
   int (*queryString)(__DRIscreen *screen, int attribute, const char **val);
};

/**
 * Image Loader extension. Drivers use this to allocate color buffers
 */

enum __DRIimageBufferMask {
   __DRI_IMAGE_BUFFER_BACK = (1 << 0),
   __DRI_IMAGE_BUFFER_FRONT = (1 << 1)
};

struct __DRIimageList {
   uint32_t image_mask;
   __DRIimage *back;
   __DRIimage *front;
};

#define __DRI_IMAGE_LOADER "DRI_IMAGE_LOADER"
#define __DRI_IMAGE_LOADER_VERSION 1

struct __DRIimageLoaderExtensionRec {
    __DRIextension base;

   /**
    * Allocate color buffers.
    *
    * \param driDrawable
    * \param width              Width of allocated buffers
    * \param height             Height of allocated buffers
    * \param format             one of __DRI_IMAGE_FORMAT_*
    * \param stamp              Address of variable to be updated when
    *                           getBuffers must be called again
    * \param loaderPrivate      The loaderPrivate for driDrawable
    * \param buffer_mask        Set of buffers to allocate
    * \param buffers            Returned buffers
    */
   int (*getBuffers)(__DRIdrawable *driDrawable,
                     unsigned int format,
                     uint32_t *stamp,
                     void *loaderPrivate,
                     uint32_t buffer_mask,
                     struct __DRIimageList *buffers);

    /**
     * Flush pending front-buffer rendering
     *
     * Any rendering that has been performed to the
     * fake front will be flushed to the front
     *
     * \param driDrawable    Drawable whose front-buffer is to be flushed
     * \param loaderPrivate  Loader's private data that was previously passed
     *                       into __DRIdri2ExtensionRec::createNewDrawable
     */
    void (*flushFrontBuffer)(__DRIdrawable *driDrawable, void *loaderPrivate);
};

/**
 * DRI extension.
 */

#define __DRI_IMAGE_DRIVER           "DRI_IMAGE_DRIVER"
#define __DRI_IMAGE_DRIVER_VERSION   1

struct __DRIimageDriverExtensionRec {
   __DRIextension               base;

   /* Common DRI functions, shared with DRI2 */
   __DRIcreateNewScreen2Func            createNewScreen2;
   __DRIcreateNewDrawableFunc           createNewDrawable;
   __DRIcreateContextAttribsFunc        createContextAttribs;
   __DRIgetAPIMaskFunc                  getAPIMask;
};

#endif<|MERGE_RESOLUTION|>--- conflicted
+++ resolved
@@ -1191,49 +1191,6 @@
 #define __DRI_IMAGE_COMPONENTS_RG	0x3007
 
 
-
-/**
- * Four CC formats that matches with WL_DRM_FORMAT_* from wayland_drm.h
- * and GBM_FORMAT_* from gbm.h, used with createImageFromNames.
- *
- * \since 5
- */
-
-#define __DRI_IMAGE_FOURCC_RGB565	0x36314752
-#define __DRI_IMAGE_FOURCC_ARGB8888	0x34325241
-#define __DRI_IMAGE_FOURCC_XRGB8888	0x34325258
-#define __DRI_IMAGE_FOURCC_ABGR8888	0x34324241
-#define __DRI_IMAGE_FOURCC_XBGR8888	0x34324258
-#define __DRI_IMAGE_FOURCC_YUV410	0x39565559
-#define __DRI_IMAGE_FOURCC_YUV411	0x31315559
-#define __DRI_IMAGE_FOURCC_YUV420	0x32315559
-#define __DRI_IMAGE_FOURCC_YUV422	0x36315559
-#define __DRI_IMAGE_FOURCC_YUV444	0x34325559
-#define __DRI_IMAGE_FOURCC_NV12		0x3231564e
-#define __DRI_IMAGE_FOURCC_NV16		0x3631564e
-#define __DRI_IMAGE_FOURCC_YUYV		0x56595559
-
-
-/**
- * Queryable on images created by createImageFromNames.
- *
- * RGB and RGBA are may be usable directly as images but its still
- * recommended to call fromPlanar with plane == 0.
- *
- * Y_U_V, Y_UV and Y_XUXV all requires call to fromPlanar to create
- * usable sub-images, sampling from images return raw YUV data and
- * color conversion needs to be done in the shader.
- *
- * \since 5
- */
-
-#define __DRI_IMAGE_COMPONENTS_RGB	0x3001
-#define __DRI_IMAGE_COMPONENTS_RGBA	0x3002
-#define __DRI_IMAGE_COMPONENTS_Y_U_V	0x3003
-#define __DRI_IMAGE_COMPONENTS_Y_UV	0x3004
-#define __DRI_IMAGE_COMPONENTS_Y_XUXV	0x3005
-
-
 /**
  * queryImage attributes
  */
@@ -1245,8 +1202,6 @@
 #define __DRI_IMAGE_ATTRIB_WIDTH	0x2004 /* available in versions 4+ */
 #define __DRI_IMAGE_ATTRIB_HEIGHT	0x2005
 #define __DRI_IMAGE_ATTRIB_COMPONENTS	0x2006 /* available in versions 5+ */
-<<<<<<< HEAD
-=======
 #define __DRI_IMAGE_ATTRIB_FD           0x2007 /* available in versions
                                                 * 7+. Each query will return a
                                                 * new fd. */
@@ -1308,7 +1263,6 @@
 
 #define __BLIT_FLAG_FLUSH		0x0001
 #define __BLIT_FLAG_FINISH		0x0002
->>>>>>> 3ef8d428
 
 typedef struct __DRIimageRec          __DRIimage;
 typedef struct __DRIimageExtensionRec __DRIimageExtension;
@@ -1375,8 +1329,6 @@
     */
     __DRIimage *(*fromPlanar)(__DRIimage *image, int plane,
                               void *loaderPrivate);
-<<<<<<< HEAD
-=======
 
     /**
      * Create image from texture.
@@ -1468,7 +1420,6 @@
     */
    void (*unmapImage)(__DRIcontext *context, __DRIimage *image, void *data);
 
->>>>>>> 3ef8d428
 };
 
 
