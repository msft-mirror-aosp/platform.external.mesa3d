--- conflicted
+++ resolved
@@ -310,12 +310,7 @@
             '_SVID_SOURCE',
             '_BSD_SOURCE',
             '_GNU_SOURCE',
-<<<<<<< HEAD
-            'HAVE_PTHREAD',
-            'HAVE_POSIX_MEMALIGN',
-=======
             '_DEFAULT_SOURCE',
->>>>>>> 367bafc7
         ]
         if env['platform'] == 'darwin':
             cppdefines += [
