# Mesa 3-D graphics library
#
# Copyright (C) 2010-2011 Chia-I Wu <olvaffe@gmail.com>
# Copyright (C) 2010-2011 LunarG Inc.
#
# Permission is hereby granted, free of charge, to any person obtaining a
# copy of this software and associated documentation files (the "Software"),
# to deal in the Software without restriction, including without limitation
# the rights to use, copy, modify, merge, publish, distribute, sublicense,
# and/or sell copies of the Software, and to permit persons to whom the
# Software is furnished to do so, subject to the following conditions:
#
# The above copyright notice and this permission notice shall be included
# in all copies or substantial portions of the Software.
#
# THE SOFTWARE IS PROVIDED "AS IS", WITHOUT WARRANTY OF ANY KIND, EXPRESS OR
# IMPLIED, INCLUDING BUT NOT LIMITED TO THE WARRANTIES OF MERCHANTABILITY,
# FITNESS FOR A PARTICULAR PURPOSE AND NONINFRINGEMENT.  IN NO EVENT SHALL
# THE AUTHORS OR COPYRIGHT HOLDERS BE LIABLE FOR ANY CLAIM, DAMAGES OR OTHER
# LIABILITY, WHETHER IN AN ACTION OF CONTRACT, TORT OR OTHERWISE, ARISING
# FROM, OUT OF OR IN CONNECTION WITH THE SOFTWARE OR THE USE OR OTHER
# DEALINGS IN THE SOFTWARE.

ifeq ($(LOCAL_IS_HOST_MODULE),true)
LOCAL_CFLAGS += -D_GNU_SOURCE
endif

LOCAL_C_INCLUDES += \
	$(MESA_TOP)/src \
	$(MESA_TOP)/include

MESA_VERSION := $(shell cat $(MESA_TOP)/VERSION)
LOCAL_CFLAGS += \
	-Wno-error \
	-Wno-unused-parameter \
	-Wno-pointer-arith \
	-Wno-missing-field-initializers \
	-Wno-initializer-overrides \
	-Wno-mismatched-tags \
	-DPACKAGE_VERSION=\"$(MESA_VERSION)\" \
	-DPACKAGE_BUGREPORT=\"https://bugs.freedesktop.org/enter_bug.cgi?product=Mesa\"

# XXX: The following __STDC_*_MACROS defines should not be needed.
# It's likely due to a bug elsewhere, but let's temporarily add them
# here to fix the radeonsi build.
LOCAL_CFLAGS += \
	-DANDROID_API_LEVEL=$(PLATFORM_SDK_VERSION) \
	-DENABLE_SHADER_CACHE \
	-D__STDC_CONSTANT_MACROS \
	-D__STDC_LIMIT_MACROS \
	-DHAVE___BUILTIN_EXPECT \
	-DHAVE___BUILTIN_FFS \
	-DHAVE___BUILTIN_FFSLL \
	-DHAVE_DLFCN_H \
	-DHAVE_FUNC_ATTRIBUTE_FLATTEN \
	-DHAVE_FUNC_ATTRIBUTE_UNUSED \
	-DHAVE_FUNC_ATTRIBUTE_FORMAT \
	-DHAVE_FUNC_ATTRIBUTE_PACKED \
	-DHAVE_FUNC_ATTRIBUTE_ALIAS \
	-DHAVE_FUNC_ATTRIBUTE_NORETURN \
	-DHAVE_FUNC_ATTRIBUTE_RETURNS_NONNULL \
	-DHAVE_FUNC_ATTRIBUTE_WARN_UNUSED_RESULT \
	-DHAVE___BUILTIN_CTZ \
	-DHAVE___BUILTIN_POPCOUNT \
	-DHAVE___BUILTIN_POPCOUNTLL \
	-DHAVE___BUILTIN_CLZ \
	-DHAVE___BUILTIN_CLZLL \
	-DHAVE___BUILTIN_UNREACHABLE \
	-DHAVE_PTHREAD=1 \
	-DHAVE_DLADDR \
	-DHAVE_DL_ITERATE_PHDR \
	-DHAVE_LINUX_FUTEX_H \
	-DHAVE_ENDIAN_H \
	-DHAVE_ZLIB \
	-DMAJOR_IN_SYSMACROS \
	-DVK_USE_PLATFORM_ANDROID_KHR \
	-fvisibility=hidden \
	-fno-math-errno \
	-fno-trapping-math \
	-Wno-sign-compare

LOCAL_CPPFLAGS += \
	-D__STDC_CONSTANT_MACROS \
	-D__STDC_FORMAT_MACROS \
	-D__STDC_LIMIT_MACROS \
	-Wno-error=non-virtual-dtor \
	-Wno-non-virtual-dtor

# mesa requires at least c99 compiler
LOCAL_CONLYFLAGS += \
	-std=c99

# c11 timespec_get is part of bionic as well
# https://android-review.googlesource.com/c/718518
<<<<<<< HEAD
LOCAL_CFLAGS += -DHAVE_TIMESPEC_GET
=======
# This means releases from P and earlier won't need this
ifeq ($(filter 5 6 7 8 9, $(MESA_ANDROID_MAJOR_VERSION)),)
LOCAL_CFLAGS += -DHAVE_TIMESPEC_GET
endif
>>>>>>> f163900f

ifeq ($(strip $(MESA_ENABLE_ASM)),true)
ifeq ($(TARGET_ARCH),x86)
LOCAL_CFLAGS += \
	-DUSE_X86_ASM

endif
endif
ifeq ($(ARCH_ARM_HAVE_NEON),true)
LOCAL_CFLAGS_arm += -DUSE_ARM_ASM
endif
LOCAL_CFLAGS_arm64 += -DUSE_AARCH64_ASM

ifneq ($(LOCAL_IS_HOST_MODULE),true)
LOCAL_CFLAGS += -DHAVE_LIBDRM
LOCAL_SHARED_LIBRARIES += libdrm
endif

LOCAL_CFLAGS_32 += -DDEFAULT_DRIVER_DIR=\"/vendor/lib/$(MESA_DRI_MODULE_REL_PATH)\"
LOCAL_CFLAGS_64 += -DDEFAULT_DRIVER_DIR=\"/vendor/lib64/$(MESA_DRI_MODULE_REL_PATH)\"
LOCAL_PROPRIETARY_MODULE := true

# uncomment to keep the debug symbols
#LOCAL_STRIP_MODULE := false

ifeq ($(strip $(LOCAL_MODULE_TAGS)),)
LOCAL_MODULE_TAGS := optional
endif

# Quiet down the build system and remove any .h files from the sources
LOCAL_SRC_FILES := $(patsubst %.h, , $(LOCAL_SRC_FILES))<|MERGE_RESOLUTION|>--- conflicted
+++ resolved
@@ -92,14 +92,10 @@
 
 # c11 timespec_get is part of bionic as well
 # https://android-review.googlesource.com/c/718518
-<<<<<<< HEAD
-LOCAL_CFLAGS += -DHAVE_TIMESPEC_GET
-=======
 # This means releases from P and earlier won't need this
 ifeq ($(filter 5 6 7 8 9, $(MESA_ANDROID_MAJOR_VERSION)),)
 LOCAL_CFLAGS += -DHAVE_TIMESPEC_GET
 endif
->>>>>>> f163900f
 
 ifeq ($(strip $(MESA_ENABLE_ASM)),true)
 ifeq ($(TARGET_ARCH),x86)
