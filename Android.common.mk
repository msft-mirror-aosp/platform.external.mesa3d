--- conflicted
+++ resolved
@@ -43,9 +43,6 @@
 	-DANDROID_VERSION=0x0$(MESA_ANDROID_MAJOR_VERSION)0$(MESA_ANDROID_MINOR_VERSION)
 
 LOCAL_CFLAGS += \
-<<<<<<< HEAD
-	-DHAVE_PTHREAD=1 \
-=======
 	-D__STDC_LIMIT_MACROS \
 	-DHAVE___BUILTIN_EXPECT \
 	-DHAVE___BUILTIN_FFS \
@@ -62,7 +59,6 @@
 	-DHAVE___BUILTIN_UNREACHABLE \
 	-DHAVE_PTHREAD=1 \
 	-DHAVE_DLOPEN \
->>>>>>> 3ef8d428
 	-fvisibility=hidden \
 	-Wno-sign-compare
 
