#!/bin/bash

set -e

BIN_DIR=$(dirname "$0")
ROOT_DIR=$BIN_DIR/../../..

<<<<<<< HEAD
time python3 $BIN_DIR/generate_python_build.py
PYTHONPATH=$BIN_DIR python3 generate_android_build.py
=======
PYTHON_BUILD=generate_android_build.py

REGEN=0
if [ "$1" == "-regen" ]; then
    REGEN=1
fi
if [ ! -f $PYTHON_BUILD ]; then
    REGEN=1
fi

if [ "$REGEN" == "1" ]; then
    time python3 $BIN_DIR/generate_python_build.py
else
    echo "Python build found; use -regen to regenerate it"
fi

# Always generate Android.bp because it's fast
PYTHONPATH=$BIN_DIR python3 generate_android_build.py \
    -Dplatforms=android \
    -Dgallium-drivers= \
    -Dvulkan-drivers=freedreno \
    -Dfreedreno-kmds=kgsl \
    -Dplatform-sdk-version=33
>>>>>>> a002e1ac

source $ROOT_DIR/build/envsetup.sh
# Just some aarch64 build
lunch starnix_wear_arm64-trunk_staging-userdebug

m vulkan_freedreno<|MERGE_RESOLUTION|>--- conflicted
+++ resolved
@@ -2,13 +2,14 @@
 
 set -e
 
+if [ ! -f meson_options.txt ]; then
+    echo "Run this script from the repo root"
+    exit 1
+fi
+
 BIN_DIR=$(dirname "$0")
 ROOT_DIR=$BIN_DIR/../../..
 
-<<<<<<< HEAD
-time python3 $BIN_DIR/generate_python_build.py
-PYTHONPATH=$BIN_DIR python3 generate_android_build.py
-=======
 PYTHON_BUILD=generate_android_build.py
 
 REGEN=0
@@ -32,10 +33,8 @@
     -Dvulkan-drivers=freedreno \
     -Dfreedreno-kmds=kgsl \
     -Dplatform-sdk-version=33
->>>>>>> a002e1ac
 
 source $ROOT_DIR/build/envsetup.sh
-# Just some aarch64 build
-lunch starnix_wear_arm64-trunk_staging-userdebug
+lunch aosp_trout_arm64-trunk_staging-userdebug
 
 m vulkan_freedreno