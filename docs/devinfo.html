--- conflicted
+++ resolved
@@ -518,23 +518,10 @@
 	make -j1 tarballs
 </pre>
 
-<<<<<<< HEAD
-<dl>
-  <dt>configs/default</dt>
-  <dd>MESA_MAJOR, MESA_MINOR and MESA_TINY</dd>
-  <dt>Makefile.am</dt>
-  <dd>PACKAGE_VERSION</dd>
-  <dt>configure.ac</dt>
-  <dd>AC_INIT</dd>
-  <dt>src/mesa/main/version.h</dt>
-  <dd>MESA_MAJOR, MESA_MINOR, MESA_PATCH and MESA_VERSION_STRING</dd>
-</dl>
-=======
 <p>
 After the tarballs are created, the sha256 checksums for the files will
 be computed and printed. These will be used in a step below.
 </p>
->>>>>>> 3ef8d428
 
 <p>
 It's important at this point to also verify that the constructed tar file
