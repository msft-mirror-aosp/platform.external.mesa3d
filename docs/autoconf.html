--- conflicted
+++ resolved
@@ -24,10 +24,6 @@
   <li><a href="#dri">DRI Driver Options</a></li>
   <li><a href="#osmesa">OSMesa Driver Options</a></li>
   </ul>
-<<<<<<< HEAD
-<li><p><a href="#demos">Demo Program Options</a>
-=======
->>>>>>> 3ef8d428
 </ol>
 
 
@@ -261,29 +257,6 @@
 can be found in the <a href="install.html">basic installation
 instructions</a>.
 
-<<<<<<< HEAD
-
-<h2 id="demos">4. Demo Program Options</h2>
-
-<p>
-There are many demonstration programs in the MesaDemos tarball. If the
-programs are available when <code>./configure</code> is run, a subset of
-the programs will be built depending on the driver and library options
-chosen. See the directory <code>progs</code> for the full set of demos.
-
-<dl>
-<dt><code>--with-demos=DEMOS,DEMOS,...</code>
-<dd><p> This option allows a
-specific set of demo programs to be built. For example,
-<code>--with-demos="xdemos,slang"</code>. Beware that if this option is
-used, it will not be ensured that the necessary GL libraries will be
-available.
-<dt><code>--without-demos</code> <dd><p> This completely disables building the
-demo programs. It is equivalent to <code>--with-demos=no</code>.
-</dl>
-
-=======
 </div>
->>>>>>> 3ef8d428
 </body>
 </html>