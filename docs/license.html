--- conflicted
+++ resolved
@@ -105,14 +105,11 @@
 
 Ext headers       include/GL/glext.h     Khronos
                   include/GL/glxext.h
-<<<<<<< HEAD
-=======
 
 GLX client code   src/glx/               SGI Free Software License B
 
 C11 thread        include/c11/threads*.h Boost (permissive)
 emulation
->>>>>>> 367bafc7
 </pre>
 
 <p>
