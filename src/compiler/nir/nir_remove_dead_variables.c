--- conflicted
+++ resolved
@@ -71,10 +71,6 @@
     * make them live.  Only keep them if they are used by some intrinsic.
     */
    if ((deref->var->data.mode & (nir_var_function_temp |
-<<<<<<< HEAD
-                                 nir_var_shader_temp |
-                                 nir_var_mem_shared)) &&
-=======
                                  nir_var_shader_temp)) &&
        !deref_used_for_not_store(deref))
       return;
@@ -85,7 +81,6 @@
     */
    if ((deref->var->data.mode & nir_var_mem_shared) &&
        !glsl_type_is_interface(deref->var->type) &&
->>>>>>> be466399
        !deref_used_for_not_store(deref))
       return;
 
@@ -195,19 +190,6 @@
 
    if (modes & ~nir_var_function_temp) {
       progress = remove_dead_vars(&shader->variables, modes,
-<<<<<<< HEAD
-                                  live, opts) || progress;
-   }
-
-   if (modes & nir_var_function_temp) {
-      nir_foreach_function(function, shader) {
-         if (function->impl) {
-            if (remove_dead_vars(&function->impl->locals,
-                                 nir_var_function_temp,
-                                 live, opts))
-               progress = true;
-         }
-=======
                                   live, opts) ||
                  progress;
    }
@@ -218,7 +200,6 @@
                               nir_var_function_temp,
                               live, opts))
             progress = true;
->>>>>>> be466399
       }
    }
 
