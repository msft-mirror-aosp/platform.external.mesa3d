/*
 * Copyright © 2016 Intel Corporation
 *
 * Permission is hereby granted, free of charge, to any person obtaining a
 * copy of this software and associated documentation files (the "Software"),
 * to deal in the Software without restriction, including without limitation
 * the rights to use, copy, modify, merge, publish, distribute, sublicense,
 * and/or sell copies of the Software, and to permit persons to whom the
 * Software is furnished to do so, subject to the following conditions:
 *
 * The above copyright notice and this permission notice (including the next
 * paragraph) shall be included in all copies or substantial portions of the
 * Software.
 *
 * THE SOFTWARE IS PROVIDED "AS IS", WITHOUT WARRANTY OF ANY KIND, EXPRESS OR
 * IMPLIED, INCLUDING BUT NOT LIMITED TO THE WARRANTIES OF MERCHANTABILITY,
 * FITNESS FOR A PARTICULAR PURPOSE AND NONINFRINGEMENT.  IN NO EVENT SHALL
 * THE AUTHORS OR COPYRIGHT HOLDERS BE LIABLE FOR ANY CLAIM, DAMAGES OR OTHER
 * LIABILITY, WHETHER IN AN ACTION OF CONTRACT, TORT OR OTHERWISE, ARISING
 * FROM, OUT OF OR IN CONNECTION WITH THE SOFTWARE OR THE USE OR OTHER DEALINGS
 * IN THE SOFTWARE.
 */

#include "nir.h"
#include "nir_builder.h"

static nir_ssa_def *
lower_b2i64(nir_builder *b, nir_ssa_def *x)
{
   return nir_pack_64_2x32_split(b, nir_b2i32(b, x), nir_imm_int(b, 0));
}

static nir_ssa_def *
lower_i2b(nir_builder *b, nir_ssa_def *x)
{
   return nir_ine(b, nir_ior(b, nir_unpack_64_2x32_split_x(b, x),
                                nir_unpack_64_2x32_split_y(b, x)),
                     nir_imm_int(b, 0));
}

static nir_ssa_def *
lower_i2i8(nir_builder *b, nir_ssa_def *x)
{
   return nir_i2i8(b, nir_unpack_64_2x32_split_x(b, x));
}

static nir_ssa_def *
lower_i2i16(nir_builder *b, nir_ssa_def *x)
{
   return nir_i2i16(b, nir_unpack_64_2x32_split_x(b, x));
}


static nir_ssa_def *
lower_i2i32(nir_builder *b, nir_ssa_def *x)
{
   return nir_unpack_64_2x32_split_x(b, x);
}

static nir_ssa_def *
lower_i2i64(nir_builder *b, nir_ssa_def *x)
{
   nir_ssa_def *x32 = x->bit_size == 32 ? x : nir_i2i32(b, x);
   return nir_pack_64_2x32_split(b, x32, nir_ishr(b, x32, nir_imm_int(b, 31)));
}

static nir_ssa_def *
lower_u2u8(nir_builder *b, nir_ssa_def *x)
{
   return nir_u2u8(b, nir_unpack_64_2x32_split_x(b, x));
}

static nir_ssa_def *
lower_u2u16(nir_builder *b, nir_ssa_def *x)
{
   return nir_u2u16(b, nir_unpack_64_2x32_split_x(b, x));
}

static nir_ssa_def *
lower_u2u32(nir_builder *b, nir_ssa_def *x)
{
   return nir_unpack_64_2x32_split_x(b, x);
}

static nir_ssa_def *
lower_u2u64(nir_builder *b, nir_ssa_def *x)
{
   nir_ssa_def *x32 = x->bit_size == 32 ? x : nir_u2u32(b, x);
   return nir_pack_64_2x32_split(b, x32, nir_imm_int(b, 0));
}

static nir_ssa_def *
lower_bcsel64(nir_builder *b, nir_ssa_def *cond, nir_ssa_def *x, nir_ssa_def *y)
{
   nir_ssa_def *x_lo = nir_unpack_64_2x32_split_x(b, x);
   nir_ssa_def *x_hi = nir_unpack_64_2x32_split_y(b, x);
   nir_ssa_def *y_lo = nir_unpack_64_2x32_split_x(b, y);
   nir_ssa_def *y_hi = nir_unpack_64_2x32_split_y(b, y);

   return nir_pack_64_2x32_split(b, nir_bcsel(b, cond, x_lo, y_lo),
                                    nir_bcsel(b, cond, x_hi, y_hi));
}

static nir_ssa_def *
lower_inot64(nir_builder *b, nir_ssa_def *x)
{
   nir_ssa_def *x_lo = nir_unpack_64_2x32_split_x(b, x);
   nir_ssa_def *x_hi = nir_unpack_64_2x32_split_y(b, x);

   return nir_pack_64_2x32_split(b, nir_inot(b, x_lo), nir_inot(b, x_hi));
}

static nir_ssa_def *
lower_iand64(nir_builder *b, nir_ssa_def *x, nir_ssa_def *y)
{
   nir_ssa_def *x_lo = nir_unpack_64_2x32_split_x(b, x);
   nir_ssa_def *x_hi = nir_unpack_64_2x32_split_y(b, x);
   nir_ssa_def *y_lo = nir_unpack_64_2x32_split_x(b, y);
   nir_ssa_def *y_hi = nir_unpack_64_2x32_split_y(b, y);

   return nir_pack_64_2x32_split(b, nir_iand(b, x_lo, y_lo),
                                    nir_iand(b, x_hi, y_hi));
}

static nir_ssa_def *
lower_ior64(nir_builder *b, nir_ssa_def *x, nir_ssa_def *y)
{
   nir_ssa_def *x_lo = nir_unpack_64_2x32_split_x(b, x);
   nir_ssa_def *x_hi = nir_unpack_64_2x32_split_y(b, x);
   nir_ssa_def *y_lo = nir_unpack_64_2x32_split_x(b, y);
   nir_ssa_def *y_hi = nir_unpack_64_2x32_split_y(b, y);

   return nir_pack_64_2x32_split(b, nir_ior(b, x_lo, y_lo),
                                    nir_ior(b, x_hi, y_hi));
}

static nir_ssa_def *
lower_ixor64(nir_builder *b, nir_ssa_def *x, nir_ssa_def *y)
{
   nir_ssa_def *x_lo = nir_unpack_64_2x32_split_x(b, x);
   nir_ssa_def *x_hi = nir_unpack_64_2x32_split_y(b, x);
   nir_ssa_def *y_lo = nir_unpack_64_2x32_split_x(b, y);
   nir_ssa_def *y_hi = nir_unpack_64_2x32_split_y(b, y);

   return nir_pack_64_2x32_split(b, nir_ixor(b, x_lo, y_lo),
                                    nir_ixor(b, x_hi, y_hi));
}

static nir_ssa_def *
lower_ishl64(nir_builder *b, nir_ssa_def *x, nir_ssa_def *y)
{
   /* Implemented as
    *
    * uint64_t lshift(uint64_t x, int c)
    * {
    *    if (c == 0) return x;
    *
    *    uint32_t lo = LO(x), hi = HI(x);
    *
    *    if (c < 32) {
    *       uint32_t lo_shifted = lo << c;
    *       uint32_t hi_shifted = hi << c;
    *       uint32_t lo_shifted_hi = lo >> abs(32 - c);
    *       return pack_64(lo_shifted, hi_shifted | lo_shifted_hi);
    *    } else {
    *       uint32_t lo_shifted_hi = lo << abs(32 - c);
    *       return pack_64(0, lo_shifted_hi);
    *    }
    * }
    */
   nir_ssa_def *x_lo = nir_unpack_64_2x32_split_x(b, x);
   nir_ssa_def *x_hi = nir_unpack_64_2x32_split_y(b, x);

   nir_ssa_def *reverse_count = nir_iabs(b, nir_iadd(b, y, nir_imm_int(b, -32)));
   nir_ssa_def *lo_shifted = nir_ishl(b, x_lo, y);
   nir_ssa_def *hi_shifted = nir_ishl(b, x_hi, y);
   nir_ssa_def *lo_shifted_hi = nir_ushr(b, x_lo, reverse_count);

   nir_ssa_def *res_if_lt_32 =
      nir_pack_64_2x32_split(b, lo_shifted,
                                nir_ior(b, hi_shifted, lo_shifted_hi));
   nir_ssa_def *res_if_ge_32 =
      nir_pack_64_2x32_split(b, nir_imm_int(b, 0),
                                nir_ishl(b, x_lo, reverse_count));

   return nir_bcsel(b,
                    nir_ieq(b, y, nir_imm_int(b, 0)), x,
                    nir_bcsel(b, nir_uge(b, y, nir_imm_int(b, 32)),
                                 res_if_ge_32, res_if_lt_32));
}

static nir_ssa_def *
lower_ishr64(nir_builder *b, nir_ssa_def *x, nir_ssa_def *y)
{
   /* Implemented as
    *
    * uint64_t arshift(uint64_t x, int c)
    * {
    *    if (c == 0) return x;
    *
    *    uint32_t lo = LO(x);
    *    int32_t  hi = HI(x);
    *
    *    if (c < 32) {
    *       uint32_t lo_shifted = lo >> c;
    *       uint32_t hi_shifted = hi >> c;
    *       uint32_t hi_shifted_lo = hi << abs(32 - c);
    *       return pack_64(hi_shifted, hi_shifted_lo | lo_shifted);
    *    } else {
    *       uint32_t hi_shifted = hi >> 31;
    *       uint32_t hi_shifted_lo = hi >> abs(32 - c);
    *       return pack_64(hi_shifted, hi_shifted_lo);
    *    }
    * }
    */
   nir_ssa_def *x_lo = nir_unpack_64_2x32_split_x(b, x);
   nir_ssa_def *x_hi = nir_unpack_64_2x32_split_y(b, x);

   nir_ssa_def *reverse_count = nir_iabs(b, nir_iadd(b, y, nir_imm_int(b, -32)));
   nir_ssa_def *lo_shifted = nir_ushr(b, x_lo, y);
   nir_ssa_def *hi_shifted = nir_ishr(b, x_hi, y);
   nir_ssa_def *hi_shifted_lo = nir_ishl(b, x_hi, reverse_count);

   nir_ssa_def *res_if_lt_32 =
      nir_pack_64_2x32_split(b, nir_ior(b, lo_shifted, hi_shifted_lo),
                                hi_shifted);
   nir_ssa_def *res_if_ge_32 =
      nir_pack_64_2x32_split(b, nir_ishr(b, x_hi, reverse_count),
                                nir_ishr(b, x_hi, nir_imm_int(b, 31)));

   return nir_bcsel(b,
                    nir_ieq(b, y, nir_imm_int(b, 0)), x,
                    nir_bcsel(b, nir_uge(b, y, nir_imm_int(b, 32)),
                                 res_if_ge_32, res_if_lt_32));
}

static nir_ssa_def *
lower_ushr64(nir_builder *b, nir_ssa_def *x, nir_ssa_def *y)
{
   /* Implemented as
    *
    * uint64_t rshift(uint64_t x, int c)
    * {
    *    if (c == 0) return x;
    *
    *    uint32_t lo = LO(x), hi = HI(x);
    *
    *    if (c < 32) {
    *       uint32_t lo_shifted = lo >> c;
    *       uint32_t hi_shifted = hi >> c;
    *       uint32_t hi_shifted_lo = hi << abs(32 - c);
    *       return pack_64(hi_shifted, hi_shifted_lo | lo_shifted);
    *    } else {
    *       uint32_t hi_shifted_lo = hi >> abs(32 - c);
    *       return pack_64(0, hi_shifted_lo);
    *    }
    * }
    */

   nir_ssa_def *x_lo = nir_unpack_64_2x32_split_x(b, x);
   nir_ssa_def *x_hi = nir_unpack_64_2x32_split_y(b, x);

   nir_ssa_def *reverse_count = nir_iabs(b, nir_iadd(b, y, nir_imm_int(b, -32)));
   nir_ssa_def *lo_shifted = nir_ushr(b, x_lo, y);
   nir_ssa_def *hi_shifted = nir_ushr(b, x_hi, y);
   nir_ssa_def *hi_shifted_lo = nir_ishl(b, x_hi, reverse_count);

   nir_ssa_def *res_if_lt_32 =
      nir_pack_64_2x32_split(b, nir_ior(b, lo_shifted, hi_shifted_lo),
                                hi_shifted);
   nir_ssa_def *res_if_ge_32 =
      nir_pack_64_2x32_split(b, nir_ushr(b, x_hi, reverse_count),
                                nir_imm_int(b, 0));

   return nir_bcsel(b,
                    nir_ieq(b, y, nir_imm_int(b, 0)), x,
                    nir_bcsel(b, nir_uge(b, y, nir_imm_int(b, 32)),
                                 res_if_ge_32, res_if_lt_32));
}

static nir_ssa_def *
lower_iadd64(nir_builder *b, nir_ssa_def *x, nir_ssa_def *y)
{
   nir_ssa_def *x_lo = nir_unpack_64_2x32_split_x(b, x);
   nir_ssa_def *x_hi = nir_unpack_64_2x32_split_y(b, x);
   nir_ssa_def *y_lo = nir_unpack_64_2x32_split_x(b, y);
   nir_ssa_def *y_hi = nir_unpack_64_2x32_split_y(b, y);

   nir_ssa_def *res_lo = nir_iadd(b, x_lo, y_lo);
   nir_ssa_def *carry = nir_b2i32(b, nir_ult(b, res_lo, x_lo));
   nir_ssa_def *res_hi = nir_iadd(b, carry, nir_iadd(b, x_hi, y_hi));

   return nir_pack_64_2x32_split(b, res_lo, res_hi);
}

static nir_ssa_def *
lower_isub64(nir_builder *b, nir_ssa_def *x, nir_ssa_def *y)
{
   nir_ssa_def *x_lo = nir_unpack_64_2x32_split_x(b, x);
   nir_ssa_def *x_hi = nir_unpack_64_2x32_split_y(b, x);
   nir_ssa_def *y_lo = nir_unpack_64_2x32_split_x(b, y);
   nir_ssa_def *y_hi = nir_unpack_64_2x32_split_y(b, y);

   nir_ssa_def *res_lo = nir_isub(b, x_lo, y_lo);
   nir_ssa_def *borrow = nir_ineg(b, nir_b2i32(b, nir_ult(b, x_lo, y_lo)));
   nir_ssa_def *res_hi = nir_iadd(b, nir_isub(b, x_hi, y_hi), borrow);

   return nir_pack_64_2x32_split(b, res_lo, res_hi);
}

static nir_ssa_def *
lower_ineg64(nir_builder *b, nir_ssa_def *x)
{
   /* Since isub is the same number of instructions (with better dependencies)
    * as iadd, subtraction is actually more efficient for ineg than the usual
    * 2's complement "flip the bits and add one".
    */
   return lower_isub64(b, nir_imm_int64(b, 0), x);
}

static nir_ssa_def *
lower_iabs64(nir_builder *b, nir_ssa_def *x)
{
   nir_ssa_def *x_hi = nir_unpack_64_2x32_split_y(b, x);
   nir_ssa_def *x_is_neg = nir_ilt(b, x_hi, nir_imm_int(b, 0));
   return nir_bcsel(b, x_is_neg, nir_ineg(b, x), x);
}

static nir_ssa_def *
lower_int64_compare(nir_builder *b, nir_op op, nir_ssa_def *x, nir_ssa_def *y)
{
   nir_ssa_def *x_lo = nir_unpack_64_2x32_split_x(b, x);
   nir_ssa_def *x_hi = nir_unpack_64_2x32_split_y(b, x);
   nir_ssa_def *y_lo = nir_unpack_64_2x32_split_x(b, y);
   nir_ssa_def *y_hi = nir_unpack_64_2x32_split_y(b, y);

   switch (op) {
   case nir_op_ieq:
      return nir_iand(b, nir_ieq(b, x_hi, y_hi), nir_ieq(b, x_lo, y_lo));
   case nir_op_ine:
      return nir_ior(b, nir_ine(b, x_hi, y_hi), nir_ine(b, x_lo, y_lo));
   case nir_op_ult:
      return nir_ior(b, nir_ult(b, x_hi, y_hi),
                        nir_iand(b, nir_ieq(b, x_hi, y_hi),
                                    nir_ult(b, x_lo, y_lo)));
   case nir_op_ilt:
      return nir_ior(b, nir_ilt(b, x_hi, y_hi),
                        nir_iand(b, nir_ieq(b, x_hi, y_hi),
                                    nir_ult(b, x_lo, y_lo)));
      break;
   case nir_op_uge:
      /* Lower as !(x < y) in the hopes of better CSE */
      return nir_inot(b, lower_int64_compare(b, nir_op_ult, x, y));
   case nir_op_ige:
      /* Lower as !(x < y) in the hopes of better CSE */
      return nir_inot(b, lower_int64_compare(b, nir_op_ilt, x, y));
   default:
      unreachable("Invalid comparison");
   }
}

static nir_ssa_def *
lower_umax64(nir_builder *b, nir_ssa_def *x, nir_ssa_def *y)
{
   return nir_bcsel(b, lower_int64_compare(b, nir_op_ult, x, y), y, x);
}

static nir_ssa_def *
lower_imax64(nir_builder *b, nir_ssa_def *x, nir_ssa_def *y)
{
   return nir_bcsel(b, lower_int64_compare(b, nir_op_ilt, x, y), y, x);
}

static nir_ssa_def *
lower_umin64(nir_builder *b, nir_ssa_def *x, nir_ssa_def *y)
{
   return nir_bcsel(b, lower_int64_compare(b, nir_op_ult, x, y), x, y);
}

static nir_ssa_def *
lower_imin64(nir_builder *b, nir_ssa_def *x, nir_ssa_def *y)
{
   return nir_bcsel(b, lower_int64_compare(b, nir_op_ilt, x, y), x, y);
}

static nir_ssa_def *
lower_mul_2x32_64(nir_builder *b, nir_ssa_def *x, nir_ssa_def *y,
                  bool sign_extend)
{
   nir_ssa_def *res_hi = sign_extend ? nir_imul_high(b, x, y)
                                     : nir_umul_high(b, x, y);

   return nir_pack_64_2x32_split(b, nir_imul(b, x, y), res_hi);
}

static nir_ssa_def *
lower_imul64(nir_builder *b, nir_ssa_def *x, nir_ssa_def *y)
{
   nir_ssa_def *x_lo = nir_unpack_64_2x32_split_x(b, x);
   nir_ssa_def *x_hi = nir_unpack_64_2x32_split_y(b, x);
   nir_ssa_def *y_lo = nir_unpack_64_2x32_split_x(b, y);
   nir_ssa_def *y_hi = nir_unpack_64_2x32_split_y(b, y);

   nir_ssa_def *mul_lo = nir_umul_2x32_64(b, x_lo, y_lo);
   nir_ssa_def *res_hi = nir_iadd(b, nir_unpack_64_2x32_split_y(b, mul_lo),
                         nir_iadd(b, nir_imul(b, x_lo, y_hi),
                                     nir_imul(b, x_hi, y_lo)));

   return nir_pack_64_2x32_split(b, nir_unpack_64_2x32_split_x(b, mul_lo),
                                 res_hi);
}

static nir_ssa_def *
lower_mul_high64(nir_builder *b, nir_ssa_def *x, nir_ssa_def *y,
                 bool sign_extend)
{
   nir_ssa_def *x32[4], *y32[4];
   x32[0] = nir_unpack_64_2x32_split_x(b, x);
   x32[1] = nir_unpack_64_2x32_split_y(b, x);
   if (sign_extend) {
      x32[2] = x32[3] = nir_ishr(b, x32[1], nir_imm_int(b, 31));
   } else {
      x32[2] = x32[3] = nir_imm_int(b, 0);
   }

   y32[0] = nir_unpack_64_2x32_split_x(b, y);
   y32[1] = nir_unpack_64_2x32_split_y(b, y);
   if (sign_extend) {
      y32[2] = y32[3] = nir_ishr(b, y32[1], nir_imm_int(b, 31));
   } else {
      y32[2] = y32[3] = nir_imm_int(b, 0);
   }

   nir_ssa_def *res[8] = { NULL, };

   /* Yes, the following generates a pile of code.  However, we throw res[0]
    * and res[1] away in the end and, if we're in the umul case, four of our
    * eight dword operands will be constant zero and opt_algebraic will clean
    * this up nicely.
    */
   for (unsigned i = 0; i < 4; i++) {
      nir_ssa_def *carry = NULL;
      for (unsigned j = 0; j < 4; j++) {
         /* The maximum values of x32[i] and y32[i] are UINT32_MAX so the
          * maximum value of tmp is UINT32_MAX * UINT32_MAX.  The maximum
          * value that will fit in tmp is
          *
          *    UINT64_MAX = UINT32_MAX << 32 + UINT32_MAX
          *               = UINT32_MAX * (UINT32_MAX + 1) + UINT32_MAX
          *               = UINT32_MAX * UINT32_MAX + 2 * UINT32_MAX
          *
          * so we're guaranteed that we can add in two more 32-bit values
          * without overflowing tmp.
          */
         nir_ssa_def *tmp = nir_umul_2x32_64(b, x32[i], y32[i]);

         if (res[i + j])
            tmp = nir_iadd(b, tmp, nir_u2u64(b, res[i + j]));
         if (carry)
            tmp = nir_iadd(b, tmp, carry);
         res[i + j] = nir_u2u32(b, tmp);
         carry = nir_ushr(b, tmp, nir_imm_int(b, 32));
      }
      res[i + 4] = nir_u2u32(b, carry);
   }

   return nir_pack_64_2x32_split(b, res[2], res[3]);
}

static nir_ssa_def *
lower_isign64(nir_builder *b, nir_ssa_def *x)
{
   nir_ssa_def *x_lo = nir_unpack_64_2x32_split_x(b, x);
   nir_ssa_def *x_hi = nir_unpack_64_2x32_split_y(b, x);

   nir_ssa_def *is_non_zero = nir_i2b(b, nir_ior(b, x_lo, x_hi));
   nir_ssa_def *res_hi = nir_ishr(b, x_hi, nir_imm_int(b, 31));
   nir_ssa_def *res_lo = nir_ior(b, res_hi, nir_b2i32(b, is_non_zero));

   return nir_pack_64_2x32_split(b, res_lo, res_hi);
}

static void
lower_udiv64_mod64(nir_builder *b, nir_ssa_def *n, nir_ssa_def *d,
                   nir_ssa_def **q, nir_ssa_def **r)
{
   /* TODO: We should specially handle the case where the denominator is a
    * constant.  In that case, we should be able to reduce it to a multiply by
    * a constant, some shifts, and an add.
    */
   nir_ssa_def *n_lo = nir_unpack_64_2x32_split_x(b, n);
   nir_ssa_def *n_hi = nir_unpack_64_2x32_split_y(b, n);
   nir_ssa_def *d_lo = nir_unpack_64_2x32_split_x(b, d);
   nir_ssa_def *d_hi = nir_unpack_64_2x32_split_y(b, d);

   nir_ssa_def *q_lo = nir_imm_zero(b, n->num_components, 32);
   nir_ssa_def *q_hi = nir_imm_zero(b, n->num_components, 32);

   nir_ssa_def *n_hi_before_if = n_hi;
   nir_ssa_def *q_hi_before_if = q_hi;

   /* If the upper 32 bits of denom are non-zero, it is impossible for shifts
    * greater than 32 bits to occur.  If the upper 32 bits of the numerator
    * are zero, it is impossible for (denom << [63, 32]) <= numer unless
    * denom == 0.
    */
   nir_ssa_def *need_high_div =
      nir_iand(b, nir_ieq(b, d_hi, nir_imm_int(b, 0)), nir_uge(b, n_hi, d_lo));
   nir_push_if(b, nir_bany(b, need_high_div));
   {
      /* If we only have one component, then the bany above goes away and
       * this is always true within the if statement.
       */
      if (n->num_components == 1)
         need_high_div = nir_imm_true(b);

      nir_ssa_def *log2_d_lo = nir_ufind_msb(b, d_lo);

      for (int i = 31; i >= 0; i--) {
         /* if ((d.x << i) <= n.y) {
          *    n.y -= d.x << i;
          *    quot.y |= 1U << i;
          * }
          */
         nir_ssa_def *d_shift = nir_ishl(b, d_lo, nir_imm_int(b, i));
         nir_ssa_def *new_n_hi = nir_isub(b, n_hi, d_shift);
         nir_ssa_def *new_q_hi = nir_ior(b, q_hi, nir_imm_int(b, 1u << i));
         nir_ssa_def *cond = nir_iand(b, need_high_div,
                                         nir_uge(b, n_hi, d_shift));
         if (i != 0) {
            /* log2_d_lo is always <= 31, so we don't need to bother with it
             * in the last iteration.
             */
            cond = nir_iand(b, cond,
                               nir_ige(b, nir_imm_int(b, 31 - i), log2_d_lo));
         }
         n_hi = nir_bcsel(b, cond, new_n_hi, n_hi);
         q_hi = nir_bcsel(b, cond, new_q_hi, q_hi);
      }
   }
   nir_pop_if(b, NULL);
   n_hi = nir_if_phi(b, n_hi, n_hi_before_if);
   q_hi = nir_if_phi(b, q_hi, q_hi_before_if);

   nir_ssa_def *log2_denom = nir_ufind_msb(b, d_hi);

   n = nir_pack_64_2x32_split(b, n_lo, n_hi);
   d = nir_pack_64_2x32_split(b, d_lo, d_hi);
   for (int i = 31; i >= 0; i--) {
      /* if ((d64 << i) <= n64) {
       *    n64 -= d64 << i;
       *    quot.x |= 1U << i;
       * }
       */
      nir_ssa_def *d_shift = nir_ishl(b, d, nir_imm_int(b, i));
      nir_ssa_def *new_n = nir_isub(b, n, d_shift);
      nir_ssa_def *new_q_lo = nir_ior(b, q_lo, nir_imm_int(b, 1u << i));
      nir_ssa_def *cond = nir_uge(b, n, d_shift);
      if (i != 0) {
         /* log2_denom is always <= 31, so we don't need to bother with it
          * in the last iteration.
          */
         cond = nir_iand(b, cond,
                            nir_ige(b, nir_imm_int(b, 31 - i), log2_denom));
      }
      n = nir_bcsel(b, cond, new_n, n);
      q_lo = nir_bcsel(b, cond, new_q_lo, q_lo);
   }

   *q = nir_pack_64_2x32_split(b, q_lo, q_hi);
   *r = n;
}

static nir_ssa_def *
lower_udiv64(nir_builder *b, nir_ssa_def *n, nir_ssa_def *d)
{
   nir_ssa_def *q, *r;
   lower_udiv64_mod64(b, n, d, &q, &r);
   return q;
}

static nir_ssa_def *
lower_idiv64(nir_builder *b, nir_ssa_def *n, nir_ssa_def *d)
{
   nir_ssa_def *n_hi = nir_unpack_64_2x32_split_y(b, n);
   nir_ssa_def *d_hi = nir_unpack_64_2x32_split_y(b, d);

   nir_ssa_def *negate = nir_ine(b, nir_ilt(b, n_hi, nir_imm_int(b, 0)),
                                    nir_ilt(b, d_hi, nir_imm_int(b, 0)));
   nir_ssa_def *q, *r;
   lower_udiv64_mod64(b, nir_iabs(b, n), nir_iabs(b, d), &q, &r);
   return nir_bcsel(b, negate, nir_ineg(b, q), q);
}

static nir_ssa_def *
lower_umod64(nir_builder *b, nir_ssa_def *n, nir_ssa_def *d)
{
   nir_ssa_def *q, *r;
   lower_udiv64_mod64(b, n, d, &q, &r);
   return r;
}

static nir_ssa_def *
lower_imod64(nir_builder *b, nir_ssa_def *n, nir_ssa_def *d)
{
   nir_ssa_def *n_hi = nir_unpack_64_2x32_split_y(b, n);
   nir_ssa_def *d_hi = nir_unpack_64_2x32_split_y(b, d);
   nir_ssa_def *n_is_neg = nir_ilt(b, n_hi, nir_imm_int(b, 0));
   nir_ssa_def *d_is_neg = nir_ilt(b, d_hi, nir_imm_int(b, 0));

   nir_ssa_def *q, *r;
   lower_udiv64_mod64(b, nir_iabs(b, n), nir_iabs(b, d), &q, &r);

   nir_ssa_def *rem = nir_bcsel(b, n_is_neg, nir_ineg(b, r), r);

   return nir_bcsel(b, nir_ieq(b, r, nir_imm_int64(b, 0)), nir_imm_int64(b, 0),
          nir_bcsel(b, nir_ieq(b, n_is_neg, d_is_neg), rem,
                       nir_iadd(b, rem, d)));
}

static nir_ssa_def *
lower_irem64(nir_builder *b, nir_ssa_def *n, nir_ssa_def *d)
{
   nir_ssa_def *n_hi = nir_unpack_64_2x32_split_y(b, n);
   nir_ssa_def *n_is_neg = nir_ilt(b, n_hi, nir_imm_int(b, 0));

   nir_ssa_def *q, *r;
   lower_udiv64_mod64(b, nir_iabs(b, n), nir_iabs(b, d), &q, &r);
   return nir_bcsel(b, n_is_neg, nir_ineg(b, r), r);
}

static nir_ssa_def *
lower_extract(nir_builder *b, nir_op op, nir_ssa_def *x, nir_ssa_def *c)
{
   assert(op == nir_op_extract_u8 || op == nir_op_extract_i8 ||
          op == nir_op_extract_u16 || op == nir_op_extract_i16);

   const int chunk = nir_src_as_uint(nir_src_for_ssa(c));
   const int chunk_bits =
      (op == nir_op_extract_u8 || op == nir_op_extract_i8) ? 8 : 16;
   const int num_chunks_in_32 = 32 / chunk_bits;

   nir_ssa_def *extract32;
   if (chunk < num_chunks_in_32) {
      extract32 = nir_build_alu(b, op, nir_unpack_64_2x32_split_x(b, x),
                                   nir_imm_int(b, chunk),
                                   NULL, NULL);
   } else {
      extract32 = nir_build_alu(b, op, nir_unpack_64_2x32_split_y(b, x),
                                   nir_imm_int(b, chunk - num_chunks_in_32),
                                   NULL, NULL);
   }

   if (op == nir_op_extract_i8 || op == nir_op_extract_i16)
      return lower_i2i64(b, extract32);
   else
      return lower_u2u64(b, extract32);
}

<<<<<<< HEAD
=======
static nir_ssa_def *
lower_ufind_msb64(nir_builder *b, nir_ssa_def *x)
{

   nir_ssa_def *x_lo = nir_unpack_64_2x32_split_x(b, x);
   nir_ssa_def *x_hi = nir_unpack_64_2x32_split_y(b, x);
   nir_ssa_def *lo_count = nir_ufind_msb(b, x_lo);
   nir_ssa_def *hi_count = nir_ufind_msb(b, x_hi);
   nir_ssa_def *valid_hi_bits = nir_ine(b, x_hi, nir_imm_int(b, 0));
   nir_ssa_def *hi_res = nir_iadd(b, nir_imm_intN_t(b, 32, 32), hi_count);
   return nir_bcsel(b, valid_hi_bits, hi_res, lo_count);
}

>>>>>>> 4392cf2d
nir_lower_int64_options
nir_lower_int64_op_to_options_mask(nir_op opcode)
{
   switch (opcode) {
   case nir_op_imul:
      return nir_lower_imul64;
   case nir_op_imul_2x32_64:
   case nir_op_umul_2x32_64:
      return nir_lower_imul_2x32_64;
   case nir_op_imul_high:
   case nir_op_umul_high:
      return nir_lower_imul_high64;
   case nir_op_isign:
      return nir_lower_isign64;
   case nir_op_udiv:
   case nir_op_idiv:
   case nir_op_umod:
   case nir_op_imod:
   case nir_op_irem:
      return nir_lower_divmod64;
   case nir_op_b2i64:
   case nir_op_i2b1:
   case nir_op_i2i32:
   case nir_op_i2i64:
   case nir_op_u2u32:
   case nir_op_u2u64:
   case nir_op_bcsel:
      return nir_lower_mov64;
   case nir_op_ieq:
   case nir_op_ine:
   case nir_op_ult:
   case nir_op_ilt:
   case nir_op_uge:
   case nir_op_ige:
      return nir_lower_icmp64;
   case nir_op_iadd:
   case nir_op_isub:
      return nir_lower_iadd64;
   case nir_op_imin:
   case nir_op_imax:
   case nir_op_umin:
   case nir_op_umax:
      return nir_lower_minmax64;
   case nir_op_iabs:
      return nir_lower_iabs64;
   case nir_op_ineg:
      return nir_lower_ineg64;
   case nir_op_iand:
   case nir_op_ior:
   case nir_op_ixor:
   case nir_op_inot:
      return nir_lower_logic64;
   case nir_op_ishl:
   case nir_op_ishr:
   case nir_op_ushr:
      return nir_lower_shift64;
   case nir_op_extract_u8:
   case nir_op_extract_i8:
   case nir_op_extract_u16:
   case nir_op_extract_i16:
      return nir_lower_extract64;
<<<<<<< HEAD
=======
   case nir_op_ufind_msb:
      return nir_lower_ufind_msb64;
>>>>>>> 4392cf2d
   default:
      return 0;
   }
}

static nir_ssa_def *
lower_int64_alu_instr(nir_builder *b, nir_instr *instr, void *_state)
{
   nir_alu_instr *alu = nir_instr_as_alu(instr);

   nir_ssa_def *src[4];
   for (unsigned i = 0; i < nir_op_infos[alu->op].num_inputs; i++)
      src[i] = nir_ssa_for_alu_src(b, alu, i);

   switch (alu->op) {
   case nir_op_imul:
      return lower_imul64(b, src[0], src[1]);
   case nir_op_imul_2x32_64:
      return lower_mul_2x32_64(b, src[0], src[1], true);
   case nir_op_umul_2x32_64:
      return lower_mul_2x32_64(b, src[0], src[1], false);
   case nir_op_imul_high:
      return lower_mul_high64(b, src[0], src[1], true);
   case nir_op_umul_high:
      return lower_mul_high64(b, src[0], src[1], false);
   case nir_op_isign:
      return lower_isign64(b, src[0]);
   case nir_op_udiv:
      return lower_udiv64(b, src[0], src[1]);
   case nir_op_idiv:
      return lower_idiv64(b, src[0], src[1]);
   case nir_op_umod:
      return lower_umod64(b, src[0], src[1]);
   case nir_op_imod:
      return lower_imod64(b, src[0], src[1]);
   case nir_op_irem:
      return lower_irem64(b, src[0], src[1]);
   case nir_op_b2i64:
      return lower_b2i64(b, src[0]);
   case nir_op_i2b1:
      return lower_i2b(b, src[0]);
   case nir_op_i2i8:
      return lower_i2i8(b, src[0]);
   case nir_op_i2i16:
      return lower_i2i16(b, src[0]);
   case nir_op_i2i32:
      return lower_i2i32(b, src[0]);
   case nir_op_i2i64:
      return lower_i2i64(b, src[0]);
   case nir_op_u2u8:
      return lower_u2u8(b, src[0]);
   case nir_op_u2u16:
      return lower_u2u16(b, src[0]);
   case nir_op_u2u32:
      return lower_u2u32(b, src[0]);
   case nir_op_u2u64:
      return lower_u2u64(b, src[0]);
   case nir_op_bcsel:
      return lower_bcsel64(b, src[0], src[1], src[2]);
   case nir_op_ieq:
   case nir_op_ine:
   case nir_op_ult:
   case nir_op_ilt:
   case nir_op_uge:
   case nir_op_ige:
      return lower_int64_compare(b, alu->op, src[0], src[1]);
   case nir_op_iadd:
      return lower_iadd64(b, src[0], src[1]);
   case nir_op_isub:
      return lower_isub64(b, src[0], src[1]);
   case nir_op_imin:
      return lower_imin64(b, src[0], src[1]);
   case nir_op_imax:
      return lower_imax64(b, src[0], src[1]);
   case nir_op_umin:
      return lower_umin64(b, src[0], src[1]);
   case nir_op_umax:
      return lower_umax64(b, src[0], src[1]);
   case nir_op_iabs:
      return lower_iabs64(b, src[0]);
   case nir_op_ineg:
      return lower_ineg64(b, src[0]);
   case nir_op_iand:
      return lower_iand64(b, src[0], src[1]);
   case nir_op_ior:
      return lower_ior64(b, src[0], src[1]);
   case nir_op_ixor:
      return lower_ixor64(b, src[0], src[1]);
   case nir_op_inot:
      return lower_inot64(b, src[0]);
   case nir_op_ishl:
      return lower_ishl64(b, src[0], src[1]);
   case nir_op_ishr:
      return lower_ishr64(b, src[0], src[1]);
   case nir_op_ushr:
      return lower_ushr64(b, src[0], src[1]);
   case nir_op_extract_u8:
   case nir_op_extract_i8:
   case nir_op_extract_u16:
   case nir_op_extract_i16:
      return lower_extract(b, alu->op, src[0], src[1]);
<<<<<<< HEAD
=======
   case nir_op_ufind_msb:
      return lower_ufind_msb64(b, src[0]);
      break;
>>>>>>> 4392cf2d
   default:
      unreachable("Invalid ALU opcode to lower");
   }
}

static bool
should_lower_int64_alu_instr(const nir_instr *instr, const void *_options)
{
   const nir_lower_int64_options options =
      *(const nir_lower_int64_options *)_options;

   if (instr->type != nir_instr_type_alu)
      return false;

   const nir_alu_instr *alu = nir_instr_as_alu(instr);

   switch (alu->op) {
   case nir_op_i2b1:
   case nir_op_i2i32:
   case nir_op_u2u32:
      assert(alu->src[0].src.is_ssa);
      if (alu->src[0].src.ssa->bit_size != 64)
         return false;
      break;
   case nir_op_bcsel:
      assert(alu->src[1].src.is_ssa);
      assert(alu->src[2].src.is_ssa);
      assert(alu->src[1].src.ssa->bit_size ==
             alu->src[2].src.ssa->bit_size);
      if (alu->src[1].src.ssa->bit_size != 64)
         return false;
      break;
   case nir_op_ieq:
   case nir_op_ine:
   case nir_op_ult:
   case nir_op_ilt:
   case nir_op_uge:
   case nir_op_ige:
      assert(alu->src[0].src.is_ssa);
      assert(alu->src[1].src.is_ssa);
      assert(alu->src[0].src.ssa->bit_size ==
             alu->src[1].src.ssa->bit_size);
      if (alu->src[0].src.ssa->bit_size != 64)
         return false;
      break;
   case nir_op_ufind_msb:
      assert(alu->src[0].src.is_ssa);
      if (alu->src[0].src.ssa->bit_size != 64)
         return false;
      break;
   default:
      assert(alu->dest.dest.is_ssa);
      if (alu->dest.dest.ssa.bit_size != 64)
         return false;
      break;
   }

   return (options & nir_lower_int64_op_to_options_mask(alu->op)) != 0;
}

bool
nir_lower_int64(nir_shader *shader, nir_lower_int64_options options)
{
   return nir_shader_lower_instructions(shader,
                                        should_lower_int64_alu_instr,
                                        lower_int64_alu_instr,
                                        &options);
}<|MERGE_RESOLUTION|>--- conflicted
+++ resolved
@@ -657,8 +657,6 @@
       return lower_u2u64(b, extract32);
 }
 
-<<<<<<< HEAD
-=======
 static nir_ssa_def *
 lower_ufind_msb64(nir_builder *b, nir_ssa_def *x)
 {
@@ -672,7 +670,6 @@
    return nir_bcsel(b, valid_hi_bits, hi_res, lo_count);
 }
 
->>>>>>> 4392cf2d
 nir_lower_int64_options
 nir_lower_int64_op_to_options_mask(nir_op opcode)
 {
@@ -734,11 +731,8 @@
    case nir_op_extract_u16:
    case nir_op_extract_i16:
       return nir_lower_extract64;
-<<<<<<< HEAD
-=======
    case nir_op_ufind_msb:
       return nir_lower_ufind_msb64;
->>>>>>> 4392cf2d
    default:
       return 0;
    }
@@ -840,12 +834,9 @@
    case nir_op_extract_u16:
    case nir_op_extract_i16:
       return lower_extract(b, alu->op, src[0], src[1]);
-<<<<<<< HEAD
-=======
    case nir_op_ufind_msb:
       return lower_ufind_msb64(b, src[0]);
       break;
->>>>>>> 4392cf2d
    default:
       unreachable("Invalid ALU opcode to lower");
    }
