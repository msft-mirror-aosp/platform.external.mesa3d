--- conflicted
+++ resolved
@@ -59,7 +59,6 @@
 #define NIR_FALSE 0u
 #define NIR_TRUE (~0u)
 #define NIR_MAX_VEC_COMPONENTS 4
-#define NIR_MAX_MATRIX_COLUMNS 4
 typedef uint8_t nir_component_mask_t;
 
 /** Defines a cast function
@@ -142,7 +141,7 @@
     * by the type associated with the \c nir_variable.  Constants may be
     * scalars, vectors, or matrices.
     */
-   nir_const_value values[NIR_MAX_MATRIX_COLUMNS];
+   nir_const_value values[NIR_MAX_VEC_COMPONENTS];
 
    /* we could get this from the var->type but makes clone *much* easier to
     * not have to care about the type.
@@ -237,6 +236,14 @@
        * \sa glsl_interp_mode
        */
       unsigned interpolation:2;
+
+      /**
+       * \name ARB_fragment_coord_conventions
+       * @{
+       */
+      unsigned origin_upper_left:1;
+      unsigned pixel_center_integer:1;
+      /*@}*/
 
       /**
        * If non-zero, then this variable may be packed along with other variables
@@ -919,9 +926,6 @@
    nir_alu_type input_types[NIR_MAX_VEC_COMPONENTS];
 
    nir_op_algebraic_property algebraic_properties;
-
-   /* Whether this represents a numeric conversion opcode */
-   bool is_conversion;
 } nir_op_info;
 
 extern const nir_op_info nir_op_infos[nir_num_opcodes];
@@ -988,18 +992,8 @@
    return instr->dest.dest.ssa.num_components;
 }
 
-bool nir_const_value_negative_equal(const nir_const_value *c1,
-                                    const nir_const_value *c2,
-                                    unsigned components,
-                                    nir_alu_type base_type,
-                                    unsigned bits);
-
 bool nir_alu_srcs_equal(const nir_alu_instr *alu1, const nir_alu_instr *alu2,
                         unsigned src1, unsigned src2);
-
-bool nir_alu_srcs_negative_equal(const nir_alu_instr *alu1,
-                                 const nir_alu_instr *alu2,
-                                 unsigned src1, unsigned src2);
 
 typedef enum {
    nir_deref_type_var,
@@ -1444,8 +1438,6 @@
    nir_tex_src_sampler_deref, /* < deref pointing to the sampler */
    nir_tex_src_texture_offset, /* < dynamically uniform indirect offset */
    nir_tex_src_sampler_offset, /* < dynamically uniform indirect offset */
-   nir_tex_src_texture_handle, /* < bindless texture handle */
-   nir_tex_src_sampler_handle, /* < bindless sampler handle */
    nir_tex_src_plane,          /* < selects plane for planar textures */
    nir_num_tex_src_types
 } nir_tex_src_type;
@@ -1493,15 +1485,6 @@
 
    /* gather component selector */
    unsigned component : 2;
-
-   /* gather offsets */
-   int8_t tg4_offsets[4][2];
-
-   /* True if the texture index or handle is not dynamically uniform */
-   bool texture_non_uniform;
-
-   /* True if the sampler index or handle is not dynamically uniform */
-   bool sampler_non_uniform;
 
    /** The texture index
     *
@@ -1720,8 +1703,6 @@
 
 void nir_tex_instr_remove_src(nir_tex_instr *tex, unsigned src_idx);
 
-bool nir_tex_instr_has_explicit_tg4_offsets(nir_tex_instr *tex);
-
 typedef struct {
    nir_instr instr;
 
@@ -1912,16 +1893,9 @@
 #define nir_foreach_instr_reverse_safe(instr, block) \
    foreach_list_typed_reverse_safe(nir_instr, instr, node, &(block)->instr_list)
 
-typedef enum {
-   nir_selection_control_none = 0x0,
-   nir_selection_control_flatten = 0x1,
-   nir_selection_control_dont_flatten = 0x2,
-} nir_selection_control;
-
 typedef struct nir_if {
    nir_cf_node cf_node;
    nir_src condition;
-   nir_selection_control control;
 
    struct exec_list then_list; /** < list of nir_cf_node */
    struct exec_list else_list; /** < list of nir_cf_node */
@@ -1930,39 +1904,19 @@
 typedef struct {
    nir_if *nif;
 
-   /** Instruction that generates nif::condition. */
    nir_instr *conditional_instr;
 
-   /** Block within ::nif that has the break instruction. */
    nir_block *break_block;
-
-   /** Last block for the then- or else-path that does not contain the break. */
    nir_block *continue_from_block;
 
-   /** True when ::break_block is in the else-path of ::nif. */
    bool continue_from_then;
-   bool induction_rhs;
-
-   /* This is true if the terminators exact trip count is unknown. For
-    * example:
-    *
-    *    for (int i = 0; i < imin(x, 4); i++)
-    *       ...
-    *
-    * Here loop analysis would have set a max_trip_count of 4 however we dont
-    * know for sure that this is the exact trip count.
-    */
-   bool exact_trip_count_unknown;
 
    struct list_head loop_terminator_link;
 } nir_loop_terminator;
 
 typedef struct {
-   /* Estimated cost (in number of instructions) of the loop */
-   unsigned instr_cost;
-
-   /* Guessed trip count based on array indexing */
-   unsigned guessed_trip_count;
+   /* Number of instructions in the loop */
+   unsigned num_instructions;
 
    /* Maximum number of times the loop is run (if known) */
    unsigned max_trip_count;
@@ -1985,20 +1939,12 @@
    struct list_head loop_terminator_list;
 } nir_loop_info;
 
-typedef enum {
-   nir_loop_control_none = 0x0,
-   nir_loop_control_unroll = 0x1,
-   nir_loop_control_dont_unroll = 0x2,
-} nir_loop_control;
-
 typedef struct {
    nir_cf_node cf_node;
 
    struct exec_list body; /** < list of nir_cf_node */
 
    nir_loop_info *info;
-   nir_loop_control control;
-   bool partially_unrolled;
 } nir_loop;
 
 /**
@@ -2160,49 +2106,16 @@
    bool is_entrypoint;
 } nir_function;
 
-typedef enum {
-   nir_lower_imul64 = (1 << 0),
-   nir_lower_isign64 = (1 << 1),
-   /** Lower all int64 modulus and division opcodes */
-   nir_lower_divmod64 = (1 << 2),
-   /** Lower all 64-bit umul_high and imul_high opcodes */
-   nir_lower_imul_high64 = (1 << 3),
-   nir_lower_mov64 = (1 << 4),
-   nir_lower_icmp64 = (1 << 5),
-   nir_lower_iadd64 = (1 << 6),
-   nir_lower_iabs64 = (1 << 7),
-   nir_lower_ineg64 = (1 << 8),
-   nir_lower_logic64 = (1 << 9),
-   nir_lower_minmax64 = (1 << 10),
-   nir_lower_shift64 = (1 << 11),
-   nir_lower_imul_2x32_64 = (1 << 12),
-} nir_lower_int64_options;
-
-typedef enum {
-   nir_lower_drcp = (1 << 0),
-   nir_lower_dsqrt = (1 << 1),
-   nir_lower_drsq = (1 << 2),
-   nir_lower_dtrunc = (1 << 3),
-   nir_lower_dfloor = (1 << 4),
-   nir_lower_dceil = (1 << 5),
-   nir_lower_dfract = (1 << 6),
-   nir_lower_dround_even = (1 << 7),
-   nir_lower_dmod = (1 << 8),
-   nir_lower_fp64_full_software = (1 << 9),
-} nir_lower_doubles_options;
-
 typedef struct nir_shader_compiler_options {
    bool lower_fdiv;
    bool lower_ffma;
    bool fuse_ffma;
-   bool lower_flrp16;
    bool lower_flrp32;
    /** Lowers flrp when it does not support doubles */
    bool lower_flrp64;
    bool lower_fpow;
    bool lower_fsat;
    bool lower_fsqrt;
-   bool lower_fmod16;
    bool lower_fmod32;
    bool lower_fmod64;
    /** Lowers ibitfield_extract/ubitfield_extract to ibfe/ubfe. */
@@ -2238,9 +2151,6 @@
    /** enables rules to lower idiv by power-of-two: */
    bool lower_idiv;
 
-   /** enables rules to lower isign to imin+imax */
-   bool lower_isign;
-
    /* Does the native fdot instruction replicate its result for four
     * components?  If so, then opt_algebraic_late will turn all fdotN
     * instructions into fdot_replicatedN instructions.
@@ -2273,7 +2183,6 @@
    bool lower_extract_word;
 
    bool lower_all_io_to_temps;
-   bool lower_all_io_to_elements;
 
    /**
     * Does the driver support real 32-bit integers?  (Otherwise, integers
@@ -2312,9 +2221,6 @@
    /* Set if nir_lower_wpos_ytransform() should also invert gl_PointCoord. */
    bool lower_wpos_pntc;
 
-   bool lower_hadd;
-   bool lower_add_sat;
-
    /**
     * Should nir_lower_io() create load_interpolated_input intrinsics?
     *
@@ -2323,13 +2229,7 @@
     */
    bool use_interpolated_input_intrinsics;
 
-   /* Lowers when 32x32->64 bit multiplication is not supported */
-   bool lower_mul_2x32_64;
-
    unsigned max_unroll_iterations;
-
-   nir_lower_int64_options lower_int64_options;
-   nir_lower_doubles_options lower_doubles_options;
 } nir_shader_compiler_options;
 
 typedef struct nir_shader {
@@ -2864,8 +2764,7 @@
 void nir_print_deref(const nir_deref_instr *deref, FILE *fp);
 
 nir_shader *nir_shader_clone(void *mem_ctx, const nir_shader *s);
-nir_function_impl *nir_function_impl_clone(nir_shader *shader,
-                                           const nir_function_impl *fi);
+nir_function_impl *nir_function_impl_clone(const nir_function_impl *fi);
 nir_constant *nir_constant_clone(const nir_constant *c, nir_variable *var);
 nir_variable *nir_variable_clone(const nir_variable *c, nir_shader *shader);
 
@@ -2998,9 +2897,6 @@
 bool nir_lower_returns_impl(nir_function_impl *impl);
 bool nir_lower_returns(nir_shader *shader);
 
-void nir_inline_function_impl(struct nir_builder *b,
-                              const nir_function_impl *impl,
-                              nir_ssa_def **params);
 bool nir_inline_functions(nir_shader *shader);
 
 bool nir_propagate_invariant(nir_shader *shader);
@@ -3071,20 +2967,10 @@
    nir_address_format_64bit_global,
 
    /**
-    * An address format which is a bounds-checked 64-bit global GPU address.
-    *
-    * The address is comprised as a 32-bit vec4 where .xy are a uint64_t base
-    * address stored with the low bits in .x and high bits in .y, .z is a
-    * size, and .w is an offset.  When the final I/O operation is lowered, .w
-    * is checked against .z and the operation is predicated on the result.
-    */
-   nir_address_format_64bit_bounded_global,
-
-   /**
     * An address format which is comprised of a vec2 where the first
-    * component is a buffer index and the second is an offset.
-    */
-   nir_address_format_32bit_index_offset,
+    * component is a vulkan descriptor index and the second is an offset.
+    */
+   nir_address_format_vk_index_offset,
 } nir_address_format;
 bool nir_lower_explicit_io(nir_shader *shader,
                            nir_variable_mode modes,
@@ -3123,11 +3009,6 @@
 void nir_lower_io_to_scalar(nir_shader *shader, nir_variable_mode mask);
 void nir_lower_io_to_scalar_early(nir_shader *shader, nir_variable_mode mask);
 bool nir_lower_io_to_vector(nir_shader *shader, nir_variable_mode mask);
-<<<<<<< HEAD
-
-bool nir_lower_uniforms_to_ubo(nir_shader *shader, int multiplier);
-=======
->>>>>>> ef961309
 
 typedef struct nir_lower_subgroups_options {
    uint8_t subgroup_size;
@@ -3188,7 +3069,6 @@
    unsigned lower_yx_xuxv_external;
    unsigned lower_xy_uxvx_external;
    unsigned lower_ayuv_external;
-   unsigned lower_xyuv_external;
 
    /**
     * To emulate certain texture wrap modes, this can be used
@@ -3221,9 +3101,6 @@
     */
    uint8_t swizzles[32][4];
 
-   /* Can be used to scale sampled values in range required by the format. */
-   float scale_factors[32];
-
    /**
     * Bitmap of textures that need srgb to linear conversion.  If
     * (lower_srgb & (1 << texture_index)) then the rgb (xyz) components
@@ -3284,34 +3161,17 @@
     */
    bool lower_tg4_broadcom_swizzle;
 
-   /**
-    * If true, lowers tg4 with 4 constant offsets to 4 tg4 calls
-    */
-   bool lower_tg4_offsets;
-
    enum nir_lower_tex_packing lower_tex_packing[32];
 } nir_lower_tex_options;
 
 bool nir_lower_tex(nir_shader *shader,
                    const nir_lower_tex_options *options);
-
-enum nir_lower_non_uniform_access_type {
-   nir_lower_non_uniform_ubo_access     = (1 << 0),
-   nir_lower_non_uniform_ssbo_access    = (1 << 1),
-   nir_lower_non_uniform_texture_access = (1 << 2),
-   nir_lower_non_uniform_image_access   = (1 << 3),
-};
-
-bool nir_lower_non_uniform_access(nir_shader *shader,
-                                  enum nir_lower_non_uniform_access_type);
 
 bool nir_lower_idiv(nir_shader *shader);
 
 bool nir_lower_clip_vs(nir_shader *shader, unsigned ucp_enables, bool use_vars);
 bool nir_lower_clip_fs(nir_shader *shader, unsigned ucp_enables);
 bool nir_lower_clip_cull_distance_arrays(nir_shader *nir);
-
-bool nir_lower_frexp(nir_shader *nir);
 
 void nir_lower_two_sided_color(nir_shader *shader);
 
@@ -3358,8 +3218,7 @@
 typedef enum  {
    nir_lower_int_source_mods = 1 << 0,
    nir_lower_float_source_mods = 1 << 1,
-   nir_lower_triop_abs = 1 << 2,
-   nir_lower_all_source_mods = (1 << 3) - 1
+   nir_lower_all_source_mods = (1 << 2) - 1
 } nir_lower_to_source_mods_flags;
 
 
@@ -3373,12 +3232,39 @@
                         nir_lower_bit_size_callback callback,
                         void *callback_data);
 
-nir_lower_int64_options nir_lower_int64_op_to_options_mask(nir_op opcode);
+typedef enum {
+   nir_lower_imul64 = (1 << 0),
+   nir_lower_isign64 = (1 << 1),
+   /** Lower all int64 modulus and division opcodes */
+   nir_lower_divmod64 = (1 << 2),
+   /** Lower all 64-bit umul_high and imul_high opcodes */
+   nir_lower_imul_high64 = (1 << 3),
+   nir_lower_mov64 = (1 << 4),
+   nir_lower_icmp64 = (1 << 5),
+   nir_lower_iadd64 = (1 << 6),
+   nir_lower_iabs64 = (1 << 7),
+   nir_lower_ineg64 = (1 << 8),
+   nir_lower_logic64 = (1 << 9),
+   nir_lower_minmax64 = (1 << 10),
+   nir_lower_shift64 = (1 << 11),
+} nir_lower_int64_options;
+
 bool nir_lower_int64(nir_shader *shader, nir_lower_int64_options options);
 
-nir_lower_doubles_options nir_lower_doubles_op_to_options_mask(nir_op opcode);
-bool nir_lower_doubles(nir_shader *shader, const nir_shader *softfp64,
-                       nir_lower_doubles_options options);
+typedef enum {
+   nir_lower_drcp = (1 << 0),
+   nir_lower_dsqrt = (1 << 1),
+   nir_lower_drsq = (1 << 2),
+   nir_lower_dtrunc = (1 << 3),
+   nir_lower_dfloor = (1 << 4),
+   nir_lower_dceil = (1 << 5),
+   nir_lower_dfract = (1 << 6),
+   nir_lower_dround_even = (1 << 7),
+   nir_lower_dmod = (1 << 8),
+   nir_lower_fp64_full_software = (1 << 9),
+} nir_lower_doubles_options;
+
+bool nir_lower_doubles(nir_shader *shader, nir_lower_doubles_options options);
 bool nir_lower_pack(nir_shader *shader);
 
 bool nir_normalize_cubemap_coords(nir_shader *shader);
@@ -3405,15 +3291,11 @@
 bool nir_lower_ssa_defs_to_regs_block(nir_block *block);
 bool nir_rematerialize_derefs_in_use_blocks_impl(nir_function_impl *impl);
 
-bool nir_opt_comparison_pre(nir_shader *shader);
-
 bool nir_opt_algebraic(nir_shader *shader);
 bool nir_opt_algebraic_before_ffma(nir_shader *shader);
 bool nir_opt_algebraic_late(nir_shader *shader);
 bool nir_opt_constant_folding(nir_shader *shader);
 
-bool nir_opt_combine_stores(nir_shader *shader, nir_variable_mode modes);
-
 bool nir_opt_global_to_local(nir_shader *shader);
 
 bool nir_copy_prop(nir_shader *shader);
@@ -3428,7 +3310,6 @@
 
 bool nir_opt_dead_write_vars(nir_shader *shader);
 
-bool nir_opt_deref_impl(nir_function_impl *impl);
 bool nir_opt_deref(nir_shader *shader);
 
 bool nir_opt_find_array_copies(nir_shader *shader);
@@ -3464,8 +3345,6 @@
 
 bool nir_opt_conditional_discard(nir_shader *shader);
 
-void nir_strip(nir_shader *shader);
-
 void nir_sweep(nir_shader *shader);
 
 void nir_remap_dual_slot_attributes(nir_shader *shader,
