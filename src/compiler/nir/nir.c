/*
 * Copyright © 2014 Intel Corporation
 *
 * Permission is hereby granted, free of charge, to any person obtaining a
 * copy of this software and associated documentation files (the "Software"),
 * to deal in the Software without restriction, including without limitation
 * the rights to use, copy, modify, merge, publish, distribute, sublicense,
 * and/or sell copies of the Software, and to permit persons to whom the
 * Software is furnished to do so, subject to the following conditions:
 *
 * The above copyright notice and this permission notice (including the next
 * paragraph) shall be included in all copies or substantial portions of the
 * Software.
 *
 * THE SOFTWARE IS PROVIDED "AS IS", WITHOUT WARRANTY OF ANY KIND, EXPRESS OR
 * IMPLIED, INCLUDING BUT NOT LIMITED TO THE WARRANTIES OF MERCHANTABILITY,
 * FITNESS FOR A PARTICULAR PURPOSE AND NONINFRINGEMENT.  IN NO EVENT SHALL
 * THE AUTHORS OR COPYRIGHT HOLDERS BE LIABLE FOR ANY CLAIM, DAMAGES OR OTHER
 * LIABILITY, WHETHER IN AN ACTION OF CONTRACT, TORT OR OTHERWISE, ARISING
 * FROM, OUT OF OR IN CONNECTION WITH THE SOFTWARE OR THE USE OR OTHER DEALINGS
 * IN THE SOFTWARE.
 *
 * Authors:
 *    Connor Abbott (cwabbott0@gmail.com)
 *
 */

#include "nir.h"
#include "nir_builder.h"
#include "nir_control_flow_private.h"
#include "util/half_float.h"
#include <limits.h>
#include <assert.h>
#include <math.h>
#include "util/u_math.h"

#include "main/menums.h" /* BITFIELD64_MASK */

nir_shader *
nir_shader_create(void *mem_ctx,
                  gl_shader_stage stage,
                  const nir_shader_compiler_options *options,
                  shader_info *si)
{
   nir_shader *shader = rzalloc(mem_ctx, nir_shader);

   exec_list_make_empty(&shader->uniforms);
   exec_list_make_empty(&shader->inputs);
   exec_list_make_empty(&shader->outputs);
   exec_list_make_empty(&shader->shared);

   shader->options = options;

   if (si) {
      assert(si->stage == stage);
      shader->info = *si;
   } else {
      shader->info.stage = stage;
   }

   exec_list_make_empty(&shader->functions);
   exec_list_make_empty(&shader->globals);
   exec_list_make_empty(&shader->system_values);

   shader->num_inputs = 0;
   shader->num_outputs = 0;
   shader->num_uniforms = 0;
   shader->num_shared = 0;

   return shader;
}

static nir_register *
reg_create(void *mem_ctx, struct exec_list *list)
{
   nir_register *reg = ralloc(mem_ctx, nir_register);

   list_inithead(&reg->uses);
   list_inithead(&reg->defs);
   list_inithead(&reg->if_uses);

   reg->num_components = 0;
   reg->bit_size = 32;
   reg->num_array_elems = 0;
   reg->name = NULL;

   exec_list_push_tail(list, &reg->node);

   return reg;
}

nir_register *
nir_local_reg_create(nir_function_impl *impl)
{
   nir_register *reg = reg_create(ralloc_parent(impl), &impl->registers);
   reg->index = impl->reg_alloc++;

   return reg;
}

void
nir_reg_remove(nir_register *reg)
{
   exec_node_remove(&reg->node);
}

void
nir_shader_add_variable(nir_shader *shader, nir_variable *var)
{
   switch (var->data.mode) {
   case nir_num_variable_modes:
   case nir_var_all:
      assert(!"invalid mode");
      break;

   case nir_var_function_temp:
      assert(!"nir_shader_add_variable cannot be used for local variables");
      break;

   case nir_var_shader_temp:
      exec_list_push_tail(&shader->globals, &var->node);
      break;

   case nir_var_shader_in:
      exec_list_push_tail(&shader->inputs, &var->node);
      break;

   case nir_var_shader_out:
      exec_list_push_tail(&shader->outputs, &var->node);
      break;

   case nir_var_uniform:
   case nir_var_mem_ubo:
   case nir_var_mem_ssbo:
      exec_list_push_tail(&shader->uniforms, &var->node);
      break;

   case nir_var_mem_shared:
      assert(gl_shader_stage_is_compute(shader->info.stage));
      exec_list_push_tail(&shader->shared, &var->node);
      break;

   case nir_var_mem_global:
      assert(!"nir_shader_add_variable cannot be used for global memory");
      break;

   case nir_var_system_value:
      exec_list_push_tail(&shader->system_values, &var->node);
      break;

   case nir_var_mem_push_const:
      assert(!"nir_var_push_constant is not supposed to be used for variables");
      break;
   }
}

nir_variable *
nir_variable_create(nir_shader *shader, nir_variable_mode mode,
                    const struct glsl_type *type, const char *name)
{
   nir_variable *var = rzalloc(shader, nir_variable);
   var->name = ralloc_strdup(var, name);
   var->type = type;
   var->data.mode = mode;
   var->data.how_declared = nir_var_declared_normally;

   if ((mode == nir_var_shader_in &&
        shader->info.stage != MESA_SHADER_VERTEX) ||
       (mode == nir_var_shader_out &&
        shader->info.stage != MESA_SHADER_FRAGMENT))
      var->data.interpolation = INTERP_MODE_SMOOTH;

   if (mode == nir_var_shader_in || mode == nir_var_uniform)
      var->data.read_only = true;

   nir_shader_add_variable(shader, var);

   return var;
}

nir_variable *
nir_local_variable_create(nir_function_impl *impl,
                          const struct glsl_type *type, const char *name)
{
   nir_variable *var = rzalloc(impl->function->shader, nir_variable);
   var->name = ralloc_strdup(var, name);
   var->type = type;
   var->data.mode = nir_var_function_temp;

   nir_function_impl_add_variable(impl, var);

   return var;
}

nir_function *
nir_function_create(nir_shader *shader, const char *name)
{
   nir_function *func = ralloc(shader, nir_function);

   exec_list_push_tail(&shader->functions, &func->node);

   func->name = ralloc_strdup(func, name);
   func->shader = shader;
   func->num_params = 0;
   func->params = NULL;
   func->impl = NULL;
   func->is_entrypoint = false;

   return func;
}

/* NOTE: if the instruction you are copying a src to is already added
 * to the IR, use nir_instr_rewrite_src() instead.
 */
void nir_src_copy(nir_src *dest, const nir_src *src, void *mem_ctx)
{
   dest->is_ssa = src->is_ssa;
   if (src->is_ssa) {
      dest->ssa = src->ssa;
   } else {
      dest->reg.base_offset = src->reg.base_offset;
      dest->reg.reg = src->reg.reg;
      if (src->reg.indirect) {
         dest->reg.indirect = ralloc(mem_ctx, nir_src);
         nir_src_copy(dest->reg.indirect, src->reg.indirect, mem_ctx);
      } else {
         dest->reg.indirect = NULL;
      }
   }
}

void nir_dest_copy(nir_dest *dest, const nir_dest *src, nir_instr *instr)
{
   /* Copying an SSA definition makes no sense whatsoever. */
   assert(!src->is_ssa);

   dest->is_ssa = false;

   dest->reg.base_offset = src->reg.base_offset;
   dest->reg.reg = src->reg.reg;
   if (src->reg.indirect) {
      dest->reg.indirect = ralloc(instr, nir_src);
      nir_src_copy(dest->reg.indirect, src->reg.indirect, instr);
   } else {
      dest->reg.indirect = NULL;
   }
}

void
nir_alu_src_copy(nir_alu_src *dest, const nir_alu_src *src,
                 nir_alu_instr *instr)
{
   nir_src_copy(&dest->src, &src->src, &instr->instr);
   dest->abs = src->abs;
   dest->negate = src->negate;
   for (unsigned i = 0; i < NIR_MAX_VEC_COMPONENTS; i++)
      dest->swizzle[i] = src->swizzle[i];
}

void
nir_alu_dest_copy(nir_alu_dest *dest, const nir_alu_dest *src,
                  nir_alu_instr *instr)
{
   nir_dest_copy(&dest->dest, &src->dest, &instr->instr);
   dest->write_mask = src->write_mask;
   dest->saturate = src->saturate;
}


static void
cf_init(nir_cf_node *node, nir_cf_node_type type)
{
   exec_node_init(&node->node);
   node->parent = NULL;
   node->type = type;
}

nir_function_impl *
nir_function_impl_create_bare(nir_shader *shader)
{
   nir_function_impl *impl = ralloc(shader, nir_function_impl);

   impl->function = NULL;

   cf_init(&impl->cf_node, nir_cf_node_function);

   exec_list_make_empty(&impl->body);
   exec_list_make_empty(&impl->registers);
   exec_list_make_empty(&impl->locals);
   impl->reg_alloc = 0;
   impl->ssa_alloc = 0;
   impl->valid_metadata = nir_metadata_none;

   /* create start & end blocks */
   nir_block *start_block = nir_block_create(shader);
   nir_block *end_block = nir_block_create(shader);
   start_block->cf_node.parent = &impl->cf_node;
   end_block->cf_node.parent = &impl->cf_node;
   impl->end_block = end_block;

   exec_list_push_tail(&impl->body, &start_block->cf_node.node);

   start_block->successors[0] = end_block;
   _mesa_set_add(end_block->predecessors, start_block);
   return impl;
}

nir_function_impl *
nir_function_impl_create(nir_function *function)
{
   assert(function->impl == NULL);

   nir_function_impl *impl = nir_function_impl_create_bare(function->shader);

   function->impl = impl;
   impl->function = function;

   return impl;
}

nir_block *
nir_block_create(nir_shader *shader)
{
   nir_block *block = rzalloc(shader, nir_block);

   cf_init(&block->cf_node, nir_cf_node_block);

   block->successors[0] = block->successors[1] = NULL;
   block->predecessors = _mesa_pointer_set_create(block);
   block->imm_dom = NULL;
   /* XXX maybe it would be worth it to defer allocation?  This
    * way it doesn't get allocated for shader refs that never run
    * nir_calc_dominance?  For example, state-tracker creates an
    * initial IR, clones that, runs appropriate lowering pass, passes
    * to driver which does common lowering/opt, and then stores ref
    * which is later used to do state specific lowering and futher
    * opt.  Do any of the references not need dominance metadata?
    */
   block->dom_frontier = _mesa_pointer_set_create(block);

   exec_list_make_empty(&block->instr_list);

   return block;
}

static inline void
src_init(nir_src *src)
{
   src->is_ssa = false;
   src->reg.reg = NULL;
   src->reg.indirect = NULL;
   src->reg.base_offset = 0;
}

nir_if *
nir_if_create(nir_shader *shader)
{
   nir_if *if_stmt = ralloc(shader, nir_if);

   if_stmt->control = nir_selection_control_none;

   cf_init(&if_stmt->cf_node, nir_cf_node_if);
   src_init(&if_stmt->condition);

   nir_block *then = nir_block_create(shader);
   exec_list_make_empty(&if_stmt->then_list);
   exec_list_push_tail(&if_stmt->then_list, &then->cf_node.node);
   then->cf_node.parent = &if_stmt->cf_node;

   nir_block *else_stmt = nir_block_create(shader);
   exec_list_make_empty(&if_stmt->else_list);
   exec_list_push_tail(&if_stmt->else_list, &else_stmt->cf_node.node);
   else_stmt->cf_node.parent = &if_stmt->cf_node;

   return if_stmt;
}

nir_loop *
nir_loop_create(nir_shader *shader)
{
   nir_loop *loop = rzalloc(shader, nir_loop);

   cf_init(&loop->cf_node, nir_cf_node_loop);

   nir_block *body = nir_block_create(shader);
   exec_list_make_empty(&loop->body);
   exec_list_push_tail(&loop->body, &body->cf_node.node);
   body->cf_node.parent = &loop->cf_node;

   body->successors[0] = body;
   _mesa_set_add(body->predecessors, body);

   return loop;
}

static void
instr_init(nir_instr *instr, nir_instr_type type)
{
   instr->type = type;
   instr->block = NULL;
   exec_node_init(&instr->node);
}

static void
dest_init(nir_dest *dest)
{
   dest->is_ssa = false;
   dest->reg.reg = NULL;
   dest->reg.indirect = NULL;
   dest->reg.base_offset = 0;
}

static void
alu_dest_init(nir_alu_dest *dest)
{
   dest_init(&dest->dest);
   dest->saturate = false;
   dest->write_mask = 0xf;
}

static void
alu_src_init(nir_alu_src *src)
{
   src_init(&src->src);
   src->abs = src->negate = false;
   for (int i = 0; i < NIR_MAX_VEC_COMPONENTS; ++i)
      src->swizzle[i] = i;
}

nir_alu_instr *
nir_alu_instr_create(nir_shader *shader, nir_op op)
{
   unsigned num_srcs = nir_op_infos[op].num_inputs;
   /* TODO: don't use rzalloc */
   nir_alu_instr *instr =
      rzalloc_size(shader,
                   sizeof(nir_alu_instr) + num_srcs * sizeof(nir_alu_src));

   instr_init(&instr->instr, nir_instr_type_alu);
   instr->op = op;
   alu_dest_init(&instr->dest);
   for (unsigned i = 0; i < num_srcs; i++)
      alu_src_init(&instr->src[i]);

   return instr;
}

nir_deref_instr *
nir_deref_instr_create(nir_shader *shader, nir_deref_type deref_type)
{
   nir_deref_instr *instr =
      rzalloc_size(shader, sizeof(nir_deref_instr));

   instr_init(&instr->instr, nir_instr_type_deref);

   instr->deref_type = deref_type;
   if (deref_type != nir_deref_type_var)
      src_init(&instr->parent);

   if (deref_type == nir_deref_type_array ||
       deref_type == nir_deref_type_ptr_as_array)
      src_init(&instr->arr.index);

   dest_init(&instr->dest);

   return instr;
}

nir_jump_instr *
nir_jump_instr_create(nir_shader *shader, nir_jump_type type)
{
   nir_jump_instr *instr = ralloc(shader, nir_jump_instr);
   instr_init(&instr->instr, nir_instr_type_jump);
   instr->type = type;
   return instr;
}

nir_load_const_instr *
nir_load_const_instr_create(nir_shader *shader, unsigned num_components,
                            unsigned bit_size)
{
   nir_load_const_instr *instr =
      rzalloc_size(shader, sizeof(*instr) + num_components * sizeof(*instr->value));
   instr_init(&instr->instr, nir_instr_type_load_const);

   nir_ssa_def_init(&instr->instr, &instr->def, num_components, bit_size, NULL);

   return instr;
}

nir_intrinsic_instr *
nir_intrinsic_instr_create(nir_shader *shader, nir_intrinsic_op op)
{
   unsigned num_srcs = nir_intrinsic_infos[op].num_srcs;
   /* TODO: don't use rzalloc */
   nir_intrinsic_instr *instr =
      rzalloc_size(shader,
                  sizeof(nir_intrinsic_instr) + num_srcs * sizeof(nir_src));

   instr_init(&instr->instr, nir_instr_type_intrinsic);
   instr->intrinsic = op;

   if (nir_intrinsic_infos[op].has_dest)
      dest_init(&instr->dest);

   for (unsigned i = 0; i < num_srcs; i++)
      src_init(&instr->src[i]);

   return instr;
}

nir_call_instr *
nir_call_instr_create(nir_shader *shader, nir_function *callee)
{
   const unsigned num_params = callee->num_params;
   nir_call_instr *instr =
      rzalloc_size(shader, sizeof(*instr) +
                   num_params * sizeof(instr->params[0]));

   instr_init(&instr->instr, nir_instr_type_call);
   instr->callee = callee;
   instr->num_params = num_params;
   for (unsigned i = 0; i < num_params; i++)
      src_init(&instr->params[i]);

   return instr;
}

static int8_t default_tg4_offsets[4][2] =
{
   { 0, 1 },
   { 1, 1 },
   { 1, 0 },
   { 0, 0 },
};

nir_tex_instr *
nir_tex_instr_create(nir_shader *shader, unsigned num_srcs)
{
   nir_tex_instr *instr = rzalloc(shader, nir_tex_instr);
   instr_init(&instr->instr, nir_instr_type_tex);

   dest_init(&instr->dest);

   instr->num_srcs = num_srcs;
   instr->src = ralloc_array(instr, nir_tex_src, num_srcs);
   for (unsigned i = 0; i < num_srcs; i++)
      src_init(&instr->src[i].src);

   instr->texture_index = 0;
   instr->texture_array_size = 0;
   instr->sampler_index = 0;
   memcpy(instr->tg4_offsets, default_tg4_offsets, sizeof(instr->tg4_offsets));

   return instr;
}

void
nir_tex_instr_add_src(nir_tex_instr *tex,
                      nir_tex_src_type src_type,
                      nir_src src)
{
   nir_tex_src *new_srcs = rzalloc_array(tex, nir_tex_src,
                                         tex->num_srcs + 1);

   for (unsigned i = 0; i < tex->num_srcs; i++) {
      new_srcs[i].src_type = tex->src[i].src_type;
      nir_instr_move_src(&tex->instr, &new_srcs[i].src,
                         &tex->src[i].src);
   }

   ralloc_free(tex->src);
   tex->src = new_srcs;

   tex->src[tex->num_srcs].src_type = src_type;
   nir_instr_rewrite_src(&tex->instr, &tex->src[tex->num_srcs].src, src);
   tex->num_srcs++;
}

void
nir_tex_instr_remove_src(nir_tex_instr *tex, unsigned src_idx)
{
   assert(src_idx < tex->num_srcs);

   /* First rewrite the source to NIR_SRC_INIT */
   nir_instr_rewrite_src(&tex->instr, &tex->src[src_idx].src, NIR_SRC_INIT);

   /* Now, move all of the other sources down */
   for (unsigned i = src_idx + 1; i < tex->num_srcs; i++) {
      tex->src[i-1].src_type = tex->src[i].src_type;
      nir_instr_move_src(&tex->instr, &tex->src[i-1].src, &tex->src[i].src);
   }
   tex->num_srcs--;
}

bool
nir_tex_instr_has_explicit_tg4_offsets(nir_tex_instr *tex)
{
   if (tex->op != nir_texop_tg4)
      return false;
   return memcmp(tex->tg4_offsets, default_tg4_offsets,
                 sizeof(tex->tg4_offsets)) != 0;
}

nir_phi_instr *
nir_phi_instr_create(nir_shader *shader)
{
   nir_phi_instr *instr = ralloc(shader, nir_phi_instr);
   instr_init(&instr->instr, nir_instr_type_phi);

   dest_init(&instr->dest);
   exec_list_make_empty(&instr->srcs);
   return instr;
}

nir_parallel_copy_instr *
nir_parallel_copy_instr_create(nir_shader *shader)
{
   nir_parallel_copy_instr *instr = ralloc(shader, nir_parallel_copy_instr);
   instr_init(&instr->instr, nir_instr_type_parallel_copy);

   exec_list_make_empty(&instr->entries);

   return instr;
}

nir_ssa_undef_instr *
nir_ssa_undef_instr_create(nir_shader *shader,
                           unsigned num_components,
                           unsigned bit_size)
{
   nir_ssa_undef_instr *instr = ralloc(shader, nir_ssa_undef_instr);
   instr_init(&instr->instr, nir_instr_type_ssa_undef);

   nir_ssa_def_init(&instr->instr, &instr->def, num_components, bit_size, NULL);

   return instr;
}

static nir_const_value
const_value_float(double d, unsigned bit_size)
{
   nir_const_value v;
   memset(&v, 0, sizeof(v));
   switch (bit_size) {
   case 16: v.u16 = _mesa_float_to_half(d);  break;
   case 32: v.f32 = d;                       break;
   case 64: v.f64 = d;                       break;
   default:
      unreachable("Invalid bit size");
   }
   return v;
}

static nir_const_value
const_value_int(int64_t i, unsigned bit_size)
{
   nir_const_value v;
   memset(&v, 0, sizeof(v));
   switch (bit_size) {
   case 1:  v.b   = i & 1;  break;
   case 8:  v.i8  = i;  break;
   case 16: v.i16 = i;  break;
   case 32: v.i32 = i;  break;
   case 64: v.i64 = i;  break;
   default:
      unreachable("Invalid bit size");
   }
   return v;
}

nir_const_value
nir_alu_binop_identity(nir_op binop, unsigned bit_size)
{
   const int64_t max_int = (1ull << (bit_size - 1)) - 1;
   const int64_t min_int = -max_int - 1;
   switch (binop) {
   case nir_op_iadd:
      return const_value_int(0, bit_size);
   case nir_op_fadd:
      return const_value_float(0, bit_size);
   case nir_op_imul:
      return const_value_int(1, bit_size);
   case nir_op_fmul:
      return const_value_float(1, bit_size);
   case nir_op_imin:
      return const_value_int(max_int, bit_size);
   case nir_op_umin:
      return const_value_int(~0ull, bit_size);
   case nir_op_fmin:
      return const_value_float(INFINITY, bit_size);
   case nir_op_imax:
      return const_value_int(min_int, bit_size);
   case nir_op_umax:
      return const_value_int(0, bit_size);
   case nir_op_fmax:
      return const_value_float(-INFINITY, bit_size);
   case nir_op_iand:
      return const_value_int(~0ull, bit_size);
   case nir_op_ior:
      return const_value_int(0, bit_size);
   case nir_op_ixor:
      return const_value_int(0, bit_size);
   default:
      unreachable("Invalid reduction operation");
   }
}

nir_function_impl *
nir_cf_node_get_function(nir_cf_node *node)
{
   while (node->type != nir_cf_node_function) {
      node = node->parent;
   }

   return nir_cf_node_as_function(node);
}

/* Reduces a cursor by trying to convert everything to after and trying to
 * go up to block granularity when possible.
 */
static nir_cursor
reduce_cursor(nir_cursor cursor)
{
   switch (cursor.option) {
   case nir_cursor_before_block:
      assert(nir_cf_node_prev(&cursor.block->cf_node) == NULL ||
             nir_cf_node_prev(&cursor.block->cf_node)->type != nir_cf_node_block);
      if (exec_list_is_empty(&cursor.block->instr_list)) {
         /* Empty block.  After is as good as before. */
         cursor.option = nir_cursor_after_block;
      }
      return cursor;

   case nir_cursor_after_block:
      return cursor;

   case nir_cursor_before_instr: {
      nir_instr *prev_instr = nir_instr_prev(cursor.instr);
      if (prev_instr) {
         /* Before this instruction is after the previous */
         cursor.instr = prev_instr;
         cursor.option = nir_cursor_after_instr;
      } else {
         /* No previous instruction.  Switch to before block */
         cursor.block = cursor.instr->block;
         cursor.option = nir_cursor_before_block;
      }
      return reduce_cursor(cursor);
   }

   case nir_cursor_after_instr:
      if (nir_instr_next(cursor.instr) == NULL) {
         /* This is the last instruction, switch to after block */
         cursor.option = nir_cursor_after_block;
         cursor.block = cursor.instr->block;
      }
      return cursor;

   default:
      unreachable("Inavlid cursor option");
   }
}

bool
nir_cursors_equal(nir_cursor a, nir_cursor b)
{
   /* Reduced cursors should be unique */
   a = reduce_cursor(a);
   b = reduce_cursor(b);

   return a.block == b.block && a.option == b.option;
}

static bool
add_use_cb(nir_src *src, void *state)
{
   nir_instr *instr = state;

   src->parent_instr = instr;
   list_addtail(&src->use_link,
                src->is_ssa ? &src->ssa->uses : &src->reg.reg->uses);

   return true;
}

static bool
add_ssa_def_cb(nir_ssa_def *def, void *state)
{
   nir_instr *instr = state;

   if (instr->block && def->index == UINT_MAX) {
      nir_function_impl *impl =
         nir_cf_node_get_function(&instr->block->cf_node);

      def->index = impl->ssa_alloc++;
   }

   return true;
}

static bool
add_reg_def_cb(nir_dest *dest, void *state)
{
   nir_instr *instr = state;

   if (!dest->is_ssa) {
      dest->reg.parent_instr = instr;
      list_addtail(&dest->reg.def_link, &dest->reg.reg->defs);
   }

   return true;
}

static void
add_defs_uses(nir_instr *instr)
{
   nir_foreach_src(instr, add_use_cb, instr);
   nir_foreach_dest(instr, add_reg_def_cb, instr);
   nir_foreach_ssa_def(instr, add_ssa_def_cb, instr);
}

void
nir_instr_insert(nir_cursor cursor, nir_instr *instr)
{
   switch (cursor.option) {
   case nir_cursor_before_block:
      /* Only allow inserting jumps into empty blocks. */
      if (instr->type == nir_instr_type_jump)
         assert(exec_list_is_empty(&cursor.block->instr_list));

      instr->block = cursor.block;
      add_defs_uses(instr);
      exec_list_push_head(&cursor.block->instr_list, &instr->node);
      break;
   case nir_cursor_after_block: {
      /* Inserting instructions after a jump is illegal. */
      nir_instr *last = nir_block_last_instr(cursor.block);
      assert(last == NULL || last->type != nir_instr_type_jump);
      (void) last;

      instr->block = cursor.block;
      add_defs_uses(instr);
      exec_list_push_tail(&cursor.block->instr_list, &instr->node);
      break;
   }
   case nir_cursor_before_instr:
      assert(instr->type != nir_instr_type_jump);
      instr->block = cursor.instr->block;
      add_defs_uses(instr);
      exec_node_insert_node_before(&cursor.instr->node, &instr->node);
      break;
   case nir_cursor_after_instr:
      /* Inserting instructions after a jump is illegal. */
      assert(cursor.instr->type != nir_instr_type_jump);

      /* Only allow inserting jumps at the end of the block. */
      if (instr->type == nir_instr_type_jump)
         assert(cursor.instr == nir_block_last_instr(cursor.instr->block));

      instr->block = cursor.instr->block;
      add_defs_uses(instr);
      exec_node_insert_after(&cursor.instr->node, &instr->node);
      break;
   }

   if (instr->type == nir_instr_type_jump)
      nir_handle_add_jump(instr->block);
}

static bool
src_is_valid(const nir_src *src)
{
   return src->is_ssa ? (src->ssa != NULL) : (src->reg.reg != NULL);
}

static bool
remove_use_cb(nir_src *src, void *state)
{
   (void) state;

   if (src_is_valid(src))
      list_del(&src->use_link);

   return true;
}

static bool
remove_def_cb(nir_dest *dest, void *state)
{
   (void) state;

   if (!dest->is_ssa)
      list_del(&dest->reg.def_link);

   return true;
}

static void
remove_defs_uses(nir_instr *instr)
{
   nir_foreach_dest(instr, remove_def_cb, instr);
   nir_foreach_src(instr, remove_use_cb, instr);
}

void nir_instr_remove_v(nir_instr *instr)
{
   remove_defs_uses(instr);
   exec_node_remove(&instr->node);

   if (instr->type == nir_instr_type_jump) {
      nir_jump_instr *jump_instr = nir_instr_as_jump(instr);
      nir_handle_remove_jump(instr->block, jump_instr->type);
   }
}

/*@}*/

void
nir_index_local_regs(nir_function_impl *impl)
{
   unsigned index = 0;
   foreach_list_typed(nir_register, reg, node, &impl->registers) {
      reg->index = index++;
   }
   impl->reg_alloc = index;
}

static bool
visit_alu_dest(nir_alu_instr *instr, nir_foreach_dest_cb cb, void *state)
{
   return cb(&instr->dest.dest, state);
}

static bool
visit_deref_dest(nir_deref_instr *instr, nir_foreach_dest_cb cb, void *state)
{
   return cb(&instr->dest, state);
}

static bool
visit_intrinsic_dest(nir_intrinsic_instr *instr, nir_foreach_dest_cb cb,
                     void *state)
{
   if (nir_intrinsic_infos[instr->intrinsic].has_dest)
      return cb(&instr->dest, state);

   return true;
}

static bool
visit_texture_dest(nir_tex_instr *instr, nir_foreach_dest_cb cb,
                   void *state)
{
   return cb(&instr->dest, state);
}

static bool
visit_phi_dest(nir_phi_instr *instr, nir_foreach_dest_cb cb, void *state)
{
   return cb(&instr->dest, state);
}

static bool
visit_parallel_copy_dest(nir_parallel_copy_instr *instr,
                         nir_foreach_dest_cb cb, void *state)
{
   nir_foreach_parallel_copy_entry(entry, instr) {
      if (!cb(&entry->dest, state))
         return false;
   }

   return true;
}

bool
nir_foreach_dest(nir_instr *instr, nir_foreach_dest_cb cb, void *state)
{
   switch (instr->type) {
   case nir_instr_type_alu:
      return visit_alu_dest(nir_instr_as_alu(instr), cb, state);
   case nir_instr_type_deref:
      return visit_deref_dest(nir_instr_as_deref(instr), cb, state);
   case nir_instr_type_intrinsic:
      return visit_intrinsic_dest(nir_instr_as_intrinsic(instr), cb, state);
   case nir_instr_type_tex:
      return visit_texture_dest(nir_instr_as_tex(instr), cb, state);
   case nir_instr_type_phi:
      return visit_phi_dest(nir_instr_as_phi(instr), cb, state);
   case nir_instr_type_parallel_copy:
      return visit_parallel_copy_dest(nir_instr_as_parallel_copy(instr),
                                      cb, state);

   case nir_instr_type_load_const:
   case nir_instr_type_ssa_undef:
   case nir_instr_type_call:
   case nir_instr_type_jump:
      break;

   default:
      unreachable("Invalid instruction type");
      break;
   }

   return true;
}

struct foreach_ssa_def_state {
   nir_foreach_ssa_def_cb cb;
   void *client_state;
};

static inline bool
nir_ssa_def_visitor(nir_dest *dest, void *void_state)
{
   struct foreach_ssa_def_state *state = void_state;

   if (dest->is_ssa)
      return state->cb(&dest->ssa, state->client_state);
   else
      return true;
}

bool
nir_foreach_ssa_def(nir_instr *instr, nir_foreach_ssa_def_cb cb, void *state)
{
   switch (instr->type) {
   case nir_instr_type_alu:
   case nir_instr_type_deref:
   case nir_instr_type_tex:
   case nir_instr_type_intrinsic:
   case nir_instr_type_phi:
   case nir_instr_type_parallel_copy: {
      struct foreach_ssa_def_state foreach_state = {cb, state};
      return nir_foreach_dest(instr, nir_ssa_def_visitor, &foreach_state);
   }

   case nir_instr_type_load_const:
      return cb(&nir_instr_as_load_const(instr)->def, state);
   case nir_instr_type_ssa_undef:
      return cb(&nir_instr_as_ssa_undef(instr)->def, state);
   case nir_instr_type_call:
   case nir_instr_type_jump:
      return true;
   default:
      unreachable("Invalid instruction type");
   }
}

nir_ssa_def *
nir_instr_ssa_def(nir_instr *instr)
{
   switch (instr->type) {
   case nir_instr_type_alu:
      assert(nir_instr_as_alu(instr)->dest.dest.is_ssa);
      return &nir_instr_as_alu(instr)->dest.dest.ssa;

   case nir_instr_type_deref:
      assert(nir_instr_as_deref(instr)->dest.is_ssa);
      return &nir_instr_as_deref(instr)->dest.ssa;

   case nir_instr_type_tex:
      assert(nir_instr_as_tex(instr)->dest.is_ssa);
      return &nir_instr_as_tex(instr)->dest.ssa;

   case nir_instr_type_intrinsic: {
      nir_intrinsic_instr *intrin = nir_instr_as_intrinsic(instr);
      if (nir_intrinsic_infos[intrin->intrinsic].has_dest) {
         assert(intrin->dest.is_ssa);
         return &intrin->dest.ssa;
      } else {
         return NULL;
      }
   }

   case nir_instr_type_phi:
      assert(nir_instr_as_phi(instr)->dest.is_ssa);
      return &nir_instr_as_phi(instr)->dest.ssa;

   case nir_instr_type_parallel_copy:
      unreachable("Parallel copies are unsupported by this function");

   case nir_instr_type_load_const:
      return &nir_instr_as_load_const(instr)->def;

   case nir_instr_type_ssa_undef:
      return &nir_instr_as_ssa_undef(instr)->def;

   case nir_instr_type_call:
   case nir_instr_type_jump:
      return NULL;
   }

   unreachable("Invalid instruction type");
}

static bool
visit_src(nir_src *src, nir_foreach_src_cb cb, void *state)
{
   if (!cb(src, state))
      return false;
   if (!src->is_ssa && src->reg.indirect)
      return cb(src->reg.indirect, state);
   return true;
}

static bool
visit_alu_src(nir_alu_instr *instr, nir_foreach_src_cb cb, void *state)
{
   for (unsigned i = 0; i < nir_op_infos[instr->op].num_inputs; i++)
      if (!visit_src(&instr->src[i].src, cb, state))
         return false;

   return true;
}

static bool
visit_deref_instr_src(nir_deref_instr *instr,
                      nir_foreach_src_cb cb, void *state)
{
   if (instr->deref_type != nir_deref_type_var) {
      if (!visit_src(&instr->parent, cb, state))
         return false;
   }

   if (instr->deref_type == nir_deref_type_array ||
       instr->deref_type == nir_deref_type_ptr_as_array) {
      if (!visit_src(&instr->arr.index, cb, state))
         return false;
   }

   return true;
}

static bool
visit_tex_src(nir_tex_instr *instr, nir_foreach_src_cb cb, void *state)
{
   for (unsigned i = 0; i < instr->num_srcs; i++) {
      if (!visit_src(&instr->src[i].src, cb, state))
         return false;
   }

   return true;
}

static bool
visit_intrinsic_src(nir_intrinsic_instr *instr, nir_foreach_src_cb cb,
                    void *state)
{
   unsigned num_srcs = nir_intrinsic_infos[instr->intrinsic].num_srcs;
   for (unsigned i = 0; i < num_srcs; i++) {
      if (!visit_src(&instr->src[i], cb, state))
         return false;
   }

   return true;
}

static bool
visit_call_src(nir_call_instr *instr, nir_foreach_src_cb cb, void *state)
{
   for (unsigned i = 0; i < instr->num_params; i++) {
      if (!visit_src(&instr->params[i], cb, state))
         return false;
   }

   return true;
}

static bool
visit_phi_src(nir_phi_instr *instr, nir_foreach_src_cb cb, void *state)
{
   nir_foreach_phi_src(src, instr) {
      if (!visit_src(&src->src, cb, state))
         return false;
   }

   return true;
}

static bool
visit_parallel_copy_src(nir_parallel_copy_instr *instr,
                        nir_foreach_src_cb cb, void *state)
{
   nir_foreach_parallel_copy_entry(entry, instr) {
      if (!visit_src(&entry->src, cb, state))
         return false;
   }

   return true;
}

typedef struct {
   void *state;
   nir_foreach_src_cb cb;
} visit_dest_indirect_state;

static bool
visit_dest_indirect(nir_dest *dest, void *_state)
{
   visit_dest_indirect_state *state = (visit_dest_indirect_state *) _state;

   if (!dest->is_ssa && dest->reg.indirect)
      return state->cb(dest->reg.indirect, state->state);

   return true;
}

bool
nir_foreach_src(nir_instr *instr, nir_foreach_src_cb cb, void *state)
{
   switch (instr->type) {
   case nir_instr_type_alu:
      if (!visit_alu_src(nir_instr_as_alu(instr), cb, state))
         return false;
      break;
   case nir_instr_type_deref:
      if (!visit_deref_instr_src(nir_instr_as_deref(instr), cb, state))
         return false;
      break;
   case nir_instr_type_intrinsic:
      if (!visit_intrinsic_src(nir_instr_as_intrinsic(instr), cb, state))
         return false;
      break;
   case nir_instr_type_tex:
      if (!visit_tex_src(nir_instr_as_tex(instr), cb, state))
         return false;
      break;
   case nir_instr_type_call:
      if (!visit_call_src(nir_instr_as_call(instr), cb, state))
         return false;
      break;
   case nir_instr_type_load_const:
      /* Constant load instructions have no regular sources */
      break;
   case nir_instr_type_phi:
      if (!visit_phi_src(nir_instr_as_phi(instr), cb, state))
         return false;
      break;
   case nir_instr_type_parallel_copy:
      if (!visit_parallel_copy_src(nir_instr_as_parallel_copy(instr),
                                   cb, state))
         return false;
      break;
   case nir_instr_type_jump:
   case nir_instr_type_ssa_undef:
      return true;

   default:
      unreachable("Invalid instruction type");
      break;
   }

   visit_dest_indirect_state dest_state;
   dest_state.state = state;
   dest_state.cb = cb;
   return nir_foreach_dest(instr, visit_dest_indirect, &dest_state);
}

nir_const_value
nir_const_value_for_float(double f, unsigned bit_size)
<<<<<<< HEAD
{
   nir_const_value v;
   memset(&v, 0, sizeof(v));

   switch (bit_size) {
   case 16:
      v.u16 = _mesa_float_to_half(f);
      break;
   case 32:
      v.f32 = f;
      break;
   case 64:
      v.f64 = f;
      break;
   default:
      unreachable("Invalid bit size");
   }

   return v;
}

double
nir_const_value_as_float(nir_const_value value, unsigned bit_size)
{
   switch (bit_size) {
   case 16: return _mesa_half_to_float(value.u16);
   case 32: return value.f32;
   case 64: return value.f64;
   default:
      unreachable("Invalid bit size");
   }
}

int64_t
nir_src_comp_as_int(nir_src src, unsigned comp)
{
   assert(nir_src_is_const(src));
   nir_load_const_instr *load = nir_instr_as_load_const(src.ssa->parent_instr);

   assert(comp < load->def.num_components);
   switch (load->def.bit_size) {
   /* int1_t uses 0/-1 convention */
   case 1:  return -(int)load->value[comp].b;
   case 8:  return load->value[comp].i8;
   case 16: return load->value[comp].i16;
   case 32: return load->value[comp].i32;
   case 64: return load->value[comp].i64;
   default:
      unreachable("Invalid bit size");
   }
}

uint64_t
nir_src_comp_as_uint(nir_src src, unsigned comp)
=======
>>>>>>> 4392cf2d
{
   nir_const_value v;
   memset(&v, 0, sizeof(v));

   switch (bit_size) {
   case 16:
      v.u16 = _mesa_float_to_half(f);
      break;
   case 32:
      v.f32 = f;
      break;
   case 64:
      v.f64 = f;
      break;
   default:
      unreachable("Invalid bit size");
   }

   return v;
}

double
nir_const_value_as_float(nir_const_value value, unsigned bit_size)
{
   switch (bit_size) {
   case 16: return _mesa_half_to_float(value.u16);
   case 32: return value.f32;
   case 64: return value.f64;
   default:
      unreachable("Invalid bit size");
   }
}

nir_const_value *
nir_src_as_const_value(nir_src src)
{
   if (!src.is_ssa)
      return NULL;

   if (src.ssa->parent_instr->type != nir_instr_type_load_const)
      return NULL;

   nir_load_const_instr *load = nir_instr_as_load_const(src.ssa->parent_instr);

   return load->value;
}

/**
 * Returns true if the source is known to be dynamically uniform. Otherwise it
 * returns false which means it may or may not be dynamically uniform but it
 * can't be determined.
 */
bool
nir_src_is_dynamically_uniform(nir_src src)
{
   if (!src.is_ssa)
      return false;

   /* Constants are trivially dynamically uniform */
   if (src.ssa->parent_instr->type == nir_instr_type_load_const)
      return true;

   /* As are uniform variables */
   if (src.ssa->parent_instr->type == nir_instr_type_intrinsic) {
      nir_intrinsic_instr *intr = nir_instr_as_intrinsic(src.ssa->parent_instr);

      if (intr->intrinsic == nir_intrinsic_load_uniform)
         return true;
   }

   /* Operating together dynamically uniform expressions produces a
    * dynamically uniform result
    */
   if (src.ssa->parent_instr->type == nir_instr_type_alu) {
      nir_alu_instr *alu = nir_instr_as_alu(src.ssa->parent_instr);
      for (int i = 0; i < nir_op_infos[alu->op].num_inputs; i++) {
         if (!nir_src_is_dynamically_uniform(alu->src[i].src))
            return false;
      }

      return true;
   }

   /* XXX: this could have many more tests, such as when a sampler function is
    * called with dynamically uniform arguments.
    */
   return false;
}

static void
src_remove_all_uses(nir_src *src)
{
   for (; src; src = src->is_ssa ? NULL : src->reg.indirect) {
      if (!src_is_valid(src))
         continue;

      list_del(&src->use_link);
   }
}

static void
src_add_all_uses(nir_src *src, nir_instr *parent_instr, nir_if *parent_if)
{
   for (; src; src = src->is_ssa ? NULL : src->reg.indirect) {
      if (!src_is_valid(src))
         continue;

      if (parent_instr) {
         src->parent_instr = parent_instr;
         if (src->is_ssa)
            list_addtail(&src->use_link, &src->ssa->uses);
         else
            list_addtail(&src->use_link, &src->reg.reg->uses);
      } else {
         assert(parent_if);
         src->parent_if = parent_if;
         if (src->is_ssa)
            list_addtail(&src->use_link, &src->ssa->if_uses);
         else
            list_addtail(&src->use_link, &src->reg.reg->if_uses);
      }
   }
}

void
nir_instr_rewrite_src(nir_instr *instr, nir_src *src, nir_src new_src)
{
   assert(!src_is_valid(src) || src->parent_instr == instr);

   src_remove_all_uses(src);
   *src = new_src;
   src_add_all_uses(src, instr, NULL);
}

void
nir_instr_move_src(nir_instr *dest_instr, nir_src *dest, nir_src *src)
{
   assert(!src_is_valid(dest) || dest->parent_instr == dest_instr);

   src_remove_all_uses(dest);
   src_remove_all_uses(src);
   *dest = *src;
   *src = NIR_SRC_INIT;
   src_add_all_uses(dest, dest_instr, NULL);
}

void
nir_if_rewrite_condition(nir_if *if_stmt, nir_src new_src)
{
   nir_src *src = &if_stmt->condition;
   assert(!src_is_valid(src) || src->parent_if == if_stmt);

   src_remove_all_uses(src);
   *src = new_src;
   src_add_all_uses(src, NULL, if_stmt);
}

void
nir_instr_rewrite_dest(nir_instr *instr, nir_dest *dest, nir_dest new_dest)
{
   if (dest->is_ssa) {
      /* We can only overwrite an SSA destination if it has no uses. */
      assert(list_is_empty(&dest->ssa.uses) && list_is_empty(&dest->ssa.if_uses));
   } else {
      list_del(&dest->reg.def_link);
      if (dest->reg.indirect)
         src_remove_all_uses(dest->reg.indirect);
   }

   /* We can't re-write with an SSA def */
   assert(!new_dest.is_ssa);

   nir_dest_copy(dest, &new_dest, instr);

   dest->reg.parent_instr = instr;
   list_addtail(&dest->reg.def_link, &new_dest.reg.reg->defs);

   if (dest->reg.indirect)
      src_add_all_uses(dest->reg.indirect, instr, NULL);
}

/* note: does *not* take ownership of 'name' */
void
nir_ssa_def_init(nir_instr *instr, nir_ssa_def *def,
                 unsigned num_components,
                 unsigned bit_size, const char *name)
{
   def->name = ralloc_strdup(instr, name);
   def->parent_instr = instr;
   list_inithead(&def->uses);
   list_inithead(&def->if_uses);
   def->num_components = num_components;
   def->bit_size = bit_size;

   if (instr->block) {
      nir_function_impl *impl =
         nir_cf_node_get_function(&instr->block->cf_node);

      def->index = impl->ssa_alloc++;
   } else {
      def->index = UINT_MAX;
   }
}

/* note: does *not* take ownership of 'name' */
void
nir_ssa_dest_init(nir_instr *instr, nir_dest *dest,
                 unsigned num_components, unsigned bit_size,
                 const char *name)
{
   dest->is_ssa = true;
   nir_ssa_def_init(instr, &dest->ssa, num_components, bit_size, name);
}

void
nir_ssa_def_rewrite_uses(nir_ssa_def *def, nir_src new_src)
{
   assert(!new_src.is_ssa || def != new_src.ssa);

   nir_foreach_use_safe(use_src, def)
      nir_instr_rewrite_src(use_src->parent_instr, use_src, new_src);

   nir_foreach_if_use_safe(use_src, def)
      nir_if_rewrite_condition(use_src->parent_if, new_src);
}

static bool
is_instr_between(nir_instr *start, nir_instr *end, nir_instr *between)
{
   assert(start->block == end->block);

   if (between->block != start->block)
      return false;

   /* Search backwards looking for "between" */
   while (start != end) {
      if (between == end)
         return true;

      end = nir_instr_prev(end);
      assert(end);
   }

   return false;
}

/* Replaces all uses of the given SSA def with the given source but only if
 * the use comes after the after_me instruction.  This can be useful if you
 * are emitting code to fix up the result of some instruction: you can freely
 * use the result in that code and then call rewrite_uses_after and pass the
 * last fixup instruction as after_me and it will replace all of the uses you
 * want without touching the fixup code.
 *
 * This function assumes that after_me is in the same block as
 * def->parent_instr and that after_me comes after def->parent_instr.
 */
void
nir_ssa_def_rewrite_uses_after(nir_ssa_def *def, nir_src new_src,
                               nir_instr *after_me)
{
   if (new_src.is_ssa && def == new_src.ssa)
      return;

   nir_foreach_use_safe(use_src, def) {
      assert(use_src->parent_instr != def->parent_instr);
      /* Since def already dominates all of its uses, the only way a use can
       * not be dominated by after_me is if it is between def and after_me in
       * the instruction list.
       */
      if (!is_instr_between(def->parent_instr, after_me, use_src->parent_instr))
         nir_instr_rewrite_src(use_src->parent_instr, use_src, new_src);
   }

   nir_foreach_if_use_safe(use_src, def)
      nir_if_rewrite_condition(use_src->parent_if, new_src);
}

nir_component_mask_t
nir_ssa_def_components_read(const nir_ssa_def *def)
{
   nir_component_mask_t read_mask = 0;
   nir_foreach_use(use, def) {
      if (use->parent_instr->type == nir_instr_type_alu) {
         nir_alu_instr *alu = nir_instr_as_alu(use->parent_instr);
         nir_alu_src *alu_src = exec_node_data(nir_alu_src, use, src);
         int src_idx = alu_src - &alu->src[0];
         assert(src_idx >= 0 && src_idx < nir_op_infos[alu->op].num_inputs);
         read_mask |= nir_alu_instr_src_read_mask(alu, src_idx);
      } else {
         return (1 << def->num_components) - 1;
      }
   }

   if (!list_is_empty(&def->if_uses))
      read_mask |= 1;

   return read_mask;
}

nir_block *
nir_block_cf_tree_next(nir_block *block)
{
   if (block == NULL) {
      /* nir_foreach_block_safe() will call this function on a NULL block
       * after the last iteration, but it won't use the result so just return
       * NULL here.
       */
      return NULL;
   }

   nir_cf_node *cf_next = nir_cf_node_next(&block->cf_node);
   if (cf_next)
      return nir_cf_node_cf_tree_first(cf_next);

   nir_cf_node *parent = block->cf_node.parent;

   switch (parent->type) {
   case nir_cf_node_if: {
      /* Are we at the end of the if? Go to the beginning of the else */
      nir_if *if_stmt = nir_cf_node_as_if(parent);
      if (block == nir_if_last_then_block(if_stmt))
         return nir_if_first_else_block(if_stmt);

      assert(block == nir_if_last_else_block(if_stmt));
      /* fall through */
   }

   case nir_cf_node_loop:
      return nir_cf_node_as_block(nir_cf_node_next(parent));

   case nir_cf_node_function:
      return NULL;

   default:
      unreachable("unknown cf node type");
   }
}

nir_block *
nir_block_cf_tree_prev(nir_block *block)
{
   if (block == NULL) {
      /* do this for consistency with nir_block_cf_tree_next() */
      return NULL;
   }

   nir_cf_node *cf_prev = nir_cf_node_prev(&block->cf_node);
   if (cf_prev)
      return nir_cf_node_cf_tree_last(cf_prev);

   nir_cf_node *parent = block->cf_node.parent;

   switch (parent->type) {
   case nir_cf_node_if: {
      /* Are we at the beginning of the else? Go to the end of the if */
      nir_if *if_stmt = nir_cf_node_as_if(parent);
      if (block == nir_if_first_else_block(if_stmt))
         return nir_if_last_then_block(if_stmt);

      assert(block == nir_if_first_then_block(if_stmt));
      /* fall through */
   }

   case nir_cf_node_loop:
      return nir_cf_node_as_block(nir_cf_node_prev(parent));

   case nir_cf_node_function:
      return NULL;

   default:
      unreachable("unknown cf node type");
   }
}

nir_block *nir_cf_node_cf_tree_first(nir_cf_node *node)
{
   switch (node->type) {
   case nir_cf_node_function: {
      nir_function_impl *impl = nir_cf_node_as_function(node);
      return nir_start_block(impl);
   }

   case nir_cf_node_if: {
      nir_if *if_stmt = nir_cf_node_as_if(node);
      return nir_if_first_then_block(if_stmt);
   }

   case nir_cf_node_loop: {
      nir_loop *loop = nir_cf_node_as_loop(node);
      return nir_loop_first_block(loop);
   }

   case nir_cf_node_block: {
      return nir_cf_node_as_block(node);
   }

   default:
      unreachable("unknown node type");
   }
}

nir_block *nir_cf_node_cf_tree_last(nir_cf_node *node)
{
   switch (node->type) {
   case nir_cf_node_function: {
      nir_function_impl *impl = nir_cf_node_as_function(node);
      return nir_impl_last_block(impl);
   }

   case nir_cf_node_if: {
      nir_if *if_stmt = nir_cf_node_as_if(node);
      return nir_if_last_else_block(if_stmt);
   }

   case nir_cf_node_loop: {
      nir_loop *loop = nir_cf_node_as_loop(node);
      return nir_loop_last_block(loop);
   }

   case nir_cf_node_block: {
      return nir_cf_node_as_block(node);
   }

   default:
      unreachable("unknown node type");
   }
}

nir_block *nir_cf_node_cf_tree_next(nir_cf_node *node)
{
   if (node->type == nir_cf_node_block)
      return nir_block_cf_tree_next(nir_cf_node_as_block(node));
   else if (node->type == nir_cf_node_function)
      return NULL;
   else
      return nir_cf_node_as_block(nir_cf_node_next(node));
}

nir_if *
nir_block_get_following_if(nir_block *block)
{
   if (exec_node_is_tail_sentinel(&block->cf_node.node))
      return NULL;

   if (nir_cf_node_is_last(&block->cf_node))
      return NULL;

   nir_cf_node *next_node = nir_cf_node_next(&block->cf_node);

   if (next_node->type != nir_cf_node_if)
      return NULL;

   return nir_cf_node_as_if(next_node);
}

nir_loop *
nir_block_get_following_loop(nir_block *block)
{
   if (exec_node_is_tail_sentinel(&block->cf_node.node))
      return NULL;

   if (nir_cf_node_is_last(&block->cf_node))
      return NULL;

   nir_cf_node *next_node = nir_cf_node_next(&block->cf_node);

   if (next_node->type != nir_cf_node_loop)
      return NULL;

   return nir_cf_node_as_loop(next_node);
}

void
nir_index_blocks(nir_function_impl *impl)
{
   unsigned index = 0;

   if (impl->valid_metadata & nir_metadata_block_index)
      return;

   nir_foreach_block(block, impl) {
      block->index = index++;
   }

   /* The end_block isn't really part of the program, which is why its index
    * is >= num_blocks.
    */
   impl->num_blocks = impl->end_block->index = index;
}

static bool
index_ssa_def_cb(nir_ssa_def *def, void *state)
{
   unsigned *index = (unsigned *) state;
   def->index = (*index)++;

   return true;
}

/**
 * The indices are applied top-to-bottom which has the very nice property
 * that, if A dominates B, then A->index <= B->index.
 */
void
nir_index_ssa_defs(nir_function_impl *impl)
{
   unsigned index = 0;

   nir_foreach_block(block, impl) {
      nir_foreach_instr(instr, block)
         nir_foreach_ssa_def(instr, index_ssa_def_cb, &index);
   }

   impl->ssa_alloc = index;
}

/**
 * The indices are applied top-to-bottom which has the very nice property
 * that, if A dominates B, then A->index <= B->index.
 */
unsigned
nir_index_instrs(nir_function_impl *impl)
{
   unsigned index = 0;

   nir_foreach_block(block, impl) {
      nir_foreach_instr(instr, block)
         instr->index = index++;
   }

   return index;
}

static void
index_var_list(struct exec_list *list)
{
   unsigned next_index = 0;
   nir_foreach_variable(var, list)
      var->index = next_index++;
}

void
nir_index_vars(nir_shader *shader, nir_function_impl *impl, nir_variable_mode modes)
{
   if ((modes & nir_var_function_temp) && impl)
      index_var_list(&impl->locals);

   if (modes & nir_var_shader_temp)
      index_var_list(&shader->globals);

   if (modes & nir_var_shader_in)
      index_var_list(&shader->inputs);

   if (modes & nir_var_shader_out)
      index_var_list(&shader->outputs);

   if (modes & (nir_var_uniform | nir_var_mem_ubo | nir_var_mem_ssbo))
      index_var_list(&shader->uniforms);

   if (modes & nir_var_mem_shared)
      index_var_list(&shader->shared);

   if (modes & nir_var_system_value)
      index_var_list(&shader->system_values);
}

static nir_instr *
cursor_next_instr(nir_cursor cursor)
{
   switch (cursor.option) {
   case nir_cursor_before_block:
      for (nir_block *block = cursor.block; block;
           block = nir_block_cf_tree_next(block)) {
         nir_instr *instr = nir_block_first_instr(block);
         if (instr)
            return instr;
      }
      return NULL;

   case nir_cursor_after_block:
      cursor.block = nir_block_cf_tree_next(cursor.block);
      if (cursor.block == NULL)
         return NULL;

      cursor.option = nir_cursor_before_block;
      return cursor_next_instr(cursor);

   case nir_cursor_before_instr:
      return cursor.instr;

   case nir_cursor_after_instr:
      if (nir_instr_next(cursor.instr))
         return nir_instr_next(cursor.instr);

      cursor.option = nir_cursor_after_block;
      cursor.block = cursor.instr->block;
      return cursor_next_instr(cursor);
   }

   unreachable("Inavlid cursor option");
}

ASSERTED static bool
dest_is_ssa(nir_dest *dest, void *_state)
{
   (void) _state;
   return dest->is_ssa;
}

bool
nir_function_impl_lower_instructions(nir_function_impl *impl,
                                     nir_instr_filter_cb filter,
                                     nir_lower_instr_cb lower,
                                     void *cb_data)
{
   nir_builder b;
   nir_builder_init(&b, impl);

   nir_metadata preserved = nir_metadata_block_index |
                            nir_metadata_dominance;

   bool progress = false;
   nir_cursor iter = nir_before_cf_list(&impl->body);
   nir_instr *instr;
   while ((instr = cursor_next_instr(iter)) != NULL) {
      if (filter && !filter(instr, cb_data)) {
         iter = nir_after_instr(instr);
         continue;
      }

      assert(nir_foreach_dest(instr, dest_is_ssa, NULL));
      nir_ssa_def *old_def = nir_instr_ssa_def(instr);
      if (old_def == NULL) {
         iter = nir_after_instr(instr);
         continue;
      }

      /* We're about to ask the callback to generate a replacement for instr.
       * Save off the uses from instr's SSA def so we know what uses to
       * rewrite later.  If we use nir_ssa_def_rewrite_uses, it fails in the
       * case where the generated replacement code uses the result of instr
       * itself.  If we use nir_ssa_def_rewrite_uses_after (which is the
       * normal solution to this problem), it doesn't work well if control-
       * flow is inserted as part of the replacement, doesn't handle cases
       * where the replacement is something consumed by instr, and suffers
       * from performance issues.  This is the only way to 100% guarantee
       * that we rewrite the correct set efficiently.
       */
      struct list_head old_uses, old_if_uses;
      list_replace(&old_def->uses, &old_uses);
      list_inithead(&old_def->uses);
      list_replace(&old_def->if_uses, &old_if_uses);
      list_inithead(&old_def->if_uses);

      b.cursor = nir_after_instr(instr);
      nir_ssa_def *new_def = lower(&b, instr, cb_data);
      if (new_def && new_def != NIR_LOWER_INSTR_PROGRESS) {
         assert(old_def != NULL);
         if (new_def->parent_instr->block != instr->block)
            preserved = nir_metadata_none;

         nir_src new_src = nir_src_for_ssa(new_def);
         list_for_each_entry_safe(nir_src, use_src, &old_uses, use_link)
            nir_instr_rewrite_src(use_src->parent_instr, use_src, new_src);

         list_for_each_entry_safe(nir_src, use_src, &old_if_uses, use_link)
            nir_if_rewrite_condition(use_src->parent_if, new_src);

         if (list_is_empty(&old_def->uses) && list_is_empty(&old_def->if_uses)) {
            iter = nir_instr_remove(instr);
         } else {
            iter = nir_after_instr(instr);
         }
         progress = true;
      } else {
         /* We didn't end up lowering after all.  Put the uses back */
         if (old_def) {
            list_replace(&old_uses, &old_def->uses);
            list_replace(&old_if_uses, &old_def->if_uses);
         }
         iter = nir_after_instr(instr);

         if (new_def == NIR_LOWER_INSTR_PROGRESS)
            progress = true;
      }
   }

   if (progress) {
      nir_metadata_preserve(impl, preserved);
   } else {
#ifndef NDEBUG
      impl->valid_metadata &= ~nir_metadata_not_properly_reset;
#endif
   }

   return progress;
}

bool
nir_shader_lower_instructions(nir_shader *shader,
                              nir_instr_filter_cb filter,
                              nir_lower_instr_cb lower,
                              void *cb_data)
{
   bool progress = false;

   nir_foreach_function(function, shader) {
      if (function->impl &&
          nir_function_impl_lower_instructions(function->impl,
                                               filter, lower, cb_data))
         progress = true;
   }

   return progress;
}

nir_intrinsic_op
nir_intrinsic_from_system_value(gl_system_value val)
{
   switch (val) {
   case SYSTEM_VALUE_VERTEX_ID:
      return nir_intrinsic_load_vertex_id;
   case SYSTEM_VALUE_INSTANCE_ID:
      return nir_intrinsic_load_instance_id;
   case SYSTEM_VALUE_DRAW_ID:
      return nir_intrinsic_load_draw_id;
   case SYSTEM_VALUE_BASE_INSTANCE:
      return nir_intrinsic_load_base_instance;
   case SYSTEM_VALUE_VERTEX_ID_ZERO_BASE:
      return nir_intrinsic_load_vertex_id_zero_base;
   case SYSTEM_VALUE_IS_INDEXED_DRAW:
      return nir_intrinsic_load_is_indexed_draw;
   case SYSTEM_VALUE_FIRST_VERTEX:
      return nir_intrinsic_load_first_vertex;
   case SYSTEM_VALUE_BASE_VERTEX:
      return nir_intrinsic_load_base_vertex;
   case SYSTEM_VALUE_INVOCATION_ID:
      return nir_intrinsic_load_invocation_id;
   case SYSTEM_VALUE_FRAG_COORD:
      return nir_intrinsic_load_frag_coord;
   case SYSTEM_VALUE_POINT_COORD:
      return nir_intrinsic_load_point_coord;
   case SYSTEM_VALUE_FRONT_FACE:
      return nir_intrinsic_load_front_face;
   case SYSTEM_VALUE_SAMPLE_ID:
      return nir_intrinsic_load_sample_id;
   case SYSTEM_VALUE_SAMPLE_POS:
      return nir_intrinsic_load_sample_pos;
   case SYSTEM_VALUE_SAMPLE_MASK_IN:
      return nir_intrinsic_load_sample_mask_in;
   case SYSTEM_VALUE_LOCAL_INVOCATION_ID:
      return nir_intrinsic_load_local_invocation_id;
   case SYSTEM_VALUE_LOCAL_INVOCATION_INDEX:
      return nir_intrinsic_load_local_invocation_index;
   case SYSTEM_VALUE_WORK_GROUP_ID:
      return nir_intrinsic_load_work_group_id;
   case SYSTEM_VALUE_NUM_WORK_GROUPS:
      return nir_intrinsic_load_num_work_groups;
   case SYSTEM_VALUE_PRIMITIVE_ID:
      return nir_intrinsic_load_primitive_id;
   case SYSTEM_VALUE_TESS_COORD:
      return nir_intrinsic_load_tess_coord;
   case SYSTEM_VALUE_TESS_LEVEL_OUTER:
      return nir_intrinsic_load_tess_level_outer;
   case SYSTEM_VALUE_TESS_LEVEL_INNER:
      return nir_intrinsic_load_tess_level_inner;
   case SYSTEM_VALUE_TESS_LEVEL_OUTER_DEFAULT:
      return nir_intrinsic_load_tess_level_outer_default;
   case SYSTEM_VALUE_TESS_LEVEL_INNER_DEFAULT:
      return nir_intrinsic_load_tess_level_inner_default;
   case SYSTEM_VALUE_VERTICES_IN:
      return nir_intrinsic_load_patch_vertices_in;
   case SYSTEM_VALUE_HELPER_INVOCATION:
      return nir_intrinsic_load_helper_invocation;
   case SYSTEM_VALUE_COLOR0:
      return nir_intrinsic_load_color0;
   case SYSTEM_VALUE_COLOR1:
      return nir_intrinsic_load_color1;
   case SYSTEM_VALUE_VIEW_INDEX:
      return nir_intrinsic_load_view_index;
   case SYSTEM_VALUE_SUBGROUP_SIZE:
      return nir_intrinsic_load_subgroup_size;
   case SYSTEM_VALUE_SUBGROUP_INVOCATION:
      return nir_intrinsic_load_subgroup_invocation;
   case SYSTEM_VALUE_SUBGROUP_EQ_MASK:
      return nir_intrinsic_load_subgroup_eq_mask;
   case SYSTEM_VALUE_SUBGROUP_GE_MASK:
      return nir_intrinsic_load_subgroup_ge_mask;
   case SYSTEM_VALUE_SUBGROUP_GT_MASK:
      return nir_intrinsic_load_subgroup_gt_mask;
   case SYSTEM_VALUE_SUBGROUP_LE_MASK:
      return nir_intrinsic_load_subgroup_le_mask;
   case SYSTEM_VALUE_SUBGROUP_LT_MASK:
      return nir_intrinsic_load_subgroup_lt_mask;
   case SYSTEM_VALUE_NUM_SUBGROUPS:
      return nir_intrinsic_load_num_subgroups;
   case SYSTEM_VALUE_SUBGROUP_ID:
      return nir_intrinsic_load_subgroup_id;
   case SYSTEM_VALUE_LOCAL_GROUP_SIZE:
      return nir_intrinsic_load_local_group_size;
   case SYSTEM_VALUE_GLOBAL_INVOCATION_ID:
      return nir_intrinsic_load_global_invocation_id;
   case SYSTEM_VALUE_GLOBAL_INVOCATION_INDEX:
      return nir_intrinsic_load_global_invocation_index;
   case SYSTEM_VALUE_WORK_DIM:
      return nir_intrinsic_load_work_dim;
   case SYSTEM_VALUE_USER_DATA_AMD:
      return nir_intrinsic_load_user_data_amd;
   default:
      unreachable("system value does not directly correspond to intrinsic");
   }
}

gl_system_value
nir_system_value_from_intrinsic(nir_intrinsic_op intrin)
{
   switch (intrin) {
   case nir_intrinsic_load_vertex_id:
      return SYSTEM_VALUE_VERTEX_ID;
   case nir_intrinsic_load_instance_id:
      return SYSTEM_VALUE_INSTANCE_ID;
   case nir_intrinsic_load_draw_id:
      return SYSTEM_VALUE_DRAW_ID;
   case nir_intrinsic_load_base_instance:
      return SYSTEM_VALUE_BASE_INSTANCE;
   case nir_intrinsic_load_vertex_id_zero_base:
      return SYSTEM_VALUE_VERTEX_ID_ZERO_BASE;
   case nir_intrinsic_load_first_vertex:
      return SYSTEM_VALUE_FIRST_VERTEX;
   case nir_intrinsic_load_is_indexed_draw:
      return SYSTEM_VALUE_IS_INDEXED_DRAW;
   case nir_intrinsic_load_base_vertex:
      return SYSTEM_VALUE_BASE_VERTEX;
   case nir_intrinsic_load_invocation_id:
      return SYSTEM_VALUE_INVOCATION_ID;
   case nir_intrinsic_load_frag_coord:
      return SYSTEM_VALUE_FRAG_COORD;
   case nir_intrinsic_load_point_coord:
      return SYSTEM_VALUE_POINT_COORD;
   case nir_intrinsic_load_front_face:
      return SYSTEM_VALUE_FRONT_FACE;
   case nir_intrinsic_load_sample_id:
      return SYSTEM_VALUE_SAMPLE_ID;
   case nir_intrinsic_load_sample_pos:
      return SYSTEM_VALUE_SAMPLE_POS;
   case nir_intrinsic_load_sample_mask_in:
      return SYSTEM_VALUE_SAMPLE_MASK_IN;
   case nir_intrinsic_load_local_invocation_id:
      return SYSTEM_VALUE_LOCAL_INVOCATION_ID;
   case nir_intrinsic_load_local_invocation_index:
      return SYSTEM_VALUE_LOCAL_INVOCATION_INDEX;
   case nir_intrinsic_load_num_work_groups:
      return SYSTEM_VALUE_NUM_WORK_GROUPS;
   case nir_intrinsic_load_work_group_id:
      return SYSTEM_VALUE_WORK_GROUP_ID;
   case nir_intrinsic_load_primitive_id:
      return SYSTEM_VALUE_PRIMITIVE_ID;
   case nir_intrinsic_load_tess_coord:
      return SYSTEM_VALUE_TESS_COORD;
   case nir_intrinsic_load_tess_level_outer:
      return SYSTEM_VALUE_TESS_LEVEL_OUTER;
   case nir_intrinsic_load_tess_level_inner:
      return SYSTEM_VALUE_TESS_LEVEL_INNER;
   case nir_intrinsic_load_tess_level_outer_default:
      return SYSTEM_VALUE_TESS_LEVEL_OUTER_DEFAULT;
   case nir_intrinsic_load_tess_level_inner_default:
      return SYSTEM_VALUE_TESS_LEVEL_INNER_DEFAULT;
   case nir_intrinsic_load_patch_vertices_in:
      return SYSTEM_VALUE_VERTICES_IN;
   case nir_intrinsic_load_helper_invocation:
      return SYSTEM_VALUE_HELPER_INVOCATION;
   case nir_intrinsic_load_color0:
      return SYSTEM_VALUE_COLOR0;
   case nir_intrinsic_load_color1:
      return SYSTEM_VALUE_COLOR1;
   case nir_intrinsic_load_view_index:
      return SYSTEM_VALUE_VIEW_INDEX;
   case nir_intrinsic_load_subgroup_size:
      return SYSTEM_VALUE_SUBGROUP_SIZE;
   case nir_intrinsic_load_subgroup_invocation:
      return SYSTEM_VALUE_SUBGROUP_INVOCATION;
   case nir_intrinsic_load_subgroup_eq_mask:
      return SYSTEM_VALUE_SUBGROUP_EQ_MASK;
   case nir_intrinsic_load_subgroup_ge_mask:
      return SYSTEM_VALUE_SUBGROUP_GE_MASK;
   case nir_intrinsic_load_subgroup_gt_mask:
      return SYSTEM_VALUE_SUBGROUP_GT_MASK;
   case nir_intrinsic_load_subgroup_le_mask:
      return SYSTEM_VALUE_SUBGROUP_LE_MASK;
   case nir_intrinsic_load_subgroup_lt_mask:
      return SYSTEM_VALUE_SUBGROUP_LT_MASK;
   case nir_intrinsic_load_num_subgroups:
      return SYSTEM_VALUE_NUM_SUBGROUPS;
   case nir_intrinsic_load_subgroup_id:
      return SYSTEM_VALUE_SUBGROUP_ID;
   case nir_intrinsic_load_local_group_size:
      return SYSTEM_VALUE_LOCAL_GROUP_SIZE;
   case nir_intrinsic_load_global_invocation_id:
      return SYSTEM_VALUE_GLOBAL_INVOCATION_ID;
   case nir_intrinsic_load_user_data_amd:
      return SYSTEM_VALUE_USER_DATA_AMD;
   default:
      unreachable("intrinsic doesn't produce a system value");
   }
}

/* OpenGL utility method that remaps the location attributes if they are
 * doubles. Not needed for vulkan due the differences on the input location
 * count for doubles on vulkan vs OpenGL
 *
 * The bitfield returned in dual_slot is one bit for each double input slot in
 * the original OpenGL single-slot input numbering.  The mapping from old
 * locations to new locations is as follows:
 *
 *    new_loc = loc + util_bitcount(dual_slot & BITFIELD64_MASK(loc))
 */
void
nir_remap_dual_slot_attributes(nir_shader *shader, uint64_t *dual_slot)
{
   assert(shader->info.stage == MESA_SHADER_VERTEX);

   *dual_slot = 0;
   nir_foreach_variable(var, &shader->inputs) {
      if (glsl_type_is_dual_slot(glsl_without_array(var->type))) {
         unsigned slots = glsl_count_attribute_slots(var->type, true);
         *dual_slot |= BITFIELD64_MASK(slots) << var->data.location;
      }
   }

   nir_foreach_variable(var, &shader->inputs) {
      var->data.location +=
         util_bitcount64(*dual_slot & BITFIELD64_MASK(var->data.location));
   }
}

/* Returns an attribute mask that has been re-compacted using the given
 * dual_slot mask.
 */
uint64_t
nir_get_single_slot_attribs_mask(uint64_t attribs, uint64_t dual_slot)
{
   while (dual_slot) {
      unsigned loc = u_bit_scan64(&dual_slot);
      /* mask of all bits up to and including loc */
      uint64_t mask = BITFIELD64_MASK(loc + 1);
      attribs = (attribs & mask) | ((attribs & ~mask) >> 1);
   }
   return attribs;
}

void
nir_rewrite_image_intrinsic(nir_intrinsic_instr *intrin, nir_ssa_def *src,
                            bool bindless)
{
   enum gl_access_qualifier access = nir_intrinsic_access(intrin);

   switch (intrin->intrinsic) {
#define CASE(op) \
   case nir_intrinsic_image_deref_##op: \
      intrin->intrinsic = bindless ? nir_intrinsic_bindless_image_##op \
                                   : nir_intrinsic_image_##op; \
      break;
   CASE(load)
   CASE(store)
   CASE(atomic_add)
   CASE(atomic_imin)
   CASE(atomic_umin)
   CASE(atomic_imax)
   CASE(atomic_umax)
   CASE(atomic_and)
   CASE(atomic_or)
   CASE(atomic_xor)
   CASE(atomic_exchange)
   CASE(atomic_comp_swap)
   CASE(atomic_fadd)
   CASE(size)
   CASE(samples)
   CASE(load_raw_intel)
   CASE(store_raw_intel)
#undef CASE
   default:
      unreachable("Unhanded image intrinsic");
   }

   nir_deref_instr *deref = nir_src_as_deref(intrin->src[0]);
   nir_variable *var = nir_deref_instr_get_variable(deref);

   nir_intrinsic_set_image_dim(intrin, glsl_get_sampler_dim(deref->type));
   nir_intrinsic_set_image_array(intrin, glsl_sampler_type_is_array(deref->type));
   nir_intrinsic_set_access(intrin, access | var->data.access);
   nir_intrinsic_set_format(intrin, var->data.image.format);

   nir_instr_rewrite_src(&intrin->instr, &intrin->src[0],
                         nir_src_for_ssa(src));
}<|MERGE_RESOLUTION|>--- conflicted
+++ resolved
@@ -1259,63 +1259,6 @@
 
 nir_const_value
 nir_const_value_for_float(double f, unsigned bit_size)
-<<<<<<< HEAD
-{
-   nir_const_value v;
-   memset(&v, 0, sizeof(v));
-
-   switch (bit_size) {
-   case 16:
-      v.u16 = _mesa_float_to_half(f);
-      break;
-   case 32:
-      v.f32 = f;
-      break;
-   case 64:
-      v.f64 = f;
-      break;
-   default:
-      unreachable("Invalid bit size");
-   }
-
-   return v;
-}
-
-double
-nir_const_value_as_float(nir_const_value value, unsigned bit_size)
-{
-   switch (bit_size) {
-   case 16: return _mesa_half_to_float(value.u16);
-   case 32: return value.f32;
-   case 64: return value.f64;
-   default:
-      unreachable("Invalid bit size");
-   }
-}
-
-int64_t
-nir_src_comp_as_int(nir_src src, unsigned comp)
-{
-   assert(nir_src_is_const(src));
-   nir_load_const_instr *load = nir_instr_as_load_const(src.ssa->parent_instr);
-
-   assert(comp < load->def.num_components);
-   switch (load->def.bit_size) {
-   /* int1_t uses 0/-1 convention */
-   case 1:  return -(int)load->value[comp].b;
-   case 8:  return load->value[comp].i8;
-   case 16: return load->value[comp].i16;
-   case 32: return load->value[comp].i32;
-   case 64: return load->value[comp].i64;
-   default:
-      unreachable("Invalid bit size");
-   }
-}
-
-uint64_t
-nir_src_comp_as_uint(nir_src src, unsigned comp)
-=======
->>>>>>> 4392cf2d
 {
    nir_const_value v;
    memset(&v, 0, sizeof(v));
