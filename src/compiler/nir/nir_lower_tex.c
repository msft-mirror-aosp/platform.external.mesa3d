--- conflicted
+++ resolved
@@ -932,8 +932,6 @@
 }
 
 static bool
-<<<<<<< HEAD
-=======
 lower_tg4_offsets(nir_builder *b, nir_tex_instr *tex)
 {
    assert(tex->op == nir_texop_tg4);
@@ -981,7 +979,6 @@
 }
 
 static bool
->>>>>>> e42399f4
 nir_lower_tex_block(nir_block *block, nir_builder *b,
                     const nir_lower_tex_options *options)
 {
@@ -1102,11 +1099,8 @@
            (options->lower_txd_shadow && tex->is_shadow) ||
            (options->lower_txd_shadow_clamp && tex->is_shadow && has_min_lod) ||
            (options->lower_txd_offset_clamp && has_offset && has_min_lod) ||
-<<<<<<< HEAD
-=======
            (options->lower_txd_clamp_bindless_sampler && has_min_lod &&
             nir_tex_instr_src_index(tex, nir_tex_src_sampler_handle) != -1) ||
->>>>>>> e42399f4
            (options->lower_txd_clamp_if_sampler_index_not_lt_16 &&
             has_min_lod && !sampler_index_lt(tex, 16)) ||
            (options->lower_txd_cube_map &&
