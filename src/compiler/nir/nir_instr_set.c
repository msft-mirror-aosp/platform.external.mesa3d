--- conflicted
+++ resolved
@@ -464,14 +464,6 @@
           nir_src_bit_size(alu2->src[src2].src))
          return false;
 
-<<<<<<< HEAD
-      /* FINISHME: Apply the swizzle? */
-      return nir_const_value_negative_equal(const1,
-                                            const2,
-                                            nir_ssa_alu_instr_src_components(alu1, src1),
-                                            nir_op_infos[alu1->op].input_types[src1],
-                                            nir_src_bit_size(alu1->src[src1].src));
-=======
       const nir_alu_type full_type = nir_op_infos[alu1->op].input_types[src1] |
                                      nir_src_bit_size(alu1->src[src1].src);
       for (unsigned i = 0; i < NIR_MAX_VEC_COMPONENTS; i++) {
@@ -483,7 +475,6 @@
       }
 
       return true;
->>>>>>> 4392cf2d
    }
 
    uint8_t alu1_swizzle[4] = {0};
