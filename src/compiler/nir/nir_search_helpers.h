--- conflicted
+++ resolved
@@ -210,8 +210,6 @@
 }
 
 static inline bool
-<<<<<<< HEAD
-=======
 is_not_fmul(struct hash_table *ht, nir_alu_instr *instr, unsigned src,
             UNUSED unsigned num_components, UNUSED const uint8_t *swizzle)
 {
@@ -252,7 +250,6 @@
 }
 
 static inline bool
->>>>>>> 4392cf2d
 is_used_once(nir_alu_instr *instr)
 {
    bool zero_if_use = list_is_empty(&instr->dest.dest.ssa.if_uses);
