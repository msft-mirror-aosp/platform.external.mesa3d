--- conflicted
+++ resolved
@@ -596,11 +596,6 @@
       unsigned is_shadow:1;
       unsigned is_new_style_shadow:1;
       unsigned component:2;
-<<<<<<< HEAD
-      unsigned has_texture_deref:1;
-      unsigned has_sampler_deref:1;
-=======
->>>>>>> f163900f
       unsigned unused:10; /* Mark unused for valgrind. */
    } u;
 };
