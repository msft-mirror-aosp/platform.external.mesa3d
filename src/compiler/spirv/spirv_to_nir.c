/*
 * Copyright © 2015 Intel Corporation
 *
 * Permission is hereby granted, free of charge, to any person obtaining a
 * copy of this software and associated documentation files (the "Software"),
 * to deal in the Software without restriction, including without limitation
 * the rights to use, copy, modify, merge, publish, distribute, sublicense,
 * and/or sell copies of the Software, and to permit persons to whom the
 * Software is furnished to do so, subject to the following conditions:
 *
 * The above copyright notice and this permission notice (including the next
 * paragraph) shall be included in all copies or substantial portions of the
 * Software.
 *
 * THE SOFTWARE IS PROVIDED "AS IS", WITHOUT WARRANTY OF ANY KIND, EXPRESS OR
 * IMPLIED, INCLUDING BUT NOT LIMITED TO THE WARRANTIES OF MERCHANTABILITY,
 * FITNESS FOR A PARTICULAR PURPOSE AND NONINFRINGEMENT.  IN NO EVENT SHALL
 * THE AUTHORS OR COPYRIGHT HOLDERS BE LIABLE FOR ANY CLAIM, DAMAGES OR OTHER
 * LIABILITY, WHETHER IN AN ACTION OF CONTRACT, TORT OR OTHERWISE, ARISING
 * FROM, OUT OF OR IN CONNECTION WITH THE SOFTWARE OR THE USE OR OTHER DEALINGS
 * IN THE SOFTWARE.
 *
 * Authors:
 *    Jason Ekstrand (jason@jlekstrand.net)
 *
 */

#include "vtn_private.h"
#include "nir/nir_vla.h"
#include "nir/nir_control_flow.h"
#include "nir/nir_constant_expressions.h"
#include "nir/nir_deref.h"
#include "spirv_info.h"

#include "util/u_math.h"

#include <stdio.h>

void
vtn_log(struct vtn_builder *b, enum nir_spirv_debug_level level,
        size_t spirv_offset, const char *message)
{
   if (b->options->debug.func) {
      b->options->debug.func(b->options->debug.private_data,
                             level, spirv_offset, message);
   }

#ifndef NDEBUG
   if (level >= NIR_SPIRV_DEBUG_LEVEL_WARNING)
      fprintf(stderr, "%s\n", message);
#endif
}

void
vtn_logf(struct vtn_builder *b, enum nir_spirv_debug_level level,
         size_t spirv_offset, const char *fmt, ...)
{
   va_list args;
   char *msg;

   va_start(args, fmt);
   msg = ralloc_vasprintf(NULL, fmt, args);
   va_end(args);

   vtn_log(b, level, spirv_offset, msg);

   ralloc_free(msg);
}

static void
vtn_log_err(struct vtn_builder *b,
            enum nir_spirv_debug_level level, const char *prefix,
            const char *file, unsigned line,
            const char *fmt, va_list args)
{
   char *msg;

   msg = ralloc_strdup(NULL, prefix);

#ifndef NDEBUG
   ralloc_asprintf_append(&msg, "    In file %s:%u\n", file, line);
#endif

   ralloc_asprintf_append(&msg, "    ");

   ralloc_vasprintf_append(&msg, fmt, args);

   ralloc_asprintf_append(&msg, "\n    %zu bytes into the SPIR-V binary",
                          b->spirv_offset);

   if (b->file) {
      ralloc_asprintf_append(&msg,
                             "\n    in SPIR-V source file %s, line %d, col %d",
                             b->file, b->line, b->col);
   }

   vtn_log(b, level, b->spirv_offset, msg);

   ralloc_free(msg);
}

static void
vtn_dump_shader(struct vtn_builder *b, const char *path, const char *prefix)
{
   static int idx = 0;

   char filename[1024];
   int len = snprintf(filename, sizeof(filename), "%s/%s-%d.spirv",
                      path, prefix, idx++);
   if (len < 0 || len >= sizeof(filename))
      return;

   FILE *f = fopen(filename, "w");
   if (f == NULL)
      return;

   fwrite(b->spirv, sizeof(*b->spirv), b->spirv_word_count, f);
   fclose(f);

   vtn_info("SPIR-V shader dumped to %s", filename);
}

void
_vtn_warn(struct vtn_builder *b, const char *file, unsigned line,
          const char *fmt, ...)
{
   va_list args;

   va_start(args, fmt);
   vtn_log_err(b, NIR_SPIRV_DEBUG_LEVEL_WARNING, "SPIR-V WARNING:\n",
               file, line, fmt, args);
   va_end(args);
}

void
_vtn_err(struct vtn_builder *b, const char *file, unsigned line,
          const char *fmt, ...)
{
   va_list args;

   va_start(args, fmt);
   vtn_log_err(b, NIR_SPIRV_DEBUG_LEVEL_ERROR, "SPIR-V ERROR:\n",
               file, line, fmt, args);
   va_end(args);
}

void
_vtn_fail(struct vtn_builder *b, const char *file, unsigned line,
          const char *fmt, ...)
{
   va_list args;

   va_start(args, fmt);
   vtn_log_err(b, NIR_SPIRV_DEBUG_LEVEL_ERROR, "SPIR-V parsing FAILED:\n",
               file, line, fmt, args);
   va_end(args);

   const char *dump_path = getenv("MESA_SPIRV_FAIL_DUMP_PATH");
   if (dump_path)
      vtn_dump_shader(b, dump_path, "fail");

   longjmp(b->fail_jump, 1);
}

struct spec_constant_value {
   bool is_double;
   union {
      uint32_t data32;
      uint64_t data64;
   };
};

static struct vtn_ssa_value *
vtn_undef_ssa_value(struct vtn_builder *b, const struct glsl_type *type)
{
   struct vtn_ssa_value *val = rzalloc(b, struct vtn_ssa_value);
   val->type = type;

   if (glsl_type_is_vector_or_scalar(type)) {
      unsigned num_components = glsl_get_vector_elements(val->type);
      unsigned bit_size = glsl_get_bit_size(val->type);
      val->def = nir_ssa_undef(&b->nb, num_components, bit_size);
   } else {
      unsigned elems = glsl_get_length(val->type);
      val->elems = ralloc_array(b, struct vtn_ssa_value *, elems);
      if (glsl_type_is_matrix(type)) {
         const struct glsl_type *elem_type =
            glsl_vector_type(glsl_get_base_type(type),
                             glsl_get_vector_elements(type));

         for (unsigned i = 0; i < elems; i++)
            val->elems[i] = vtn_undef_ssa_value(b, elem_type);
      } else if (glsl_type_is_array(type)) {
         const struct glsl_type *elem_type = glsl_get_array_element(type);
         for (unsigned i = 0; i < elems; i++)
            val->elems[i] = vtn_undef_ssa_value(b, elem_type);
      } else {
         for (unsigned i = 0; i < elems; i++) {
            const struct glsl_type *elem_type = glsl_get_struct_field(type, i);
            val->elems[i] = vtn_undef_ssa_value(b, elem_type);
         }
      }
   }

   return val;
}

static struct vtn_ssa_value *
vtn_const_ssa_value(struct vtn_builder *b, nir_constant *constant,
                    const struct glsl_type *type)
{
   struct hash_entry *entry = _mesa_hash_table_search(b->const_table, constant);

   if (entry)
      return entry->data;

   struct vtn_ssa_value *val = rzalloc(b, struct vtn_ssa_value);
   val->type = type;

   switch (glsl_get_base_type(type)) {
   case GLSL_TYPE_INT:
   case GLSL_TYPE_UINT:
   case GLSL_TYPE_INT16:
   case GLSL_TYPE_UINT16:
   case GLSL_TYPE_UINT8:
   case GLSL_TYPE_INT8:
   case GLSL_TYPE_INT64:
   case GLSL_TYPE_UINT64:
   case GLSL_TYPE_BOOL:
   case GLSL_TYPE_FLOAT:
   case GLSL_TYPE_FLOAT16:
   case GLSL_TYPE_DOUBLE: {
      int bit_size = glsl_get_bit_size(type);
      if (glsl_type_is_vector_or_scalar(type)) {
         unsigned num_components = glsl_get_vector_elements(val->type);
         nir_load_const_instr *load =
            nir_load_const_instr_create(b->shader, num_components, bit_size);

         load->value = constant->values[0];

         nir_instr_insert_before_cf_list(&b->nb.impl->body, &load->instr);
         val->def = &load->def;
      } else {
         assert(glsl_type_is_matrix(type));
         unsigned rows = glsl_get_vector_elements(val->type);
         unsigned columns = glsl_get_matrix_columns(val->type);
         val->elems = ralloc_array(b, struct vtn_ssa_value *, columns);

         for (unsigned i = 0; i < columns; i++) {
            struct vtn_ssa_value *col_val = rzalloc(b, struct vtn_ssa_value);
            col_val->type = glsl_get_column_type(val->type);
            nir_load_const_instr *load =
               nir_load_const_instr_create(b->shader, rows, bit_size);

            load->value = constant->values[i];

            nir_instr_insert_before_cf_list(&b->nb.impl->body, &load->instr);
            col_val->def = &load->def;

            val->elems[i] = col_val;
         }
      }
      break;
   }

   case GLSL_TYPE_ARRAY: {
      unsigned elems = glsl_get_length(val->type);
      val->elems = ralloc_array(b, struct vtn_ssa_value *, elems);
      const struct glsl_type *elem_type = glsl_get_array_element(val->type);
      for (unsigned i = 0; i < elems; i++)
         val->elems[i] = vtn_const_ssa_value(b, constant->elements[i],
                                             elem_type);
      break;
   }

   case GLSL_TYPE_STRUCT: {
      unsigned elems = glsl_get_length(val->type);
      val->elems = ralloc_array(b, struct vtn_ssa_value *, elems);
      for (unsigned i = 0; i < elems; i++) {
         const struct glsl_type *elem_type =
            glsl_get_struct_field(val->type, i);
         val->elems[i] = vtn_const_ssa_value(b, constant->elements[i],
                                             elem_type);
      }
      break;
   }

   default:
      vtn_fail("bad constant type");
   }

   return val;
}

struct vtn_ssa_value *
vtn_ssa_value(struct vtn_builder *b, uint32_t value_id)
{
   struct vtn_value *val = vtn_untyped_value(b, value_id);
   switch (val->value_type) {
   case vtn_value_type_undef:
      return vtn_undef_ssa_value(b, val->type->type);

   case vtn_value_type_constant:
      return vtn_const_ssa_value(b, val->constant, val->type->type);

   case vtn_value_type_ssa:
      return val->ssa;

   case vtn_value_type_pointer:
      vtn_assert(val->pointer->ptr_type && val->pointer->ptr_type->type);
      struct vtn_ssa_value *ssa =
         vtn_create_ssa_value(b, val->pointer->ptr_type->type);
      ssa->def = vtn_pointer_to_ssa(b, val->pointer);
      return ssa;

   default:
      vtn_fail("Invalid type for an SSA value");
   }
}

static char *
vtn_string_literal(struct vtn_builder *b, const uint32_t *words,
                   unsigned word_count, unsigned *words_used)
{
   char *dup = ralloc_strndup(b, (char *)words, word_count * sizeof(*words));
   if (words_used) {
      /* Ammount of space taken by the string (including the null) */
      unsigned len = strlen(dup) + 1;
      *words_used = DIV_ROUND_UP(len, sizeof(*words));
   }
   return dup;
}

const uint32_t *
vtn_foreach_instruction(struct vtn_builder *b, const uint32_t *start,
                        const uint32_t *end, vtn_instruction_handler handler)
{
   b->file = NULL;
   b->line = -1;
   b->col = -1;

   const uint32_t *w = start;
   while (w < end) {
      SpvOp opcode = w[0] & SpvOpCodeMask;
      unsigned count = w[0] >> SpvWordCountShift;
      vtn_assert(count >= 1 && w + count <= end);

      b->spirv_offset = (uint8_t *)w - (uint8_t *)b->spirv;

      switch (opcode) {
      case SpvOpNop:
         break; /* Do nothing */

      case SpvOpLine:
         b->file = vtn_value(b, w[1], vtn_value_type_string)->str;
         b->line = w[2];
         b->col = w[3];
         break;

      case SpvOpNoLine:
         b->file = NULL;
         b->line = -1;
         b->col = -1;
         break;

      default:
         if (!handler(b, opcode, w, count))
            return w;
         break;
      }

      w += count;
   }

   b->spirv_offset = 0;
   b->file = NULL;
   b->line = -1;
   b->col = -1;

   assert(w == end);
   return w;
}

static void
vtn_handle_extension(struct vtn_builder *b, SpvOp opcode,
                     const uint32_t *w, unsigned count)
{
   const char *ext = (const char *)&w[2];
   switch (opcode) {
   case SpvOpExtInstImport: {
      struct vtn_value *val = vtn_push_value(b, w[1], vtn_value_type_extension);
      if (strcmp(ext, "GLSL.std.450") == 0) {
         val->ext_handler = vtn_handle_glsl450_instruction;
      } else if ((strcmp(ext, "SPV_AMD_gcn_shader") == 0)
                && (b->options && b->options->caps.gcn_shader)) {
         val->ext_handler = vtn_handle_amd_gcn_shader_instruction;
      } else if ((strcmp(ext, "SPV_AMD_shader_trinary_minmax") == 0)
                && (b->options && b->options->caps.trinary_minmax)) {
         val->ext_handler = vtn_handle_amd_shader_trinary_minmax_instruction;
      } else if (strcmp(ext, "OpenCL.std") == 0) {
         val->ext_handler = vtn_handle_opencl_instruction;
      } else {
         vtn_fail("Unsupported extension: %s", ext);
      }
      break;
   }

   case SpvOpExtInst: {
      struct vtn_value *val = vtn_value(b, w[3], vtn_value_type_extension);
      bool handled = val->ext_handler(b, w[4], w, count);
      vtn_assert(handled);
      break;
   }

   default:
      vtn_fail("Unhandled opcode");
   }
}

static void
_foreach_decoration_helper(struct vtn_builder *b,
                           struct vtn_value *base_value,
                           int parent_member,
                           struct vtn_value *value,
                           vtn_decoration_foreach_cb cb, void *data)
{
   for (struct vtn_decoration *dec = value->decoration; dec; dec = dec->next) {
      int member;
      if (dec->scope == VTN_DEC_DECORATION) {
         member = parent_member;
      } else if (dec->scope >= VTN_DEC_STRUCT_MEMBER0) {
         vtn_fail_if(value->value_type != vtn_value_type_type ||
                     value->type->base_type != vtn_base_type_struct,
                     "OpMemberDecorate and OpGroupMemberDecorate are only "
                     "allowed on OpTypeStruct");
         /* This means we haven't recursed yet */
         assert(value == base_value);

         member = dec->scope - VTN_DEC_STRUCT_MEMBER0;

         vtn_fail_if(member >= base_value->type->length,
                     "OpMemberDecorate specifies member %d but the "
                     "OpTypeStruct has only %u members",
                     member, base_value->type->length);
      } else {
         /* Not a decoration */
         assert(dec->scope == VTN_DEC_EXECUTION_MODE);
         continue;
      }

      if (dec->group) {
         assert(dec->group->value_type == vtn_value_type_decoration_group);
         _foreach_decoration_helper(b, base_value, member, dec->group,
                                    cb, data);
      } else {
         cb(b, base_value, member, dec, data);
      }
   }
}

/** Iterates (recursively if needed) over all of the decorations on a value
 *
 * This function iterates over all of the decorations applied to a given
 * value.  If it encounters a decoration group, it recurses into the group
 * and iterates over all of those decorations as well.
 */
void
vtn_foreach_decoration(struct vtn_builder *b, struct vtn_value *value,
                       vtn_decoration_foreach_cb cb, void *data)
{
   _foreach_decoration_helper(b, value, -1, value, cb, data);
}

void
vtn_foreach_execution_mode(struct vtn_builder *b, struct vtn_value *value,
                           vtn_execution_mode_foreach_cb cb, void *data)
{
   for (struct vtn_decoration *dec = value->decoration; dec; dec = dec->next) {
      if (dec->scope != VTN_DEC_EXECUTION_MODE)
         continue;

      assert(dec->group == NULL);
      cb(b, value, dec, data);
   }
}

void
vtn_handle_decoration(struct vtn_builder *b, SpvOp opcode,
                      const uint32_t *w, unsigned count)
{
   const uint32_t *w_end = w + count;
   const uint32_t target = w[1];
   w += 2;

   switch (opcode) {
   case SpvOpDecorationGroup:
      vtn_push_value(b, target, vtn_value_type_decoration_group);
      break;

   case SpvOpDecorate:
   case SpvOpMemberDecorate:
   case SpvOpDecorateStringGOOGLE:
   case SpvOpMemberDecorateStringGOOGLE:
   case SpvOpExecutionMode:
   case SpvOpExecutionModeId: {
      struct vtn_value *val = vtn_untyped_value(b, target);

      struct vtn_decoration *dec = rzalloc(b, struct vtn_decoration);
      switch (opcode) {
      case SpvOpDecorate:
      case SpvOpDecorateStringGOOGLE:
         dec->scope = VTN_DEC_DECORATION;
         break;
      case SpvOpMemberDecorate:
      case SpvOpMemberDecorateStringGOOGLE:
         dec->scope = VTN_DEC_STRUCT_MEMBER0 + *(w++);
         vtn_fail_if(dec->scope < VTN_DEC_STRUCT_MEMBER0, /* overflow */
                     "Member argument of OpMemberDecorate too large");
         break;
      case SpvOpExecutionMode:
      case SpvOpExecutionModeId:
         dec->scope = VTN_DEC_EXECUTION_MODE;
         break;
      default:
         unreachable("Invalid decoration opcode");
      }
      dec->decoration = *(w++);
      dec->literals = w;

      /* Link into the list */
      dec->next = val->decoration;
      val->decoration = dec;
      break;
   }

   case SpvOpGroupMemberDecorate:
   case SpvOpGroupDecorate: {
      struct vtn_value *group =
         vtn_value(b, target, vtn_value_type_decoration_group);

      for (; w < w_end; w++) {
         struct vtn_value *val = vtn_untyped_value(b, *w);
         struct vtn_decoration *dec = rzalloc(b, struct vtn_decoration);

         dec->group = group;
         if (opcode == SpvOpGroupDecorate) {
            dec->scope = VTN_DEC_DECORATION;
         } else {
            dec->scope = VTN_DEC_STRUCT_MEMBER0 + *(++w);
            vtn_fail_if(dec->scope < 0, /* Check for overflow */
                        "Member argument of OpGroupMemberDecorate too large");
         }

         /* Link into the list */
         dec->next = val->decoration;
         val->decoration = dec;
      }
      break;
   }

   default:
      unreachable("Unhandled opcode");
   }
}

struct member_decoration_ctx {
   unsigned num_fields;
   struct glsl_struct_field *fields;
   struct vtn_type *type;
};

/**
 * Returns true if the given type contains a struct decorated Block or
 * BufferBlock
 */
bool
vtn_type_contains_block(struct vtn_builder *b, struct vtn_type *type)
{
   switch (type->base_type) {
   case vtn_base_type_array:
      return vtn_type_contains_block(b, type->array_element);
   case vtn_base_type_struct:
      if (type->block || type->buffer_block)
         return true;
      for (unsigned i = 0; i < type->length; i++) {
         if (vtn_type_contains_block(b, type->members[i]))
            return true;
      }
      return false;
   default:
      return false;
   }
}

/** Returns true if two types are "compatible", i.e. you can do an OpLoad,
 * OpStore, or OpCopyMemory between them without breaking anything.
 * Technically, the SPIR-V rules require the exact same type ID but this lets
 * us internally be a bit looser.
 */
bool
vtn_types_compatible(struct vtn_builder *b,
                     struct vtn_type *t1, struct vtn_type *t2)
{
   if (t1->id == t2->id)
      return true;

   if (t1->base_type != t2->base_type)
      return false;

   switch (t1->base_type) {
   case vtn_base_type_void:
   case vtn_base_type_scalar:
   case vtn_base_type_vector:
   case vtn_base_type_matrix:
   case vtn_base_type_image:
   case vtn_base_type_sampler:
   case vtn_base_type_sampled_image:
      return t1->type == t2->type;

   case vtn_base_type_array:
      return t1->length == t2->length &&
             vtn_types_compatible(b, t1->array_element, t2->array_element);

   case vtn_base_type_pointer:
      return vtn_types_compatible(b, t1->deref, t2->deref);

   case vtn_base_type_struct:
      if (t1->length != t2->length)
         return false;

      for (unsigned i = 0; i < t1->length; i++) {
         if (!vtn_types_compatible(b, t1->members[i], t2->members[i]))
            return false;
      }
      return true;

   case vtn_base_type_function:
      /* This case shouldn't get hit since you can't copy around function
       * types.  Just require them to be identical.
       */
      return false;
   }

   vtn_fail("Invalid base type");
}

/* does a shallow copy of a vtn_type */

static struct vtn_type *
vtn_type_copy(struct vtn_builder *b, struct vtn_type *src)
{
   struct vtn_type *dest = ralloc(b, struct vtn_type);
   *dest = *src;

   switch (src->base_type) {
   case vtn_base_type_void:
   case vtn_base_type_scalar:
   case vtn_base_type_vector:
   case vtn_base_type_matrix:
   case vtn_base_type_array:
   case vtn_base_type_pointer:
   case vtn_base_type_image:
   case vtn_base_type_sampler:
   case vtn_base_type_sampled_image:
      /* Nothing more to do */
      break;

   case vtn_base_type_struct:
      dest->members = ralloc_array(b, struct vtn_type *, src->length);
      memcpy(dest->members, src->members,
             src->length * sizeof(src->members[0]));

      dest->offsets = ralloc_array(b, unsigned, src->length);
      memcpy(dest->offsets, src->offsets,
             src->length * sizeof(src->offsets[0]));
      break;

   case vtn_base_type_function:
      dest->params = ralloc_array(b, struct vtn_type *, src->length);
      memcpy(dest->params, src->params, src->length * sizeof(src->params[0]));
      break;
   }

   return dest;
}

static struct vtn_type *
mutable_matrix_member(struct vtn_builder *b, struct vtn_type *type, int member)
{
   type->members[member] = vtn_type_copy(b, type->members[member]);
   type = type->members[member];

   /* We may have an array of matrices.... Oh, joy! */
   while (glsl_type_is_array(type->type)) {
      type->array_element = vtn_type_copy(b, type->array_element);
      type = type->array_element;
   }

   vtn_assert(glsl_type_is_matrix(type->type));

   return type;
}

static void
vtn_handle_access_qualifier(struct vtn_builder *b, struct vtn_type *type,
                            int member, enum gl_access_qualifier access)
{
   type->members[member] = vtn_type_copy(b, type->members[member]);
   type = type->members[member];

   type->access |= access;
}

static void
array_stride_decoration_cb(struct vtn_builder *b,
                           struct vtn_value *val, int member,
                           const struct vtn_decoration *dec, void *void_ctx)
{
   struct vtn_type *type = val->type;

   if (dec->decoration == SpvDecorationArrayStride) {
      vtn_fail_if(dec->literals[0] == 0, "ArrayStride must be non-zero");
      type->stride = dec->literals[0];
   }
}

static void
struct_member_decoration_cb(struct vtn_builder *b,
                            struct vtn_value *val, int member,
                            const struct vtn_decoration *dec, void *void_ctx)
{
   struct member_decoration_ctx *ctx = void_ctx;

   if (member < 0)
      return;

   assert(member < ctx->num_fields);

   switch (dec->decoration) {
   case SpvDecorationRelaxedPrecision:
   case SpvDecorationUniform:
      break; /* FIXME: Do nothing with this for now. */
   case SpvDecorationNonWritable:
      vtn_handle_access_qualifier(b, ctx->type, member, ACCESS_NON_WRITEABLE);
      break;
   case SpvDecorationNonReadable:
      vtn_handle_access_qualifier(b, ctx->type, member, ACCESS_NON_READABLE);
      break;
   case SpvDecorationVolatile:
      vtn_handle_access_qualifier(b, ctx->type, member, ACCESS_VOLATILE);
      break;
   case SpvDecorationCoherent:
      vtn_handle_access_qualifier(b, ctx->type, member, ACCESS_COHERENT);
      break;
   case SpvDecorationNoPerspective:
      ctx->fields[member].interpolation = INTERP_MODE_NOPERSPECTIVE;
      break;
   case SpvDecorationFlat:
      ctx->fields[member].interpolation = INTERP_MODE_FLAT;
      break;
   case SpvDecorationCentroid:
      ctx->fields[member].centroid = true;
      break;
   case SpvDecorationSample:
      ctx->fields[member].sample = true;
      break;
   case SpvDecorationStream:
      /* Vulkan only allows one GS stream */
      vtn_assert(dec->literals[0] == 0);
      break;
   case SpvDecorationLocation:
      ctx->fields[member].location = dec->literals[0];
      break;
   case SpvDecorationComponent:
      break; /* FIXME: What should we do with these? */
   case SpvDecorationBuiltIn:
      ctx->type->members[member] = vtn_type_copy(b, ctx->type->members[member]);
      ctx->type->members[member]->is_builtin = true;
      ctx->type->members[member]->builtin = dec->literals[0];
      ctx->type->builtin_block = true;
      break;
   case SpvDecorationOffset:
      ctx->type->offsets[member] = dec->literals[0];
      ctx->fields[member].offset = dec->literals[0];
      break;
   case SpvDecorationMatrixStride:
      /* Handled as a second pass */
      break;
   case SpvDecorationColMajor:
      break; /* Nothing to do here.  Column-major is the default. */
   case SpvDecorationRowMajor:
      mutable_matrix_member(b, ctx->type, member)->row_major = true;
      break;

   case SpvDecorationPatch:
      break;

   case SpvDecorationSpecId:
   case SpvDecorationBlock:
   case SpvDecorationBufferBlock:
   case SpvDecorationArrayStride:
   case SpvDecorationGLSLShared:
   case SpvDecorationGLSLPacked:
   case SpvDecorationInvariant:
   case SpvDecorationRestrict:
   case SpvDecorationAliased:
   case SpvDecorationConstant:
   case SpvDecorationIndex:
   case SpvDecorationBinding:
   case SpvDecorationDescriptorSet:
   case SpvDecorationLinkageAttributes:
   case SpvDecorationNoContraction:
   case SpvDecorationInputAttachmentIndex:
      vtn_warn("Decoration not allowed on struct members: %s",
               spirv_decoration_to_string(dec->decoration));
      break;

   case SpvDecorationXfbBuffer:
   case SpvDecorationXfbStride:
      vtn_warn("Vulkan does not have transform feedback");
      break;

   case SpvDecorationCPacked:
      if (b->shader->info.stage != MESA_SHADER_KERNEL)
         vtn_warn("Decoration only allowed for CL-style kernels: %s",
                  spirv_decoration_to_string(dec->decoration));
      else
         ctx->type->packed = true;
      break;

   case SpvDecorationSaturatedConversion:
   case SpvDecorationFuncParamAttr:
   case SpvDecorationFPRoundingMode:
   case SpvDecorationFPFastMathMode:
   case SpvDecorationAlignment:
      if (b->shader->info.stage != MESA_SHADER_KERNEL) {
         vtn_warn("Decoration only allowed for CL-style kernels: %s",
                  spirv_decoration_to_string(dec->decoration));
      }
      break;

   case SpvDecorationHlslSemanticGOOGLE:
      /* HLSL semantic decorations can safely be ignored by the driver. */
      break;

   default:
      vtn_fail("Unhandled decoration");
   }
}

/** Chases the array type all the way down to the tail and rewrites the
 * glsl_types to be based off the tail's glsl_type.
 */
static void
vtn_array_type_rewrite_glsl_type(struct vtn_type *type)
{
   if (type->base_type != vtn_base_type_array)
      return;

   vtn_array_type_rewrite_glsl_type(type->array_element);

   type->type = glsl_array_type(type->array_element->type,
                                type->length, type->stride);
}

/* Matrix strides are handled as a separate pass because we need to know
 * whether the matrix is row-major or not first.
 */
static void
struct_member_matrix_stride_cb(struct vtn_builder *b,
                               struct vtn_value *val, int member,
                               const struct vtn_decoration *dec,
                               void *void_ctx)
{
   if (dec->decoration != SpvDecorationMatrixStride)
      return;

   vtn_fail_if(member < 0,
               "The MatrixStride decoration is only allowed on members "
               "of OpTypeStruct");
   vtn_fail_if(dec->literals[0] == 0, "MatrixStride must be non-zero");

   struct member_decoration_ctx *ctx = void_ctx;

   struct vtn_type *mat_type = mutable_matrix_member(b, ctx->type, member);
   if (mat_type->row_major) {
      mat_type->array_element = vtn_type_copy(b, mat_type->array_element);
      mat_type->stride = mat_type->array_element->stride;
      mat_type->array_element->stride = dec->literals[0];

      mat_type->type = glsl_explicit_matrix_type(mat_type->type,
                                                 dec->literals[0], true);
      mat_type->array_element->type = glsl_get_column_type(mat_type->type);
   } else {
      vtn_assert(mat_type->array_element->stride > 0);
      mat_type->stride = dec->literals[0];

      mat_type->type = glsl_explicit_matrix_type(mat_type->type,
                                                 dec->literals[0], false);
   }

   /* Now that we've replaced the glsl_type with a properly strided matrix
    * type, rewrite the member type so that it's an array of the proper kind
    * of glsl_type.
    */
   vtn_array_type_rewrite_glsl_type(ctx->type->members[member]);
   ctx->fields[member].type = ctx->type->members[member]->type;
}

static void
struct_block_decoration_cb(struct vtn_builder *b,
                           struct vtn_value *val, int member,
                           const struct vtn_decoration *dec, void *ctx)
{
   if (member != -1)
      return;

   struct vtn_type *type = val->type;
   if (dec->decoration == SpvDecorationBlock)
      type->block = true;
   else if (dec->decoration == SpvDecorationBufferBlock)
      type->buffer_block = true;
}

static void
type_decoration_cb(struct vtn_builder *b,
                   struct vtn_value *val, int member,
                    const struct vtn_decoration *dec, void *ctx)
{
   struct vtn_type *type = val->type;

   if (member != -1) {
      /* This should have been handled by OpTypeStruct */
      assert(val->type->base_type == vtn_base_type_struct);
      assert(member >= 0 && member < val->type->length);
      return;
   }

   switch (dec->decoration) {
   case SpvDecorationArrayStride:
      vtn_assert(type->base_type == vtn_base_type_array ||
                 type->base_type == vtn_base_type_pointer);
      break;
   case SpvDecorationBlock:
      vtn_assert(type->base_type == vtn_base_type_struct);
      vtn_assert(type->block);
      break;
   case SpvDecorationBufferBlock:
      vtn_assert(type->base_type == vtn_base_type_struct);
      vtn_assert(type->buffer_block);
      break;
   case SpvDecorationGLSLShared:
   case SpvDecorationGLSLPacked:
      /* Ignore these, since we get explicit offsets anyways */
      break;

   case SpvDecorationRowMajor:
   case SpvDecorationColMajor:
   case SpvDecorationMatrixStride:
   case SpvDecorationBuiltIn:
   case SpvDecorationNoPerspective:
   case SpvDecorationFlat:
   case SpvDecorationPatch:
   case SpvDecorationCentroid:
   case SpvDecorationSample:
   case SpvDecorationVolatile:
   case SpvDecorationCoherent:
   case SpvDecorationNonWritable:
   case SpvDecorationNonReadable:
   case SpvDecorationUniform:
   case SpvDecorationLocation:
   case SpvDecorationComponent:
   case SpvDecorationOffset:
   case SpvDecorationXfbBuffer:
   case SpvDecorationXfbStride:
   case SpvDecorationHlslSemanticGOOGLE:
      vtn_warn("Decoration only allowed for struct members: %s",
               spirv_decoration_to_string(dec->decoration));
      break;

   case SpvDecorationStream:
      /* We don't need to do anything here, as stream is filled up when
       * aplying the decoration to a variable, just check that if it is not a
       * struct member, it should be a struct.
       */
      vtn_assert(type->base_type == vtn_base_type_struct);
      break;

   case SpvDecorationRelaxedPrecision:
   case SpvDecorationSpecId:
   case SpvDecorationInvariant:
   case SpvDecorationRestrict:
   case SpvDecorationAliased:
   case SpvDecorationConstant:
   case SpvDecorationIndex:
   case SpvDecorationBinding:
   case SpvDecorationDescriptorSet:
   case SpvDecorationLinkageAttributes:
   case SpvDecorationNoContraction:
   case SpvDecorationInputAttachmentIndex:
      vtn_warn("Decoration not allowed on types: %s",
               spirv_decoration_to_string(dec->decoration));
      break;

   case SpvDecorationCPacked:
      if (b->shader->info.stage != MESA_SHADER_KERNEL)
         vtn_warn("Decoration only allowed for CL-style kernels: %s",
                  spirv_decoration_to_string(dec->decoration));
      else
         type->packed = true;
      break;

   case SpvDecorationSaturatedConversion:
   case SpvDecorationFuncParamAttr:
   case SpvDecorationFPRoundingMode:
   case SpvDecorationFPFastMathMode:
   case SpvDecorationAlignment:
      vtn_warn("Decoration only allowed for CL-style kernels: %s",
               spirv_decoration_to_string(dec->decoration));
      break;

   default:
      vtn_fail("Unhandled decoration");
   }
}

static unsigned
translate_image_format(struct vtn_builder *b, SpvImageFormat format)
{
   switch (format) {
   case SpvImageFormatUnknown:      return 0;      /* GL_NONE */
   case SpvImageFormatRgba32f:      return 0x8814; /* GL_RGBA32F */
   case SpvImageFormatRgba16f:      return 0x881A; /* GL_RGBA16F */
   case SpvImageFormatR32f:         return 0x822E; /* GL_R32F */
   case SpvImageFormatRgba8:        return 0x8058; /* GL_RGBA8 */
   case SpvImageFormatRgba8Snorm:   return 0x8F97; /* GL_RGBA8_SNORM */
   case SpvImageFormatRg32f:        return 0x8230; /* GL_RG32F */
   case SpvImageFormatRg16f:        return 0x822F; /* GL_RG16F */
   case SpvImageFormatR11fG11fB10f: return 0x8C3A; /* GL_R11F_G11F_B10F */
   case SpvImageFormatR16f:         return 0x822D; /* GL_R16F */
   case SpvImageFormatRgba16:       return 0x805B; /* GL_RGBA16 */
   case SpvImageFormatRgb10A2:      return 0x8059; /* GL_RGB10_A2 */
   case SpvImageFormatRg16:         return 0x822C; /* GL_RG16 */
   case SpvImageFormatRg8:          return 0x822B; /* GL_RG8 */
   case SpvImageFormatR16:          return 0x822A; /* GL_R16 */
   case SpvImageFormatR8:           return 0x8229; /* GL_R8 */
   case SpvImageFormatRgba16Snorm:  return 0x8F9B; /* GL_RGBA16_SNORM */
   case SpvImageFormatRg16Snorm:    return 0x8F99; /* GL_RG16_SNORM */
   case SpvImageFormatRg8Snorm:     return 0x8F95; /* GL_RG8_SNORM */
   case SpvImageFormatR16Snorm:     return 0x8F98; /* GL_R16_SNORM */
   case SpvImageFormatR8Snorm:      return 0x8F94; /* GL_R8_SNORM */
   case SpvImageFormatRgba32i:      return 0x8D82; /* GL_RGBA32I */
   case SpvImageFormatRgba16i:      return 0x8D88; /* GL_RGBA16I */
   case SpvImageFormatRgba8i:       return 0x8D8E; /* GL_RGBA8I */
   case SpvImageFormatR32i:         return 0x8235; /* GL_R32I */
   case SpvImageFormatRg32i:        return 0x823B; /* GL_RG32I */
   case SpvImageFormatRg16i:        return 0x8239; /* GL_RG16I */
   case SpvImageFormatRg8i:         return 0x8237; /* GL_RG8I */
   case SpvImageFormatR16i:         return 0x8233; /* GL_R16I */
   case SpvImageFormatR8i:          return 0x8231; /* GL_R8I */
   case SpvImageFormatRgba32ui:     return 0x8D70; /* GL_RGBA32UI */
   case SpvImageFormatRgba16ui:     return 0x8D76; /* GL_RGBA16UI */
   case SpvImageFormatRgba8ui:      return 0x8D7C; /* GL_RGBA8UI */
   case SpvImageFormatR32ui:        return 0x8236; /* GL_R32UI */
   case SpvImageFormatRgb10a2ui:    return 0x906F; /* GL_RGB10_A2UI */
   case SpvImageFormatRg32ui:       return 0x823C; /* GL_RG32UI */
   case SpvImageFormatRg16ui:       return 0x823A; /* GL_RG16UI */
   case SpvImageFormatRg8ui:        return 0x8238; /* GL_RG8UI */
   case SpvImageFormatR16ui:        return 0x8234; /* GL_R16UI */
   case SpvImageFormatR8ui:         return 0x8232; /* GL_R8UI */
   default:
      vtn_fail("Invalid image format");
   }
}

static struct vtn_type *
vtn_type_layout_std430(struct vtn_builder *b, struct vtn_type *type,
                       uint32_t *size_out, uint32_t *align_out)
{
   switch (type->base_type) {
   case vtn_base_type_scalar: {
      uint32_t comp_size = glsl_type_is_boolean(type->type)
         ? 4 : glsl_get_bit_size(type->type) / 8;
      *size_out = comp_size;
      *align_out = comp_size;
      return type;
   }

   case vtn_base_type_vector: {
      uint32_t comp_size = glsl_type_is_boolean(type->type)
         ? 4 : glsl_get_bit_size(type->type) / 8;
      unsigned align_comps = type->length == 3 ? 4 : type->length;
      *size_out = comp_size * type->length,
      *align_out = comp_size * align_comps;
      return type;
   }

   case vtn_base_type_matrix:
   case vtn_base_type_array: {
      /* We're going to add an array stride */
      type = vtn_type_copy(b, type);
      uint32_t elem_size, elem_align;
      type->array_element = vtn_type_layout_std430(b, type->array_element,
                                                   &elem_size, &elem_align);
      type->stride = vtn_align_u32(elem_size, elem_align);
      *size_out = type->stride * type->length;
      *align_out = elem_align;
      return type;
   }

   case vtn_base_type_struct: {
      /* We're going to add member offsets */
      type = vtn_type_copy(b, type);
      uint32_t offset = 0;
      uint32_t align = 0;
      for (unsigned i = 0; i < type->length; i++) {
         uint32_t mem_size, mem_align;
         type->members[i] = vtn_type_layout_std430(b, type->members[i],
                                                   &mem_size, &mem_align);
         offset = vtn_align_u32(offset, mem_align);
         type->offsets[i] = offset;
         offset += mem_size;
         align = MAX2(align, mem_align);
      }
      *size_out = offset;
      *align_out = align;
      return type;
   }

   default:
      unreachable("Invalid SPIR-V type for std430");
   }
}

static void
vtn_handle_type(struct vtn_builder *b, SpvOp opcode,
                const uint32_t *w, unsigned count)
{
   struct vtn_value *val = NULL;

   /* In order to properly handle forward declarations, we have to defer
    * allocation for pointer types.
    */
   if (opcode != SpvOpTypePointer && opcode != SpvOpTypeForwardPointer) {
      val = vtn_push_value(b, w[1], vtn_value_type_type);
      vtn_fail_if(val->type != NULL,
                  "Only pointers can have forward declarations");
      val->type = rzalloc(b, struct vtn_type);
      val->type->id = w[1];
   }

   switch (opcode) {
   case SpvOpTypeVoid:
      val->type->base_type = vtn_base_type_void;
      val->type->type = glsl_void_type();
      break;
   case SpvOpTypeBool:
      val->type->base_type = vtn_base_type_scalar;
      val->type->type = glsl_bool_type();
      val->type->length = 1;
      break;
   case SpvOpTypeInt: {
      int bit_size = w[2];
      const bool signedness = w[3];
      val->type->base_type = vtn_base_type_scalar;
      switch (bit_size) {
      case 64:
         val->type->type = (signedness ? glsl_int64_t_type() : glsl_uint64_t_type());
         break;
      case 32:
         val->type->type = (signedness ? glsl_int_type() : glsl_uint_type());
         break;
      case 16:
         val->type->type = (signedness ? glsl_int16_t_type() : glsl_uint16_t_type());
         break;
      case 8:
         val->type->type = (signedness ? glsl_int8_t_type() : glsl_uint8_t_type());
         break;
      default:
         vtn_fail("Invalid int bit size");
      }
      val->type->length = 1;
      break;
   }

   case SpvOpTypeFloat: {
      int bit_size = w[2];
      val->type->base_type = vtn_base_type_scalar;
      switch (bit_size) {
      case 16:
         val->type->type = glsl_float16_t_type();
         break;
      case 32:
         val->type->type = glsl_float_type();
         break;
      case 64:
         val->type->type = glsl_double_type();
         break;
      default:
         vtn_fail("Invalid float bit size");
      }
      val->type->length = 1;
      break;
   }

   case SpvOpTypeVector: {
      struct vtn_type *base = vtn_value(b, w[2], vtn_value_type_type)->type;
      unsigned elems = w[3];

      vtn_fail_if(base->base_type != vtn_base_type_scalar,
                  "Base type for OpTypeVector must be a scalar");
      vtn_fail_if((elems < 2 || elems > 4) && (elems != 8) && (elems != 16),
                  "Invalid component count for OpTypeVector");

      val->type->base_type = vtn_base_type_vector;
      val->type->type = glsl_vector_type(glsl_get_base_type(base->type), elems);
      val->type->length = elems;
      val->type->stride = glsl_type_is_boolean(val->type->type)
         ? 4 : glsl_get_bit_size(base->type) / 8;
      val->type->array_element = base;
      break;
   }

   case SpvOpTypeMatrix: {
      struct vtn_type *base = vtn_value(b, w[2], vtn_value_type_type)->type;
      unsigned columns = w[3];

      vtn_fail_if(base->base_type != vtn_base_type_vector,
                  "Base type for OpTypeMatrix must be a vector");
      vtn_fail_if(columns < 2 || columns > 4,
                  "Invalid column count for OpTypeMatrix");

      val->type->base_type = vtn_base_type_matrix;
      val->type->type = glsl_matrix_type(glsl_get_base_type(base->type),
                                         glsl_get_vector_elements(base->type),
                                         columns);
      vtn_fail_if(glsl_type_is_error(val->type->type),
                  "Unsupported base type for OpTypeMatrix");
      assert(!glsl_type_is_error(val->type->type));
      val->type->length = columns;
      val->type->array_element = base;
      val->type->row_major = false;
      val->type->stride = 0;
      break;
   }

   case SpvOpTypeRuntimeArray:
   case SpvOpTypeArray: {
      struct vtn_type *array_element =
         vtn_value(b, w[2], vtn_value_type_type)->type;

      if (opcode == SpvOpTypeRuntimeArray) {
         /* A length of 0 is used to denote unsized arrays */
         val->type->length = 0;
      } else {
         val->type->length =
            vtn_value(b, w[3], vtn_value_type_constant)->constant->values[0].u32[0];
      }

      val->type->base_type = vtn_base_type_array;
      val->type->array_element = array_element;
      if (b->shader->info.stage == MESA_SHADER_KERNEL)
         val->type->stride = glsl_get_cl_size(array_element->type);

      vtn_foreach_decoration(b, val, array_stride_decoration_cb, NULL);
      val->type->type = glsl_array_type(array_element->type, val->type->length,
                                        val->type->stride);
      break;
   }

   case SpvOpTypeStruct: {
      unsigned num_fields = count - 2;
      val->type->base_type = vtn_base_type_struct;
      val->type->length = num_fields;
      val->type->members = ralloc_array(b, struct vtn_type *, num_fields);
      val->type->offsets = ralloc_array(b, unsigned, num_fields);
      val->type->packed = false;

      NIR_VLA(struct glsl_struct_field, fields, count);
      for (unsigned i = 0; i < num_fields; i++) {
         val->type->members[i] =
            vtn_value(b, w[i + 2], vtn_value_type_type)->type;
         fields[i] = (struct glsl_struct_field) {
            .type = val->type->members[i]->type,
            .name = ralloc_asprintf(b, "field%d", i),
            .location = -1,
            .offset = -1,
         };
      }

      if (b->shader->info.stage == MESA_SHADER_KERNEL) {
         unsigned offset = 0;
         for (unsigned i = 0; i < num_fields; i++) {
            offset = align(offset, glsl_get_cl_alignment(fields[i].type));
            fields[i].offset = offset;
            offset += glsl_get_cl_size(fields[i].type);
         }
      }

      struct member_decoration_ctx ctx = {
         .num_fields = num_fields,
         .fields = fields,
         .type = val->type
      };

      vtn_foreach_decoration(b, val, struct_member_decoration_cb, &ctx);
      vtn_foreach_decoration(b, val, struct_member_matrix_stride_cb, &ctx);

      vtn_foreach_decoration(b, val, struct_block_decoration_cb, NULL);

      const char *name = val->name;

      if (val->type->block || val->type->buffer_block) {
         /* Packing will be ignored since types coming from SPIR-V are
          * explicitly laid out.
          */
         val->type->type = glsl_interface_type(fields, num_fields,
                                               /* packing */ 0, false,
                                               name ? name : "block");
      } else {
         val->type->type = glsl_struct_type(fields, num_fields,
                                            name ? name : "struct", false);
      }
      break;
   }

   case SpvOpTypeFunction: {
      val->type->base_type = vtn_base_type_function;
      val->type->type = NULL;

      val->type->return_type = vtn_value(b, w[2], vtn_value_type_type)->type;

      const unsigned num_params = count - 3;
      val->type->length = num_params;
      val->type->params = ralloc_array(b, struct vtn_type *, num_params);
      for (unsigned i = 0; i < count - 3; i++) {
         val->type->params[i] =
            vtn_value(b, w[i + 3], vtn_value_type_type)->type;
      }
      break;
   }

   case SpvOpTypePointer:
   case SpvOpTypeForwardPointer: {
      /* We can't blindly push the value because it might be a forward
       * declaration.
       */
      val = vtn_untyped_value(b, w[1]);

      SpvStorageClass storage_class = w[2];

      if (val->value_type == vtn_value_type_invalid) {
         val->value_type = vtn_value_type_type;
         val->type = rzalloc(b, struct vtn_type);
         val->type->id = w[1];
         val->type->base_type = vtn_base_type_pointer;
         val->type->storage_class = storage_class;

         /* These can actually be stored to nir_variables and used as SSA
          * values so they need a real glsl_type.
          */
         switch (storage_class) {
         case SpvStorageClassUniform:
            val->type->type = b->options->ubo_ptr_type;
            break;
         case SpvStorageClassStorageBuffer:
            val->type->type = b->options->ssbo_ptr_type;
            break;
         case SpvStorageClassPhysicalStorageBufferEXT:
            val->type->type = b->options->phys_ssbo_ptr_type;
            break;
         case SpvStorageClassPushConstant:
            val->type->type = b->options->push_const_ptr_type;
            break;
         case SpvStorageClassWorkgroup:
            val->type->type = b->options->shared_ptr_type;
            break;
         case SpvStorageClassCrossWorkgroup:
            val->type->type = b->options->global_ptr_type;
            break;
         case SpvStorageClassFunction:
            if (b->physical_ptrs)
               val->type->type = b->options->temp_ptr_type;
            break;
         default:
            /* In this case, no variable pointers are allowed so all deref
             * chains are complete back to the variable and it doesn't matter
             * what type gets used so we leave it NULL.
             */
            break;
         }
      } else {
         vtn_fail_if(val->type->storage_class != storage_class,
                     "The storage classes of an OpTypePointer and any "
                     "OpTypeForwardPointers that provide forward "
                     "declarations of it must match.");
      }

      if (opcode == SpvOpTypePointer) {
         vtn_fail_if(val->type->deref != NULL,
                     "While OpTypeForwardPointer can be used to provide a "
                     "forward declaration of a pointer, OpTypePointer can "
                     "only be used once for a given id.");

         val->type->deref = vtn_value(b, w[3], vtn_value_type_type)->type;

         vtn_foreach_decoration(b, val, array_stride_decoration_cb, NULL);

         if (b->physical_ptrs) {
            switch (storage_class) {
            case SpvStorageClassFunction:
            case SpvStorageClassWorkgroup:
            case SpvStorageClassCrossWorkgroup:
               val->type->stride = align(glsl_get_cl_size(val->type->deref->type),
                                         glsl_get_cl_alignment(val->type->deref->type));
               break;
            default:
               break;
            }
         }

         if (storage_class == SpvStorageClassWorkgroup &&
             b->options->lower_workgroup_access_to_offsets) {
            uint32_t size, align;
            val->type->deref = vtn_type_layout_std430(b, val->type->deref,
                                                      &size, &align);
            val->type->length = size;
            val->type->align = align;
         }
      }
      break;
   }

   case SpvOpTypeImage: {
      val->type->base_type = vtn_base_type_image;

      const struct vtn_type *sampled_type =
         vtn_value(b, w[2], vtn_value_type_type)->type;

      vtn_fail_if(sampled_type->base_type != vtn_base_type_scalar ||
                  glsl_get_bit_size(sampled_type->type) != 32,
                  "Sampled type of OpTypeImage must be a 32-bit scalar");

      enum glsl_sampler_dim dim;
      switch ((SpvDim)w[3]) {
      case SpvDim1D:       dim = GLSL_SAMPLER_DIM_1D;    break;
      case SpvDim2D:       dim = GLSL_SAMPLER_DIM_2D;    break;
      case SpvDim3D:       dim = GLSL_SAMPLER_DIM_3D;    break;
      case SpvDimCube:     dim = GLSL_SAMPLER_DIM_CUBE;  break;
      case SpvDimRect:     dim = GLSL_SAMPLER_DIM_RECT;  break;
      case SpvDimBuffer:   dim = GLSL_SAMPLER_DIM_BUF;   break;
      case SpvDimSubpassData: dim = GLSL_SAMPLER_DIM_SUBPASS; break;
      default:
         vtn_fail("Invalid SPIR-V image dimensionality");
      }

      /* w[4]: as per Vulkan spec "Validation Rules within a Module",
       *       The “Depth” operand of OpTypeImage is ignored.
       */
      bool is_array = w[5];
      bool multisampled = w[6];
      unsigned sampled = w[7];
      SpvImageFormat format = w[8];

      if (count > 9)
         val->type->access_qualifier = w[9];
      else
         val->type->access_qualifier = SpvAccessQualifierReadWrite;

      if (multisampled) {
         if (dim == GLSL_SAMPLER_DIM_2D)
            dim = GLSL_SAMPLER_DIM_MS;
         else if (dim == GLSL_SAMPLER_DIM_SUBPASS)
            dim = GLSL_SAMPLER_DIM_SUBPASS_MS;
         else
            vtn_fail("Unsupported multisampled image type");
      }

      val->type->image_format = translate_image_format(b, format);

      enum glsl_base_type sampled_base_type =
         glsl_get_base_type(sampled_type->type);
      if (sampled == 1) {
         val->type->sampled = true;
         val->type->type = glsl_sampler_type(dim, false, is_array,
                                             sampled_base_type);
      } else if (sampled == 2) {
         val->type->sampled = false;
         val->type->type = glsl_image_type(dim, is_array, sampled_base_type);
      } else {
         vtn_fail("We need to know if the image will be sampled");
      }
      break;
   }

   case SpvOpTypeSampledImage:
      val->type->base_type = vtn_base_type_sampled_image;
      val->type->image = vtn_value(b, w[2], vtn_value_type_type)->type;
      val->type->type = val->type->image->type;
      break;

   case SpvOpTypeSampler:
      /* The actual sampler type here doesn't really matter.  It gets
       * thrown away the moment you combine it with an image.  What really
       * matters is that it's a sampler type as opposed to an integer type
       * so the backend knows what to do.
       */
      val->type->base_type = vtn_base_type_sampler;
      val->type->type = glsl_bare_sampler_type();
      break;

   case SpvOpTypeOpaque:
   case SpvOpTypeEvent:
   case SpvOpTypeDeviceEvent:
   case SpvOpTypeReserveId:
   case SpvOpTypeQueue:
   case SpvOpTypePipe:
   default:
      vtn_fail("Unhandled opcode");
   }

   vtn_foreach_decoration(b, val, type_decoration_cb, NULL);

   if (val->type->base_type == vtn_base_type_struct &&
       (val->type->block || val->type->buffer_block)) {
      for (unsigned i = 0; i < val->type->length; i++) {
         vtn_fail_if(vtn_type_contains_block(b, val->type->members[i]),
                     "Block and BufferBlock decorations cannot decorate a "
                     "structure type that is nested at any level inside "
                     "another structure type decorated with Block or "
                     "BufferBlock.");
      }
   }
}

static nir_constant *
vtn_null_constant(struct vtn_builder *b, const struct glsl_type *type)
{
   nir_constant *c = rzalloc(b, nir_constant);

   /* For pointers and other typeless things, we have to return something but
    * it doesn't matter what.
    */
   if (!type)
      return c;

   switch (glsl_get_base_type(type)) {
   case GLSL_TYPE_INT:
   case GLSL_TYPE_UINT:
   case GLSL_TYPE_INT16:
   case GLSL_TYPE_UINT16:
   case GLSL_TYPE_UINT8:
   case GLSL_TYPE_INT8:
   case GLSL_TYPE_INT64:
   case GLSL_TYPE_UINT64:
   case GLSL_TYPE_BOOL:
   case GLSL_TYPE_FLOAT:
   case GLSL_TYPE_FLOAT16:
   case GLSL_TYPE_DOUBLE:
      /* Nothing to do here.  It's already initialized to zero */
      break;

   case GLSL_TYPE_ARRAY:
      vtn_assert(glsl_get_length(type) > 0);
      c->num_elements = glsl_get_length(type);
      c->elements = ralloc_array(b, nir_constant *, c->num_elements);

      c->elements[0] = vtn_null_constant(b, glsl_get_array_element(type));
      for (unsigned i = 1; i < c->num_elements; i++)
         c->elements[i] = c->elements[0];
      break;

   case GLSL_TYPE_STRUCT:
      c->num_elements = glsl_get_length(type);
      c->elements = ralloc_array(b, nir_constant *, c->num_elements);

      for (unsigned i = 0; i < c->num_elements; i++) {
         c->elements[i] = vtn_null_constant(b, glsl_get_struct_field(type, i));
      }
      break;

   default:
      vtn_fail("Invalid type for null constant");
   }

   return c;
}

static void
spec_constant_decoration_cb(struct vtn_builder *b, struct vtn_value *v,
                             int member, const struct vtn_decoration *dec,
                             void *data)
{
   vtn_assert(member == -1);
   if (dec->decoration != SpvDecorationSpecId)
      return;

   struct spec_constant_value *const_value = data;

   for (unsigned i = 0; i < b->num_specializations; i++) {
      if (b->specializations[i].id == dec->literals[0]) {
         if (const_value->is_double)
            const_value->data64 = b->specializations[i].data64;
         else
            const_value->data32 = b->specializations[i].data32;
         return;
      }
   }
}

static uint32_t
get_specialization(struct vtn_builder *b, struct vtn_value *val,
                   uint32_t const_value)
{
   struct spec_constant_value data;
   data.is_double = false;
   data.data32 = const_value;
   vtn_foreach_decoration(b, val, spec_constant_decoration_cb, &data);
   return data.data32;
}

static uint64_t
get_specialization64(struct vtn_builder *b, struct vtn_value *val,
                   uint64_t const_value)
{
   struct spec_constant_value data;
   data.is_double = true;
   data.data64 = const_value;
   vtn_foreach_decoration(b, val, spec_constant_decoration_cb, &data);
   return data.data64;
}

static void
handle_workgroup_size_decoration_cb(struct vtn_builder *b,
                                    struct vtn_value *val,
                                    int member,
                                    const struct vtn_decoration *dec,
                                    void *data)
{
   vtn_assert(member == -1);
   if (dec->decoration != SpvDecorationBuiltIn ||
       dec->literals[0] != SpvBuiltInWorkgroupSize)
      return;

   vtn_assert(val->type->type == glsl_vector_type(GLSL_TYPE_UINT, 3));
   b->workgroup_size_builtin = val;
}

static void
vtn_handle_constant(struct vtn_builder *b, SpvOp opcode,
                    const uint32_t *w, unsigned count)
{
   struct vtn_value *val = vtn_push_value(b, w[2], vtn_value_type_constant);
   val->constant = rzalloc(b, nir_constant);
   switch (opcode) {
   case SpvOpConstantTrue:
   case SpvOpConstantFalse:
   case SpvOpSpecConstantTrue:
   case SpvOpSpecConstantFalse: {
      vtn_fail_if(val->type->type != glsl_bool_type(),
                  "Result type of %s must be OpTypeBool",
                  spirv_op_to_string(opcode));

      uint32_t int_val = (opcode == SpvOpConstantTrue ||
                          opcode == SpvOpSpecConstantTrue);

      if (opcode == SpvOpSpecConstantTrue ||
          opcode == SpvOpSpecConstantFalse)
         int_val = get_specialization(b, val, int_val);

      val->constant->values[0].b[0] = int_val != 0;
      break;
   }

   case SpvOpConstant: {
      vtn_fail_if(val->type->base_type != vtn_base_type_scalar,
                  "Result type of %s must be a scalar",
                  spirv_op_to_string(opcode));
      int bit_size = glsl_get_bit_size(val->type->type);
      switch (bit_size) {
      case 64:
         val->constant->values->u64[0] = vtn_u64_literal(&w[3]);
         break;
      case 32:
         val->constant->values->u32[0] = w[3];
         break;
      case 16:
         val->constant->values->u16[0] = w[3];
         break;
      case 8:
         val->constant->values->u8[0] = w[3];
         break;
      default:
         vtn_fail("Unsupported SpvOpConstant bit size");
      }
      break;
   }

   case SpvOpSpecConstant: {
      vtn_fail_if(val->type->base_type != vtn_base_type_scalar,
                  "Result type of %s must be a scalar",
                  spirv_op_to_string(opcode));
      int bit_size = glsl_get_bit_size(val->type->type);
      switch (bit_size) {
      case 64:
         val->constant->values[0].u64[0] =
            get_specialization64(b, val, vtn_u64_literal(&w[3]));
         break;
      case 32:
         val->constant->values[0].u32[0] = get_specialization(b, val, w[3]);
         break;
      case 16:
         val->constant->values[0].u16[0] = get_specialization(b, val, w[3]);
         break;
      case 8:
         val->constant->values[0].u8[0] = get_specialization(b, val, w[3]);
         break;
      default:
         vtn_fail("Unsupported SpvOpSpecConstant bit size");
      }
      break;
   }

   case SpvOpSpecConstantComposite:
   case SpvOpConstantComposite: {
      unsigned elem_count = count - 3;
      vtn_fail_if(elem_count != val->type->length,
                  "%s has %u constituents, expected %u",
                  spirv_op_to_string(opcode), elem_count, val->type->length);

      nir_constant **elems = ralloc_array(b, nir_constant *, elem_count);
      for (unsigned i = 0; i < elem_count; i++) {
         struct vtn_value *val = vtn_untyped_value(b, w[i + 3]);

         if (val->value_type == vtn_value_type_constant) {
            elems[i] = val->constant;
         } else {
            vtn_fail_if(val->value_type != vtn_value_type_undef,
                        "only constants or undefs allowed for "
                        "SpvOpConstantComposite");
            /* to make it easier, just insert a NULL constant for now */
            elems[i] = vtn_null_constant(b, val->type->type);
         }
      }

      switch (val->type->base_type) {
      case vtn_base_type_vector: {
         assert(glsl_type_is_vector(val->type->type));
         int bit_size = glsl_get_bit_size(val->type->type);
         for (unsigned i = 0; i < elem_count; i++) {
            switch (bit_size) {
            case 64:
               val->constant->values[0].u64[i] = elems[i]->values[0].u64[0];
               break;
            case 32:
               val->constant->values[0].u32[i] = elems[i]->values[0].u32[0];
               break;
            case 16:
               val->constant->values[0].u16[i] = elems[i]->values[0].u16[0];
               break;
            case 8:
               val->constant->values[0].u8[i] = elems[i]->values[0].u8[0];
               break;
            case 1:
               val->constant->values[0].b[i] = elems[i]->values[0].b[0];
               break;
            default:
               vtn_fail("Invalid SpvOpConstantComposite bit size");
            }
         }
         break;
      }

      case vtn_base_type_matrix:
         assert(glsl_type_is_matrix(val->type->type));
         for (unsigned i = 0; i < elem_count; i++)
            val->constant->values[i] = elems[i]->values[0];
         break;

      case vtn_base_type_struct:
      case vtn_base_type_array:
         ralloc_steal(val->constant, elems);
         val->constant->num_elements = elem_count;
         val->constant->elements = elems;
         break;

      default:
         vtn_fail("Result type of %s must be a composite type",
                  spirv_op_to_string(opcode));
      }
      break;
   }

   case SpvOpSpecConstantOp: {
      SpvOp opcode = get_specialization(b, val, w[3]);
      switch (opcode) {
      case SpvOpVectorShuffle: {
         struct vtn_value *v0 = &b->values[w[4]];
         struct vtn_value *v1 = &b->values[w[5]];

         vtn_assert(v0->value_type == vtn_value_type_constant ||
                    v0->value_type == vtn_value_type_undef);
         vtn_assert(v1->value_type == vtn_value_type_constant ||
                    v1->value_type == vtn_value_type_undef);

         unsigned len0 = glsl_get_vector_elements(v0->type->type);
         unsigned len1 = glsl_get_vector_elements(v1->type->type);

         vtn_assert(len0 + len1 < 16);

         unsigned bit_size = glsl_get_bit_size(val->type->type);
         unsigned bit_size0 = glsl_get_bit_size(v0->type->type);
         unsigned bit_size1 = glsl_get_bit_size(v1->type->type);

         vtn_assert(bit_size == bit_size0 && bit_size == bit_size1);
         (void)bit_size0; (void)bit_size1;

         if (bit_size == 64) {
            uint64_t u64[8];
            if (v0->value_type == vtn_value_type_constant) {
               for (unsigned i = 0; i < len0; i++)
                  u64[i] = v0->constant->values[0].u64[i];
            }
            if (v1->value_type == vtn_value_type_constant) {
               for (unsigned i = 0; i < len1; i++)
                  u64[len0 + i] = v1->constant->values[0].u64[i];
            }

            for (unsigned i = 0, j = 0; i < count - 6; i++, j++) {
               uint32_t comp = w[i + 6];
               /* If component is not used, set the value to a known constant
                * to detect if it is wrongly used.
                */
               if (comp == (uint32_t)-1)
                  val->constant->values[0].u64[j] = 0xdeadbeefdeadbeef;
               else
                  val->constant->values[0].u64[j] = u64[comp];
            }
         } else {
            /* This is for both 32-bit and 16-bit values */
            uint32_t u32[8];
            if (v0->value_type == vtn_value_type_constant) {
               for (unsigned i = 0; i < len0; i++)
                  u32[i] = v0->constant->values[0].u32[i];
            }
            if (v1->value_type == vtn_value_type_constant) {
               for (unsigned i = 0; i < len1; i++)
                  u32[len0 + i] = v1->constant->values[0].u32[i];
            }

            for (unsigned i = 0, j = 0; i < count - 6; i++, j++) {
               uint32_t comp = w[i + 6];
               /* If component is not used, set the value to a known constant
                * to detect if it is wrongly used.
                */
               if (comp == (uint32_t)-1)
                  val->constant->values[0].u32[j] = 0xdeadbeef;
               else
                  val->constant->values[0].u32[j] = u32[comp];
            }
         }
         break;
      }

      case SpvOpCompositeExtract:
      case SpvOpCompositeInsert: {
         struct vtn_value *comp;
         unsigned deref_start;
         struct nir_constant **c;
         if (opcode == SpvOpCompositeExtract) {
            comp = vtn_value(b, w[4], vtn_value_type_constant);
            deref_start = 5;
            c = &comp->constant;
         } else {
            comp = vtn_value(b, w[5], vtn_value_type_constant);
            deref_start = 6;
            val->constant = nir_constant_clone(comp->constant,
                                               (nir_variable *)b);
            c = &val->constant;
         }

         int elem = -1;
         int col = 0;
         const struct vtn_type *type = comp->type;
         for (unsigned i = deref_start; i < count; i++) {
            vtn_fail_if(w[i] > type->length,
                        "%uth index of %s is %u but the type has only "
                        "%u elements", i - deref_start,
                        spirv_op_to_string(opcode), w[i], type->length);

            switch (type->base_type) {
            case vtn_base_type_vector:
               elem = w[i];
               type = type->array_element;
               break;

            case vtn_base_type_matrix:
               assert(col == 0 && elem == -1);
               col = w[i];
               elem = 0;
               type = type->array_element;
               break;

            case vtn_base_type_array:
               c = &(*c)->elements[w[i]];
               type = type->array_element;
               break;

            case vtn_base_type_struct:
               c = &(*c)->elements[w[i]];
               type = type->members[w[i]];
               break;

            default:
               vtn_fail("%s must only index into composite types",
                        spirv_op_to_string(opcode));
            }
         }

         if (opcode == SpvOpCompositeExtract) {
            if (elem == -1) {
               val->constant = *c;
            } else {
               unsigned num_components = type->length;
               unsigned bit_size = glsl_get_bit_size(type->type);
               for (unsigned i = 0; i < num_components; i++)
                  switch(bit_size) {
                  case 64:
                     val->constant->values[0].u64[i] = (*c)->values[col].u64[elem + i];
                     break;
                  case 32:
                     val->constant->values[0].u32[i] = (*c)->values[col].u32[elem + i];
                     break;
                  case 16:
                     val->constant->values[0].u16[i] = (*c)->values[col].u16[elem + i];
                     break;
                  case 8:
                     val->constant->values[0].u8[i] = (*c)->values[col].u8[elem + i];
                     break;
                  case 1:
                     val->constant->values[0].b[i] = (*c)->values[col].b[elem + i];
                     break;
                  default:
                     vtn_fail("Invalid SpvOpCompositeExtract bit size");
                  }
            }
         } else {
            struct vtn_value *insert =
               vtn_value(b, w[4], vtn_value_type_constant);
            vtn_assert(insert->type == type);
            if (elem == -1) {
               *c = insert->constant;
            } else {
               unsigned num_components = type->length;
               unsigned bit_size = glsl_get_bit_size(type->type);
               for (unsigned i = 0; i < num_components; i++)
                  switch (bit_size) {
                  case 64:
                     (*c)->values[col].u64[elem + i] = insert->constant->values[0].u64[i];
                     break;
                  case 32:
                     (*c)->values[col].u32[elem + i] = insert->constant->values[0].u32[i];
                     break;
                  case 16:
                     (*c)->values[col].u16[elem + i] = insert->constant->values[0].u16[i];
                     break;
                  case 8:
                     (*c)->values[col].u8[elem + i] = insert->constant->values[0].u8[i];
                     break;
                  case 1:
                     (*c)->values[col].b[elem + i] = insert->constant->values[0].b[i];
                     break;
                  default:
                     vtn_fail("Invalid SpvOpCompositeInsert bit size");
                  }
            }
         }
         break;
      }

      default: {
         bool swap;
         nir_alu_type dst_alu_type = nir_get_nir_type_for_glsl_type(val->type->type);
         nir_alu_type src_alu_type = dst_alu_type;
         unsigned num_components = glsl_get_vector_elements(val->type->type);
         unsigned bit_size;

         vtn_assert(count <= 7);

         switch (opcode) {
         case SpvOpSConvert:
         case SpvOpFConvert:
            /* We have a source in a conversion */
            src_alu_type =
               nir_get_nir_type_for_glsl_type(
                  vtn_value(b, w[4], vtn_value_type_constant)->type->type);
            /* We use the bitsize of the conversion source to evaluate the opcode later */
            bit_size = glsl_get_bit_size(
               vtn_value(b, w[4], vtn_value_type_constant)->type->type);
            break;
         default:
            bit_size = glsl_get_bit_size(val->type->type);
         };

         nir_op op = vtn_nir_alu_op_for_spirv_opcode(b, opcode, &swap,
                                                     nir_alu_type_get_type_size(src_alu_type),
                                                     nir_alu_type_get_type_size(dst_alu_type));
         nir_const_value src[4];

         for (unsigned i = 0; i < count - 4; i++) {
            struct vtn_value *src_val =
               vtn_value(b, w[4 + i], vtn_value_type_constant);

            /* If this is an unsized source, pull the bit size from the
             * source; otherwise, we'll use the bit size from the destination.
             */
            if (!nir_alu_type_get_type_size(nir_op_infos[op].input_types[i]))
               bit_size = glsl_get_bit_size(src_val->type->type);

            unsigned j = swap ? 1 - i : i;
            src[j] = src_val->constant->values[0];
         }

         /* fix up fixed size sources */
         switch (op) {
         case nir_op_ishl:
         case nir_op_ishr:
         case nir_op_ushr: {
            if (bit_size == 32)
               break;
            for (unsigned i = 0; i < num_components; ++i) {
               switch (bit_size) {
               case 64: src[1].u32[i] = src[1].u64[i]; break;
               case 16: src[1].u32[i] = src[1].u16[i]; break;
               case  8: src[1].u32[i] = src[1].u8[i];  break;
               }
            }
            break;
         }
         default:
            break;
         }

         val->constant->values[0] =
            nir_eval_const_opcode(op, num_components, bit_size, src);
         break;
      } /* default */
      }
      break;
   }

   case SpvOpConstantNull:
      val->constant = vtn_null_constant(b, val->type->type);
      break;

   case SpvOpConstantSampler:
      vtn_fail("OpConstantSampler requires Kernel Capability");
      break;

   default:
      vtn_fail("Unhandled opcode");
   }

   /* Now that we have the value, update the workgroup size if needed */
   vtn_foreach_decoration(b, val, handle_workgroup_size_decoration_cb, NULL);
}

struct vtn_ssa_value *
vtn_create_ssa_value(struct vtn_builder *b, const struct glsl_type *type)
{
   struct vtn_ssa_value *val = rzalloc(b, struct vtn_ssa_value);
   val->type = type;

   if (!glsl_type_is_vector_or_scalar(type)) {
      unsigned elems = glsl_get_length(type);
      val->elems = ralloc_array(b, struct vtn_ssa_value *, elems);
      for (unsigned i = 0; i < elems; i++) {
         const struct glsl_type *child_type;

         switch (glsl_get_base_type(type)) {
         case GLSL_TYPE_INT:
         case GLSL_TYPE_UINT:
         case GLSL_TYPE_INT16:
         case GLSL_TYPE_UINT16:
         case GLSL_TYPE_UINT8:
         case GLSL_TYPE_INT8:
         case GLSL_TYPE_INT64:
         case GLSL_TYPE_UINT64:
         case GLSL_TYPE_BOOL:
         case GLSL_TYPE_FLOAT:
         case GLSL_TYPE_FLOAT16:
         case GLSL_TYPE_DOUBLE:
            child_type = glsl_get_column_type(type);
            break;
         case GLSL_TYPE_ARRAY:
            child_type = glsl_get_array_element(type);
            break;
         case GLSL_TYPE_STRUCT:
         case GLSL_TYPE_INTERFACE:
            child_type = glsl_get_struct_field(type, i);
            break;
         default:
            vtn_fail("unkown base type");
         }

         val->elems[i] = vtn_create_ssa_value(b, child_type);
      }
   }

   return val;
}

static nir_tex_src
vtn_tex_src(struct vtn_builder *b, unsigned index, nir_tex_src_type type)
{
   nir_tex_src src;
   src.src = nir_src_for_ssa(vtn_ssa_value(b, index)->def);
   src.src_type = type;
   return src;
}

static void
vtn_handle_texture(struct vtn_builder *b, SpvOp opcode,
                   const uint32_t *w, unsigned count)
{
   if (opcode == SpvOpSampledImage) {
      struct vtn_value *val =
         vtn_push_value(b, w[2], vtn_value_type_sampled_image);
      val->sampled_image = ralloc(b, struct vtn_sampled_image);
      val->sampled_image->type =
         vtn_value(b, w[1], vtn_value_type_type)->type;
      val->sampled_image->image =
         vtn_value(b, w[3], vtn_value_type_pointer)->pointer;
      val->sampled_image->sampler =
         vtn_value(b, w[4], vtn_value_type_pointer)->pointer;
      return;
   } else if (opcode == SpvOpImage) {
      struct vtn_value *val = vtn_push_value(b, w[2], vtn_value_type_pointer);
      struct vtn_value *src_val = vtn_untyped_value(b, w[3]);
      if (src_val->value_type == vtn_value_type_sampled_image) {
         val->pointer = src_val->sampled_image->image;
      } else {
         vtn_assert(src_val->value_type == vtn_value_type_pointer);
         val->pointer = src_val->pointer;
      }
      return;
   }

   struct vtn_type *ret_type = vtn_value(b, w[1], vtn_value_type_type)->type;
   struct vtn_value *val = vtn_push_value(b, w[2], vtn_value_type_ssa);

   struct vtn_sampled_image sampled;
   struct vtn_value *sampled_val = vtn_untyped_value(b, w[3]);
   if (sampled_val->value_type == vtn_value_type_sampled_image) {
      sampled = *sampled_val->sampled_image;
   } else {
      vtn_assert(sampled_val->value_type == vtn_value_type_pointer);
      sampled.type = sampled_val->pointer->type;
      sampled.image = NULL;
      sampled.sampler = sampled_val->pointer;
   }

   const struct glsl_type *image_type = sampled.type->type;
   const enum glsl_sampler_dim sampler_dim = glsl_get_sampler_dim(image_type);
   const bool is_array = glsl_sampler_type_is_array(image_type);

   /* Figure out the base texture operation */
   nir_texop texop;
   switch (opcode) {
   case SpvOpImageSampleImplicitLod:
   case SpvOpImageSampleDrefImplicitLod:
   case SpvOpImageSampleProjImplicitLod:
   case SpvOpImageSampleProjDrefImplicitLod:
      texop = nir_texop_tex;
      break;

   case SpvOpImageSampleExplicitLod:
   case SpvOpImageSampleDrefExplicitLod:
   case SpvOpImageSampleProjExplicitLod:
   case SpvOpImageSampleProjDrefExplicitLod:
      texop = nir_texop_txl;
      break;

   case SpvOpImageFetch:
      if (glsl_get_sampler_dim(image_type) == GLSL_SAMPLER_DIM_MS) {
         texop = nir_texop_txf_ms;
      } else {
         texop = nir_texop_txf;
      }
      break;

   case SpvOpImageGather:
   case SpvOpImageDrefGather:
      texop = nir_texop_tg4;
      break;

   case SpvOpImageQuerySizeLod:
   case SpvOpImageQuerySize:
      texop = nir_texop_txs;
      break;

   case SpvOpImageQueryLod:
      texop = nir_texop_lod;
      break;

   case SpvOpImageQueryLevels:
      texop = nir_texop_query_levels;
      break;

   case SpvOpImageQuerySamples:
      texop = nir_texop_texture_samples;
      break;

   default:
      vtn_fail("Unhandled opcode");
   }

   nir_tex_src srcs[10]; /* 10 should be enough */
   nir_tex_src *p = srcs;

   nir_deref_instr *sampler = vtn_pointer_to_deref(b, sampled.sampler);
   nir_deref_instr *texture =
      sampled.image ? vtn_pointer_to_deref(b, sampled.image) : sampler;

   p->src = nir_src_for_ssa(&texture->dest.ssa);
   p->src_type = nir_tex_src_texture_deref;
   p++;

   switch (texop) {
   case nir_texop_tex:
   case nir_texop_txb:
   case nir_texop_txl:
   case nir_texop_txd:
   case nir_texop_tg4:
   case nir_texop_lod:
      /* These operations require a sampler */
      p->src = nir_src_for_ssa(&sampler->dest.ssa);
      p->src_type = nir_tex_src_sampler_deref;
      p++;
      break;
   case nir_texop_txf:
   case nir_texop_txf_ms:
   case nir_texop_txs:
   case nir_texop_query_levels:
   case nir_texop_texture_samples:
   case nir_texop_samples_identical:
      /* These don't */
      break;
   case nir_texop_txf_ms_mcs:
      vtn_fail("unexpected nir_texop_txf_ms_mcs");
   }

   unsigned idx = 4;

   struct nir_ssa_def *coord;
   unsigned coord_components;
   switch (opcode) {
   case SpvOpImageSampleImplicitLod:
   case SpvOpImageSampleExplicitLod:
   case SpvOpImageSampleDrefImplicitLod:
   case SpvOpImageSampleDrefExplicitLod:
   case SpvOpImageSampleProjImplicitLod:
   case SpvOpImageSampleProjExplicitLod:
   case SpvOpImageSampleProjDrefImplicitLod:
   case SpvOpImageSampleProjDrefExplicitLod:
   case SpvOpImageFetch:
   case SpvOpImageGather:
   case SpvOpImageDrefGather:
   case SpvOpImageQueryLod: {
      /* All these types have the coordinate as their first real argument */
      switch (sampler_dim) {
      case GLSL_SAMPLER_DIM_1D:
      case GLSL_SAMPLER_DIM_BUF:
         coord_components = 1;
         break;
      case GLSL_SAMPLER_DIM_2D:
      case GLSL_SAMPLER_DIM_RECT:
      case GLSL_SAMPLER_DIM_MS:
         coord_components = 2;
         break;
      case GLSL_SAMPLER_DIM_3D:
      case GLSL_SAMPLER_DIM_CUBE:
         coord_components = 3;
         break;
      default:
         vtn_fail("Invalid sampler type");
      }

      if (is_array && texop != nir_texop_lod)
         coord_components++;

      coord = vtn_ssa_value(b, w[idx++])->def;
      p->src = nir_src_for_ssa(nir_channels(&b->nb, coord,
                                            (1 << coord_components) - 1));
      p->src_type = nir_tex_src_coord;
      p++;
      break;
   }

   default:
      coord = NULL;
      coord_components = 0;
      break;
   }

   switch (opcode) {
   case SpvOpImageSampleProjImplicitLod:
   case SpvOpImageSampleProjExplicitLod:
   case SpvOpImageSampleProjDrefImplicitLod:
   case SpvOpImageSampleProjDrefExplicitLod:
      /* These have the projector as the last coordinate component */
      p->src = nir_src_for_ssa(nir_channel(&b->nb, coord, coord_components));
      p->src_type = nir_tex_src_projector;
      p++;
      break;

   default:
      break;
   }

   bool is_shadow = false;
   unsigned gather_component = 0;
   switch (opcode) {
   case SpvOpImageSampleDrefImplicitLod:
   case SpvOpImageSampleDrefExplicitLod:
   case SpvOpImageSampleProjDrefImplicitLod:
   case SpvOpImageSampleProjDrefExplicitLod:
   case SpvOpImageDrefGather:
      /* These all have an explicit depth value as their next source */
      is_shadow = true;
      (*p++) = vtn_tex_src(b, w[idx++], nir_tex_src_comparator);
      break;

   case SpvOpImageGather:
      /* This has a component as its next source */
      gather_component =
         vtn_value(b, w[idx++], vtn_value_type_constant)->constant->values[0].u32[0];
      break;

   default:
      break;
   }

   /* For OpImageQuerySizeLod, we always have an LOD */
   if (opcode == SpvOpImageQuerySizeLod)
      (*p++) = vtn_tex_src(b, w[idx++], nir_tex_src_lod);

   /* Now we need to handle some number of optional arguments */
   struct vtn_value *gather_offsets = NULL;
   if (idx < count) {
      uint32_t operands = w[idx++];

      if (operands & SpvImageOperandsBiasMask) {
         vtn_assert(texop == nir_texop_tex);
         texop = nir_texop_txb;
         (*p++) = vtn_tex_src(b, w[idx++], nir_tex_src_bias);
      }

      if (operands & SpvImageOperandsLodMask) {
         vtn_assert(texop == nir_texop_txl || texop == nir_texop_txf ||
                    texop == nir_texop_txs);
         (*p++) = vtn_tex_src(b, w[idx++], nir_tex_src_lod);
      }

      if (operands & SpvImageOperandsGradMask) {
         vtn_assert(texop == nir_texop_txl);
         texop = nir_texop_txd;
         (*p++) = vtn_tex_src(b, w[idx++], nir_tex_src_ddx);
         (*p++) = vtn_tex_src(b, w[idx++], nir_tex_src_ddy);
      }

      if (operands & SpvImageOperandsOffsetMask ||
          operands & SpvImageOperandsConstOffsetMask)
         (*p++) = vtn_tex_src(b, w[idx++], nir_tex_src_offset);

      if (operands & SpvImageOperandsConstOffsetsMask) {
         vtn_assert(texop == nir_texop_tg4);
         gather_offsets = vtn_value(b, w[idx++], vtn_value_type_constant);
      }

      if (operands & SpvImageOperandsSampleMask) {
         vtn_assert(texop == nir_texop_txf_ms);
         texop = nir_texop_txf_ms;
         (*p++) = vtn_tex_src(b, w[idx++], nir_tex_src_ms_index);
      }

      if (operands & SpvImageOperandsMinLodMask) {
         vtn_assert(texop == nir_texop_tex ||
                    texop == nir_texop_txb ||
                    texop == nir_texop_txd);
         (*p++) = vtn_tex_src(b, w[idx++], nir_tex_src_min_lod);
      }
   }
   /* We should have now consumed exactly all of the arguments */
   vtn_assert(idx == count);

   nir_tex_instr *instr = nir_tex_instr_create(b->shader, p - srcs);
   instr->op = texop;

   memcpy(instr->src, srcs, instr->num_srcs * sizeof(*instr->src));

   instr->coord_components = coord_components;
   instr->sampler_dim = sampler_dim;
   instr->is_array = is_array;
   instr->is_shadow = is_shadow;
   instr->is_new_style_shadow =
      is_shadow && glsl_get_components(ret_type->type) == 1;
   instr->component = gather_component;

   if (sampled.image && (sampled.image->access & ACCESS_NON_UNIFORM))
      instr->texture_non_uniform = true;

   if (sampled.sampler && (sampled.sampler->access & ACCESS_NON_UNIFORM))
      instr->sampler_non_uniform = true;

   switch (glsl_get_sampler_result_type(image_type)) {
   case GLSL_TYPE_FLOAT:   instr->dest_type = nir_type_float;     break;
   case GLSL_TYPE_INT:     instr->dest_type = nir_type_int;       break;
   case GLSL_TYPE_UINT:    instr->dest_type = nir_type_uint;  break;
   case GLSL_TYPE_BOOL:    instr->dest_type = nir_type_bool;      break;
   default:
      vtn_fail("Invalid base type for sampler result");
   }

   nir_ssa_dest_init(&instr->instr, &instr->dest,
                     nir_tex_instr_dest_size(instr), 32, NULL);

   vtn_assert(glsl_get_vector_elements(ret_type->type) ==
              nir_tex_instr_dest_size(instr));

   if (gather_offsets) {
      vtn_fail_if(gather_offsets->type->base_type != vtn_base_type_array ||
                  gather_offsets->type->length != 4,
                  "ConstOffsets must be an array of size four of vectors "
                  "of two integer components");

      struct vtn_type *vec_type = gather_offsets->type->array_element;
      vtn_fail_if(vec_type->base_type != vtn_base_type_vector ||
                  vec_type->length != 2 ||
                  !glsl_type_is_integer(vec_type->type),
                  "ConstOffsets must be an array of size four of vectors "
                  "of two integer components");

      unsigned bit_size = glsl_get_bit_size(vec_type->type);
      for (uint32_t i = 0; i < 4; i++) {
         const nir_const_value *cvec =
            &gather_offsets->constant->elements[i]->values[0];
         for (uint32_t j = 0; j < 2; j++) {
            switch (bit_size) {
            case 8:  instr->tg4_offsets[i][j] = cvec->i8[j];    break;
            case 16: instr->tg4_offsets[i][j] = cvec->i16[j];   break;
            case 32: instr->tg4_offsets[i][j] = cvec->i32[j];   break;
            case 64: instr->tg4_offsets[i][j] = cvec->i64[j];   break;
            default:
               vtn_fail("Unsupported bit size");
            }
         }
      }
   }

   val->ssa = vtn_create_ssa_value(b, ret_type->type);
   val->ssa->def = &instr->dest.ssa;

   nir_builder_instr_insert(&b->nb, &instr->instr);
}

static void
fill_common_atomic_sources(struct vtn_builder *b, SpvOp opcode,
                           const uint32_t *w, nir_src *src)
{
   switch (opcode) {
   case SpvOpAtomicIIncrement:
      src[0] = nir_src_for_ssa(nir_imm_int(&b->nb, 1));
      break;

   case SpvOpAtomicIDecrement:
      src[0] = nir_src_for_ssa(nir_imm_int(&b->nb, -1));
      break;

   case SpvOpAtomicISub:
      src[0] =
         nir_src_for_ssa(nir_ineg(&b->nb, vtn_ssa_value(b, w[6])->def));
      break;

   case SpvOpAtomicCompareExchange:
      src[0] = nir_src_for_ssa(vtn_ssa_value(b, w[8])->def);
      src[1] = nir_src_for_ssa(vtn_ssa_value(b, w[7])->def);
      break;

   case SpvOpAtomicExchange:
   case SpvOpAtomicIAdd:
   case SpvOpAtomicSMin:
   case SpvOpAtomicUMin:
   case SpvOpAtomicSMax:
   case SpvOpAtomicUMax:
   case SpvOpAtomicAnd:
   case SpvOpAtomicOr:
   case SpvOpAtomicXor:
      src[0] = nir_src_for_ssa(vtn_ssa_value(b, w[6])->def);
      break;

   default:
      vtn_fail("Invalid SPIR-V atomic");
   }
}

static nir_ssa_def *
get_image_coord(struct vtn_builder *b, uint32_t value)
{
   struct vtn_ssa_value *coord = vtn_ssa_value(b, value);

   /* The image_load_store intrinsics assume a 4-dim coordinate */
   unsigned dim = glsl_get_vector_elements(coord->type);
   unsigned swizzle[4];
   for (unsigned i = 0; i < 4; i++)
      swizzle[i] = MIN2(i, dim - 1);

   return nir_swizzle(&b->nb, coord->def, swizzle, 4, false);
}

static nir_ssa_def *
expand_to_vec4(nir_builder *b, nir_ssa_def *value)
{
   if (value->num_components == 4)
      return value;

   unsigned swiz[4];
   for (unsigned i = 0; i < 4; i++)
      swiz[i] = i < value->num_components ? i : 0;
   return nir_swizzle(b, value, swiz, 4, false);
}

static void
vtn_handle_image(struct vtn_builder *b, SpvOp opcode,
                 const uint32_t *w, unsigned count)
{
   /* Just get this one out of the way */
   if (opcode == SpvOpImageTexelPointer) {
      struct vtn_value *val =
         vtn_push_value(b, w[2], vtn_value_type_image_pointer);
      val->image = ralloc(b, struct vtn_image_pointer);

      val->image->image = vtn_value(b, w[3], vtn_value_type_pointer)->pointer;
      val->image->coord = get_image_coord(b, w[4]);
      val->image->sample = vtn_ssa_value(b, w[5])->def;
      return;
   }

   struct vtn_image_pointer image;

   switch (opcode) {
   case SpvOpAtomicExchange:
   case SpvOpAtomicCompareExchange:
   case SpvOpAtomicCompareExchangeWeak:
   case SpvOpAtomicIIncrement:
   case SpvOpAtomicIDecrement:
   case SpvOpAtomicIAdd:
   case SpvOpAtomicISub:
   case SpvOpAtomicLoad:
   case SpvOpAtomicSMin:
   case SpvOpAtomicUMin:
   case SpvOpAtomicSMax:
   case SpvOpAtomicUMax:
   case SpvOpAtomicAnd:
   case SpvOpAtomicOr:
   case SpvOpAtomicXor:
      image = *vtn_value(b, w[3], vtn_value_type_image_pointer)->image;
      break;

   case SpvOpAtomicStore:
      image = *vtn_value(b, w[1], vtn_value_type_image_pointer)->image;
      break;

   case SpvOpImageQuerySize:
      image.image = vtn_value(b, w[3], vtn_value_type_pointer)->pointer;
      image.coord = NULL;
      image.sample = NULL;
      break;

   case SpvOpImageRead:
      image.image = vtn_value(b, w[3], vtn_value_type_pointer)->pointer;
      image.coord = get_image_coord(b, w[4]);

      if (count > 5 && (w[5] & SpvImageOperandsSampleMask)) {
         vtn_assert(w[5] == SpvImageOperandsSampleMask);
         image.sample = vtn_ssa_value(b, w[6])->def;
      } else {
         image.sample = nir_ssa_undef(&b->nb, 1, 32);
      }
      break;

   case SpvOpImageWrite:
      image.image = vtn_value(b, w[1], vtn_value_type_pointer)->pointer;
      image.coord = get_image_coord(b, w[2]);

      /* texel = w[3] */

      if (count > 4 && (w[4] & SpvImageOperandsSampleMask)) {
         vtn_assert(w[4] == SpvImageOperandsSampleMask);
         image.sample = vtn_ssa_value(b, w[5])->def;
      } else {
         image.sample = nir_ssa_undef(&b->nb, 1, 32);
      }
      break;

   default:
      vtn_fail("Invalid image opcode");
   }

   nir_intrinsic_op op;
   switch (opcode) {
#define OP(S, N) case SpvOp##S: op = nir_intrinsic_image_deref_##N; break;
   OP(ImageQuerySize,         size)
   OP(ImageRead,              load)
   OP(ImageWrite,             store)
   OP(AtomicLoad,             load)
   OP(AtomicStore,            store)
   OP(AtomicExchange,         atomic_exchange)
   OP(AtomicCompareExchange,  atomic_comp_swap)
   OP(AtomicIIncrement,       atomic_add)
   OP(AtomicIDecrement,       atomic_add)
   OP(AtomicIAdd,             atomic_add)
   OP(AtomicISub,             atomic_add)
   OP(AtomicSMin,             atomic_min)
   OP(AtomicUMin,             atomic_min)
   OP(AtomicSMax,             atomic_max)
   OP(AtomicUMax,             atomic_max)
   OP(AtomicAnd,              atomic_and)
   OP(AtomicOr,               atomic_or)
   OP(AtomicXor,              atomic_xor)
#undef OP
   default:
      vtn_fail("Invalid image opcode");
   }

   nir_intrinsic_instr *intrin = nir_intrinsic_instr_create(b->shader, op);

   nir_deref_instr *image_deref = vtn_pointer_to_deref(b, image.image);
   intrin->src[0] = nir_src_for_ssa(&image_deref->dest.ssa);

   /* ImageQuerySize doesn't take any extra parameters */
   if (opcode != SpvOpImageQuerySize) {
      /* The image coordinate is always 4 components but we may not have that
       * many.  Swizzle to compensate.
       */
      intrin->src[1] = nir_src_for_ssa(expand_to_vec4(&b->nb, image.coord));
      intrin->src[2] = nir_src_for_ssa(image.sample);
   }

   switch (opcode) {
   case SpvOpAtomicLoad:
   case SpvOpImageQuerySize:
   case SpvOpImageRead:
      break;
   case SpvOpAtomicStore:
   case SpvOpImageWrite: {
      const uint32_t value_id = opcode == SpvOpAtomicStore ? w[4] : w[3];
      nir_ssa_def *value = vtn_ssa_value(b, value_id)->def;
      /* nir_intrinsic_image_deref_store always takes a vec4 value */
      assert(op == nir_intrinsic_image_deref_store);
      intrin->num_components = 4;
      intrin->src[3] = nir_src_for_ssa(expand_to_vec4(&b->nb, value));
      break;
   }

   case SpvOpAtomicCompareExchange:
   case SpvOpAtomicIIncrement:
   case SpvOpAtomicIDecrement:
   case SpvOpAtomicExchange:
   case SpvOpAtomicIAdd:
   case SpvOpAtomicISub:
   case SpvOpAtomicSMin:
   case SpvOpAtomicUMin:
   case SpvOpAtomicSMax:
   case SpvOpAtomicUMax:
   case SpvOpAtomicAnd:
   case SpvOpAtomicOr:
   case SpvOpAtomicXor:
      fill_common_atomic_sources(b, opcode, w, &intrin->src[3]);
      break;

   default:
      vtn_fail("Invalid image opcode");
   }

   if (opcode != SpvOpImageWrite && opcode != SpvOpAtomicStore) {
      struct vtn_value *val = vtn_push_value(b, w[2], vtn_value_type_ssa);
      struct vtn_type *type = vtn_value(b, w[1], vtn_value_type_type)->type;

      unsigned dest_components = glsl_get_vector_elements(type->type);
      intrin->num_components = nir_intrinsic_infos[op].dest_components;
      if (intrin->num_components == 0)
         intrin->num_components = dest_components;

      nir_ssa_dest_init(&intrin->instr, &intrin->dest,
                        intrin->num_components, 32, NULL);

      nir_builder_instr_insert(&b->nb, &intrin->instr);

      nir_ssa_def *result = &intrin->dest.ssa;
      if (intrin->num_components != dest_components)
         result = nir_channels(&b->nb, result, (1 << dest_components) - 1);

      val->ssa = vtn_create_ssa_value(b, type->type);
      val->ssa->def = result;
   } else {
      nir_builder_instr_insert(&b->nb, &intrin->instr);
   }
}

static nir_intrinsic_op
get_ssbo_nir_atomic_op(struct vtn_builder *b, SpvOp opcode)
{
   switch (opcode) {
   case SpvOpAtomicLoad:      return nir_intrinsic_load_ssbo;
   case SpvOpAtomicStore:     return nir_intrinsic_store_ssbo;
#define OP(S, N) case SpvOp##S: return nir_intrinsic_ssbo_##N;
   OP(AtomicExchange,         atomic_exchange)
   OP(AtomicCompareExchange,  atomic_comp_swap)
   OP(AtomicIIncrement,       atomic_add)
   OP(AtomicIDecrement,       atomic_add)
   OP(AtomicIAdd,             atomic_add)
   OP(AtomicISub,             atomic_add)
   OP(AtomicSMin,             atomic_imin)
   OP(AtomicUMin,             atomic_umin)
   OP(AtomicSMax,             atomic_imax)
   OP(AtomicUMax,             atomic_umax)
   OP(AtomicAnd,              atomic_and)
   OP(AtomicOr,               atomic_or)
   OP(AtomicXor,              atomic_xor)
#undef OP
   default:
      vtn_fail("Invalid SSBO atomic");
   }
}

static nir_intrinsic_op
get_uniform_nir_atomic_op(struct vtn_builder *b, SpvOp opcode)
{
   switch (opcode) {
#define OP(S, N) case SpvOp##S: return nir_intrinsic_atomic_counter_ ##N;
   OP(AtomicLoad,             read_deref)
   OP(AtomicExchange,         exchange)
   OP(AtomicCompareExchange,  comp_swap)
   OP(AtomicIIncrement,       inc_deref)
   OP(AtomicIDecrement,       post_dec_deref)
   OP(AtomicIAdd,             add_deref)
   OP(AtomicISub,             add_deref)
   OP(AtomicUMin,             min_deref)
   OP(AtomicUMax,             max_deref)
   OP(AtomicAnd,              and_deref)
   OP(AtomicOr,               or_deref)
   OP(AtomicXor,              xor_deref)
#undef OP
   default:
      /* We left the following out: AtomicStore, AtomicSMin and
       * AtomicSmax. Right now there are not nir intrinsics for them. At this
       * moment Atomic Counter support is needed for ARB_spirv support, so is
       * only need to support GLSL Atomic Counters that are uints and don't
       * allow direct storage.
       */
      unreachable("Invalid uniform atomic");
   }
}

static nir_intrinsic_op
get_shared_nir_atomic_op(struct vtn_builder *b, SpvOp opcode)
{
   switch (opcode) {
   case SpvOpAtomicLoad:      return nir_intrinsic_load_shared;
   case SpvOpAtomicStore:     return nir_intrinsic_store_shared;
#define OP(S, N) case SpvOp##S: return nir_intrinsic_shared_##N;
   OP(AtomicExchange,         atomic_exchange)
   OP(AtomicCompareExchange,  atomic_comp_swap)
   OP(AtomicIIncrement,       atomic_add)
   OP(AtomicIDecrement,       atomic_add)
   OP(AtomicIAdd,             atomic_add)
   OP(AtomicISub,             atomic_add)
   OP(AtomicSMin,             atomic_imin)
   OP(AtomicUMin,             atomic_umin)
   OP(AtomicSMax,             atomic_imax)
   OP(AtomicUMax,             atomic_umax)
   OP(AtomicAnd,              atomic_and)
   OP(AtomicOr,               atomic_or)
   OP(AtomicXor,              atomic_xor)
#undef OP
   default:
      vtn_fail("Invalid shared atomic");
   }
}

static nir_intrinsic_op
get_deref_nir_atomic_op(struct vtn_builder *b, SpvOp opcode)
{
   switch (opcode) {
   case SpvOpAtomicLoad:      return nir_intrinsic_load_deref;
   case SpvOpAtomicStore:     return nir_intrinsic_store_deref;
#define OP(S, N) case SpvOp##S: return nir_intrinsic_deref_##N;
   OP(AtomicExchange,         atomic_exchange)
   OP(AtomicCompareExchange,  atomic_comp_swap)
   OP(AtomicIIncrement,       atomic_add)
   OP(AtomicIDecrement,       atomic_add)
   OP(AtomicIAdd,             atomic_add)
   OP(AtomicISub,             atomic_add)
   OP(AtomicSMin,             atomic_imin)
   OP(AtomicUMin,             atomic_umin)
   OP(AtomicSMax,             atomic_imax)
   OP(AtomicUMax,             atomic_umax)
   OP(AtomicAnd,              atomic_and)
   OP(AtomicOr,               atomic_or)
   OP(AtomicXor,              atomic_xor)
#undef OP
   default:
      vtn_fail("Invalid shared atomic");
   }
}

/*
 * Handles shared atomics, ssbo atomics and atomic counters.
 */
static void
vtn_handle_atomics(struct vtn_builder *b, SpvOp opcode,
                   const uint32_t *w, unsigned count)
{
   struct vtn_pointer *ptr;
   nir_intrinsic_instr *atomic;

   switch (opcode) {
   case SpvOpAtomicLoad:
   case SpvOpAtomicExchange:
   case SpvOpAtomicCompareExchange:
   case SpvOpAtomicCompareExchangeWeak:
   case SpvOpAtomicIIncrement:
   case SpvOpAtomicIDecrement:
   case SpvOpAtomicIAdd:
   case SpvOpAtomicISub:
   case SpvOpAtomicSMin:
   case SpvOpAtomicUMin:
   case SpvOpAtomicSMax:
   case SpvOpAtomicUMax:
   case SpvOpAtomicAnd:
   case SpvOpAtomicOr:
   case SpvOpAtomicXor:
      ptr = vtn_value(b, w[3], vtn_value_type_pointer)->pointer;
      break;

   case SpvOpAtomicStore:
      ptr = vtn_value(b, w[1], vtn_value_type_pointer)->pointer;
      break;

   default:
      vtn_fail("Invalid SPIR-V atomic");
   }

   /*
   SpvScope scope = w[4];
   SpvMemorySemanticsMask semantics = w[5];
   */

   /* uniform as "atomic counter uniform" */
   if (ptr->mode == vtn_variable_mode_uniform) {
      nir_deref_instr *deref = vtn_pointer_to_deref(b, ptr);
      const struct glsl_type *deref_type = deref->type;
      nir_intrinsic_op op = get_uniform_nir_atomic_op(b, opcode);
      atomic = nir_intrinsic_instr_create(b->nb.shader, op);
      atomic->src[0] = nir_src_for_ssa(&deref->dest.ssa);

      /* SSBO needs to initialize index/offset. In this case we don't need to,
       * as that info is already stored on the ptr->var->var nir_variable (see
       * vtn_create_variable)
       */

      switch (opcode) {
      case SpvOpAtomicLoad:
         atomic->num_components = glsl_get_vector_elements(deref_type);
         break;

      case SpvOpAtomicStore:
         atomic->num_components = glsl_get_vector_elements(deref_type);
         nir_intrinsic_set_write_mask(atomic, (1 << atomic->num_components) - 1);
         break;

      case SpvOpAtomicExchange:
      case SpvOpAtomicCompareExchange:
      case SpvOpAtomicCompareExchangeWeak:
      case SpvOpAtomicIIncrement:
      case SpvOpAtomicIDecrement:
      case SpvOpAtomicIAdd:
      case SpvOpAtomicISub:
      case SpvOpAtomicSMin:
      case SpvOpAtomicUMin:
      case SpvOpAtomicSMax:
      case SpvOpAtomicUMax:
      case SpvOpAtomicAnd:
      case SpvOpAtomicOr:
      case SpvOpAtomicXor:
         /* Nothing: we don't need to call fill_common_atomic_sources here, as
          * atomic counter uniforms doesn't have sources
          */
         break;

      default:
         unreachable("Invalid SPIR-V atomic");

      }
   } else if (vtn_pointer_uses_ssa_offset(b, ptr)) {
      nir_ssa_def *offset, *index;
      offset = vtn_pointer_to_offset(b, ptr, &index);

      nir_intrinsic_op op;
      if (ptr->mode == vtn_variable_mode_ssbo) {
         op = get_ssbo_nir_atomic_op(b, opcode);
      } else {
         vtn_assert(ptr->mode == vtn_variable_mode_workgroup &&
                    b->options->lower_workgroup_access_to_offsets);
         op = get_shared_nir_atomic_op(b, opcode);
      }

      atomic = nir_intrinsic_instr_create(b->nb.shader, op);

      int src = 0;
      switch (opcode) {
      case SpvOpAtomicLoad:
         atomic->num_components = glsl_get_vector_elements(ptr->type->type);
         nir_intrinsic_set_align(atomic, 4, 0);
         if (ptr->mode == vtn_variable_mode_ssbo)
            atomic->src[src++] = nir_src_for_ssa(index);
         atomic->src[src++] = nir_src_for_ssa(offset);
         break;

      case SpvOpAtomicStore:
         atomic->num_components = glsl_get_vector_elements(ptr->type->type);
         nir_intrinsic_set_write_mask(atomic, (1 << atomic->num_components) - 1);
         nir_intrinsic_set_align(atomic, 4, 0);
         atomic->src[src++] = nir_src_for_ssa(vtn_ssa_value(b, w[4])->def);
         if (ptr->mode == vtn_variable_mode_ssbo)
            atomic->src[src++] = nir_src_for_ssa(index);
         atomic->src[src++] = nir_src_for_ssa(offset);
         break;

      case SpvOpAtomicExchange:
      case SpvOpAtomicCompareExchange:
      case SpvOpAtomicCompareExchangeWeak:
      case SpvOpAtomicIIncrement:
      case SpvOpAtomicIDecrement:
      case SpvOpAtomicIAdd:
      case SpvOpAtomicISub:
      case SpvOpAtomicSMin:
      case SpvOpAtomicUMin:
      case SpvOpAtomicSMax:
      case SpvOpAtomicUMax:
      case SpvOpAtomicAnd:
      case SpvOpAtomicOr:
      case SpvOpAtomicXor:
         if (ptr->mode == vtn_variable_mode_ssbo)
            atomic->src[src++] = nir_src_for_ssa(index);
         atomic->src[src++] = nir_src_for_ssa(offset);
         fill_common_atomic_sources(b, opcode, w, &atomic->src[src]);
         break;

      default:
         vtn_fail("Invalid SPIR-V atomic");
      }
   } else {
      nir_deref_instr *deref = vtn_pointer_to_deref(b, ptr);
      const struct glsl_type *deref_type = deref->type;
      nir_intrinsic_op op = get_deref_nir_atomic_op(b, opcode);
      atomic = nir_intrinsic_instr_create(b->nb.shader, op);
      atomic->src[0] = nir_src_for_ssa(&deref->dest.ssa);

      switch (opcode) {
      case SpvOpAtomicLoad:
         atomic->num_components = glsl_get_vector_elements(deref_type);
         break;

      case SpvOpAtomicStore:
         atomic->num_components = glsl_get_vector_elements(deref_type);
         nir_intrinsic_set_write_mask(atomic, (1 << atomic->num_components) - 1);
         atomic->src[1] = nir_src_for_ssa(vtn_ssa_value(b, w[4])->def);
         break;

      case SpvOpAtomicExchange:
      case SpvOpAtomicCompareExchange:
      case SpvOpAtomicCompareExchangeWeak:
      case SpvOpAtomicIIncrement:
      case SpvOpAtomicIDecrement:
      case SpvOpAtomicIAdd:
      case SpvOpAtomicISub:
      case SpvOpAtomicSMin:
      case SpvOpAtomicUMin:
      case SpvOpAtomicSMax:
      case SpvOpAtomicUMax:
      case SpvOpAtomicAnd:
      case SpvOpAtomicOr:
      case SpvOpAtomicXor:
         fill_common_atomic_sources(b, opcode, w, &atomic->src[1]);
         break;

      default:
         vtn_fail("Invalid SPIR-V atomic");
      }
   }

   if (opcode != SpvOpAtomicStore) {
      struct vtn_type *type = vtn_value(b, w[1], vtn_value_type_type)->type;

      nir_ssa_dest_init(&atomic->instr, &atomic->dest,
                        glsl_get_vector_elements(type->type),
                        glsl_get_bit_size(type->type), NULL);

      struct vtn_value *val = vtn_push_value(b, w[2], vtn_value_type_ssa);
      val->ssa = rzalloc(b, struct vtn_ssa_value);
      val->ssa->def = &atomic->dest.ssa;
      val->ssa->type = type->type;
   }

   nir_builder_instr_insert(&b->nb, &atomic->instr);
}

static nir_alu_instr *
create_vec(struct vtn_builder *b, unsigned num_components, unsigned bit_size)
{
   nir_op op;
   switch (num_components) {
   case 1: op = nir_op_imov; break;
   case 2: op = nir_op_vec2; break;
   case 3: op = nir_op_vec3; break;
   case 4: op = nir_op_vec4; break;
   default: vtn_fail("bad vector size");
   }

   nir_alu_instr *vec = nir_alu_instr_create(b->shader, op);
   nir_ssa_dest_init(&vec->instr, &vec->dest.dest, num_components,
                     bit_size, NULL);
   vec->dest.write_mask = (1 << num_components) - 1;

   return vec;
}

struct vtn_ssa_value *
vtn_ssa_transpose(struct vtn_builder *b, struct vtn_ssa_value *src)
{
   if (src->transposed)
      return src->transposed;

   struct vtn_ssa_value *dest =
      vtn_create_ssa_value(b, glsl_transposed_type(src->type));

   for (unsigned i = 0; i < glsl_get_matrix_columns(dest->type); i++) {
      nir_alu_instr *vec = create_vec(b, glsl_get_matrix_columns(src->type),
                                         glsl_get_bit_size(src->type));
      if (glsl_type_is_vector_or_scalar(src->type)) {
          vec->src[0].src = nir_src_for_ssa(src->def);
          vec->src[0].swizzle[0] = i;
      } else {
         for (unsigned j = 0; j < glsl_get_matrix_columns(src->type); j++) {
            vec->src[j].src = nir_src_for_ssa(src->elems[j]->def);
            vec->src[j].swizzle[0] = i;
         }
      }
      nir_builder_instr_insert(&b->nb, &vec->instr);
      dest->elems[i]->def = &vec->dest.dest.ssa;
   }

   dest->transposed = src;

   return dest;
}

nir_ssa_def *
vtn_vector_extract(struct vtn_builder *b, nir_ssa_def *src, unsigned index)
{
   return nir_channel(&b->nb, src, index);
}

nir_ssa_def *
vtn_vector_insert(struct vtn_builder *b, nir_ssa_def *src, nir_ssa_def *insert,
                  unsigned index)
{
   nir_alu_instr *vec = create_vec(b, src->num_components,
                                   src->bit_size);

   for (unsigned i = 0; i < src->num_components; i++) {
      if (i == index) {
         vec->src[i].src = nir_src_for_ssa(insert);
      } else {
         vec->src[i].src = nir_src_for_ssa(src);
         vec->src[i].swizzle[0] = i;
      }
   }

   nir_builder_instr_insert(&b->nb, &vec->instr);

   return &vec->dest.dest.ssa;
}

static nir_ssa_def *
nir_ieq_imm(nir_builder *b, nir_ssa_def *x, uint64_t i)
{
   return nir_ieq(b, x, nir_imm_intN_t(b, i, x->bit_size));
}

nir_ssa_def *
vtn_vector_extract_dynamic(struct vtn_builder *b, nir_ssa_def *src,
                           nir_ssa_def *index)
{
   return nir_vector_extract(&b->nb, src, nir_i2i(&b->nb, index, 32));
}

nir_ssa_def *
vtn_vector_insert_dynamic(struct vtn_builder *b, nir_ssa_def *src,
                          nir_ssa_def *insert, nir_ssa_def *index)
{
   nir_ssa_def *dest = vtn_vector_insert(b, src, insert, 0);
   for (unsigned i = 1; i < src->num_components; i++)
      dest = nir_bcsel(&b->nb, nir_ieq_imm(&b->nb, index, i),
                       vtn_vector_insert(b, src, insert, i), dest);

   return dest;
}

static nir_ssa_def *
vtn_vector_shuffle(struct vtn_builder *b, unsigned num_components,
                   nir_ssa_def *src0, nir_ssa_def *src1,
                   const uint32_t *indices)
{
   nir_alu_instr *vec = create_vec(b, num_components, src0->bit_size);

   for (unsigned i = 0; i < num_components; i++) {
      uint32_t index = indices[i];
      if (index == 0xffffffff) {
         vec->src[i].src =
            nir_src_for_ssa(nir_ssa_undef(&b->nb, 1, src0->bit_size));
      } else if (index < src0->num_components) {
         vec->src[i].src = nir_src_for_ssa(src0);
         vec->src[i].swizzle[0] = index;
      } else {
         vec->src[i].src = nir_src_for_ssa(src1);
         vec->src[i].swizzle[0] = index - src0->num_components;
      }
   }

   nir_builder_instr_insert(&b->nb, &vec->instr);

   return &vec->dest.dest.ssa;
}

/*
 * Concatentates a number of vectors/scalars together to produce a vector
 */
static nir_ssa_def *
vtn_vector_construct(struct vtn_builder *b, unsigned num_components,
                     unsigned num_srcs, nir_ssa_def **srcs)
{
   nir_alu_instr *vec = create_vec(b, num_components, srcs[0]->bit_size);

   /* From the SPIR-V 1.1 spec for OpCompositeConstruct:
    *
    *    "When constructing a vector, there must be at least two Constituent
    *    operands."
    */
   vtn_assert(num_srcs >= 2);

   unsigned dest_idx = 0;
   for (unsigned i = 0; i < num_srcs; i++) {
      nir_ssa_def *src = srcs[i];
      vtn_assert(dest_idx + src->num_components <= num_components);
      for (unsigned j = 0; j < src->num_components; j++) {
         vec->src[dest_idx].src = nir_src_for_ssa(src);
         vec->src[dest_idx].swizzle[0] = j;
         dest_idx++;
      }
   }

   /* From the SPIR-V 1.1 spec for OpCompositeConstruct:
    *
    *    "When constructing a vector, the total number of components in all
    *    the operands must equal the number of components in Result Type."
    */
   vtn_assert(dest_idx == num_components);

   nir_builder_instr_insert(&b->nb, &vec->instr);

   return &vec->dest.dest.ssa;
}

static struct vtn_ssa_value *
vtn_composite_copy(void *mem_ctx, struct vtn_ssa_value *src)
{
   struct vtn_ssa_value *dest = rzalloc(mem_ctx, struct vtn_ssa_value);
   dest->type = src->type;

   if (glsl_type_is_vector_or_scalar(src->type)) {
      dest->def = src->def;
   } else {
      unsigned elems = glsl_get_length(src->type);

      dest->elems = ralloc_array(mem_ctx, struct vtn_ssa_value *, elems);
      for (unsigned i = 0; i < elems; i++)
         dest->elems[i] = vtn_composite_copy(mem_ctx, src->elems[i]);
   }

   return dest;
}

static struct vtn_ssa_value *
vtn_composite_insert(struct vtn_builder *b, struct vtn_ssa_value *src,
                     struct vtn_ssa_value *insert, const uint32_t *indices,
                     unsigned num_indices)
{
   struct vtn_ssa_value *dest = vtn_composite_copy(b, src);

   struct vtn_ssa_value *cur = dest;
   unsigned i;
   for (i = 0; i < num_indices - 1; i++) {
      cur = cur->elems[indices[i]];
   }

   if (glsl_type_is_vector_or_scalar(cur->type)) {
      /* According to the SPIR-V spec, OpCompositeInsert may work down to
       * the component granularity. In that case, the last index will be
       * the index to insert the scalar into the vector.
       */

      cur->def = vtn_vector_insert(b, cur->def, insert->def, indices[i]);
   } else {
      cur->elems[indices[i]] = insert;
   }

   return dest;
}

static struct vtn_ssa_value *
vtn_composite_extract(struct vtn_builder *b, struct vtn_ssa_value *src,
                      const uint32_t *indices, unsigned num_indices)
{
   struct vtn_ssa_value *cur = src;
   for (unsigned i = 0; i < num_indices; i++) {
      if (glsl_type_is_vector_or_scalar(cur->type)) {
         vtn_assert(i == num_indices - 1);
         /* According to the SPIR-V spec, OpCompositeExtract may work down to
          * the component granularity. The last index will be the index of the
          * vector to extract.
          */

         struct vtn_ssa_value *ret = rzalloc(b, struct vtn_ssa_value);
         ret->type = glsl_scalar_type(glsl_get_base_type(cur->type));
         ret->def = vtn_vector_extract(b, cur->def, indices[i]);
         return ret;
      } else {
         cur = cur->elems[indices[i]];
      }
   }

   return cur;
}

static void
vtn_handle_composite(struct vtn_builder *b, SpvOp opcode,
                     const uint32_t *w, unsigned count)
{
   struct vtn_value *val = vtn_push_value(b, w[2], vtn_value_type_ssa);
   const struct glsl_type *type =
      vtn_value(b, w[1], vtn_value_type_type)->type->type;
   val->ssa = vtn_create_ssa_value(b, type);

   switch (opcode) {
   case SpvOpVectorExtractDynamic:
      val->ssa->def = vtn_vector_extract_dynamic(b, vtn_ssa_value(b, w[3])->def,
                                                 vtn_ssa_value(b, w[4])->def);
      break;

   case SpvOpVectorInsertDynamic:
      val->ssa->def = vtn_vector_insert_dynamic(b, vtn_ssa_value(b, w[3])->def,
                                                vtn_ssa_value(b, w[4])->def,
                                                vtn_ssa_value(b, w[5])->def);
      break;

   case SpvOpVectorShuffle:
      val->ssa->def = vtn_vector_shuffle(b, glsl_get_vector_elements(type),
                                         vtn_ssa_value(b, w[3])->def,
                                         vtn_ssa_value(b, w[4])->def,
                                         w + 5);
      break;

   case SpvOpCompositeConstruct: {
      unsigned elems = count - 3;
      assume(elems >= 1);
      if (glsl_type_is_vector_or_scalar(type)) {
         nir_ssa_def *srcs[NIR_MAX_VEC_COMPONENTS];
         for (unsigned i = 0; i < elems; i++)
            srcs[i] = vtn_ssa_value(b, w[3 + i])->def;
         val->ssa->def =
            vtn_vector_construct(b, glsl_get_vector_elements(type),
                                 elems, srcs);
      } else {
         val->ssa->elems = ralloc_array(b, struct vtn_ssa_value *, elems);
         for (unsigned i = 0; i < elems; i++)
            val->ssa->elems[i] = vtn_ssa_value(b, w[3 + i]);
      }
      break;
   }
   case SpvOpCompositeExtract:
      val->ssa = vtn_composite_extract(b, vtn_ssa_value(b, w[3]),
                                       w + 4, count - 4);
      break;

   case SpvOpCompositeInsert:
      val->ssa = vtn_composite_insert(b, vtn_ssa_value(b, w[4]),
                                      vtn_ssa_value(b, w[3]),
                                      w + 5, count - 5);
      break;

   case SpvOpCopyObject:
      val->ssa = vtn_composite_copy(b, vtn_ssa_value(b, w[3]));
      break;

   default:
      vtn_fail("unknown composite operation");
   }
}

static void
vtn_emit_barrier(struct vtn_builder *b, nir_intrinsic_op op)
{
   nir_intrinsic_instr *intrin = nir_intrinsic_instr_create(b->shader, op);
   nir_builder_instr_insert(&b->nb, &intrin->instr);
}

static void
vtn_emit_memory_barrier(struct vtn_builder *b, SpvScope scope,
                        SpvMemorySemanticsMask semantics)
{
   static const SpvMemorySemanticsMask all_memory_semantics =
      SpvMemorySemanticsUniformMemoryMask |
      SpvMemorySemanticsWorkgroupMemoryMask |
      SpvMemorySemanticsAtomicCounterMemoryMask |
      SpvMemorySemanticsImageMemoryMask;

   /* If we're not actually doing a memory barrier, bail */
   if (!(semantics & all_memory_semantics))
      return;

   /* GL and Vulkan don't have these */
   vtn_assert(scope != SpvScopeCrossDevice);

   if (scope == SpvScopeSubgroup)
      return; /* Nothing to do here */

   if (scope == SpvScopeWorkgroup) {
      vtn_emit_barrier(b, nir_intrinsic_group_memory_barrier);
      return;
   }

   /* There's only two scopes thing left */
   vtn_assert(scope == SpvScopeInvocation || scope == SpvScopeDevice);

   if ((semantics & all_memory_semantics) == all_memory_semantics) {
      vtn_emit_barrier(b, nir_intrinsic_memory_barrier);
      return;
   }

   /* Issue a bunch of more specific barriers */
   uint32_t bits = semantics;
   while (bits) {
      SpvMemorySemanticsMask semantic = 1 << u_bit_scan(&bits);
      switch (semantic) {
      case SpvMemorySemanticsUniformMemoryMask:
         vtn_emit_barrier(b, nir_intrinsic_memory_barrier_buffer);
         break;
      case SpvMemorySemanticsWorkgroupMemoryMask:
         vtn_emit_barrier(b, nir_intrinsic_memory_barrier_shared);
         break;
      case SpvMemorySemanticsAtomicCounterMemoryMask:
         vtn_emit_barrier(b, nir_intrinsic_memory_barrier_atomic_counter);
         break;
      case SpvMemorySemanticsImageMemoryMask:
         vtn_emit_barrier(b, nir_intrinsic_memory_barrier_image);
         break;
      default:
         break;;
      }
   }
}

static void
vtn_handle_barrier(struct vtn_builder *b, SpvOp opcode,
                   const uint32_t *w, unsigned count)
{
   switch (opcode) {
   case SpvOpEmitVertex:
   case SpvOpEmitStreamVertex:
   case SpvOpEndPrimitive:
   case SpvOpEndStreamPrimitive: {
      nir_intrinsic_op intrinsic_op;
      switch (opcode) {
      case SpvOpEmitVertex:
      case SpvOpEmitStreamVertex:
         intrinsic_op = nir_intrinsic_emit_vertex;
         break;
      case SpvOpEndPrimitive:
      case SpvOpEndStreamPrimitive:
         intrinsic_op = nir_intrinsic_end_primitive;
         break;
      default:
         unreachable("Invalid opcode");
      }

      nir_intrinsic_instr *intrin =
         nir_intrinsic_instr_create(b->shader, intrinsic_op);

      switch (opcode) {
      case SpvOpEmitStreamVertex:
      case SpvOpEndStreamPrimitive: {
         unsigned stream = vtn_constant_uint(b, w[1]);
         nir_intrinsic_set_stream_id(intrin, stream);
         break;
      }

      default:
         break;
      }

      nir_builder_instr_insert(&b->nb, &intrin->instr);
      break;
   }

   case SpvOpMemoryBarrier: {
      SpvScope scope = vtn_constant_uint(b, w[1]);
      SpvMemorySemanticsMask semantics = vtn_constant_uint(b, w[2]);
      vtn_emit_memory_barrier(b, scope, semantics);
      return;
   }

   case SpvOpControlBarrier: {
      SpvScope execution_scope = vtn_constant_uint(b, w[1]);
      if (execution_scope == SpvScopeWorkgroup)
         vtn_emit_barrier(b, nir_intrinsic_barrier);

      SpvScope memory_scope = vtn_constant_uint(b, w[2]);
      SpvMemorySemanticsMask memory_semantics = vtn_constant_uint(b, w[3]);
      vtn_emit_memory_barrier(b, memory_scope, memory_semantics);
      break;
   }

   default:
      unreachable("unknown barrier instruction");
   }
}

static unsigned
gl_primitive_from_spv_execution_mode(struct vtn_builder *b,
                                     SpvExecutionMode mode)
{
   switch (mode) {
   case SpvExecutionModeInputPoints:
   case SpvExecutionModeOutputPoints:
      return 0; /* GL_POINTS */
   case SpvExecutionModeInputLines:
      return 1; /* GL_LINES */
   case SpvExecutionModeInputLinesAdjacency:
      return 0x000A; /* GL_LINE_STRIP_ADJACENCY_ARB */
   case SpvExecutionModeTriangles:
      return 4; /* GL_TRIANGLES */
   case SpvExecutionModeInputTrianglesAdjacency:
      return 0x000C; /* GL_TRIANGLES_ADJACENCY_ARB */
   case SpvExecutionModeQuads:
      return 7; /* GL_QUADS */
   case SpvExecutionModeIsolines:
      return 0x8E7A; /* GL_ISOLINES */
   case SpvExecutionModeOutputLineStrip:
      return 3; /* GL_LINE_STRIP */
   case SpvExecutionModeOutputTriangleStrip:
      return 5; /* GL_TRIANGLE_STRIP */
   default:
      vtn_fail("Invalid primitive type");
   }
}

static unsigned
vertices_in_from_spv_execution_mode(struct vtn_builder *b,
                                    SpvExecutionMode mode)
{
   switch (mode) {
   case SpvExecutionModeInputPoints:
      return 1;
   case SpvExecutionModeInputLines:
      return 2;
   case SpvExecutionModeInputLinesAdjacency:
      return 4;
   case SpvExecutionModeTriangles:
      return 3;
   case SpvExecutionModeInputTrianglesAdjacency:
      return 6;
   default:
      vtn_fail("Invalid GS input mode");
   }
}

static gl_shader_stage
stage_for_execution_model(struct vtn_builder *b, SpvExecutionModel model)
{
   switch (model) {
   case SpvExecutionModelVertex:
      return MESA_SHADER_VERTEX;
   case SpvExecutionModelTessellationControl:
      return MESA_SHADER_TESS_CTRL;
   case SpvExecutionModelTessellationEvaluation:
      return MESA_SHADER_TESS_EVAL;
   case SpvExecutionModelGeometry:
      return MESA_SHADER_GEOMETRY;
   case SpvExecutionModelFragment:
      return MESA_SHADER_FRAGMENT;
   case SpvExecutionModelGLCompute:
      return MESA_SHADER_COMPUTE;
   case SpvExecutionModelKernel:
      return MESA_SHADER_KERNEL;
   default:
      vtn_fail("Unsupported execution model");
   }
}

#define spv_check_supported(name, cap) do {		\
      if (!(b->options && b->options->caps.name))	\
         vtn_warn("Unsupported SPIR-V capability: %s",  \
                  spirv_capability_to_string(cap));     \
   } while(0)


void
vtn_handle_entry_point(struct vtn_builder *b, const uint32_t *w,
                       unsigned count)
{
   struct vtn_value *entry_point = &b->values[w[2]];
   /* Let this be a name label regardless */
   unsigned name_words;
   entry_point->name = vtn_string_literal(b, &w[3], count - 3, &name_words);

   if (strcmp(entry_point->name, b->entry_point_name) != 0 ||
       stage_for_execution_model(b, w[1]) != b->entry_point_stage)
      return;

   vtn_assert(b->entry_point == NULL);
   b->entry_point = entry_point;
}

static bool
vtn_handle_preamble_instruction(struct vtn_builder *b, SpvOp opcode,
                                const uint32_t *w, unsigned count)
{
   switch (opcode) {
   case SpvOpSource: {
      const char *lang;
      switch (w[1]) {
      default:
      case SpvSourceLanguageUnknown:      lang = "unknown";    break;
      case SpvSourceLanguageESSL:         lang = "ESSL";       break;
      case SpvSourceLanguageGLSL:         lang = "GLSL";       break;
      case SpvSourceLanguageOpenCL_C:     lang = "OpenCL C";   break;
      case SpvSourceLanguageOpenCL_CPP:   lang = "OpenCL C++"; break;
      case SpvSourceLanguageHLSL:         lang = "HLSL";       break;
      }

      uint32_t version = w[2];

      const char *file =
         (count > 3) ? vtn_value(b, w[3], vtn_value_type_string)->str : "";

      vtn_info("Parsing SPIR-V from %s %u source file %s", lang, version, file);
      break;
   }

   case SpvOpSourceExtension:
   case SpvOpSourceContinued:
   case SpvOpExtension:
   case SpvOpModuleProcessed:
      /* Unhandled, but these are for debug so that's ok. */
      break;

   case SpvOpCapability: {
      SpvCapability cap = w[1];
      switch (cap) {
      case SpvCapabilityMatrix:
      case SpvCapabilityShader:
      case SpvCapabilityGeometry:
      case SpvCapabilityGeometryPointSize:
      case SpvCapabilityUniformBufferArrayDynamicIndexing:
      case SpvCapabilitySampledImageArrayDynamicIndexing:
      case SpvCapabilityStorageBufferArrayDynamicIndexing:
      case SpvCapabilityStorageImageArrayDynamicIndexing:
      case SpvCapabilityImageRect:
      case SpvCapabilitySampledRect:
      case SpvCapabilitySampled1D:
      case SpvCapabilityImage1D:
      case SpvCapabilitySampledCubeArray:
      case SpvCapabilityImageCubeArray:
      case SpvCapabilitySampledBuffer:
      case SpvCapabilityImageBuffer:
      case SpvCapabilityImageQuery:
      case SpvCapabilityDerivativeControl:
      case SpvCapabilityInterpolationFunction:
      case SpvCapabilityMultiViewport:
      case SpvCapabilitySampleRateShading:
      case SpvCapabilityClipDistance:
      case SpvCapabilityCullDistance:
      case SpvCapabilityInputAttachment:
      case SpvCapabilityImageGatherExtended:
      case SpvCapabilityStorageImageExtendedFormats:
         break;

      case SpvCapabilityLinkage:
      case SpvCapabilityVector16:
      case SpvCapabilityFloat16Buffer:
      case SpvCapabilityFloat16:
      case SpvCapabilitySparseResidency:
         vtn_warn("Unsupported SPIR-V capability: %s",
                  spirv_capability_to_string(cap));
         break;

      case SpvCapabilityMinLod:
         spv_check_supported(min_lod, cap);
         break;

      case SpvCapabilityAtomicStorage:
         spv_check_supported(atomic_storage, cap);
         break;

      case SpvCapabilityFloat64:
         spv_check_supported(float64, cap);
         break;
      case SpvCapabilityInt64:
         spv_check_supported(int64, cap);
         break;
      case SpvCapabilityInt16:
         spv_check_supported(int16, cap);
         break;

      case SpvCapabilityTransformFeedback:
         spv_check_supported(transform_feedback, cap);
         break;

      case SpvCapabilityGeometryStreams:
         spv_check_supported(geometry_streams, cap);
         break;

      case SpvCapabilityInt64Atomics:
         spv_check_supported(int64_atomics, cap);
         break;

      case SpvCapabilityInt8:
         spv_check_supported(int8, cap);
         break;

      case SpvCapabilityStorageImageMultisample:
         spv_check_supported(storage_image_ms, cap);
         break;

      case SpvCapabilityAddresses:
         spv_check_supported(address, cap);
         break;

      case SpvCapabilityKernel:
         spv_check_supported(kernel, cap);
         break;

      case SpvCapabilityImageBasic:
      case SpvCapabilityImageReadWrite:
      case SpvCapabilityImageMipmap:
      case SpvCapabilityPipes:
      case SpvCapabilityGroups:
      case SpvCapabilityDeviceEnqueue:
      case SpvCapabilityLiteralSampler:
      case SpvCapabilityGenericPointer:
         vtn_warn("Unsupported OpenCL-style SPIR-V capability: %s",
                  spirv_capability_to_string(cap));
         break;

      case SpvCapabilityImageMSArray:
         spv_check_supported(image_ms_array, cap);
         break;

      case SpvCapabilityTessellation:
      case SpvCapabilityTessellationPointSize:
         spv_check_supported(tessellation, cap);
         break;

      case SpvCapabilityDrawParameters:
         spv_check_supported(draw_parameters, cap);
         break;

      case SpvCapabilityStorageImageReadWithoutFormat:
         spv_check_supported(image_read_without_format, cap);
         break;

      case SpvCapabilityStorageImageWriteWithoutFormat:
         spv_check_supported(image_write_without_format, cap);
         break;

      case SpvCapabilityDeviceGroup:
         spv_check_supported(device_group, cap);
         break;

      case SpvCapabilityMultiView:
         spv_check_supported(multiview, cap);
         break;

      case SpvCapabilityGroupNonUniform:
         spv_check_supported(subgroup_basic, cap);
         break;

      case SpvCapabilityGroupNonUniformVote:
         spv_check_supported(subgroup_vote, cap);
         break;

      case SpvCapabilitySubgroupBallotKHR:
      case SpvCapabilityGroupNonUniformBallot:
         spv_check_supported(subgroup_ballot, cap);
         break;

      case SpvCapabilityGroupNonUniformShuffle:
      case SpvCapabilityGroupNonUniformShuffleRelative:
         spv_check_supported(subgroup_shuffle, cap);
         break;

      case SpvCapabilityGroupNonUniformQuad:
         spv_check_supported(subgroup_quad, cap);
         break;

      case SpvCapabilityGroupNonUniformArithmetic:
      case SpvCapabilityGroupNonUniformClustered:
         spv_check_supported(subgroup_arithmetic, cap);
         break;

      case SpvCapabilityVariablePointersStorageBuffer:
      case SpvCapabilityVariablePointers:
         spv_check_supported(variable_pointers, cap);
         b->variable_pointers = true;
         break;

      case SpvCapabilityStorageUniformBufferBlock16:
      case SpvCapabilityStorageUniform16:
      case SpvCapabilityStoragePushConstant16:
      case SpvCapabilityStorageInputOutput16:
         spv_check_supported(storage_16bit, cap);
         break;

      case SpvCapabilityShaderViewportIndexLayerEXT:
         spv_check_supported(shader_viewport_index_layer, cap);
         break;

      case SpvCapabilityStorageBuffer8BitAccess:
      case SpvCapabilityUniformAndStorageBuffer8BitAccess:
      case SpvCapabilityStoragePushConstant8:
         spv_check_supported(storage_8bit, cap);
         break;

      case SpvCapabilityInputAttachmentArrayDynamicIndexingEXT:
      case SpvCapabilityUniformTexelBufferArrayDynamicIndexingEXT:
      case SpvCapabilityStorageTexelBufferArrayDynamicIndexingEXT:
         spv_check_supported(descriptor_array_dynamic_indexing, cap);
         break;

      case SpvCapabilityRuntimeDescriptorArrayEXT:
         spv_check_supported(runtime_descriptor_array, cap);
         break;

      case SpvCapabilityStencilExportEXT:
         spv_check_supported(stencil_export, cap);
         break;

      case SpvCapabilitySampleMaskPostDepthCoverage:
         spv_check_supported(post_depth_coverage, cap);
         break;

      case SpvCapabilityPhysicalStorageBufferAddressesEXT:
         spv_check_supported(physical_storage_buffer_address, cap);
         break;

      default:
         vtn_fail("Unhandled capability");
      }
      break;
   }

   case SpvOpExtInstImport:
      vtn_handle_extension(b, opcode, w, count);
      break;

   case SpvOpMemoryModel:
      switch (w[1]) {
      case SpvAddressingModelPhysical32:
         vtn_fail_if(b->shader->info.stage != MESA_SHADER_KERNEL,
                     "AddressingModelPhysical32 only supported for kernels");
         b->shader->info.cs.ptr_size = 32;
         b->physical_ptrs = true;
         b->options->shared_ptr_type = glsl_uint_type();
         b->options->global_ptr_type = glsl_uint_type();
         b->options->temp_ptr_type = glsl_uint_type();
         break;
      case SpvAddressingModelPhysical64:
         vtn_fail_if(b->shader->info.stage != MESA_SHADER_KERNEL,
                     "AddressingModelPhysical64 only supported for kernels");
         b->shader->info.cs.ptr_size = 64;
         b->physical_ptrs = true;
         b->options->shared_ptr_type = glsl_uint64_t_type();
         b->options->global_ptr_type = glsl_uint64_t_type();
         b->options->temp_ptr_type = glsl_uint64_t_type();
         break;
      case SpvAddressingModelLogical:
         vtn_fail_if(b->shader->info.stage >= MESA_SHADER_STAGES,
                     "AddressingModelLogical only supported for shaders");
         b->shader->info.cs.ptr_size = 0;
         b->physical_ptrs = false;
         break;
      case SpvAddressingModelPhysicalStorageBuffer64EXT:
         vtn_fail_if(!b->options ||
                     !b->options->caps.physical_storage_buffer_address,
                     "AddressingModelPhysicalStorageBuffer64EXT not supported");
         break;
      default:
         vtn_fail("Unknown addressing model");
         break;
      }

      vtn_assert(w[2] == SpvMemoryModelSimple ||
                 w[2] == SpvMemoryModelGLSL450 ||
                 w[2] == SpvMemoryModelOpenCL);
      break;

   case SpvOpEntryPoint:
      vtn_handle_entry_point(b, w, count);
      break;

   case SpvOpString:
      vtn_push_value(b, w[1], vtn_value_type_string)->str =
         vtn_string_literal(b, &w[2], count - 2, NULL);
      break;

   case SpvOpName:
      b->values[w[1]].name = vtn_string_literal(b, &w[2], count - 2, NULL);
      break;

   case SpvOpMemberName:
      /* TODO */
      break;

   case SpvOpExecutionMode:
   case SpvOpExecutionModeId:
   case SpvOpDecorationGroup:
   case SpvOpDecorate:
   case SpvOpMemberDecorate:
   case SpvOpGroupDecorate:
   case SpvOpGroupMemberDecorate:
   case SpvOpDecorateStringGOOGLE:
   case SpvOpMemberDecorateStringGOOGLE:
      vtn_handle_decoration(b, opcode, w, count);
      break;

   default:
      return false; /* End of preamble */
   }

   return true;
}

static void
vtn_handle_execution_mode(struct vtn_builder *b, struct vtn_value *entry_point,
                          const struct vtn_decoration *mode, void *data)
{
   vtn_assert(b->entry_point == entry_point);

   switch(mode->exec_mode) {
   case SpvExecutionModeOriginUpperLeft:
   case SpvExecutionModeOriginLowerLeft:
      vtn_assert(b->shader->info.stage == MESA_SHADER_FRAGMENT);
      b->shader->info.fs.origin_upper_left =
         (mode->exec_mode == SpvExecutionModeOriginUpperLeft);
      break;

   case SpvExecutionModeEarlyFragmentTests:
      vtn_assert(b->shader->info.stage == MESA_SHADER_FRAGMENT);
      b->shader->info.fs.early_fragment_tests = true;
      break;

   case SpvExecutionModePostDepthCoverage:
      vtn_assert(b->shader->info.stage == MESA_SHADER_FRAGMENT);
      b->shader->info.fs.post_depth_coverage = true;
      break;

   case SpvExecutionModeInvocations:
      vtn_assert(b->shader->info.stage == MESA_SHADER_GEOMETRY);
      b->shader->info.gs.invocations = MAX2(1, mode->literals[0]);
      break;

   case SpvExecutionModeDepthReplacing:
      vtn_assert(b->shader->info.stage == MESA_SHADER_FRAGMENT);
      b->shader->info.fs.depth_layout = FRAG_DEPTH_LAYOUT_ANY;
      break;
   case SpvExecutionModeDepthGreater:
      vtn_assert(b->shader->info.stage == MESA_SHADER_FRAGMENT);
      b->shader->info.fs.depth_layout = FRAG_DEPTH_LAYOUT_GREATER;
      break;
   case SpvExecutionModeDepthLess:
      vtn_assert(b->shader->info.stage == MESA_SHADER_FRAGMENT);
      b->shader->info.fs.depth_layout = FRAG_DEPTH_LAYOUT_LESS;
      break;
   case SpvExecutionModeDepthUnchanged:
      vtn_assert(b->shader->info.stage == MESA_SHADER_FRAGMENT);
      b->shader->info.fs.depth_layout = FRAG_DEPTH_LAYOUT_UNCHANGED;
      break;

   case SpvExecutionModeLocalSize:
      vtn_assert(gl_shader_stage_is_compute(b->shader->info.stage));
      b->shader->info.cs.local_size[0] = mode->literals[0];
      b->shader->info.cs.local_size[1] = mode->literals[1];
      b->shader->info.cs.local_size[2] = mode->literals[2];
      break;

   case SpvExecutionModeLocalSizeId:
      b->shader->info.cs.local_size[0] = vtn_constant_uint(b, mode->literals[0]);
      b->shader->info.cs.local_size[1] = vtn_constant_uint(b, mode->literals[1]);
      b->shader->info.cs.local_size[2] = vtn_constant_uint(b, mode->literals[2]);
      break;

   case SpvExecutionModeLocalSizeHint:
   case SpvExecutionModeLocalSizeHintId:
      break; /* Nothing to do with this */

   case SpvExecutionModeOutputVertices:
      if (b->shader->info.stage == MESA_SHADER_TESS_CTRL ||
          b->shader->info.stage == MESA_SHADER_TESS_EVAL) {
         b->shader->info.tess.tcs_vertices_out = mode->literals[0];
      } else {
         vtn_assert(b->shader->info.stage == MESA_SHADER_GEOMETRY);
         b->shader->info.gs.vertices_out = mode->literals[0];
      }
      break;

   case SpvExecutionModeInputPoints:
   case SpvExecutionModeInputLines:
   case SpvExecutionModeInputLinesAdjacency:
   case SpvExecutionModeTriangles:
   case SpvExecutionModeInputTrianglesAdjacency:
   case SpvExecutionModeQuads:
   case SpvExecutionModeIsolines:
      if (b->shader->info.stage == MESA_SHADER_TESS_CTRL ||
          b->shader->info.stage == MESA_SHADER_TESS_EVAL) {
         b->shader->info.tess.primitive_mode =
            gl_primitive_from_spv_execution_mode(b, mode->exec_mode);
      } else {
         vtn_assert(b->shader->info.stage == MESA_SHADER_GEOMETRY);
         b->shader->info.gs.vertices_in =
            vertices_in_from_spv_execution_mode(b, mode->exec_mode);
         b->shader->info.gs.input_primitive =
            gl_primitive_from_spv_execution_mode(b, mode->exec_mode);
      }
      break;

   case SpvExecutionModeOutputPoints:
   case SpvExecutionModeOutputLineStrip:
   case SpvExecutionModeOutputTriangleStrip:
      vtn_assert(b->shader->info.stage == MESA_SHADER_GEOMETRY);
      b->shader->info.gs.output_primitive =
         gl_primitive_from_spv_execution_mode(b, mode->exec_mode);
      break;

   case SpvExecutionModeSpacingEqual:
      vtn_assert(b->shader->info.stage == MESA_SHADER_TESS_CTRL ||
                 b->shader->info.stage == MESA_SHADER_TESS_EVAL);
      b->shader->info.tess.spacing = TESS_SPACING_EQUAL;
      break;
   case SpvExecutionModeSpacingFractionalEven:
      vtn_assert(b->shader->info.stage == MESA_SHADER_TESS_CTRL ||
                 b->shader->info.stage == MESA_SHADER_TESS_EVAL);
      b->shader->info.tess.spacing = TESS_SPACING_FRACTIONAL_EVEN;
      break;
   case SpvExecutionModeSpacingFractionalOdd:
      vtn_assert(b->shader->info.stage == MESA_SHADER_TESS_CTRL ||
                 b->shader->info.stage == MESA_SHADER_TESS_EVAL);
      b->shader->info.tess.spacing = TESS_SPACING_FRACTIONAL_ODD;
      break;
   case SpvExecutionModeVertexOrderCw:
      vtn_assert(b->shader->info.stage == MESA_SHADER_TESS_CTRL ||
                 b->shader->info.stage == MESA_SHADER_TESS_EVAL);
      b->shader->info.tess.ccw = false;
      break;
   case SpvExecutionModeVertexOrderCcw:
      vtn_assert(b->shader->info.stage == MESA_SHADER_TESS_CTRL ||
                 b->shader->info.stage == MESA_SHADER_TESS_EVAL);
      b->shader->info.tess.ccw = true;
      break;
   case SpvExecutionModePointMode:
      vtn_assert(b->shader->info.stage == MESA_SHADER_TESS_CTRL ||
                 b->shader->info.stage == MESA_SHADER_TESS_EVAL);
      b->shader->info.tess.point_mode = true;
      break;

   case SpvExecutionModePixelCenterInteger:
      vtn_assert(b->shader->info.stage == MESA_SHADER_FRAGMENT);
      b->shader->info.fs.pixel_center_integer = true;
      break;

   case SpvExecutionModeXfb:
      b->shader->info.has_transform_feedback_varyings = true;
      break;

   case SpvExecutionModeVecTypeHint:
      break; /* OpenCL */

   case SpvExecutionModeContractionOff:
      if (b->shader->info.stage != MESA_SHADER_KERNEL)
         vtn_warn("ExectionMode only allowed for CL-style kernels: %s",
                  spirv_executionmode_to_string(mode->exec_mode));
      else
         b->exact = true;
      break;

   case SpvExecutionModeStencilRefReplacingEXT:
      vtn_assert(b->shader->info.stage == MESA_SHADER_FRAGMENT);
      break;

   default:
      vtn_fail("Unhandled execution mode");
   }
}

static bool
vtn_handle_variable_or_type_instruction(struct vtn_builder *b, SpvOp opcode,
                                        const uint32_t *w, unsigned count)
{
   vtn_set_instruction_result_type(b, opcode, w, count);

   switch (opcode) {
   case SpvOpSource:
   case SpvOpSourceContinued:
   case SpvOpSourceExtension:
   case SpvOpExtension:
   case SpvOpCapability:
   case SpvOpExtInstImport:
   case SpvOpMemoryModel:
   case SpvOpEntryPoint:
   case SpvOpExecutionMode:
   case SpvOpString:
   case SpvOpName:
   case SpvOpMemberName:
   case SpvOpDecorationGroup:
   case SpvOpDecorate:
   case SpvOpMemberDecorate:
   case SpvOpGroupDecorate:
   case SpvOpGroupMemberDecorate:
   case SpvOpDecorateStringGOOGLE:
   case SpvOpMemberDecorateStringGOOGLE:
      vtn_fail("Invalid opcode types and variables section");
      break;

   case SpvOpTypeVoid:
   case SpvOpTypeBool:
   case SpvOpTypeInt:
   case SpvOpTypeFloat:
   case SpvOpTypeVector:
   case SpvOpTypeMatrix:
   case SpvOpTypeImage:
   case SpvOpTypeSampler:
   case SpvOpTypeSampledImage:
   case SpvOpTypeArray:
   case SpvOpTypeRuntimeArray:
   case SpvOpTypeStruct:
   case SpvOpTypeOpaque:
   case SpvOpTypePointer:
   case SpvOpTypeForwardPointer:
   case SpvOpTypeFunction:
   case SpvOpTypeEvent:
   case SpvOpTypeDeviceEvent:
   case SpvOpTypeReserveId:
   case SpvOpTypeQueue:
   case SpvOpTypePipe:
      vtn_handle_type(b, opcode, w, count);
      break;

   case SpvOpConstantTrue:
   case SpvOpConstantFalse:
   case SpvOpConstant:
   case SpvOpConstantComposite:
   case SpvOpConstantSampler:
   case SpvOpConstantNull:
   case SpvOpSpecConstantTrue:
   case SpvOpSpecConstantFalse:
   case SpvOpSpecConstant:
   case SpvOpSpecConstantComposite:
   case SpvOpSpecConstantOp:
      vtn_handle_constant(b, opcode, w, count);
      break;

   case SpvOpUndef:
   case SpvOpVariable:
      vtn_handle_variables(b, opcode, w, count);
      break;

   default:
      return false; /* End of preamble */
   }

   return true;
}

static bool
vtn_handle_body_instruction(struct vtn_builder *b, SpvOp opcode,
                            const uint32_t *w, unsigned count)
{
   switch (opcode) {
   case SpvOpLabel:
      break;

   case SpvOpLoopMerge:
   case SpvOpSelectionMerge:
      /* This is handled by cfg pre-pass and walk_blocks */
      break;

   case SpvOpUndef: {
      struct vtn_value *val = vtn_push_value(b, w[2], vtn_value_type_undef);
      val->type = vtn_value(b, w[1], vtn_value_type_type)->type;
      break;
   }

   case SpvOpExtInst:
      vtn_handle_extension(b, opcode, w, count);
      break;

   case SpvOpVariable:
   case SpvOpLoad:
   case SpvOpStore:
   case SpvOpCopyMemory:
   case SpvOpCopyMemorySized:
   case SpvOpAccessChain:
   case SpvOpPtrAccessChain:
   case SpvOpInBoundsAccessChain:
   case SpvOpInBoundsPtrAccessChain:
   case SpvOpArrayLength:
   case SpvOpConvertPtrToU:
   case SpvOpConvertUToPtr:
      vtn_handle_variables(b, opcode, w, count);
      break;

   case SpvOpFunctionCall:
      vtn_handle_function_call(b, opcode, w, count);
      break;

   case SpvOpSampledImage:
   case SpvOpImage:
   case SpvOpImageSampleImplicitLod:
   case SpvOpImageSampleExplicitLod:
   case SpvOpImageSampleDrefImplicitLod:
   case SpvOpImageSampleDrefExplicitLod:
   case SpvOpImageSampleProjImplicitLod:
   case SpvOpImageSampleProjExplicitLod:
   case SpvOpImageSampleProjDrefImplicitLod:
   case SpvOpImageSampleProjDrefExplicitLod:
   case SpvOpImageFetch:
   case SpvOpImageGather:
   case SpvOpImageDrefGather:
   case SpvOpImageQuerySizeLod:
   case SpvOpImageQueryLod:
   case SpvOpImageQueryLevels:
   case SpvOpImageQuerySamples:
      vtn_handle_texture(b, opcode, w, count);
      break;

   case SpvOpImageRead:
   case SpvOpImageWrite:
   case SpvOpImageTexelPointer:
      vtn_handle_image(b, opcode, w, count);
      break;

   case SpvOpImageQuerySize: {
      struct vtn_pointer *image =
         vtn_value(b, w[3], vtn_value_type_pointer)->pointer;
      if (glsl_type_is_image(image->type->type)) {
         vtn_handle_image(b, opcode, w, count);
      } else {
         vtn_assert(glsl_type_is_sampler(image->type->type));
         vtn_handle_texture(b, opcode, w, count);
      }
      break;
   }

   case SpvOpAtomicLoad:
   case SpvOpAtomicExchange:
   case SpvOpAtomicCompareExchange:
   case SpvOpAtomicCompareExchangeWeak:
   case SpvOpAtomicIIncrement:
   case SpvOpAtomicIDecrement:
   case SpvOpAtomicIAdd:
   case SpvOpAtomicISub:
   case SpvOpAtomicSMin:
   case SpvOpAtomicUMin:
   case SpvOpAtomicSMax:
   case SpvOpAtomicUMax:
   case SpvOpAtomicAnd:
   case SpvOpAtomicOr:
   case SpvOpAtomicXor: {
      struct vtn_value *pointer = vtn_untyped_value(b, w[3]);
      if (pointer->value_type == vtn_value_type_image_pointer) {
         vtn_handle_image(b, opcode, w, count);
      } else {
         vtn_assert(pointer->value_type == vtn_value_type_pointer);
         vtn_handle_atomics(b, opcode, w, count);
      }
      break;
   }

   case SpvOpAtomicStore: {
      struct vtn_value *pointer = vtn_untyped_value(b, w[1]);
      if (pointer->value_type == vtn_value_type_image_pointer) {
         vtn_handle_image(b, opcode, w, count);
      } else {
         vtn_assert(pointer->value_type == vtn_value_type_pointer);
         vtn_handle_atomics(b, opcode, w, count);
      }
      break;
   }

   case SpvOpSelect: {
      /* Handle OpSelect up-front here because it needs to be able to handle
       * pointers and not just regular vectors and scalars.
       */
      struct vtn_value *res_val = vtn_untyped_value(b, w[2]);
      struct vtn_value *sel_val = vtn_untyped_value(b, w[3]);
      struct vtn_value *obj1_val = vtn_untyped_value(b, w[4]);
      struct vtn_value *obj2_val = vtn_untyped_value(b, w[5]);

      const struct glsl_type *sel_type;
      switch (res_val->type->base_type) {
      case vtn_base_type_scalar:
         sel_type = glsl_bool_type();
         break;
      case vtn_base_type_vector:
         sel_type = glsl_vector_type(GLSL_TYPE_BOOL, res_val->type->length);
         break;
      case vtn_base_type_pointer:
         /* We need to have actual storage for pointer types */
         vtn_fail_if(res_val->type->type == NULL,
                     "Invalid pointer result type for OpSelect");
         sel_type = glsl_bool_type();
         break;
      default:
         vtn_fail("Result type of OpSelect must be a scalar, vector, or pointer");
      }

      if (unlikely(sel_val->type->type != sel_type)) {
         if (sel_val->type->type == glsl_bool_type()) {
            /* This case is illegal but some older versions of GLSLang produce
             * it.  The GLSLang issue was fixed on March 30, 2017:
             *
             * https://github.com/KhronosGroup/glslang/issues/809
             *
             * Unfortunately, there are applications in the wild which are
             * shipping with this bug so it isn't nice to fail on them so we
             * throw a warning instead.  It's not actually a problem for us as
             * nir_builder will just splat the condition out which is most
             * likely what the client wanted anyway.
             */
            vtn_warn("Condition type of OpSelect must have the same number "
                     "of components as Result Type");
         } else {
            vtn_fail("Condition type of OpSelect must be a scalar or vector "
                     "of Boolean type. It must have the same number of "
                     "components as Result Type");
         }
      }

      vtn_fail_if(obj1_val->type != res_val->type ||
                  obj2_val->type != res_val->type,
                  "Object types must match the result type in OpSelect");

      struct vtn_type *res_type = vtn_value(b, w[1], vtn_value_type_type)->type;
      struct vtn_ssa_value *ssa = vtn_create_ssa_value(b, res_type->type);
      ssa->def = nir_bcsel(&b->nb, vtn_ssa_value(b, w[3])->def,
                                   vtn_ssa_value(b, w[4])->def,
                                   vtn_ssa_value(b, w[5])->def);
      vtn_push_ssa(b, w[2], res_type, ssa);
      break;
   }

   case SpvOpSNegate:
   case SpvOpFNegate:
   case SpvOpNot:
   case SpvOpAny:
   case SpvOpAll:
   case SpvOpConvertFToU:
   case SpvOpConvertFToS:
   case SpvOpConvertSToF:
   case SpvOpConvertUToF:
   case SpvOpUConvert:
   case SpvOpSConvert:
   case SpvOpFConvert:
   case SpvOpQuantizeToF16:
   case SpvOpPtrCastToGeneric:
   case SpvOpGenericCastToPtr:
   case SpvOpBitcast:
   case SpvOpIsNan:
   case SpvOpIsInf:
   case SpvOpIsFinite:
   case SpvOpIsNormal:
   case SpvOpSignBitSet:
   case SpvOpLessOrGreater:
   case SpvOpOrdered:
   case SpvOpUnordered:
   case SpvOpIAdd:
   case SpvOpFAdd:
   case SpvOpISub:
   case SpvOpFSub:
   case SpvOpIMul:
   case SpvOpFMul:
   case SpvOpUDiv:
   case SpvOpSDiv:
   case SpvOpFDiv:
   case SpvOpUMod:
   case SpvOpSRem:
   case SpvOpSMod:
   case SpvOpFRem:
   case SpvOpFMod:
   case SpvOpVectorTimesScalar:
   case SpvOpDot:
   case SpvOpIAddCarry:
   case SpvOpISubBorrow:
   case SpvOpUMulExtended:
   case SpvOpSMulExtended:
   case SpvOpShiftRightLogical:
   case SpvOpShiftRightArithmetic:
   case SpvOpShiftLeftLogical:
   case SpvOpLogicalEqual:
   case SpvOpLogicalNotEqual:
   case SpvOpLogicalOr:
   case SpvOpLogicalAnd:
   case SpvOpLogicalNot:
   case SpvOpBitwiseOr:
   case SpvOpBitwiseXor:
   case SpvOpBitwiseAnd:
   case SpvOpIEqual:
   case SpvOpFOrdEqual:
   case SpvOpFUnordEqual:
   case SpvOpINotEqual:
   case SpvOpFOrdNotEqual:
   case SpvOpFUnordNotEqual:
   case SpvOpULessThan:
   case SpvOpSLessThan:
   case SpvOpFOrdLessThan:
   case SpvOpFUnordLessThan:
   case SpvOpUGreaterThan:
   case SpvOpSGreaterThan:
   case SpvOpFOrdGreaterThan:
   case SpvOpFUnordGreaterThan:
   case SpvOpULessThanEqual:
   case SpvOpSLessThanEqual:
   case SpvOpFOrdLessThanEqual:
   case SpvOpFUnordLessThanEqual:
   case SpvOpUGreaterThanEqual:
   case SpvOpSGreaterThanEqual:
   case SpvOpFOrdGreaterThanEqual:
   case SpvOpFUnordGreaterThanEqual:
   case SpvOpDPdx:
   case SpvOpDPdy:
   case SpvOpFwidth:
   case SpvOpDPdxFine:
   case SpvOpDPdyFine:
   case SpvOpFwidthFine:
   case SpvOpDPdxCoarse:
   case SpvOpDPdyCoarse:
   case SpvOpFwidthCoarse:
   case SpvOpBitFieldInsert:
   case SpvOpBitFieldSExtract:
   case SpvOpBitFieldUExtract:
   case SpvOpBitReverse:
   case SpvOpBitCount:
   case SpvOpTranspose:
   case SpvOpOuterProduct:
   case SpvOpMatrixTimesScalar:
   case SpvOpVectorTimesMatrix:
   case SpvOpMatrixTimesVector:
   case SpvOpMatrixTimesMatrix:
      vtn_handle_alu(b, opcode, w, count);
      break;

   case SpvOpVectorExtractDynamic:
   case SpvOpVectorInsertDynamic:
   case SpvOpVectorShuffle:
   case SpvOpCompositeConstruct:
   case SpvOpCompositeExtract:
   case SpvOpCompositeInsert:
   case SpvOpCopyObject:
      vtn_handle_composite(b, opcode, w, count);
      break;

   case SpvOpEmitVertex:
   case SpvOpEndPrimitive:
   case SpvOpEmitStreamVertex:
   case SpvOpEndStreamPrimitive:
   case SpvOpControlBarrier:
   case SpvOpMemoryBarrier:
      vtn_handle_barrier(b, opcode, w, count);
      break;

   case SpvOpGroupNonUniformElect:
   case SpvOpGroupNonUniformAll:
   case SpvOpGroupNonUniformAny:
   case SpvOpGroupNonUniformAllEqual:
   case SpvOpGroupNonUniformBroadcast:
   case SpvOpGroupNonUniformBroadcastFirst:
   case SpvOpGroupNonUniformBallot:
   case SpvOpGroupNonUniformInverseBallot:
   case SpvOpGroupNonUniformBallotBitExtract:
   case SpvOpGroupNonUniformBallotBitCount:
   case SpvOpGroupNonUniformBallotFindLSB:
   case SpvOpGroupNonUniformBallotFindMSB:
   case SpvOpGroupNonUniformShuffle:
   case SpvOpGroupNonUniformShuffleXor:
   case SpvOpGroupNonUniformShuffleUp:
   case SpvOpGroupNonUniformShuffleDown:
   case SpvOpGroupNonUniformIAdd:
   case SpvOpGroupNonUniformFAdd:
   case SpvOpGroupNonUniformIMul:
   case SpvOpGroupNonUniformFMul:
   case SpvOpGroupNonUniformSMin:
   case SpvOpGroupNonUniformUMin:
   case SpvOpGroupNonUniformFMin:
   case SpvOpGroupNonUniformSMax:
   case SpvOpGroupNonUniformUMax:
   case SpvOpGroupNonUniformFMax:
   case SpvOpGroupNonUniformBitwiseAnd:
   case SpvOpGroupNonUniformBitwiseOr:
   case SpvOpGroupNonUniformBitwiseXor:
   case SpvOpGroupNonUniformLogicalAnd:
   case SpvOpGroupNonUniformLogicalOr:
   case SpvOpGroupNonUniformLogicalXor:
   case SpvOpGroupNonUniformQuadBroadcast:
   case SpvOpGroupNonUniformQuadSwap:
      vtn_handle_subgroup(b, opcode, w, count);
      break;

   default:
      vtn_fail("Unhandled opcode");
   }

   return true;
}

struct vtn_builder*
vtn_create_builder(const uint32_t *words, size_t word_count,
                   gl_shader_stage stage, const char *entry_point_name,
                   const struct spirv_to_nir_options *options)
{
   /* Initialize the vtn_builder object */
   struct vtn_builder *b = rzalloc(NULL, struct vtn_builder);
   struct spirv_to_nir_options *dup_options =
      ralloc(b, struct spirv_to_nir_options);
   *dup_options = *options;

   b->spirv = words;
   b->spirv_word_count = word_count;
   b->file = NULL;
   b->line = -1;
   b->col = -1;
   exec_list_make_empty(&b->functions);
   b->entry_point_stage = stage;
   b->entry_point_name = entry_point_name;
   b->options = dup_options;

   /*
    * Handle the SPIR-V header (first 5 dwords).
    * Can't use vtx_assert() as the setjmp(3) target isn't initialized yet.
    */
   if (word_count <= 5)
      goto fail;

   if (words[0] != SpvMagicNumber) {
      vtn_err("words[0] was 0x%x, want 0x%x", words[0], SpvMagicNumber);
      goto fail;
   }
   if (words[1] < 0x10000) {
      vtn_err("words[1] was 0x%x, want >= 0x10000", words[1]);
      goto fail;
   }

   uint16_t generator_id = words[2] >> 16;
   uint16_t generator_version = words[2];

   /* The first GLSLang version bump actually 1.5 years after #179 was fixed
    * but this should at least let us shut the workaround off for modern
    * versions of GLSLang.
    */
   b->wa_glslang_179 = (generator_id == 8 && generator_version == 1);

   /* words[2] == generator magic */
   unsigned value_id_bound = words[3];
   if (words[4] != 0) {
      vtn_err("words[4] was %u, want 0", words[4]);
      goto fail;
   }

   b->value_id_bound = value_id_bound;
   b->values = rzalloc_array(b, struct vtn_value, value_id_bound);

   return b;
 fail:
   ralloc_free(b);
   return NULL;
}

static nir_function *
vtn_emit_kernel_entry_point_wrapper(struct vtn_builder *b,
                                    nir_function *entry_point)
{
   vtn_assert(entry_point == b->entry_point->func->impl->function);
   vtn_fail_if(!entry_point->name, "entry points are required to have a name");
   const char *func_name =
      ralloc_asprintf(b->shader, "__wrapped_%s", entry_point->name);

   /* we shouldn't have any inputs yet */
   vtn_assert(!entry_point->shader->num_inputs);
   vtn_assert(b->shader->info.stage == MESA_SHADER_KERNEL);

   nir_function *main_entry_point = nir_function_create(b->shader, func_name);
   main_entry_point->impl = nir_function_impl_create(main_entry_point);
   nir_builder_init(&b->nb, main_entry_point->impl);
   b->nb.cursor = nir_after_cf_list(&main_entry_point->impl->body);
   b->func_param_idx = 0;

   nir_call_instr *call = nir_call_instr_create(b->nb.shader, entry_point);

   for (unsigned i = 0; i < entry_point->num_params; ++i) {
      struct vtn_type *param_type = b->entry_point->func->type->params[i];

      /* consider all pointers to function memory to be parameters passed
       * by value
       */
      bool is_by_val = param_type->base_type == vtn_base_type_pointer &&
         param_type->storage_class == SpvStorageClassFunction;

      /* input variable */
      nir_variable *in_var = rzalloc(b->nb.shader, nir_variable);
      in_var->data.mode = nir_var_shader_in;
      in_var->data.read_only = true;
      in_var->data.location = i;

      if (is_by_val)
         in_var->type = param_type->deref->type;
      else
         in_var->type = param_type->type;

      nir_shader_add_variable(b->nb.shader, in_var);
      b->nb.shader->num_inputs++;

      /* we have to copy the entire variable into function memory */
      if (is_by_val) {
         nir_variable *copy_var =
            nir_local_variable_create(main_entry_point->impl, in_var->type,
                                      "copy_in");
         nir_copy_var(&b->nb, copy_var, in_var);
         call->params[i] =
            nir_src_for_ssa(&nir_build_deref_var(&b->nb, copy_var)->dest.ssa);
      } else {
         call->params[i] = nir_src_for_ssa(nir_load_var(&b->nb, in_var));
      }
   }

   nir_builder_instr_insert(&b->nb, &call->instr);

   return main_entry_point;
}

nir_function *
spirv_to_nir(const uint32_t *words, size_t word_count,
             struct nir_spirv_specialization *spec, unsigned num_spec,
             gl_shader_stage stage, const char *entry_point_name,
             const struct spirv_to_nir_options *options,
             const nir_shader_compiler_options *nir_options)

{
   const uint32_t *word_end = words + word_count;

   struct vtn_builder *b = vtn_create_builder(words, word_count,
                                              stage, entry_point_name,
                                              options);

   if (b == NULL)
      return NULL;

   /* See also _vtn_fail() */
   if (setjmp(b->fail_jump)) {
      ralloc_free(b);
      return NULL;
   }

   /* Skip the SPIR-V header, handled at vtn_create_builder */
   words+= 5;

   b->shader = nir_shader_create(b, stage, nir_options, NULL);

   /* Handle all the preamble instructions */
   words = vtn_foreach_instruction(b, words, word_end,
                                   vtn_handle_preamble_instruction);

   if (b->entry_point == NULL) {
      vtn_fail("Entry point not found");
      ralloc_free(b);
      return NULL;
   }

   /* Set shader info defaults */
   b->shader->info.gs.invocations = 1;

   b->specializations = spec;
   b->num_specializations = num_spec;

   /* Handle all variable, type, and constant instructions */
   words = vtn_foreach_instruction(b, words, word_end,
                                   vtn_handle_variable_or_type_instruction);

   /* Parse execution modes */
   vtn_foreach_execution_mode(b, b->entry_point,
                              vtn_handle_execution_mode, NULL);

   if (b->workgroup_size_builtin) {
      vtn_assert(b->workgroup_size_builtin->type->type ==
                 glsl_vector_type(GLSL_TYPE_UINT, 3));

      nir_const_value *const_size =
         &b->workgroup_size_builtin->constant->values[0];

      b->shader->info.cs.local_size[0] = const_size->u32[0];
      b->shader->info.cs.local_size[1] = const_size->u32[1];
      b->shader->info.cs.local_size[2] = const_size->u32[2];
   }

   /* Set types on all vtn_values */
   vtn_foreach_instruction(b, words, word_end, vtn_set_instruction_result_type);

   vtn_build_cfg(b, words, word_end);

   assert(b->entry_point->value_type == vtn_value_type_function);
   b->entry_point->func->referenced = true;

   bool progress;
   do {
      progress = false;
      foreach_list_typed(struct vtn_function, func, node, &b->functions) {
         if (func->referenced && !func->emitted) {
            b->const_table = _mesa_pointer_hash_table_create(b);

            vtn_function_emit(b, func, vtn_handle_body_instruction);
            progress = true;
         }
      }
   } while (progress);

   vtn_assert(b->entry_point->value_type == vtn_value_type_function);
   nir_function *entry_point = b->entry_point->func->impl->function;
   vtn_assert(entry_point);

<<<<<<< HEAD
   /* post process entry_points with input params */
   if (entry_point->num_params && b->shader->info.stage == MESA_SHADER_KERNEL)
      entry_point = vtn_emit_kernel_entry_point_wrapper(b, entry_point);

=======
>>>>>>> ef961309
   entry_point->is_entrypoint = true;

   /* When multiple shader stages exist in the same SPIR-V module, we
    * generate input and output variables for every stage, in the same
    * NIR program.  These dead variables can be invalid NIR.  For example,
    * TCS outputs must be per-vertex arrays (or decorated 'patch'), while
    * VS output variables wouldn't be.
    *
    * To ensure we have valid NIR, we eliminate any dead inputs and outputs
    * right away.  In order to do so, we must lower any constant initializers
    * on outputs so nir_remove_dead_variables sees that they're written to.
    */
   nir_lower_constant_initializers(b->shader, nir_var_shader_out);
   nir_remove_dead_variables(b->shader,
                             nir_var_shader_in | nir_var_shader_out);

   /* We sometimes generate bogus derefs that, while never used, give the
    * validator a bit of heartburn.  Run dead code to get rid of them.
    */
   nir_opt_dce(b->shader);

   /* Unparent the shader from the vtn_builder before we delete the builder */
   ralloc_steal(NULL, b->shader);

   ralloc_free(b);

   return entry_point;
}<|MERGE_RESOLUTION|>--- conflicted
+++ resolved
@@ -32,8 +32,6 @@
 #include "nir/nir_deref.h"
 #include "spirv_info.h"
 
-#include "util/u_math.h"
-
 #include <stdio.h>
 
 void
@@ -397,8 +395,6 @@
       } else if ((strcmp(ext, "SPV_AMD_shader_trinary_minmax") == 0)
                 && (b->options && b->options->caps.trinary_minmax)) {
          val->ext_handler = vtn_handle_amd_shader_trinary_minmax_instruction;
-      } else if (strcmp(ext, "OpenCL.std") == 0) {
-         val->ext_handler = vtn_handle_opencl_instruction;
       } else {
          vtn_fail("Unsupported extension: %s", ext);
       }
@@ -501,8 +497,7 @@
    case SpvOpMemberDecorate:
    case SpvOpDecorateStringGOOGLE:
    case SpvOpMemberDecorateStringGOOGLE:
-   case SpvOpExecutionMode:
-   case SpvOpExecutionModeId: {
+   case SpvOpExecutionMode: {
       struct vtn_value *val = vtn_untyped_value(b, target);
 
       struct vtn_decoration *dec = rzalloc(b, struct vtn_decoration);
@@ -518,7 +513,6 @@
                      "Member argument of OpMemberDecorate too large");
          break;
       case SpvOpExecutionMode:
-      case SpvOpExecutionModeId:
          dec->scope = VTN_DEC_EXECUTION_MODE;
          break;
       default:
@@ -821,13 +815,6 @@
       break;
 
    case SpvDecorationCPacked:
-      if (b->shader->info.stage != MESA_SHADER_KERNEL)
-         vtn_warn("Decoration only allowed for CL-style kernels: %s",
-                  spirv_decoration_to_string(dec->decoration));
-      else
-         ctx->type->packed = true;
-      break;
-
    case SpvDecorationSaturatedConversion:
    case SpvDecorationFuncParamAttr:
    case SpvDecorationFPRoundingMode:
@@ -908,21 +895,6 @@
 }
 
 static void
-struct_block_decoration_cb(struct vtn_builder *b,
-                           struct vtn_value *val, int member,
-                           const struct vtn_decoration *dec, void *ctx)
-{
-   if (member != -1)
-      return;
-
-   struct vtn_type *type = val->type;
-   if (dec->decoration == SpvDecorationBlock)
-      type->block = true;
-   else if (dec->decoration == SpvDecorationBufferBlock)
-      type->buffer_block = true;
-}
-
-static void
 type_decoration_cb(struct vtn_builder *b,
                    struct vtn_value *val, int member,
                     const struct vtn_decoration *dec, void *ctx)
@@ -943,11 +915,11 @@
       break;
    case SpvDecorationBlock:
       vtn_assert(type->base_type == vtn_base_type_struct);
-      vtn_assert(type->block);
+      type->block = true;
       break;
    case SpvDecorationBufferBlock:
       vtn_assert(type->base_type == vtn_base_type_struct);
-      vtn_assert(type->buffer_block);
+      type->buffer_block = true;
       break;
    case SpvDecorationGLSLShared:
    case SpvDecorationGLSLPacked:
@@ -1003,13 +975,6 @@
       break;
 
    case SpvDecorationCPacked:
-      if (b->shader->info.stage != MESA_SHADER_KERNEL)
-         vtn_warn("Decoration only allowed for CL-style kernels: %s",
-                  spirv_decoration_to_string(dec->decoration));
-      else
-         type->packed = true;
-      break;
-
    case SpvDecorationSaturatedConversion:
    case SpvDecorationFuncParamAttr:
    case SpvDecorationFPRoundingMode:
@@ -1259,8 +1224,7 @@
 
       val->type->base_type = vtn_base_type_array;
       val->type->array_element = array_element;
-      if (b->shader->info.stage == MESA_SHADER_KERNEL)
-         val->type->stride = glsl_get_cl_size(array_element->type);
+      val->type->stride = 0;
 
       vtn_foreach_decoration(b, val, array_stride_decoration_cb, NULL);
       val->type->type = glsl_array_type(array_element->type, val->type->length,
@@ -1274,7 +1238,6 @@
       val->type->length = num_fields;
       val->type->members = ralloc_array(b, struct vtn_type *, num_fields);
       val->type->offsets = ralloc_array(b, unsigned, num_fields);
-      val->type->packed = false;
 
       NIR_VLA(struct glsl_struct_field, fields, count);
       for (unsigned i = 0; i < num_fields; i++) {
@@ -1288,15 +1251,6 @@
          };
       }
 
-      if (b->shader->info.stage == MESA_SHADER_KERNEL) {
-         unsigned offset = 0;
-         for (unsigned i = 0; i < num_fields; i++) {
-            offset = align(offset, glsl_get_cl_alignment(fields[i].type));
-            fields[i].offset = offset;
-            offset += glsl_get_cl_size(fields[i].type);
-         }
-      }
-
       struct member_decoration_ctx ctx = {
          .num_fields = num_fields,
          .fields = fields,
@@ -1306,21 +1260,9 @@
       vtn_foreach_decoration(b, val, struct_member_decoration_cb, &ctx);
       vtn_foreach_decoration(b, val, struct_member_matrix_stride_cb, &ctx);
 
-      vtn_foreach_decoration(b, val, struct_block_decoration_cb, NULL);
-
-      const char *name = val->name;
-
-      if (val->type->block || val->type->buffer_block) {
-         /* Packing will be ignored since types coming from SPIR-V are
-          * explicitly laid out.
-          */
-         val->type->type = glsl_interface_type(fields, num_fields,
-                                               /* packing */ 0, false,
-                                               name ? name : "block");
-      } else {
-         val->type->type = glsl_struct_type(fields, num_fields,
-                                            name ? name : "struct", false);
-      }
+      const char *name = val->name ? val->name : "struct";
+
+      val->type->type = glsl_struct_type(fields, num_fields, name);
       break;
    }
 
@@ -1375,13 +1317,6 @@
          case SpvStorageClassWorkgroup:
             val->type->type = b->options->shared_ptr_type;
             break;
-         case SpvStorageClassCrossWorkgroup:
-            val->type->type = b->options->global_ptr_type;
-            break;
-         case SpvStorageClassFunction:
-            if (b->physical_ptrs)
-               val->type->type = b->options->temp_ptr_type;
-            break;
          default:
             /* In this case, no variable pointers are allowed so all deref
              * chains are complete back to the variable and it doesn't matter
@@ -1406,19 +1341,6 @@
 
          vtn_foreach_decoration(b, val, array_stride_decoration_cb, NULL);
 
-         if (b->physical_ptrs) {
-            switch (storage_class) {
-            case SpvStorageClassFunction:
-            case SpvStorageClassWorkgroup:
-            case SpvStorageClassCrossWorkgroup:
-               val->type->stride = align(glsl_get_cl_size(val->type->deref->type),
-                                         glsl_get_cl_alignment(val->type->deref->type));
-               break;
-            default:
-               break;
-            }
-         }
-
          if (storage_class == SpvStorageClassWorkgroup &&
              b->options->lower_workgroup_access_to_offsets) {
             uint32_t size, align;
@@ -1454,9 +1376,7 @@
          vtn_fail("Invalid SPIR-V image dimensionality");
       }
 
-      /* w[4]: as per Vulkan spec "Validation Rules within a Module",
-       *       The “Depth” operand of OpTypeImage is ignored.
-       */
+      bool is_shadow = w[4];
       bool is_array = w[5];
       bool multisampled = w[6];
       unsigned sampled = w[7];
@@ -1482,9 +1402,10 @@
          glsl_get_base_type(sampled_type->type);
       if (sampled == 1) {
          val->type->sampled = true;
-         val->type->type = glsl_sampler_type(dim, false, is_array,
+         val->type->type = glsl_sampler_type(dim, is_shadow, is_array,
                                              sampled_base_type);
       } else if (sampled == 2) {
+         vtn_assert(!is_shadow);
          val->type->sampled = false;
          val->type->type = glsl_image_type(dim, is_array, sampled_base_type);
       } else {
@@ -1643,7 +1564,10 @@
       return;
 
    vtn_assert(val->type->type == glsl_vector_type(GLSL_TYPE_UINT, 3));
-   b->workgroup_size_builtin = val;
+
+   b->shader->info.cs.local_size[0] = val->constant->values[0].u32[0];
+   b->shader->info.cs.local_size[1] = val->constant->values[0].u32[1];
+   b->shader->info.cs.local_size[2] = val->constant->values[0].u32[2];
 }
 
 static void
@@ -2096,7 +2020,6 @@
             child_type = glsl_get_array_element(type);
             break;
          case GLSL_TYPE_STRUCT:
-         case GLSL_TYPE_INTERFACE:
             child_type = glsl_get_struct_field(type, i);
             break;
          default:
@@ -2346,7 +2269,7 @@
       (*p++) = vtn_tex_src(b, w[idx++], nir_tex_src_lod);
 
    /* Now we need to handle some number of optional arguments */
-   struct vtn_value *gather_offsets = NULL;
+   const struct vtn_ssa_value *gather_offsets = NULL;
    if (idx < count) {
       uint32_t operands = w[idx++];
 
@@ -2374,8 +2297,9 @@
          (*p++) = vtn_tex_src(b, w[idx++], nir_tex_src_offset);
 
       if (operands & SpvImageOperandsConstOffsetsMask) {
-         vtn_assert(texop == nir_texop_tg4);
-         gather_offsets = vtn_value(b, w[idx++], vtn_value_type_constant);
+         nir_tex_src none = {0};
+         gather_offsets = vtn_ssa_value(b, w[idx++]);
+         (*p++) = none;
       }
 
       if (operands & SpvImageOperandsSampleMask) {
@@ -2407,12 +2331,6 @@
       is_shadow && glsl_get_components(ret_type->type) == 1;
    instr->component = gather_component;
 
-   if (sampled.image && (sampled.image->access & ACCESS_NON_UNIFORM))
-      instr->texture_non_uniform = true;
-
-   if (sampled.sampler && (sampled.sampler->access & ACCESS_NON_UNIFORM))
-      instr->sampler_non_uniform = true;
-
    switch (glsl_get_sampler_result_type(image_type)) {
    case GLSL_TYPE_FLOAT:   instr->dest_type = nir_type_float;     break;
    case GLSL_TYPE_INT:     instr->dest_type = nir_type_int;       break;
@@ -2428,40 +2346,63 @@
    vtn_assert(glsl_get_vector_elements(ret_type->type) ==
               nir_tex_instr_dest_size(instr));
 
+   nir_ssa_def *def;
+   nir_instr *instruction;
    if (gather_offsets) {
-      vtn_fail_if(gather_offsets->type->base_type != vtn_base_type_array ||
-                  gather_offsets->type->length != 4,
-                  "ConstOffsets must be an array of size four of vectors "
-                  "of two integer components");
-
-      struct vtn_type *vec_type = gather_offsets->type->array_element;
-      vtn_fail_if(vec_type->base_type != vtn_base_type_vector ||
-                  vec_type->length != 2 ||
-                  !glsl_type_is_integer(vec_type->type),
-                  "ConstOffsets must be an array of size four of vectors "
-                  "of two integer components");
-
-      unsigned bit_size = glsl_get_bit_size(vec_type->type);
+      vtn_assert(glsl_get_base_type(gather_offsets->type) == GLSL_TYPE_ARRAY);
+      vtn_assert(glsl_get_length(gather_offsets->type) == 4);
+      nir_tex_instr *instrs[4] = {instr, NULL, NULL, NULL};
+
+      /* Copy the current instruction 4x */
+      for (uint32_t i = 1; i < 4; i++) {
+         instrs[i] = nir_tex_instr_create(b->shader, instr->num_srcs);
+         instrs[i]->op = instr->op;
+         instrs[i]->coord_components = instr->coord_components;
+         instrs[i]->sampler_dim = instr->sampler_dim;
+         instrs[i]->is_array = instr->is_array;
+         instrs[i]->is_shadow = instr->is_shadow;
+         instrs[i]->is_new_style_shadow = instr->is_new_style_shadow;
+         instrs[i]->component = instr->component;
+         instrs[i]->dest_type = instr->dest_type;
+
+         memcpy(instrs[i]->src, srcs, instr->num_srcs * sizeof(*instr->src));
+
+         nir_ssa_dest_init(&instrs[i]->instr, &instrs[i]->dest,
+                           nir_tex_instr_dest_size(instr), 32, NULL);
+      }
+
+      /* Fill in the last argument with the offset from the passed in offsets
+       * and insert the instruction into the stream.
+       */
       for (uint32_t i = 0; i < 4; i++) {
-         const nir_const_value *cvec =
-            &gather_offsets->constant->elements[i]->values[0];
-         for (uint32_t j = 0; j < 2; j++) {
-            switch (bit_size) {
-            case 8:  instr->tg4_offsets[i][j] = cvec->i8[j];    break;
-            case 16: instr->tg4_offsets[i][j] = cvec->i16[j];   break;
-            case 32: instr->tg4_offsets[i][j] = cvec->i32[j];   break;
-            case 64: instr->tg4_offsets[i][j] = cvec->i64[j];   break;
-            default:
-               vtn_fail("Unsupported bit size");
-            }
-         }
-      }
+         nir_tex_src src;
+         src.src = nir_src_for_ssa(gather_offsets->elems[i]->def);
+         src.src_type = nir_tex_src_offset;
+         instrs[i]->src[instrs[i]->num_srcs - 1] = src;
+         nir_builder_instr_insert(&b->nb, &instrs[i]->instr);
+      }
+
+      /* Combine the results of the 4 instructions by taking their .w
+       * components
+       */
+      nir_alu_instr *vec4 = nir_alu_instr_create(b->shader, nir_op_vec4);
+      nir_ssa_dest_init(&vec4->instr, &vec4->dest.dest, 4, 32, NULL);
+      vec4->dest.write_mask = 0xf;
+      for (uint32_t i = 0; i < 4; i++) {
+         vec4->src[i].src = nir_src_for_ssa(&instrs[i]->dest.ssa);
+         vec4->src[i].swizzle[0] = 3;
+      }
+      def = &vec4->dest.dest.ssa;
+      instruction = &vec4->instr;
+   } else {
+      def = &instr->dest.ssa;
+      instruction = &instr->instr;
    }
 
    val->ssa = vtn_create_ssa_value(b, ret_type->type);
-   val->ssa->def = &instr->dest.ssa;
-
-   nir_builder_instr_insert(&b->nb, &instr->instr);
+   val->ssa->def = def;
+
+   nir_builder_instr_insert(&b->nb, instruction);
 }
 
 static void
@@ -3412,7 +3353,7 @@
       switch (opcode) {
       case SpvOpEmitStreamVertex:
       case SpvOpEndStreamPrimitive: {
-         unsigned stream = vtn_constant_uint(b, w[1]);
+         unsigned stream = vtn_constant_value(b, w[1])->values[0].u32[0];
          nir_intrinsic_set_stream_id(intrin, stream);
          break;
       }
@@ -3426,19 +3367,23 @@
    }
 
    case SpvOpMemoryBarrier: {
-      SpvScope scope = vtn_constant_uint(b, w[1]);
-      SpvMemorySemanticsMask semantics = vtn_constant_uint(b, w[2]);
+      SpvScope scope = vtn_constant_value(b, w[1])->values[0].u32[0];
+      SpvMemorySemanticsMask semantics =
+         vtn_constant_value(b, w[2])->values[0].u32[0];
       vtn_emit_memory_barrier(b, scope, semantics);
       return;
    }
 
    case SpvOpControlBarrier: {
-      SpvScope execution_scope = vtn_constant_uint(b, w[1]);
+      SpvScope execution_scope =
+         vtn_constant_value(b, w[1])->values[0].u32[0];
       if (execution_scope == SpvScopeWorkgroup)
          vtn_emit_barrier(b, nir_intrinsic_barrier);
 
-      SpvScope memory_scope = vtn_constant_uint(b, w[2]);
-      SpvMemorySemanticsMask memory_semantics = vtn_constant_uint(b, w[3]);
+      SpvScope memory_scope =
+         vtn_constant_value(b, w[2])->values[0].u32[0];
+      SpvMemorySemanticsMask memory_semantics =
+         vtn_constant_value(b, w[3])->values[0].u32[0];
       vtn_emit_memory_barrier(b, memory_scope, memory_semantics);
       break;
    }
@@ -3787,44 +3732,12 @@
       break;
 
    case SpvOpMemoryModel:
-      switch (w[1]) {
-      case SpvAddressingModelPhysical32:
-         vtn_fail_if(b->shader->info.stage != MESA_SHADER_KERNEL,
-                     "AddressingModelPhysical32 only supported for kernels");
-         b->shader->info.cs.ptr_size = 32;
-         b->physical_ptrs = true;
-         b->options->shared_ptr_type = glsl_uint_type();
-         b->options->global_ptr_type = glsl_uint_type();
-         b->options->temp_ptr_type = glsl_uint_type();
-         break;
-      case SpvAddressingModelPhysical64:
-         vtn_fail_if(b->shader->info.stage != MESA_SHADER_KERNEL,
-                     "AddressingModelPhysical64 only supported for kernels");
-         b->shader->info.cs.ptr_size = 64;
-         b->physical_ptrs = true;
-         b->options->shared_ptr_type = glsl_uint64_t_type();
-         b->options->global_ptr_type = glsl_uint64_t_type();
-         b->options->temp_ptr_type = glsl_uint64_t_type();
-         break;
-      case SpvAddressingModelLogical:
-         vtn_fail_if(b->shader->info.stage >= MESA_SHADER_STAGES,
-                     "AddressingModelLogical only supported for shaders");
-         b->shader->info.cs.ptr_size = 0;
-         b->physical_ptrs = false;
-         break;
-      case SpvAddressingModelPhysicalStorageBuffer64EXT:
-         vtn_fail_if(!b->options ||
-                     !b->options->caps.physical_storage_buffer_address,
-                     "AddressingModelPhysicalStorageBuffer64EXT not supported");
-         break;
-      default:
-         vtn_fail("Unknown addressing model");
-         break;
-      }
-
+      vtn_assert(w[1] == SpvAddressingModelLogical ||
+                 (b->options &&
+                  b->options->caps.physical_storage_buffer_address &&
+                  w[1] == SpvAddressingModelPhysicalStorageBuffer64EXT));
       vtn_assert(w[2] == SpvMemoryModelSimple ||
-                 w[2] == SpvMemoryModelGLSL450 ||
-                 w[2] == SpvMemoryModelOpenCL);
+                 w[2] == SpvMemoryModelGLSL450);
       break;
 
    case SpvOpEntryPoint:
@@ -3845,7 +3758,6 @@
       break;
 
    case SpvOpExecutionMode:
-   case SpvOpExecutionModeId:
    case SpvOpDecorationGroup:
    case SpvOpDecorate:
    case SpvOpMemberDecorate:
@@ -3872,8 +3784,7 @@
    switch(mode->exec_mode) {
    case SpvExecutionModeOriginUpperLeft:
    case SpvExecutionModeOriginLowerLeft:
-      vtn_assert(b->shader->info.stage == MESA_SHADER_FRAGMENT);
-      b->shader->info.fs.origin_upper_left =
+      b->origin_upper_left =
          (mode->exec_mode == SpvExecutionModeOriginUpperLeft);
       break;
 
@@ -3915,15 +3826,7 @@
       b->shader->info.cs.local_size[1] = mode->literals[1];
       b->shader->info.cs.local_size[2] = mode->literals[2];
       break;
-
-   case SpvExecutionModeLocalSizeId:
-      b->shader->info.cs.local_size[0] = vtn_constant_uint(b, mode->literals[0]);
-      b->shader->info.cs.local_size[1] = vtn_constant_uint(b, mode->literals[1]);
-      b->shader->info.cs.local_size[2] = vtn_constant_uint(b, mode->literals[2]);
-      break;
-
    case SpvExecutionModeLocalSizeHint:
-   case SpvExecutionModeLocalSizeHintId:
       break; /* Nothing to do with this */
 
    case SpvExecutionModeOutputVertices:
@@ -3996,8 +3899,7 @@
       break;
 
    case SpvExecutionModePixelCenterInteger:
-      vtn_assert(b->shader->info.stage == MESA_SHADER_FRAGMENT);
-      b->shader->info.fs.pixel_center_integer = true;
+      b->pixel_center_integer = true;
       break;
 
    case SpvExecutionModeXfb:
@@ -4134,7 +4036,6 @@
    case SpvOpAccessChain:
    case SpvOpPtrAccessChain:
    case SpvOpInBoundsAccessChain:
-   case SpvOpInBoundsPtrAccessChain:
    case SpvOpArrayLength:
    case SpvOpConvertPtrToU:
    case SpvOpConvertUToPtr:
@@ -4451,10 +4352,6 @@
 {
    /* Initialize the vtn_builder object */
    struct vtn_builder *b = rzalloc(NULL, struct vtn_builder);
-   struct spirv_to_nir_options *dup_options =
-      ralloc(b, struct spirv_to_nir_options);
-   *dup_options = *options;
-
    b->spirv = words;
    b->spirv_word_count = word_count;
    b->file = NULL;
@@ -4463,7 +4360,7 @@
    exec_list_make_empty(&b->functions);
    b->entry_point_stage = stage;
    b->entry_point_name = entry_point_name;
-   b->options = dup_options;
+   b->options = options;
 
    /*
     * Handle the SPIR-V header (first 5 dwords).
@@ -4506,68 +4403,6 @@
    return NULL;
 }
 
-static nir_function *
-vtn_emit_kernel_entry_point_wrapper(struct vtn_builder *b,
-                                    nir_function *entry_point)
-{
-   vtn_assert(entry_point == b->entry_point->func->impl->function);
-   vtn_fail_if(!entry_point->name, "entry points are required to have a name");
-   const char *func_name =
-      ralloc_asprintf(b->shader, "__wrapped_%s", entry_point->name);
-
-   /* we shouldn't have any inputs yet */
-   vtn_assert(!entry_point->shader->num_inputs);
-   vtn_assert(b->shader->info.stage == MESA_SHADER_KERNEL);
-
-   nir_function *main_entry_point = nir_function_create(b->shader, func_name);
-   main_entry_point->impl = nir_function_impl_create(main_entry_point);
-   nir_builder_init(&b->nb, main_entry_point->impl);
-   b->nb.cursor = nir_after_cf_list(&main_entry_point->impl->body);
-   b->func_param_idx = 0;
-
-   nir_call_instr *call = nir_call_instr_create(b->nb.shader, entry_point);
-
-   for (unsigned i = 0; i < entry_point->num_params; ++i) {
-      struct vtn_type *param_type = b->entry_point->func->type->params[i];
-
-      /* consider all pointers to function memory to be parameters passed
-       * by value
-       */
-      bool is_by_val = param_type->base_type == vtn_base_type_pointer &&
-         param_type->storage_class == SpvStorageClassFunction;
-
-      /* input variable */
-      nir_variable *in_var = rzalloc(b->nb.shader, nir_variable);
-      in_var->data.mode = nir_var_shader_in;
-      in_var->data.read_only = true;
-      in_var->data.location = i;
-
-      if (is_by_val)
-         in_var->type = param_type->deref->type;
-      else
-         in_var->type = param_type->type;
-
-      nir_shader_add_variable(b->nb.shader, in_var);
-      b->nb.shader->num_inputs++;
-
-      /* we have to copy the entire variable into function memory */
-      if (is_by_val) {
-         nir_variable *copy_var =
-            nir_local_variable_create(main_entry_point->impl, in_var->type,
-                                      "copy_in");
-         nir_copy_var(&b->nb, copy_var, in_var);
-         call->params[i] =
-            nir_src_for_ssa(&nir_build_deref_var(&b->nb, copy_var)->dest.ssa);
-      } else {
-         call->params[i] = nir_src_for_ssa(nir_load_var(&b->nb, in_var));
-      }
-   }
-
-   nir_builder_instr_insert(&b->nb, &call->instr);
-
-   return main_entry_point;
-}
-
 nir_function *
 spirv_to_nir(const uint32_t *words, size_t word_count,
              struct nir_spirv_specialization *spec, unsigned num_spec,
@@ -4594,8 +4429,6 @@
    /* Skip the SPIR-V header, handled at vtn_create_builder */
    words+= 5;
 
-   b->shader = nir_shader_create(b, stage, nir_options, NULL);
-
    /* Handle all the preamble instructions */
    words = vtn_foreach_instruction(b, words, word_end,
                                    vtn_handle_preamble_instruction);
@@ -4606,8 +4439,14 @@
       return NULL;
    }
 
+   b->shader = nir_shader_create(b, stage, nir_options, NULL);
+
    /* Set shader info defaults */
    b->shader->info.gs.invocations = 1;
+
+   /* Parse execution modes */
+   vtn_foreach_execution_mode(b, b->entry_point,
+                              vtn_handle_execution_mode, NULL);
 
    b->specializations = spec;
    b->num_specializations = num_spec;
@@ -4615,22 +4454,6 @@
    /* Handle all variable, type, and constant instructions */
    words = vtn_foreach_instruction(b, words, word_end,
                                    vtn_handle_variable_or_type_instruction);
-
-   /* Parse execution modes */
-   vtn_foreach_execution_mode(b, b->entry_point,
-                              vtn_handle_execution_mode, NULL);
-
-   if (b->workgroup_size_builtin) {
-      vtn_assert(b->workgroup_size_builtin->type->type ==
-                 glsl_vector_type(GLSL_TYPE_UINT, 3));
-
-      nir_const_value *const_size =
-         &b->workgroup_size_builtin->constant->values[0];
-
-      b->shader->info.cs.local_size[0] = const_size->u32[0];
-      b->shader->info.cs.local_size[1] = const_size->u32[1];
-      b->shader->info.cs.local_size[2] = const_size->u32[2];
-   }
 
    /* Set types on all vtn_values */
    vtn_foreach_instruction(b, words, word_end, vtn_set_instruction_result_type);
@@ -4657,13 +4480,6 @@
    nir_function *entry_point = b->entry_point->func->impl->function;
    vtn_assert(entry_point);
 
-<<<<<<< HEAD
-   /* post process entry_points with input params */
-   if (entry_point->num_params && b->shader->info.stage == MESA_SHADER_KERNEL)
-      entry_point = vtn_emit_kernel_entry_point_wrapper(b, entry_point);
-
-=======
->>>>>>> ef961309
    entry_point->is_entrypoint = true;
 
    /* When multiple shader stages exist in the same SPIR-V module, we
