--- conflicted
+++ resolved
@@ -1698,83 +1698,6 @@
                     struct vtn_type *ptr_type, SpvStorageClass storage_class,
                     nir_constant *initializer)
 {
-<<<<<<< HEAD
-   switch (opcode) {
-   case SpvOpUndef: {
-      struct vtn_value *val = vtn_push_value(b, w[2], vtn_value_type_undef);
-      val->type = vtn_value(b, w[1], vtn_value_type_type)->type;
-      break;
-   }
-
-   case SpvOpVariable: {
-      struct vtn_variable *var = rzalloc(b, struct vtn_variable);
-      var->type = vtn_value(b, w[1], vtn_value_type_type)->type;
-
-      var->chain.var = var;
-      var->chain.length = 0;
-
-      struct vtn_value *val =
-         vtn_push_value(b, w[2], vtn_value_type_access_chain);
-      val->access_chain = &var->chain;
-
-      struct vtn_type *without_array = var->type;
-      while(glsl_type_is_array(without_array->type))
-         without_array = without_array->array_element;
-
-      nir_variable_mode nir_mode;
-      switch ((SpvStorageClass)w[3]) {
-      case SpvStorageClassUniform:
-      case SpvStorageClassUniformConstant:
-         if (without_array->block) {
-            var->mode = vtn_variable_mode_ubo;
-            b->shader->info->num_ubos++;
-         } else if (without_array->buffer_block) {
-            var->mode = vtn_variable_mode_ssbo;
-            b->shader->info->num_ssbos++;
-         } else if (glsl_type_is_image(without_array->type)) {
-            var->mode = vtn_variable_mode_image;
-            nir_mode = nir_var_uniform;
-            b->shader->info->num_images++;
-         } else if (glsl_type_is_sampler(without_array->type)) {
-            var->mode = vtn_variable_mode_sampler;
-            nir_mode = nir_var_uniform;
-            b->shader->info->num_textures++;
-         } else {
-            assert(!"Invalid uniform variable type");
-         }
-         break;
-      case SpvStorageClassPushConstant:
-         var->mode = vtn_variable_mode_push_constant;
-         assert(b->shader->num_uniforms == 0);
-         b->shader->num_uniforms = vtn_type_block_size(var->type);
-         break;
-      case SpvStorageClassInput:
-         var->mode = vtn_variable_mode_input;
-         nir_mode = nir_var_shader_in;
-         break;
-      case SpvStorageClassOutput:
-         var->mode = vtn_variable_mode_output;
-         nir_mode = nir_var_shader_out;
-         break;
-      case SpvStorageClassPrivate:
-         var->mode = vtn_variable_mode_global;
-         nir_mode = nir_var_global;
-         break;
-      case SpvStorageClassFunction:
-         var->mode = vtn_variable_mode_local;
-         nir_mode = nir_var_local;
-         break;
-      case SpvStorageClassWorkgroup:
-         var->mode = vtn_variable_mode_workgroup;
-         nir_mode = nir_var_shared;
-         break;
-      case SpvStorageClassCrossWorkgroup:
-      case SpvStorageClassGeneric:
-      case SpvStorageClassAtomicCounter:
-      default:
-         unreachable("Unhandled variable storage class");
-      }
-=======
    vtn_assert(ptr_type->base_type == vtn_base_type_pointer);
    struct vtn_type *type = ptr_type->deref;
 
@@ -1824,7 +1747,6 @@
       var->var->name = ralloc_strdup(var->var, val->name);
       var->var->type = var->type->type;
       var->var->data.mode = nir_mode;
->>>>>>> 5d3caa1c
 
       switch (var->mode) {
       case vtn_variable_mode_image:
