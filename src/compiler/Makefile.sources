LIBCOMPILER_FILES = \
	blob.c \
	blob.h \
	builtin_type_macros.h \
	glsl_types.cpp \
	glsl_types.h \
	nir_types.cpp \
	nir_types.h \
	shader_enums.c \
	shader_enums.h \
	shader_info.h

# libglsl

LIBGLSL_FILES = \
	glsl/ast.h \
	glsl/ast_array_index.cpp \
	glsl/ast_expr.cpp \
	glsl/ast_function.cpp \
	glsl/ast_to_hir.cpp \
	glsl/ast_type.cpp \
	glsl/builtin_functions.cpp \
	glsl/builtin_functions.h \
	glsl/builtin_int64.h \
	glsl/builtin_types.cpp \
	glsl/builtin_variables.cpp \
	glsl/generate_ir.cpp \
	glsl/gl_nir_lower_atomics.c \
	glsl/gl_nir_lower_buffers.c \
	glsl/gl_nir_lower_samplers.c \
	glsl/gl_nir_lower_samplers_as_deref.c \
	glsl/gl_nir_link_atomics.c \
	glsl/gl_nir_link_uniform_initializers.c \
	glsl/gl_nir_link_uniforms.c \
	glsl/gl_nir_link_xfb.c \
	glsl/gl_nir_linker.c \
	glsl/gl_nir_linker.h \
	glsl/gl_nir.h \
	glsl/glsl_parser_extras.cpp \
	glsl/glsl_parser_extras.h \
	glsl/glsl_symbol_table.cpp \
	glsl/glsl_symbol_table.h \
	glsl/glsl_to_nir.cpp \
	glsl/glsl_to_nir.h \
	glsl/hir_field_selection.cpp \
	glsl/ir_array_refcount.cpp \
	glsl/ir_array_refcount.h \
	glsl/ir_basic_block.cpp \
	glsl/ir_basic_block.h \
	glsl/ir_builder.cpp \
	glsl/ir_builder.h \
	glsl/ir_clone.cpp \
	glsl/ir_constant_expression.cpp \
	glsl/ir.cpp \
	glsl/ir.h \
	glsl/ir_equals.cpp \
	glsl/ir_expression_flattening.cpp \
	glsl/ir_expression_flattening.h \
	glsl/ir_function_can_inline.cpp \
	glsl/ir_function_detect_recursion.cpp \
	glsl/ir_function_inlining.h \
	glsl/ir_function.cpp \
	glsl/ir_hierarchical_visitor.cpp \
	glsl/ir_hierarchical_visitor.h \
	glsl/ir_hv_accept.cpp \
	glsl/ir_optimization.h \
	glsl/ir_print_visitor.cpp \
	glsl/ir_print_visitor.h \
	glsl/ir_reader.cpp \
	glsl/ir_reader.h \
	glsl/ir_rvalue_visitor.cpp \
	glsl/ir_rvalue_visitor.h \
	glsl/ir_set_program_inouts.cpp \
	glsl/ir_uniform.h \
	glsl/ir_validate.cpp \
	glsl/ir_variable_refcount.cpp \
	glsl/ir_variable_refcount.h \
	glsl/ir_visitor.h \
	glsl/linker.cpp \
	glsl/linker.h \
	glsl/linker_util.h \
	glsl/linker_util.cpp \
	glsl/link_atomics.cpp \
	glsl/link_functions.cpp \
	glsl/link_interface_blocks.cpp \
	glsl/link_uniforms.cpp \
	glsl/link_uniform_initializers.cpp \
	glsl/link_uniform_block_active_visitor.cpp \
	glsl/link_uniform_block_active_visitor.h \
	glsl/link_uniform_blocks.cpp \
	glsl/link_varyings.cpp \
	glsl/link_varyings.h \
	glsl/list.h \
	glsl/loop_analysis.cpp \
	glsl/loop_analysis.h \
	glsl/loop_unroll.cpp \
	glsl/lower_blend_equation_advanced.cpp \
	glsl/lower_buffer_access.cpp \
	glsl/lower_buffer_access.h \
	glsl/lower_const_arrays_to_uniforms.cpp \
	glsl/lower_cs_derived.cpp \
	glsl/lower_discard.cpp \
	glsl/lower_discard_flow.cpp \
	glsl/lower_distance.cpp \
	glsl/lower_if_to_cond_assign.cpp \
	glsl/lower_instructions.cpp \
	glsl/lower_int64.cpp \
	glsl/lower_jumps.cpp \
	glsl/lower_mat_op_to_vec.cpp \
	glsl/lower_noise.cpp \
	glsl/lower_offset_array.cpp \
	glsl/lower_packed_varyings.cpp \
	glsl/lower_named_interface_blocks.cpp \
	glsl/lower_packing_builtins.cpp \
	glsl/lower_subroutine.cpp \
	glsl/lower_tess_level.cpp \
	glsl/lower_texture_projection.cpp \
	glsl/lower_variable_index_to_cond_assign.cpp \
	glsl/lower_vec_index_to_cond_assign.cpp \
	glsl/lower_vec_index_to_swizzle.cpp \
	glsl/lower_vector.cpp \
	glsl/lower_vector_derefs.cpp \
	glsl/lower_vector_insert.cpp \
	glsl/lower_vertex_id.cpp \
	glsl/lower_output_reads.cpp \
	glsl/lower_shared_reference.cpp \
	glsl/lower_ubo_reference.cpp \
	glsl/opt_algebraic.cpp \
	glsl/opt_array_splitting.cpp \
	glsl/opt_conditional_discard.cpp \
	glsl/opt_constant_folding.cpp \
	glsl/opt_constant_propagation.cpp \
	glsl/opt_constant_variable.cpp \
	glsl/opt_copy_propagation_elements.cpp \
	glsl/opt_dead_builtin_variables.cpp \
	glsl/opt_dead_builtin_varyings.cpp \
	glsl/opt_dead_code.cpp \
	glsl/opt_dead_code_local.cpp \
	glsl/opt_dead_functions.cpp \
	glsl/opt_flatten_nested_if_blocks.cpp \
	glsl/opt_flip_matrices.cpp \
	glsl/opt_function_inlining.cpp \
	glsl/opt_if_simplification.cpp \
	glsl/opt_minmax.cpp \
	glsl/opt_rebalance_tree.cpp \
	glsl/opt_redundant_jumps.cpp \
	glsl/opt_structure_splitting.cpp \
	glsl/opt_swizzle.cpp \
	glsl/opt_tree_grafting.cpp \
	glsl/opt_vectorize.cpp \
	glsl/program.h \
	glsl/propagate_invariance.cpp \
	glsl/s_expression.cpp \
	glsl/s_expression.h \
	glsl/serialize.cpp \
	glsl/serialize.h \
	glsl/string_to_uint_map.cpp \
	glsl/string_to_uint_map.h

LIBGLSL_SHADER_CACHE_FILES = \
	glsl/shader_cache.cpp \
	glsl/shader_cache.h

# glsl_compiler

GLSL_COMPILER_CXX_FILES = \
	glsl/ir_builder_print_visitor.cpp \
	glsl/ir_builder_print_visitor.h \
	glsl/opt_add_neg_to_sub.h \
	glsl/standalone_scaffolding.cpp \
	glsl/standalone_scaffolding.h \
	glsl/standalone.cpp \
	glsl/standalone.h

# libglsl generated sources
LIBGLSL_GENERATED_FILES = \
	glsl/ir_expression_operation.h \
	glsl/ir_expression_operation_constant.h \
	glsl/ir_expression_operation_strings.h \
	glsl/glsl_lexer.cpp \
	glsl/glsl_parser.cpp \
	glsl/glsl_parser.h \
	glsl/float64_glsl.h

# libglcpp

LIBGLCPP_FILES = \
	glsl/glcpp/glcpp.h \
	glsl/glcpp/pp.c

LIBGLCPP_GENERATED_FILES = \
	glsl/glcpp/glcpp-lex.c \
	glsl/glcpp/glcpp-parse.c

NIR_GENERATED_FILES = \
	nir/nir_builder_opcodes.h \
	nir/nir_constant_expressions.c \
	nir/nir_intrinsics.c \
	nir/nir_intrinsics.h \
	nir/nir_opcodes.c \
	nir/nir_opcodes.h \
	nir/nir_opt_algebraic.c

NIR_FILES = \
	nir/nir.c \
	nir/nir.h \
	nir/nir_builder.h \
	nir/nir_builtin_builder.c \
	nir/nir_builtin_builder.h \
	nir/nir_clone.c \
	nir/nir_constant_expressions.h \
	nir/nir_control_flow.c \
	nir/nir_control_flow.h \
	nir/nir_control_flow_private.h \
	nir/nir_deref.c \
	nir/nir_deref.h \
	nir/nir_dominance.c \
	nir/nir_format_convert.h \
	nir/nir_from_ssa.c \
	nir/nir_gather_info.c \
	nir/nir_gather_xfb_info.c \
	nir/nir_gs_count_vertices.c \
	nir/nir_inline_functions.c \
	nir/nir_instr_set.c \
	nir/nir_instr_set.h \
	nir/nir_linking_helpers.c \
	nir/nir_liveness.c \
	nir/nir_loop_analyze.c \
	nir/nir_loop_analyze.h \
	nir/nir_lower_alpha_test.c \
	nir/nir_lower_alu.c \
	nir/nir_lower_alu_to_scalar.c \
	nir/nir_lower_array_deref_of_vec.c \
	nir/nir_lower_atomics_to_ssbo.c \
	nir/nir_lower_bitmap.c \
	nir/nir_lower_bit_size.c \
	nir/nir_lower_bool_to_float.c \
	nir/nir_lower_bool_to_int32.c \
	nir/nir_lower_clamp_color_outputs.c \
	nir/nir_lower_clip.c \
	nir/nir_lower_clip_cull_distance_arrays.c \
	nir/nir_lower_constant_initializers.c \
	nir/nir_lower_double_ops.c \
	nir/nir_lower_drawpixels.c \
	nir/nir_lower_frexp.c \
	nir/nir_lower_global_vars_to_local.c \
	nir/nir_lower_gs_intrinsics.c \
	nir/nir_lower_load_const_to_scalar.c \
	nir/nir_lower_locals_to_regs.c \
	nir/nir_lower_idiv.c \
	nir/nir_lower_indirect_derefs.c \
	nir/nir_lower_int64.c \
	nir/nir_lower_io.c \
	nir/nir_lower_io_arrays_to_elements.c \
	nir/nir_lower_io_to_temporaries.c \
	nir/nir_lower_io_to_scalar.c \
	nir/nir_lower_io_to_vector.c \
<<<<<<< HEAD
	nir/nir_lower_non_uniform_access.c \
=======
>>>>>>> ef961309
	nir/nir_lower_packing.c \
	nir/nir_lower_passthrough_edgeflags.c \
	nir/nir_lower_patch_vertices.c \
	nir/nir_lower_phis_to_scalar.c \
	nir/nir_lower_regs_to_ssa.c \
	nir/nir_lower_returns.c \
	nir/nir_lower_subgroups.c \
	nir/nir_lower_system_values.c \
	nir/nir_lower_tex.c \
	nir/nir_lower_to_source_mods.c \
	nir/nir_lower_two_sided_color.c \
	nir/nir_lower_uniforms_to_ubo.c \
	nir/nir_lower_vars_to_ssa.c \
	nir/nir_lower_var_copies.c \
	nir/nir_lower_vec_to_movs.c \
	nir/nir_lower_wpos_center.c \
	nir/nir_lower_wpos_ytransform.c \
	nir/nir_metadata.c \
	nir/nir_move_load_const.c \
	nir/nir_move_vec_src_uses_to_dest.c \
	nir/nir_normalize_cubemap_coords.c \
	nir/nir_opt_combine_stores.c \
	nir/nir_opt_comparison_pre.c \
	nir/nir_opt_conditional_discard.c \
	nir/nir_opt_constant_folding.c \
	nir/nir_opt_copy_prop_vars.c \
	nir/nir_opt_copy_propagate.c \
	nir/nir_opt_cse.c \
	nir/nir_opt_dce.c \
	nir/nir_opt_dead_cf.c \
	nir/nir_opt_dead_write_vars.c \
	nir/nir_opt_find_array_copies.c \
	nir/nir_opt_gcm.c \
	nir/nir_opt_global_to_local.c \
	nir/nir_opt_idiv_const.c \
	nir/nir_opt_if.c \
	nir/nir_opt_intrinsics.c \
	nir/nir_opt_loop_unroll.c \
	nir/nir_opt_large_constants.c \
	nir/nir_opt_move_comparisons.c \
	nir/nir_opt_move_load_ubo.c \
	nir/nir_opt_peephole_select.c \
	nir/nir_opt_remove_phis.c \
	nir/nir_opt_shrink_load.c \
	nir/nir_opt_trivial_continues.c \
	nir/nir_opt_undef.c \
	nir/nir_phi_builder.c \
	nir/nir_phi_builder.h \
	nir/nir_print.c \
	nir/nir_propagate_invariant.c \
	nir/nir_remove_dead_variables.c \
	nir/nir_repair_ssa.c \
	nir/nir_search.c \
	nir/nir_search.h \
	nir/nir_search_helpers.h \
	nir/nir_serialize.c \
	nir/nir_serialize.h \
	nir/nir_strip.c \
	nir/nir_split_per_member_structs.c \
	nir/nir_split_var_copies.c \
	nir/nir_split_vars.c \
	nir/nir_sweep.c \
	nir/nir_to_lcssa.c \
	nir/nir_validate.c \
	nir/nir_vla.h \
	nir/nir_worklist.c \
	nir/nir_worklist.h \
	nir/nir_xfb_info.h

SPIRV_GENERATED_FILES = \
	spirv/spirv_info.c \
	spirv/vtn_gather_types.c

SPIRV_FILES = \
	spirv/GLSL.ext.AMD.h \
	spirv/GLSL.std.450.h \
	spirv/gl_spirv.c \
	spirv/nir_spirv.h \
	spirv/OpenCL.std.h \
	spirv/spirv.h \
	spirv/spirv_info.h \
	spirv/spirv_to_nir.c \
	spirv/vtn_alu.c \
	spirv/vtn_amd.c \
	spirv/vtn_cfg.c \
	spirv/vtn_glsl450.c \
	spirv/vtn_opencl.c \
	spirv/vtn_private.h \
	spirv/vtn_subgroup.c \
	spirv/vtn_variables.c<|MERGE_RESOLUTION|>--- conflicted
+++ resolved
@@ -26,7 +26,6 @@
 	glsl/builtin_variables.cpp \
 	glsl/generate_ir.cpp \
 	glsl/gl_nir_lower_atomics.c \
-	glsl/gl_nir_lower_buffers.c \
 	glsl/gl_nir_lower_samplers.c \
 	glsl/gl_nir_lower_samplers_as_deref.c \
 	glsl/gl_nir_link_atomics.c \
@@ -242,7 +241,6 @@
 	nir/nir_lower_constant_initializers.c \
 	nir/nir_lower_double_ops.c \
 	nir/nir_lower_drawpixels.c \
-	nir/nir_lower_frexp.c \
 	nir/nir_lower_global_vars_to_local.c \
 	nir/nir_lower_gs_intrinsics.c \
 	nir/nir_lower_load_const_to_scalar.c \
@@ -255,10 +253,6 @@
 	nir/nir_lower_io_to_temporaries.c \
 	nir/nir_lower_io_to_scalar.c \
 	nir/nir_lower_io_to_vector.c \
-<<<<<<< HEAD
-	nir/nir_lower_non_uniform_access.c \
-=======
->>>>>>> ef961309
 	nir/nir_lower_packing.c \
 	nir/nir_lower_passthrough_edgeflags.c \
 	nir/nir_lower_patch_vertices.c \
@@ -270,7 +264,6 @@
 	nir/nir_lower_tex.c \
 	nir/nir_lower_to_source_mods.c \
 	nir/nir_lower_two_sided_color.c \
-	nir/nir_lower_uniforms_to_ubo.c \
 	nir/nir_lower_vars_to_ssa.c \
 	nir/nir_lower_var_copies.c \
 	nir/nir_lower_vec_to_movs.c \
@@ -280,8 +273,6 @@
 	nir/nir_move_load_const.c \
 	nir/nir_move_vec_src_uses_to_dest.c \
 	nir/nir_normalize_cubemap_coords.c \
-	nir/nir_opt_combine_stores.c \
-	nir/nir_opt_comparison_pre.c \
 	nir/nir_opt_conditional_discard.c \
 	nir/nir_opt_constant_folding.c \
 	nir/nir_opt_copy_prop_vars.c \
@@ -316,7 +307,6 @@
 	nir/nir_search_helpers.h \
 	nir/nir_serialize.c \
 	nir/nir_serialize.h \
-	nir/nir_strip.c \
 	nir/nir_split_per_member_structs.c \
 	nir/nir_split_var_copies.c \
 	nir/nir_split_vars.c \
@@ -337,7 +327,6 @@
 	spirv/GLSL.std.450.h \
 	spirv/gl_spirv.c \
 	spirv/nir_spirv.h \
-	spirv/OpenCL.std.h \
 	spirv/spirv.h \
 	spirv/spirv_info.h \
 	spirv/spirv_to_nir.c \
@@ -345,7 +334,6 @@
 	spirv/vtn_amd.c \
 	spirv/vtn_cfg.c \
 	spirv/vtn_glsl450.c \
-	spirv/vtn_opencl.c \
 	spirv/vtn_private.h \
 	spirv/vtn_subgroup.c \
 	spirv/vtn_variables.c