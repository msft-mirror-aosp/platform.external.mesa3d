--- conflicted
+++ resolved
@@ -247,11 +247,8 @@
 	nir/nir_lower_double_ops.c \
 	nir/nir_lower_drawpixels.c \
 	nir/nir_lower_fb_read.c \
-<<<<<<< HEAD
-=======
 	nir/nir_lower_flatshade.c \
 	nir/nir_lower_flrp.c \
->>>>>>> 4392cf2d
 	nir/nir_lower_fragcoord_wtrans.c \
 	nir/nir_lower_frexp.c \
 	nir/nir_lower_global_vars_to_local.c \
