--- conflicted
+++ resolved
@@ -32,7 +32,7 @@
 mtx_t glsl_type::hash_mutex = _MTX_INITIALIZER_NP;
 hash_table *glsl_type::explicit_matrix_types = NULL;
 hash_table *glsl_type::array_types = NULL;
-hash_table *glsl_type::struct_types = NULL;
+hash_table *glsl_type::record_types = NULL;
 hash_table *glsl_type::interface_types = NULL;
 hash_table *glsl_type::function_types = NULL;
 hash_table *glsl_type::subroutine_types = NULL;
@@ -94,11 +94,11 @@
 }
 
 glsl_type::glsl_type(const glsl_struct_field *fields, unsigned num_fields,
-                     const char *name, bool packed) :
+                     const char *name) :
    gl_type(0),
    base_type(GLSL_TYPE_STRUCT), sampled_type(GLSL_TYPE_VOID),
    sampler_dimensionality(0), sampler_shadow(0), sampler_array(0),
-   interface_packing(0), interface_row_major(0), packed(packed),
+   interface_packing(0), interface_row_major(0),
    vector_elements(0), matrix_columns(0),
    length(num_fields), explicit_stride(0)
 {
@@ -203,7 +203,7 @@
 {
    if (this->is_array()) {
       return this->fields.array->contains_sampler();
-   } else if (this->is_struct() || this->is_interface()) {
+   } else if (this->is_record() || this->is_interface()) {
       for (unsigned int i = 0; i < this->length; i++) {
          if (this->fields.structure[i].type->contains_sampler())
             return true;
@@ -217,7 +217,7 @@
 bool
 glsl_type::contains_array() const
 {
-   if (this->is_struct() || this->is_interface()) {
+   if (this->is_record() || this->is_interface()) {
       for (unsigned int i = 0; i < this->length; i++) {
          if (this->fields.structure[i].type->contains_array())
             return true;
@@ -233,7 +233,7 @@
 {
    if (this->is_array()) {
       return this->fields.array->contains_integer();
-   } else if (this->is_struct() || this->is_interface()) {
+   } else if (this->is_record() || this->is_interface()) {
       for (unsigned int i = 0; i < this->length; i++) {
          if (this->fields.structure[i].type->contains_integer())
             return true;
@@ -249,7 +249,7 @@
 {
    if (this->is_array()) {
       return this->fields.array->contains_double();
-   } else if (this->is_struct() || this->is_interface()) {
+   } else if (this->is_record() || this->is_interface()) {
       for (unsigned int i = 0; i < this->length; i++) {
          if (this->fields.structure[i].type->contains_double())
             return true;
@@ -265,11 +265,7 @@
 {
    if (this->is_array()) {
       return this->fields.array->contains_64bit();
-<<<<<<< HEAD
-   } else if (this->is_struct() || this->is_interface()) {
-=======
    } else if (this->is_record() || this->is_interface()) {
->>>>>>> ef961309
       for (unsigned int i = 0; i < this->length; i++) {
          if (this->fields.structure[i].type->contains_64bit())
             return true;
@@ -306,7 +302,7 @@
 {
    if (this->is_array()) {
       return this->fields.array->contains_subroutine();
-   } else if (this->is_struct() || this->is_interface()) {
+   } else if (this->is_record() || this->is_interface()) {
       for (unsigned int i = 0; i < this->length; i++) {
          if (this->fields.structure[i].type->contains_subroutine())
             return true;
@@ -352,7 +348,7 @@
 {
    if (this->is_array()) {
       return this->fields.array->contains_image();
-   } else if (this->is_struct() || this->is_interface()) {
+   } else if (this->is_record() || this->is_interface()) {
       for (unsigned int i = 0; i < this->length; i++) {
          if (this->fields.structure[i].type->contains_image())
             return true;
@@ -438,7 +434,7 @@
          bare_fields[i].name = this->fields.structure[i].name;
       }
       const glsl_type *bare_type =
-         get_struct_instance(bare_fields, this->length, this->name);
+         get_record_instance(bare_fields, this->length, this->name);
       delete[] bare_fields;
       return bare_type;
    }
@@ -490,9 +486,9 @@
       glsl_type::array_types = NULL;
    }
 
-   if (glsl_type::struct_types != NULL) {
-      _mesa_hash_table_destroy(glsl_type::struct_types, hash_free_type_function);
-      glsl_type::struct_types = NULL;
+   if (glsl_type::record_types != NULL) {
+      _mesa_hash_table_destroy(glsl_type::record_types, hash_free_type_function);
+      glsl_type::record_types = NULL;
    }
 
    if (glsl_type::interface_types != NULL) {
@@ -1131,32 +1127,30 @@
 
 
 const glsl_type *
-glsl_type::get_struct_instance(const glsl_struct_field *fields,
+glsl_type::get_record_instance(const glsl_struct_field *fields,
                                unsigned num_fields,
-                               const char *name,
-                               bool packed)
-{
-   const glsl_type key(fields, num_fields, name, packed);
+                               const char *name)
+{
+   const glsl_type key(fields, num_fields, name);
 
    mtx_lock(&glsl_type::hash_mutex);
 
-   if (struct_types == NULL) {
-      struct_types = _mesa_hash_table_create(NULL, record_key_hash,
+   if (record_types == NULL) {
+      record_types = _mesa_hash_table_create(NULL, record_key_hash,
                                              record_key_compare);
    }
 
-   const struct hash_entry *entry = _mesa_hash_table_search(struct_types,
+   const struct hash_entry *entry = _mesa_hash_table_search(record_types,
                                                             &key);
    if (entry == NULL) {
-      const glsl_type *t = new glsl_type(fields, num_fields, name, packed);
-
-      entry = _mesa_hash_table_insert(struct_types, t, (void *) t);
+      const glsl_type *t = new glsl_type(fields, num_fields, name);
+
+      entry = _mesa_hash_table_insert(record_types, t, (void *) t);
    }
 
    assert(((glsl_type *) entry->data)->base_type == GLSL_TYPE_STRUCT);
    assert(((glsl_type *) entry->data)->length == num_fields);
    assert(strcmp(((glsl_type *) entry->data)->name, name) == 0);
-   assert(((glsl_type *) entry->data)->packed == packed);
 
    mtx_unlock(&glsl_type::hash_mutex);
 
@@ -1431,18 +1425,18 @@
 }
 
 unsigned
-glsl_type::struct_location_offset(unsigned length) const
+glsl_type::record_location_offset(unsigned length) const
 {
    unsigned offset = 0;
    const glsl_type *t = this->without_array();
-   if (t->is_struct()) {
+   if (t->is_record()) {
       assert(length <= t->length);
 
       for (unsigned i = 0; i < length; i++) {
          const glsl_type *st = t->fields.structure[i].type;
          const glsl_type *wa = st->without_array();
-         if (wa->is_struct()) {
-            unsigned r_offset = wa->struct_location_offset(wa->length);
+         if (wa->is_record()) {
+            unsigned r_offset = wa->record_location_offset(wa->length);
             offset += st->is_array() ?
                st->arrays_of_arrays_size() * r_offset : r_offset;
          } else if (st->is_array() && st->fields.array->is_array()) {
@@ -1533,7 +1527,7 @@
       return size;
    case GLSL_TYPE_ARRAY:
       /* Don't count innermost array elements */
-      if (this->without_array()->is_struct() ||
+      if (this->without_array()->is_record() ||
           this->without_array()->is_interface() ||
           this->fields.array->is_array())
          return this->length * this->fields.array->varying_count();
@@ -1648,7 +1642,7 @@
           this->fields.array->is_matrix()) {
          return MAX2(this->fields.array->std140_base_alignment(row_major), 16);
       } else {
-         assert(this->fields.array->is_struct() ||
+         assert(this->fields.array->is_record() ||
                 this->fields.array->is_array());
          return this->fields.array->std140_base_alignment(row_major);
       }
@@ -1691,7 +1685,7 @@
     *     rounded up to the next multiple of the base alignment of the
     *     structure.
     */
-   if (this->is_struct()) {
+   if (this->is_record()) {
       unsigned base_alignment = 16;
       for (unsigned i = 0; i < this->length; i++) {
          bool field_row_major = row_major;
@@ -1765,6 +1759,8 @@
          array_len = 1;
       }
 
+      assert(element_type->explicit_stride == 0);
+
       if (row_major) {
          vec_type = get_instance(element_type->base_type,
                                  element_type->matrix_columns, 1);
@@ -1792,19 +1788,15 @@
     *      the array are laid out in order, according to rule (9).
     */
    if (this->is_array()) {
-      unsigned stride;
-      if (this->without_array()->is_struct()) {
-	 stride = this->without_array()->std140_size(row_major);
+      assert(this->explicit_stride == 0);
+      if (this->without_array()->is_record()) {
+	 return this->arrays_of_arrays_size() *
+            this->without_array()->std140_size(row_major);
       } else {
 	 unsigned element_base_align =
 	    this->without_array()->std140_base_alignment(row_major);
-         stride = MAX2(element_base_align, 16);
-      }
-
-      unsigned size = this->arrays_of_arrays_size() * stride;
-      assert(this->explicit_stride == 0 ||
-             size == this->length * this->explicit_stride);
-      return size;
+	 return this->arrays_of_arrays_size() * MAX2(element_base_align, 16);
+      }
    }
 
    /* (9) If the member is a structure, the base alignment of the
@@ -1819,7 +1811,7 @@
     *     rounded up to the next multiple of the base alignment of the
     *     structure.
     */
-   if (this->is_struct() || this->is_interface()) {
+   if (this->is_record() || this->is_interface()) {
       unsigned size = 0;
       unsigned max_align = 0;
 
@@ -1845,7 +1837,7 @@
 
          max_align = MAX2(align, max_align);
 
-         if (field_type->is_struct() && (i + 1 < this->length))
+         if (field_type->is_record() && (i + 1 < this->length))
             size = glsl_align(size, 16);
       }
       size = glsl_align(size, MAX2(max_align, 16));
@@ -1854,79 +1846,6 @@
 
    assert(!"not reached");
    return -1;
-}
-
-const glsl_type *
-glsl_type::get_explicit_std140_type(bool row_major) const
-{
-   if (this->is_vector() || this->is_scalar()) {
-      return this;
-   } else if (this->is_matrix()) {
-      const glsl_type *vec_type;
-      if (row_major)
-         vec_type = get_instance(this->base_type, this->matrix_columns, 1);
-      else
-         vec_type = get_instance(this->base_type, this->vector_elements, 1);
-      unsigned elem_size = vec_type->std140_size(false);
-      unsigned stride = glsl_align(elem_size, 16);
-      return get_instance(this->base_type, this->vector_elements,
-                          this->matrix_columns, stride, row_major);
-   } else if (this->is_array()) {
-      unsigned elem_size = this->fields.array->std140_size(row_major);
-      const glsl_type *elem_type =
-         this->fields.array->get_explicit_std140_type(row_major);
-      unsigned stride = glsl_align(elem_size, 16);
-      return get_array_instance(elem_type, this->length, stride);
-   } else if (this->is_struct() || this->is_interface()) {
-      glsl_struct_field *fields = new glsl_struct_field[this->length];
-      unsigned offset = 0;
-      for (unsigned i = 0; i < length; i++) {
-         fields[i] = this->fields.structure[i];
-
-         bool field_row_major = row_major;
-         if (fields[i].matrix_layout == GLSL_MATRIX_LAYOUT_COLUMN_MAJOR) {
-            field_row_major = false;
-         } else if (fields[i].matrix_layout == GLSL_MATRIX_LAYOUT_ROW_MAJOR) {
-            field_row_major = true;
-         }
-         fields[i].type =
-            fields[i].type->get_explicit_std140_type(field_row_major);
-
-         unsigned fsize = fields[i].type->std140_size(field_row_major);
-         unsigned falign = fields[i].type->std140_base_alignment(field_row_major);
-         /* From the GLSL 460 spec section "Uniform and Shader Storage Block
-          * Layout Qualifiers":
-          *
-          *    "The actual offset of a member is computed as follows: If
-          *    offset was declared, start with that offset, otherwise start
-          *    with the next available offset. If the resulting offset is not
-          *    a multiple of the actual alignment, increase it to the first
-          *    offset that is a multiple of the actual alignment. This results
-          *    in the actual offset the member will have."
-          */
-         if (fields[i].offset >= 0) {
-            assert((unsigned)fields[i].offset >= offset);
-            offset = fields[i].offset;
-         }
-         offset = glsl_align(offset, falign);
-         fields[i].offset = offset;
-         offset += fsize;
-      }
-
-      const glsl_type *type;
-      if (this->is_struct())
-         type = get_struct_instance(fields, this->length, this->name);
-      else
-         type = get_interface_instance(fields, this->length,
-                                       (enum glsl_interface_packing)this->interface_packing,
-                                       this->interface_row_major,
-                                       this->name);
-
-      delete[] fields;
-      return type;
-   } else {
-      unreachable("Invalid type for UBO or SSBO");
-   }
 }
 
 unsigned
@@ -2016,7 +1935,7 @@
     *     rounded up to the next multiple of the base alignment of the
     *     structure.
     */
-   if (this->is_struct()) {
+   if (this->is_record()) {
       unsigned base_alignment = 0;
       for (unsigned i = 0; i < this->length; i++) {
          bool field_row_major = row_major;
@@ -2044,6 +1963,8 @@
 {
    unsigned N = is_64bit() ? 8 : 4;
 
+   assert(explicit_stride == 0);
+
    /* Notice that the array stride of a vec3 is not 3 * N but 4 * N.
     * See OpenGL 4.30 spec, section 7.6.2.2 "Standard Uniform Block Layout"
     *
@@ -2054,9 +1975,7 @@
       return 4 * N;
 
    /* By default use std430_size(row_major) */
-   unsigned stride = this->std430_size(row_major);
-   assert(this->explicit_stride == 0 || this->explicit_stride == stride);
-   return stride;
+   return this->std430_size(row_major);
 }
 
 unsigned
@@ -2090,6 +2009,8 @@
          array_len = 1;
       }
 
+      assert(element_type->explicit_stride == 0);
+
       if (row_major) {
          vec_type = get_instance(element_type->base_type,
                                  element_type->matrix_columns, 1);
@@ -2107,19 +2028,16 @@
    }
 
    if (this->is_array()) {
-      unsigned stride;
-      if (this->without_array()->is_struct())
-         stride = this->without_array()->std430_size(row_major);
+      assert(this->explicit_stride == 0);
+      if (this->without_array()->is_record())
+         return this->arrays_of_arrays_size() *
+            this->without_array()->std430_size(row_major);
       else
-         stride = this->without_array()->std430_base_alignment(row_major);
-
-      unsigned size = this->arrays_of_arrays_size() * stride;
-      assert(this->explicit_stride == 0 ||
-             size == this->length * this->explicit_stride);
-      return size;
-   }
-
-   if (this->is_struct() || this->is_interface()) {
+         return this->arrays_of_arrays_size() *
+            this->without_array()->std430_base_alignment(row_major);
+   }
+
+   if (this->is_record() || this->is_interface()) {
       unsigned size = 0;
       unsigned max_align = 0;
 
@@ -2146,90 +2064,6 @@
 
    assert(!"not reached");
    return -1;
-}
-
-const glsl_type *
-glsl_type::get_explicit_std430_type(bool row_major) const
-{
-   if (this->is_vector() || this->is_scalar()) {
-      return this;
-   } else if (this->is_matrix()) {
-      const glsl_type *vec_type;
-      if (row_major)
-         vec_type = get_instance(this->base_type, this->matrix_columns, 1);
-      else
-         vec_type = get_instance(this->base_type, this->vector_elements, 1);
-      unsigned stride = vec_type->std430_array_stride(false);
-      return get_instance(this->base_type, this->vector_elements,
-                          this->matrix_columns, stride, row_major);
-   } else if (this->is_array()) {
-      const glsl_type *elem_type =
-         this->fields.array->get_explicit_std430_type(row_major);
-      unsigned stride = this->fields.array->std430_array_stride(row_major);
-      return get_array_instance(elem_type, this->length, stride);
-   } else if (this->is_struct() || this->is_interface()) {
-      glsl_struct_field *fields = new glsl_struct_field[this->length];
-      unsigned offset = 0;
-      for (unsigned i = 0; i < length; i++) {
-         fields[i] = this->fields.structure[i];
-
-         bool field_row_major = row_major;
-         if (fields[i].matrix_layout == GLSL_MATRIX_LAYOUT_COLUMN_MAJOR) {
-            field_row_major = false;
-         } else if (fields[i].matrix_layout == GLSL_MATRIX_LAYOUT_ROW_MAJOR) {
-            field_row_major = true;
-         }
-         fields[i].type =
-            fields[i].type->get_explicit_std430_type(field_row_major);
-
-         unsigned fsize = fields[i].type->std430_size(field_row_major);
-         unsigned falign = fields[i].type->std430_base_alignment(field_row_major);
-         /* From the GLSL 460 spec section "Uniform and Shader Storage Block
-          * Layout Qualifiers":
-          *
-          *    "The actual offset of a member is computed as follows: If
-          *    offset was declared, start with that offset, otherwise start
-          *    with the next available offset. If the resulting offset is not
-          *    a multiple of the actual alignment, increase it to the first
-          *    offset that is a multiple of the actual alignment. This results
-          *    in the actual offset the member will have."
-          */
-         if (fields[i].offset >= 0) {
-            assert((unsigned)fields[i].offset >= offset);
-            offset = fields[i].offset;
-         }
-         offset = glsl_align(offset, falign);
-         fields[i].offset = offset;
-         offset += fsize;
-      }
-
-      const glsl_type *type;
-      if (this->is_struct())
-         type = get_struct_instance(fields, this->length, this->name);
-      else
-         type = get_interface_instance(fields, this->length,
-                                       (enum glsl_interface_packing)this->interface_packing,
-                                       this->interface_row_major,
-                                       this->name);
-
-      delete[] fields;
-      return type;
-   } else {
-      unreachable("Invalid type for SSBO");
-   }
-}
-
-const glsl_type *
-glsl_type::get_explicit_interface_type(bool supports_std430) const
-{
-   enum glsl_interface_packing packing =
-      this->get_internal_ifc_packing(supports_std430);
-   if (packing == GLSL_INTERFACE_PACKING_STD140) {
-      return this->get_explicit_std140_type(this->interface_row_major);
-   } else {
-      assert(packing == GLSL_INTERFACE_PACKING_STD430);
-      return this->get_explicit_std430_type(this->interface_row_major);
-   }
 }
 
 unsigned
@@ -2453,8 +2287,6 @@
       if (type->is_interface()) {
          blob_write_uint32(blob, type->interface_packing);
          blob_write_uint32(blob, type->interface_row_major);
-      } else {
-         blob_write_uint32(blob, type->packed);
       }
       return;
    case GLSL_TYPE_VOID:
@@ -2543,8 +2375,7 @@
          t = glsl_type::get_interface_instance(fields, num_fields, packing,
                                                row_major, name);
       } else {
-         unsigned packed = blob_read_uint32(blob);
-         t = glsl_type::get_struct_instance(fields, num_fields, name, packed);
+         t = glsl_type::get_record_instance(fields, num_fields, name);
       }
 
       free(fields);
@@ -2557,52 +2388,4 @@
       assert(!"Cannot decode type!");
       return NULL;
    }
-}
-
-unsigned
-glsl_type::cl_alignment() const
-{
-   /* vectors unlike arrays are aligned to their size */
-   if (this->is_scalar() || this->is_vector())
-      return this->cl_size();
-   else if (this->is_array())
-      return this->without_array()->cl_alignment();
-   else if (this->is_struct()) {
-      /* Packed Structs are 0x1 aligned despite their size. */
-      if (this->packed)
-         return 1;
-
-      unsigned res = 1;
-      for (unsigned i = 0; i < this->length; ++i) {
-         struct glsl_struct_field &field = this->fields.structure[i];
-         res = MAX2(res, field.type->cl_alignment());
-      }
-      return res;
-   }
-   return 1;
-}
-
-unsigned
-glsl_type::cl_size() const
-{
-   if (this->is_scalar()) {
-      return glsl_base_type_get_bit_size(this->base_type) / 8;
-   } else if (this->is_vector()) {
-      unsigned vec_elemns = this->vector_elements == 3 ? 4 : this->vector_elements;
-      return vec_elemns * glsl_base_type_get_bit_size(this->base_type) / 8;
-   } else if (this->is_array()) {
-      unsigned size = this->without_array()->cl_size();
-      return size * this->length;
-   } else if (this->is_struct()) {
-      unsigned size = 0;
-      for (unsigned i = 0; i < this->length; ++i) {
-         struct glsl_struct_field &field = this->fields.structure[i];
-         /* if a struct is packed, members don't get aligned */
-         if (!this->packed)
-            size = align(size, field.type->cl_alignment());
-         size += field.type->cl_size();
-      }
-      return size;
-   }
-   return 1;
 }