--- conflicted
+++ resolved
@@ -56,8 +56,6 @@
 #define IMUL_HIGH_TO_MUL          0x80000
 #define DDIV_TO_MUL_RCP           0x100000
 #define DIV_TO_MUL_RCP            (FDIV_TO_MUL_RCP | DDIV_TO_MUL_RCP)
-<<<<<<< HEAD
-=======
 #define SQRT_TO_ABS_SQRT          0x200000
 #define MUL64_TO_MUL_AND_MUL_HIGH 0x400000
 
@@ -66,7 +64,6 @@
 #define SIGN64                    (1U << 1)
 #define DIV64                     (1U << 2)
 #define MOD64                     (1U << 3)
->>>>>>> b85ca86c
 
 /**
  * \see class lower_packing_builtins_visitor
