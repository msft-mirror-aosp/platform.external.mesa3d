--- conflicted
+++ resolved
@@ -42,8 +42,6 @@
 
 #ifdef ENABLE_SHADER_CACHE
 
-<<<<<<< HEAD
-=======
 static void
 expect_true(bool result, const char *test)
 {
@@ -54,7 +52,6 @@
    }
 }
 
->>>>>>> b85ca86c
 static void
 expect_equal(uint64_t actual, uint64_t expected, const char *test)
 {
@@ -128,8 +125,6 @@
       return -1;
 
    return nftw(path, remove_entry, 64, FTW_DEPTH | FTW_PHYS);
-<<<<<<< HEAD
-=======
 }
 
 static void
@@ -199,7 +194,6 @@
    disk_cache_put(cache, dummy_key, data, sizeof(data), NULL);
    wait_until_file_written(cache, dummy_key);
    return disk_cache_get(cache, dummy_key, NULL);
->>>>>>> b85ca86c
 }
 
 #define CACHE_TEST_TMP "./cache-test-tmp"
