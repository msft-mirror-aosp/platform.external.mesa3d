--- conflicted
+++ resolved
@@ -34,10 +34,6 @@
 #include "gbmint.h"
 #include "c11/threads.h"
 
-<<<<<<< HEAD
-#include "common.h"
-=======
->>>>>>> 3ef8d428
 #include "common_drm.h"
 
 #include <GL/gl.h> /* dri_interface needs GL types */
@@ -110,11 +106,7 @@
 
    __DRIimage *image;
 
-<<<<<<< HEAD
-   /* Only used for cursors */
-=======
    /* Used for cursors and the swrast front BO */
->>>>>>> 3ef8d428
    uint32_t handle, size;
    void *map;
 };
