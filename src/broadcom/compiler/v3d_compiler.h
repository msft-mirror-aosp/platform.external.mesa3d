--- conflicted
+++ resolved
@@ -69,6 +69,9 @@
          * or physical registers later.
          */
         QFILE_TEMP,
+        QFILE_UNIF,
+        QFILE_TLB,
+        QFILE_TLBU,
 
         /**
          * VPM reads use this with an index value to say what part of the VPM
@@ -100,16 +103,6 @@
 static inline struct qreg vir_reg(enum qfile file, uint32_t index)
 {
         return (struct qreg){file, index};
-}
-
-static inline struct qreg vir_magic_reg(uint32_t index)
-{
-        return (struct qreg){QFILE_MAGIC, index};
-}
-
-static inline struct qreg vir_nop_reg(void)
-{
-        return (struct qreg){QFILE_NULL, 0};
 }
 
 /**
@@ -136,11 +129,12 @@
         /* Pre-register-allocation references to src/dst registers */
         struct qreg dst;
         struct qreg src[3];
+        bool cond_is_exec_mask;
+        bool has_implicit_uniform;
         bool is_last_thrsw;
 
-        /* If the instruction reads a uniform (other than through src[i].file
-         * == QFILE_UNIF), that uniform's index in c->uniform_contents.  ~0
-         * otherwise.
+        /* After vir_to_qpu.c: If instr reads a uniform, which uniform from
+         * the uncompiled stream it is.
          */
         int uniform;
 };
@@ -281,18 +275,17 @@
         QUNIFORM_SHARED_OFFSET,
 };
 
-static inline uint32_t v3d_unit_data_create(uint32_t unit, uint32_t value)
-{
-        assert(value < (1 << 24));
+static inline uint32_t v3d_tmu_config_data_create(uint32_t unit, uint32_t value)
+{
         return unit << 24 | value;
 }
 
-static inline uint32_t v3d_unit_data_get_unit(uint32_t data)
+static inline uint32_t v3d_tmu_config_data_get_unit(uint32_t data)
 {
         return data >> 24;
 }
 
-static inline uint32_t v3d_unit_data_get_offset(uint32_t data)
+static inline uint32_t v3d_tmu_config_data_get_value(uint32_t data)
 {
         return data & 0xffffff;
 }
@@ -317,6 +310,25 @@
 {
         return slot.slot_and_component & 3;
 }
+
+struct v3d_ubo_range {
+        /**
+         * offset in bytes from the start of the ubo where this range is
+         * uploaded.
+         *
+         * Only set once used is set.
+         */
+        uint32_t dst_offset;
+
+        /**
+         * offset in bytes from the start of the gallium uniforms where the
+         * data comes from.
+         */
+        uint32_t src_offset;
+
+        /** size in bytes of this ubo range */
+        uint32_t size;
+};
 
 struct v3d_key {
         void *shader_state;
@@ -345,8 +357,7 @@
         bool sample_alpha_to_one;
         bool clamp_color;
         bool shade_model_flat;
-        /* Mask of which color render targets are present. */
-        uint8_t cbufs;
+        uint8_t nr_cbufs;
         uint8_t swap_color_rb;
         /* Mask of which render targets need to be written as 32-bit floats */
         uint8_t f32_color_rb;
@@ -402,8 +413,6 @@
 
         /** @{ used by v3d_vir_live_variables.c */
         BITSET_WORD *def;
-        BITSET_WORD *defin;
-        BITSET_WORD *defout;
         BITSET_WORD *use;
         BITSET_WORD *live_in;
         BITSET_WORD *live_out;
@@ -460,8 +469,6 @@
 struct v3d_compiler {
         const struct v3d_device_info *devinfo;
         struct ra_regs *regs;
-        unsigned int reg_class_any[3];
-        unsigned int reg_class_r5[3];
         unsigned int reg_class_phys[3];
         unsigned int reg_class_phys_or_acc[3];
 };
@@ -513,8 +520,6 @@
 
         bool uses_center_w;
         bool writes_z;
-<<<<<<< HEAD
-=======
 
         struct v3d_ubo_range *ubo_ranges;
         bool *ubo_range_used;
@@ -522,7 +527,6 @@
         /** Number of uniform areas tracked in ubo_ranges. */
         uint32_t num_ubo_ranges;
         uint32_t next_ubo_dst_offset;
->>>>>>> ef961309
 
         /* State for whether we're executing on each channel currently.  0 if
          * yes, otherwise a block number + 1 that the channel jumped to.
@@ -552,7 +556,7 @@
         int local_invocation_index_bits;
 
         uint8_t vattr_sizes[V3D_MAX_VS_INPUTS / 4];
-        uint32_t vpm_output_size;
+        uint32_t num_vpm_writes;
 
         /* Size in bytes of registers that have been spilled. This is how much
          * space needs to be available in the spill BO per thread per QPU.
@@ -596,8 +600,10 @@
         enum quniform_contents *uniform_contents;
         uint32_t uniform_array_size;
         uint32_t num_uniforms;
+        uint32_t num_outputs;
         uint32_t output_position_index;
         nir_variable *output_color_var[4];
+        uint32_t output_point_size_index;
         uint32_t output_sample_mask_index;
 
         struct qreg undef;
@@ -618,6 +624,18 @@
          * point/line varyings payload
          */
         uint32_t num_inputs;
+
+        /**
+         * Number of inputs from num_inputs remaining to be queued to the read
+         * FIFO in the VS/CS.
+         */
+        uint32_t num_inputs_remaining;
+
+        /* Number of inputs currently in the read FIFO for the VS/CS */
+        uint32_t num_inputs_in_fifo;
+
+        /** Next offset in the VPM to read from in the VS/CS */
+        uint32_t vpm_read_offset;
 
         uint32_t program_id;
         uint32_t variant_id;
@@ -646,8 +664,12 @@
 struct v3d_prog_data {
         struct v3d_uniform_list uniforms;
 
+        struct v3d_ubo_range *ubo_ranges;
+        uint32_t num_ubo_ranges;
+        uint32_t ubo_size;
         uint32_t spill_size;
 
+        uint8_t num_inputs;
         uint8_t threads;
 
         /* For threads > 1, whether the program should be dispatched in the
@@ -695,17 +717,10 @@
 
         uint32_t centroid_flags[((V3D_MAX_FS_INPUTS - 1) / 24) + 1];
 
-        uint8_t num_inputs;
         bool writes_z;
         bool disable_ez;
         bool uses_center_w;
 };
-
-static inline bool
-vir_has_uniform(struct qinst *inst)
-{
-        return inst->uniform != ~0;
-}
 
 /* Special nir_load_input intrinsic index for loading the current TLB
  * destination color.
@@ -743,12 +758,8 @@
                            struct qreg src0, struct qreg src1);
 struct qinst *vir_mul_inst(enum v3d_qpu_mul_op op, struct qreg dst,
                            struct qreg src0, struct qreg src1);
-struct qinst *vir_branch_inst(struct v3d_compile *c,
-                              enum v3d_qpu_branch_cond cond);
+struct qinst *vir_branch_inst(enum v3d_qpu_branch_cond cond, struct qreg src0);
 void vir_remove_instruction(struct v3d_compile *c, struct qinst *qinst);
-uint32_t vir_get_uniform_index(struct v3d_compile *c,
-                               enum quniform_contents contents,
-                               uint32_t data);
 struct qreg vir_uniform(struct v3d_compile *c,
                         enum quniform_contents contents,
                         uint32_t data);
@@ -766,6 +777,9 @@
 struct qreg vir_get_temp(struct v3d_compile *c);
 void vir_emit_last_thrsw(struct v3d_compile *c);
 void vir_calculate_live_intervals(struct v3d_compile *c);
+bool vir_has_implicit_uniform(struct qinst *inst);
+int vir_get_implicit_uniform_src(struct qinst *inst);
+int vir_get_non_sideband_nsrc(struct qinst *inst);
 int vir_get_nsrc(struct qinst *inst);
 bool vir_has_side_effects(struct v3d_compile *c, struct qinst *inst);
 bool vir_get_add_op(struct qinst *inst, enum v3d_qpu_add_op *op);
@@ -774,6 +788,7 @@
 bool vir_is_tex(struct qinst *inst);
 bool vir_is_add(struct qinst *inst);
 bool vir_is_mul(struct qinst *inst);
+bool vir_is_float_input(struct qinst *inst);
 bool vir_writes_r3(const struct v3d_device_info *devinfo, struct qinst *inst);
 bool vir_writes_r4(const struct v3d_device_info *devinfo, struct qinst *inst);
 struct qreg vir_follow_movs(struct v3d_compile *c, struct qreg reg);
@@ -818,18 +833,14 @@
 
 bool v3d_gl_format_is_return_32(GLenum format);
 
+void vir_PF(struct v3d_compile *c, struct qreg src, enum v3d_qpu_pf pf);
+
 static inline bool
 quniform_contents_is_texture_p0(enum quniform_contents contents)
 {
         return (contents >= QUNIFORM_TEXTURE_CONFIG_P0_0 &&
                 contents < (QUNIFORM_TEXTURE_CONFIG_P0_0 +
                             V3D_MAX_TEXTURE_SAMPLERS));
-}
-
-static inline bool
-vir_in_nonuniform_control_flow(struct v3d_compile *c)
-{
-        return c->execute.file != QFILE_NULL;
 }
 
 static inline struct qreg
@@ -1103,7 +1114,7 @@
 vir_BRANCH(struct v3d_compile *c, enum v3d_qpu_branch_cond cond)
 {
         /* The actual uniform_data value will be set at scheduling time */
-        return vir_emit_nondef(c, vir_branch_inst(c, cond));
+        return vir_emit_nondef(c, vir_branch_inst(cond, vir_uniform_ui(c, 0)));
 }
 
 #define vir_for_each_block(block, c)                                    \
@@ -1132,8 +1143,4 @@
         vir_for_each_block(_block, c)                                   \
                 vir_for_each_inst(inst, _block)
 
-#define vir_for_each_inst_inorder_safe(inst, c)                         \
-        vir_for_each_block(_block, c)                                   \
-                vir_for_each_inst_safe(inst, _block)
-
 #endif /* V3D_COMPILER_H */