--- conflicted
+++ resolved
@@ -1139,14 +1139,9 @@
                 } else
                         tlb_specifier |= TLB_DEPTH_TYPE_PER_PIXEL;
 
-<<<<<<< HEAD
-                inst->src[vir_get_implicit_uniform_src(inst)] =
-                        vir_uniform_ui(c, tlb_specifier | 0xffffff00);
-=======
                 inst->uniform = vir_get_uniform_index(c, QUNIFORM_CONSTANT,
                                                       tlb_specifier |
                                                       0xffffff00);
->>>>>>> e42399f4
                 c->writes_z = true;
         } else if (c->s->info.fs.uses_discard ||
                    !c->s->info.fs.early_fragment_tests ||
@@ -1176,15 +1171,10 @@
                         tlb_specifier |= TLB_DEPTH_TYPE_INVARIANT;
                 }
 
-<<<<<<< HEAD
-                inst->src[vir_get_implicit_uniform_src(inst)] =
-                        vir_uniform_ui(c, tlb_specifier | 0xffffff00);
-=======
                 inst->uniform = vir_get_uniform_index(c,
                                                       QUNIFORM_CONSTANT,
                                                       tlb_specifier |
                                                       0xffffff00);
->>>>>>> e42399f4
                 c->writes_z = true;
         }
 
@@ -1323,7 +1313,7 @@
                 NIR_PASS(progress, s, nir_opt_dce);
                 NIR_PASS(progress, s, nir_opt_dead_cf);
                 NIR_PASS(progress, s, nir_opt_cse);
-                NIR_PASS(progress, s, nir_opt_peephole_select, 8, true);
+                NIR_PASS(progress, s, nir_opt_peephole_select, 8, true, true);
                 NIR_PASS(progress, s, nir_opt_algebraic);
                 NIR_PASS(progress, s, nir_opt_constant_folding);
                 NIR_PASS(progress, s, nir_opt_undef);
@@ -2013,11 +2003,7 @@
                 else_block = vir_new_block(c);
 
         bool was_uniform_control_flow = false;
-<<<<<<< HEAD
-        if (c->execute.file == QFILE_NULL) {
-=======
         if (!vir_in_nonuniform_control_flow(c)) {
->>>>>>> e42399f4
                 c->execute = vir_MOV(c, vir_uniform_ui(c, 0));
                 was_uniform_control_flow = true;
         }
@@ -2094,11 +2080,7 @@
 {
         bool was_in_control_flow = c->in_control_flow;
         c->in_control_flow = true;
-<<<<<<< HEAD
-        if (c->execute.file == QFILE_NULL &&
-=======
         if (!vir_in_nonuniform_control_flow(c) &&
->>>>>>> e42399f4
             nir_src_is_dynamically_uniform(nif->condition)) {
                 ntq_emit_uniform_if(c, nif);
         } else {
@@ -2187,11 +2169,7 @@
         c->in_control_flow = true;
 
         bool was_uniform_control_flow = false;
-<<<<<<< HEAD
-        if (c->execute.file == QFILE_NULL) {
-=======
         if (!vir_in_nonuniform_control_flow(c)) {
->>>>>>> e42399f4
                 c->execute = vir_MOV(c, vir_uniform_ui(c, 0));
                 was_uniform_control_flow = true;
         }
