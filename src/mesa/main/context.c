/*
 * Mesa 3-D graphics library
 *
 * Copyright (C) 1999-2007  Brian Paul   All Rights Reserved.
 * Copyright (C) 2008  VMware, Inc.  All Rights Reserved.
 *
 * Permission is hereby granted, free of charge, to any person obtaining a
 * copy of this software and associated documentation files (the "Software"),
 * to deal in the Software without restriction, including without limitation
 * the rights to use, copy, modify, merge, publish, distribute, sublicense,
 * and/or sell copies of the Software, and to permit persons to whom the
 * Software is furnished to do so, subject to the following conditions:
 *
 * The above copyright notice and this permission notice shall be included
 * in all copies or substantial portions of the Software.
 *
 * THE SOFTWARE IS PROVIDED "AS IS", WITHOUT WARRANTY OF ANY KIND, EXPRESS
 * OR IMPLIED, INCLUDING BUT NOT LIMITED TO THE WARRANTIES OF MERCHANTABILITY,
 * FITNESS FOR A PARTICULAR PURPOSE AND NONINFRINGEMENT.  IN NO EVENT SHALL
 * THE AUTHORS OR COPYRIGHT HOLDERS BE LIABLE FOR ANY CLAIM, DAMAGES OR
 * OTHER LIABILITY, WHETHER IN AN ACTION OF CONTRACT, TORT OR OTHERWISE,
 * ARISING FROM, OUT OF OR IN CONNECTION WITH THE SOFTWARE OR THE USE OR
 * OTHER DEALINGS IN THE SOFTWARE.
 */

/**
 * \file context.c
 * Mesa context/visual/framebuffer management functions.
 * \author Brian Paul
 */

/**
 * \mainpage Mesa Main Module
 *
 * \section MainIntroduction Introduction
 *
 * The Mesa Main module consists of all the files in the main/ directory.
 * Among the features of this module are:
 * <UL>
 * <LI> Structures to represent most GL state </LI>
 * <LI> State set/get functions </LI>
 * <LI> Display lists </LI>
 * <LI> Texture unit, object and image handling </LI>
 * <LI> Matrix and attribute stacks </LI>
 * </UL>
 *
 * Other modules are responsible for API dispatch, vertex transformation,
 * point/line/triangle setup, rasterization, vertex array caching,
 * vertex/fragment programs/shaders, etc.
 *
 *
 * \section AboutDoxygen About Doxygen
 *
 * If you're viewing this information as Doxygen-generated HTML you'll
 * see the documentation index at the top of this page.
 *
 * The first line lists the Mesa source code modules.
 * The second line lists the indexes available for viewing the documentation
 * for each module.
 *
 * Selecting the <b>Main page</b> link will display a summary of the module
 * (this page).
 *
 * Selecting <b>Data Structures</b> will list all C structures.
 *
 * Selecting the <b>File List</b> link will list all the source files in
 * the module.
 * Selecting a filename will show a list of all functions defined in that file.
 *
 * Selecting the <b>Data Fields</b> link will display a list of all
 * documented structure members.
 *
 * Selecting the <b>Globals</b> link will display a list
 * of all functions, structures, global variables and macros in the module.
 *
 */


#include "glheader.h"
#include "imports.h"
#include "accum.h"
#include "api_exec.h"
#include "api_loopback.h"
#include "arrayobj.h"
#include "attrib.h"
#include "bbox.h"
#include "blend.h"
#include "buffers.h"
#include "bufferobj.h"
#include "conservativeraster.h"
#include "context.h"
#include "cpuinfo.h"
#include "debug.h"
#include "debug_output.h"
#include "depth.h"
#include "dlist.h"
#include "eval.h"
#include "extensions.h"
#include "fbobject.h"
#include "feedback.h"
#include "fog.h"
#include "formats.h"
#include "framebuffer.h"
#include "glthread.h"
#include "hint.h"
#include "hash.h"
#include "light.h"
#include "lines.h"
#include "macros.h"
#include "matrix.h"
#include "multisample.h"
#include "performance_monitor.h"
#include "performance_query.h"
#include "pipelineobj.h"
#include "pixel.h"
#include "pixelstore.h"
#include "points.h"
#include "polygon.h"
#include "queryobj.h"
#include "syncobj.h"
#include "rastpos.h"
#include "remap.h"
#include "scissor.h"
#include "shared.h"
#include "shaderobj.h"
#include "shaderimage.h"
#include "state.h"
#include "util/debug.h"
#include "util/disk_cache.h"
#include "util/strtod.h"
#include "stencil.h"
#include "shaderimage.h"
#include "texcompress_s3tc.h"
#include "texstate.h"
#include "transformfeedback.h"
#include "mtypes.h"
#include "varray.h"
#include "version.h"
#include "viewport.h"
#include "texturebindless.h"
#include "program/program.h"
#include "math/m_matrix.h"
#include "main/dispatch.h" /* for _gloffset_COUNT */
#include "macros.h"
#include "git_sha1.h"

#ifdef USE_SPARC_ASM
#include "sparc/sparc.h"
#endif

#include "compiler/glsl_types.h"
#include "compiler/glsl/builtin_functions.h"
#include "compiler/glsl/glsl_parser_extras.h"
#include <stdbool.h>


#ifndef MESA_VERBOSE
int MESA_VERBOSE = 0;
#endif

#ifndef MESA_DEBUG_FLAGS
int MESA_DEBUG_FLAGS = 0;
#endif


/* ubyte -> float conversion */
GLfloat _mesa_ubyte_to_float_color_tab[256];



/**
 * Swap buffers notification callback.
 *
 * \param ctx GL context.
 *
 * Called by window system just before swapping buffers.
 * We have to finish any pending rendering.
 */
void
_mesa_notifySwapBuffers(struct gl_context *ctx)
{
   if (MESA_VERBOSE & VERBOSE_SWAPBUFFERS)
      _mesa_debug(ctx, "SwapBuffers\n");
   FLUSH_CURRENT( ctx, 0 );
   if (ctx->Driver.Flush) {
      ctx->Driver.Flush(ctx);
   }
}


/**********************************************************************/
/** \name GL Visual allocation/destruction                            */
/**********************************************************************/
/*@{*/

/**
 * Allocates a struct gl_config structure and initializes it via
 * _mesa_initialize_visual().
 *
 * \param dbFlag double buffering
 * \param stereoFlag stereo buffer
 * \param depthBits requested bits per depth buffer value. Any value in [0, 32]
 * is acceptable but the actual depth type will be GLushort or GLuint as
 * needed.
 * \param stencilBits requested minimum bits per stencil buffer value
 * \param accumRedBits, accumGreenBits, accumBlueBits, accumAlphaBits number
 * of bits per color component in accum buffer.
 * \param redBits number of bits per color component in frame buffer for RGB(A)
 * mode.  We always use 8 in core Mesa though.
 * \param greenBits same as above.
 * \param blueBits same as above.
 * \param alphaBits same as above.
 * \param numSamples not really used.
 *
 * \return pointer to new struct gl_config or NULL if requested parameters
 * can't be met.
 *
 * \note Need to add params for level and numAuxBuffers (at least)
 */
struct gl_config *
_mesa_create_visual( GLboolean dbFlag,
                     GLboolean stereoFlag,
                     GLint redBits,
                     GLint greenBits,
                     GLint blueBits,
                     GLint alphaBits,
                     GLint depthBits,
                     GLint stencilBits,
                     GLint accumRedBits,
                     GLint accumGreenBits,
                     GLint accumBlueBits,
                     GLint accumAlphaBits,
                     GLuint numSamples )
{
   struct gl_config *vis = CALLOC_STRUCT(gl_config);
   if (vis) {
      if (!_mesa_initialize_visual(vis, dbFlag, stereoFlag,
                                   redBits, greenBits, blueBits, alphaBits,
                                   depthBits, stencilBits,
                                   accumRedBits, accumGreenBits,
                                   accumBlueBits, accumAlphaBits,
                                   numSamples)) {
         free(vis);
         return NULL;
      }
   }
   return vis;
}


/**
 * Makes some sanity checks and fills in the fields of the struct
 * gl_config object with the given parameters.  If the caller needs to
 * set additional fields, he should just probably init the whole
 * gl_config object himself.
 *
 * \return GL_TRUE on success, or GL_FALSE on failure.
 *
 * \sa _mesa_create_visual() above for the parameter description.
 */
GLboolean
_mesa_initialize_visual( struct gl_config *vis,
                         GLboolean dbFlag,
                         GLboolean stereoFlag,
                         GLint redBits,
                         GLint greenBits,
                         GLint blueBits,
                         GLint alphaBits,
                         GLint depthBits,
                         GLint stencilBits,
                         GLint accumRedBits,
                         GLint accumGreenBits,
                         GLint accumBlueBits,
                         GLint accumAlphaBits,
                         GLuint numSamples )
{
   assert(vis);

   if (depthBits < 0 || depthBits > 32) {
      return GL_FALSE;
   }
   if (stencilBits < 0 || stencilBits > 8) {
      return GL_FALSE;
   }
   assert(accumRedBits >= 0);
   assert(accumGreenBits >= 0);
   assert(accumBlueBits >= 0);
   assert(accumAlphaBits >= 0);

   vis->doubleBufferMode = dbFlag;
   vis->stereoMode       = stereoFlag;

   vis->redBits          = redBits;
   vis->greenBits        = greenBits;
   vis->blueBits         = blueBits;
   vis->alphaBits        = alphaBits;
   vis->rgbBits          = redBits + greenBits + blueBits;

   vis->depthBits      = depthBits;
   vis->stencilBits    = stencilBits;

   vis->accumRedBits   = accumRedBits;
   vis->accumGreenBits = accumGreenBits;
   vis->accumBlueBits  = accumBlueBits;
   vis->accumAlphaBits = accumAlphaBits;

   vis->numAuxBuffers = 0;
   vis->level = 0;
   vis->sampleBuffers = numSamples > 0 ? 1 : 0;
   vis->samples = numSamples;

   return GL_TRUE;
}


/**
 * Destroy a visual and free its memory.
 *
 * \param vis visual.
 *
 * Frees the visual structure.
 */
void
_mesa_destroy_visual( struct gl_config *vis )
{
   free(vis);
}

/*@}*/


/**********************************************************************/
/** \name Context allocation, initialization, destroying
 *
 * The purpose of the most initialization functions here is to provide the
 * default state values according to the OpenGL specification.
 */
/**********************************************************************/
/*@{*/


/**
 * One-time initialization mutex lock.
 *
 * \sa Used by one_time_init().
 */
mtx_t OneTimeLock = _MTX_INITIALIZER_NP;


/**
 * Calls all the various one-time-fini functions in Mesa
 */

static void
one_time_fini(void)
{
   glsl_type_singleton_decref();
   _mesa_locale_fini();
}

/**
 * Calls all the various one-time-init functions in Mesa.
 *
 * While holding a global mutex lock, calls several initialization functions,
 * and sets the glapi callbacks if the \c MESA_DEBUG environment variable is
 * defined.
 *
 * \sa _math_init().
 */
static void
one_time_init( struct gl_context *ctx )
{
   static GLbitfield api_init_mask = 0x0;

   mtx_lock(&OneTimeLock);

   /* truly one-time init */
   if (!api_init_mask) {
      GLuint i;

      STATIC_ASSERT(sizeof(GLbyte) == 1);
      STATIC_ASSERT(sizeof(GLubyte) == 1);
      STATIC_ASSERT(sizeof(GLshort) == 2);
      STATIC_ASSERT(sizeof(GLushort) == 2);
      STATIC_ASSERT(sizeof(GLint) == 4);
      STATIC_ASSERT(sizeof(GLuint) == 4);

      _mesa_locale_init();

      _mesa_one_time_init_extension_overrides(ctx);

      _mesa_get_cpu_features();

      for (i = 0; i < 256; i++) {
         _mesa_ubyte_to_float_color_tab[i] = (float) i / 255.0F;
      }

      atexit(one_time_fini);

#if defined(DEBUG)
      if (MESA_VERBOSE != 0) {
         _mesa_debug(ctx, "Mesa " PACKAGE_VERSION " DEBUG build" MESA_GIT_SHA1 "\n");
      }
#endif

      /* Take a glsl type reference for the duration of libGL's life to avoid
       * unecessary creation/destruction of glsl types.
       */
      glsl_type_singleton_init_or_ref();
   }

   /* per-API one-time init */
   if (!(api_init_mask & (1 << ctx->API))) {
      _mesa_init_remap_table();
   }

   api_init_mask |= 1 << ctx->API;

   mtx_unlock(&OneTimeLock);
}


/**
 * Initialize fields of gl_current_attrib (aka ctx->Current.*)
 */
static void
_mesa_init_current(struct gl_context *ctx)
{
   GLuint i;

   /* Init all to (0,0,0,1) */
   for (i = 0; i < ARRAY_SIZE(ctx->Current.Attrib); i++) {
      ASSIGN_4V( ctx->Current.Attrib[i], 0.0, 0.0, 0.0, 1.0 );
   }

   /* redo special cases: */
   ASSIGN_4V( ctx->Current.Attrib[VERT_ATTRIB_NORMAL], 0.0, 0.0, 1.0, 1.0 );
   ASSIGN_4V( ctx->Current.Attrib[VERT_ATTRIB_COLOR0], 1.0, 1.0, 1.0, 1.0 );
   ASSIGN_4V( ctx->Current.Attrib[VERT_ATTRIB_COLOR1], 0.0, 0.0, 0.0, 1.0 );
   ASSIGN_4V( ctx->Current.Attrib[VERT_ATTRIB_COLOR_INDEX], 1.0, 0.0, 0.0, 1.0 );
   ASSIGN_4V( ctx->Current.Attrib[VERT_ATTRIB_EDGEFLAG], 1.0, 0.0, 0.0, 1.0 );
}


/**
 * Init vertex/fragment/geometry program limits.
 * Important: drivers should override these with actual limits.
 */
static void
init_program_limits(struct gl_constants *consts, gl_shader_stage stage,
                    struct gl_program_constants *prog)
{
   prog->MaxInstructions = MAX_PROGRAM_INSTRUCTIONS;
   prog->MaxAluInstructions = MAX_PROGRAM_INSTRUCTIONS;
   prog->MaxTexInstructions = MAX_PROGRAM_INSTRUCTIONS;
   prog->MaxTexIndirections = MAX_PROGRAM_INSTRUCTIONS;
   prog->MaxTemps = MAX_PROGRAM_TEMPS;
   prog->MaxEnvParams = MAX_PROGRAM_ENV_PARAMS;
   prog->MaxLocalParams = MAX_PROGRAM_LOCAL_PARAMS;
   prog->MaxAddressOffset = MAX_PROGRAM_LOCAL_PARAMS;

   switch (stage) {
   case MESA_SHADER_VERTEX:
      prog->MaxParameters = MAX_VERTEX_PROGRAM_PARAMS;
      prog->MaxAttribs = MAX_VERTEX_GENERIC_ATTRIBS;
      prog->MaxAddressRegs = MAX_VERTEX_PROGRAM_ADDRESS_REGS;
      prog->MaxUniformComponents = 4 * MAX_UNIFORMS;
      prog->MaxInputComponents = 0; /* value not used */
      prog->MaxOutputComponents = 16 * 4; /* old limit not to break tnl and swrast */
      break;
   case MESA_SHADER_FRAGMENT:
      prog->MaxParameters = MAX_FRAGMENT_PROGRAM_PARAMS;
      prog->MaxAttribs = MAX_FRAGMENT_PROGRAM_INPUTS;
      prog->MaxAddressRegs = MAX_FRAGMENT_PROGRAM_ADDRESS_REGS;
      prog->MaxUniformComponents = 4 * MAX_UNIFORMS;
      prog->MaxInputComponents = 16 * 4; /* old limit not to break tnl and swrast */
      prog->MaxOutputComponents = 0; /* value not used */
      break;
   case MESA_SHADER_TESS_CTRL:
   case MESA_SHADER_TESS_EVAL:
   case MESA_SHADER_GEOMETRY:
      prog->MaxParameters = MAX_VERTEX_PROGRAM_PARAMS;
      prog->MaxAttribs = MAX_VERTEX_GENERIC_ATTRIBS;
      prog->MaxAddressRegs = MAX_VERTEX_PROGRAM_ADDRESS_REGS;
      prog->MaxUniformComponents = 4 * MAX_UNIFORMS;
      prog->MaxInputComponents = 16 * 4; /* old limit not to break tnl and swrast */
      prog->MaxOutputComponents = 16 * 4; /* old limit not to break tnl and swrast */
      break;
   case MESA_SHADER_COMPUTE:
      prog->MaxParameters = 0; /* not meaningful for compute shaders */
      prog->MaxAttribs = 0; /* not meaningful for compute shaders */
      prog->MaxAddressRegs = 0; /* not meaningful for compute shaders */
      prog->MaxUniformComponents = 4 * MAX_UNIFORMS;
      prog->MaxInputComponents = 0; /* not meaningful for compute shaders */
      prog->MaxOutputComponents = 0; /* not meaningful for compute shaders */
      break;
   default:
      assert(0 && "Bad shader stage in init_program_limits()");
   }

   /* Set the native limits to zero.  This implies that there is no native
    * support for shaders.  Let the drivers fill in the actual values.
    */
   prog->MaxNativeInstructions = 0;
   prog->MaxNativeAluInstructions = 0;
   prog->MaxNativeTexInstructions = 0;
   prog->MaxNativeTexIndirections = 0;
   prog->MaxNativeAttribs = 0;
   prog->MaxNativeTemps = 0;
   prog->MaxNativeAddressRegs = 0;
   prog->MaxNativeParameters = 0;

   /* Set GLSL datatype range/precision info assuming IEEE float values.
    * Drivers should override these defaults as needed.
    */
   prog->MediumFloat.RangeMin = 127;
   prog->MediumFloat.RangeMax = 127;
   prog->MediumFloat.Precision = 23;
   prog->LowFloat = prog->HighFloat = prog->MediumFloat;

   /* Assume ints are stored as floats for now, since this is the least-common
    * denominator.  The OpenGL ES spec implies (page 132) that the precision
    * of integer types should be 0.  Practically speaking, IEEE
    * single-precision floating point values can only store integers in the
    * range [-0x01000000, 0x01000000] without loss of precision.
    */
   prog->MediumInt.RangeMin = 24;
   prog->MediumInt.RangeMax = 24;
   prog->MediumInt.Precision = 0;
   prog->LowInt = prog->HighInt = prog->MediumInt;

   prog->MaxUniformBlocks = 12;
   prog->MaxCombinedUniformComponents = (prog->MaxUniformComponents +
                                         consts->MaxUniformBlockSize / 4 *
                                         prog->MaxUniformBlocks);

   prog->MaxAtomicBuffers = 0;
   prog->MaxAtomicCounters = 0;

   prog->MaxShaderStorageBlocks = 8;
}


/**
 * Initialize fields of gl_constants (aka ctx->Const.*).
 * Use defaults from config.h.  The device drivers will often override
 * some of these values (such as number of texture units).
 */
void
_mesa_init_constants(struct gl_constants *consts, gl_api api)
{
   int i;
   assert(consts);

   /* Constants, may be overriden (usually only reduced) by device drivers */
   consts->MaxTextureMbytes = MAX_TEXTURE_MBYTES;
   consts->MaxTextureSize = 1 << (MAX_TEXTURE_LEVELS - 1);
   consts->Max3DTextureLevels = MAX_3D_TEXTURE_LEVELS;
   consts->MaxCubeTextureLevels = MAX_CUBE_TEXTURE_LEVELS;
   consts->MaxTextureRectSize = MAX_TEXTURE_RECT_SIZE;
   consts->MaxArrayTextureLayers = MAX_ARRAY_TEXTURE_LAYERS;
   consts->MaxTextureCoordUnits = MAX_TEXTURE_COORD_UNITS;
   consts->Program[MESA_SHADER_FRAGMENT].MaxTextureImageUnits = MAX_TEXTURE_IMAGE_UNITS;
   consts->MaxTextureUnits = MIN2(consts->MaxTextureCoordUnits,
                                     consts->Program[MESA_SHADER_FRAGMENT].MaxTextureImageUnits);
   consts->MaxTextureMaxAnisotropy = MAX_TEXTURE_MAX_ANISOTROPY;
   consts->MaxTextureLodBias = MAX_TEXTURE_LOD_BIAS;
   consts->MaxTextureBufferSize = 65536;
   consts->TextureBufferOffsetAlignment = 1;
   consts->MaxArrayLockSize = MAX_ARRAY_LOCK_SIZE;
   consts->SubPixelBits = SUB_PIXEL_BITS;
   consts->MinPointSize = MIN_POINT_SIZE;
   consts->MaxPointSize = MAX_POINT_SIZE;
   consts->MinPointSizeAA = MIN_POINT_SIZE;
   consts->MaxPointSizeAA = MAX_POINT_SIZE;
   consts->PointSizeGranularity = (GLfloat) POINT_SIZE_GRANULARITY;
   consts->MinLineWidth = MIN_LINE_WIDTH;
   consts->MaxLineWidth = MAX_LINE_WIDTH;
   consts->MinLineWidthAA = MIN_LINE_WIDTH;
   consts->MaxLineWidthAA = MAX_LINE_WIDTH;
   consts->LineWidthGranularity = (GLfloat) LINE_WIDTH_GRANULARITY;
   consts->MaxClipPlanes = 6;
   consts->MaxLights = MAX_LIGHTS;
   consts->MaxShininess = 128.0;
   consts->MaxSpotExponent = 128.0;
   consts->MaxViewportWidth = 16384;
   consts->MaxViewportHeight = 16384;
   consts->MinMapBufferAlignment = 64;

   /* Driver must override these values if ARB_viewport_array is supported. */
   consts->MaxViewports = 1;
   consts->ViewportSubpixelBits = 0;
   consts->ViewportBounds.Min = 0;
   consts->ViewportBounds.Max = 0;

   /** GL_ARB_uniform_buffer_object */
   consts->MaxCombinedUniformBlocks = 36;
   consts->MaxUniformBufferBindings = 36;
   consts->MaxUniformBlockSize = 16384;
   consts->UniformBufferOffsetAlignment = 1;

   /** GL_ARB_shader_storage_buffer_object */
   consts->MaxCombinedShaderStorageBlocks = 8;
   consts->MaxShaderStorageBufferBindings = 8;
   consts->MaxShaderStorageBlockSize = 128 * 1024 * 1024; /* 2^27 */
   consts->ShaderStorageBufferOffsetAlignment = 256;

   /* GL_ARB_explicit_uniform_location, GL_MAX_UNIFORM_LOCATIONS */
   consts->MaxUserAssignableUniformLocations =
      4 * MESA_SHADER_STAGES * MAX_UNIFORMS;

   for (i = 0; i < MESA_SHADER_STAGES; i++)
      init_program_limits(consts, i, &consts->Program[i]);

   consts->MaxProgramMatrices = MAX_PROGRAM_MATRICES;
   consts->MaxProgramMatrixStackDepth = MAX_PROGRAM_MATRIX_STACK_DEPTH;

   /* Set the absolute minimum possible GLSL version.  API_OPENGL_CORE can
    * mean an OpenGL 3.0 forward-compatible context, so that implies a minimum
    * possible version of 1.30.  Otherwise, the minimum possible version 1.20.
    * Since Mesa unconditionally advertises GL_ARB_shading_language_100 and
    * GL_ARB_shader_objects, every driver has GLSL 1.20... even if they don't
    * advertise any extensions to enable any shader stages (e.g.,
    * GL_ARB_vertex_shader).
    */
   consts->GLSLVersion = api == API_OPENGL_CORE ? 130 : 120;
   consts->GLSLVersionCompat = consts->GLSLVersion;

<<<<<<< HEAD
=======
   consts->GLSLLowerConstArrays = true;

>>>>>>> 4392cf2d
   /* Assume that if GLSL 1.30+ (or GLSL ES 3.00+) is supported that
    * gl_VertexID is implemented using a native hardware register with OpenGL
    * semantics.
    */
   consts->VertexID_is_zero_based = false;

   /* GL_ARB_draw_buffers */
   consts->MaxDrawBuffers = MAX_DRAW_BUFFERS;

   consts->MaxColorAttachments = MAX_COLOR_ATTACHMENTS;
   consts->MaxRenderbufferSize = MAX_RENDERBUFFER_SIZE;

   consts->Program[MESA_SHADER_VERTEX].MaxTextureImageUnits = MAX_TEXTURE_IMAGE_UNITS;
   consts->MaxCombinedTextureImageUnits = MAX_COMBINED_TEXTURE_IMAGE_UNITS;
   consts->MaxVarying = 16; /* old limit not to break tnl and swrast */
   consts->Program[MESA_SHADER_GEOMETRY].MaxTextureImageUnits = MAX_TEXTURE_IMAGE_UNITS;
   consts->MaxGeometryOutputVertices = MAX_GEOMETRY_OUTPUT_VERTICES;
   consts->MaxGeometryTotalOutputComponents = MAX_GEOMETRY_TOTAL_OUTPUT_COMPONENTS;
   consts->MaxGeometryShaderInvocations = MAX_GEOMETRY_SHADER_INVOCATIONS;

#ifdef DEBUG
   consts->GenerateTemporaryNames = true;
#else
   consts->GenerateTemporaryNames = false;
#endif

   /* GL_ARB_framebuffer_object */
   consts->MaxSamples = 0;

   /* GLSL default if NativeIntegers == FALSE */
   consts->UniformBooleanTrue = FLOAT_AS_UNION(1.0f).u;

   /* GL_ARB_sync */
   consts->MaxServerWaitTimeout = 0x7fffffff7fffffffULL;

   /* GL_EXT_provoking_vertex */
   consts->QuadsFollowProvokingVertexConvention = GL_TRUE;

   /** GL_ARB_viewport_array */
   consts->LayerAndVPIndexProvokingVertex = GL_UNDEFINED_VERTEX;

   /* GL_EXT_transform_feedback */
   consts->MaxTransformFeedbackBuffers = MAX_FEEDBACK_BUFFERS;
   consts->MaxTransformFeedbackSeparateComponents = 4 * MAX_FEEDBACK_ATTRIBS;
   consts->MaxTransformFeedbackInterleavedComponents = 4 * MAX_FEEDBACK_ATTRIBS;
   consts->MaxVertexStreams = 1;

   /* GL 3.2  */
   consts->ProfileMask = api == API_OPENGL_CORE
                          ? GL_CONTEXT_CORE_PROFILE_BIT
                          : GL_CONTEXT_COMPATIBILITY_PROFILE_BIT;

   /* GL 4.4 */
   consts->MaxVertexAttribStride = 2048;

   /** GL_EXT_gpu_shader4 */
   consts->MinProgramTexelOffset = -8;
   consts->MaxProgramTexelOffset = 7;

   /* GL_ARB_texture_gather */
   consts->MinProgramTextureGatherOffset = -8;
   consts->MaxProgramTextureGatherOffset = 7;

   /* GL_ARB_robustness */
   consts->ResetStrategy = GL_NO_RESET_NOTIFICATION_ARB;

   /* GL_KHR_robustness */
   consts->RobustAccess = GL_FALSE;

   /* ES 3.0 or ARB_ES3_compatibility */
   consts->MaxElementIndex = 0xffffffffu;

   /* GL_ARB_texture_multisample */
   consts->MaxColorTextureSamples = 1;
   consts->MaxDepthTextureSamples = 1;
   consts->MaxIntegerSamples = 1;

   /* GL_ARB_shader_atomic_counters */
   consts->MaxAtomicBufferBindings = MAX_COMBINED_ATOMIC_BUFFERS;
   consts->MaxAtomicBufferSize = MAX_ATOMIC_COUNTERS * ATOMIC_COUNTER_SIZE;
   consts->MaxCombinedAtomicBuffers = MAX_COMBINED_ATOMIC_BUFFERS;
   consts->MaxCombinedAtomicCounters = MAX_ATOMIC_COUNTERS;

   /* GL_ARB_vertex_attrib_binding */
   consts->MaxVertexAttribRelativeOffset = 2047;
   consts->MaxVertexAttribBindings = MAX_VERTEX_GENERIC_ATTRIBS;

   /* GL_ARB_compute_shader */
   consts->MaxComputeWorkGroupCount[0] = 65535;
   consts->MaxComputeWorkGroupCount[1] = 65535;
   consts->MaxComputeWorkGroupCount[2] = 65535;
   consts->MaxComputeWorkGroupSize[0] = 1024;
   consts->MaxComputeWorkGroupSize[1] = 1024;
   consts->MaxComputeWorkGroupSize[2] = 64;
   /* Enables compute support for GLES 3.1 if >= 128 */
   consts->MaxComputeWorkGroupInvocations = 0;

   /** GL_ARB_gpu_shader5 */
   consts->MinFragmentInterpolationOffset = MIN_FRAGMENT_INTERPOLATION_OFFSET;
   consts->MaxFragmentInterpolationOffset = MAX_FRAGMENT_INTERPOLATION_OFFSET;

   /** GL_KHR_context_flush_control */
   consts->ContextReleaseBehavior = GL_CONTEXT_RELEASE_BEHAVIOR_FLUSH;

   /** GL_ARB_tessellation_shader */
   consts->MaxTessGenLevel = MAX_TESS_GEN_LEVEL;
   consts->MaxPatchVertices = MAX_PATCH_VERTICES;
   consts->Program[MESA_SHADER_TESS_CTRL].MaxTextureImageUnits = MAX_TEXTURE_IMAGE_UNITS;
   consts->Program[MESA_SHADER_TESS_EVAL].MaxTextureImageUnits = MAX_TEXTURE_IMAGE_UNITS;
   consts->MaxTessPatchComponents = MAX_TESS_PATCH_COMPONENTS;
   consts->MaxTessControlTotalOutputComponents = MAX_TESS_CONTROL_TOTAL_OUTPUT_COMPONENTS;
   consts->PrimitiveRestartForPatches = false;

   /** GL_ARB_compute_variable_group_size */
   consts->MaxComputeVariableGroupSize[0] = 512;
   consts->MaxComputeVariableGroupSize[1] = 512;
   consts->MaxComputeVariableGroupSize[2] = 64;
   consts->MaxComputeVariableGroupInvocations = 512;

   /** GL_NV_conservative_raster */
   consts->MaxSubpixelPrecisionBiasBits = 0;

   /** GL_NV_conservative_raster_dilate */
   consts->ConservativeRasterDilateRange[0] = 0.0;
   consts->ConservativeRasterDilateRange[1] = 0.0;
   consts->ConservativeRasterDilateGranularity = 0.0;
}


/**
 * Do some sanity checks on the limits/constants for the given context.
 * Only called the first time a context is bound.
 */
static void
check_context_limits(struct gl_context *ctx)
{
   (void) ctx;

   /* check that we don't exceed the size of various bitfields */
   assert(VARYING_SLOT_MAX <=
          (8 * sizeof(ctx->VertexProgram._Current->info.outputs_written)));
   assert(VARYING_SLOT_MAX <=
          (8 * sizeof(ctx->FragmentProgram._Current->info.inputs_read)));

   /* shader-related checks */
   assert(ctx->Const.Program[MESA_SHADER_FRAGMENT].MaxLocalParams <= MAX_PROGRAM_LOCAL_PARAMS);
   assert(ctx->Const.Program[MESA_SHADER_VERTEX].MaxLocalParams <= MAX_PROGRAM_LOCAL_PARAMS);

   /* Texture unit checks */
   assert(ctx->Const.Program[MESA_SHADER_FRAGMENT].MaxTextureImageUnits > 0);
   assert(ctx->Const.Program[MESA_SHADER_FRAGMENT].MaxTextureImageUnits <= MAX_TEXTURE_IMAGE_UNITS);
   assert(ctx->Const.MaxTextureCoordUnits > 0);
   assert(ctx->Const.MaxTextureCoordUnits <= MAX_TEXTURE_COORD_UNITS);
   assert(ctx->Const.MaxTextureUnits > 0);
   assert(ctx->Const.MaxTextureUnits <= MAX_TEXTURE_IMAGE_UNITS);
   assert(ctx->Const.MaxTextureUnits <= MAX_TEXTURE_COORD_UNITS);
   assert(ctx->Const.MaxTextureUnits == MIN2(ctx->Const.Program[MESA_SHADER_FRAGMENT].MaxTextureImageUnits,
                                             ctx->Const.MaxTextureCoordUnits));
   assert(ctx->Const.MaxCombinedTextureImageUnits > 0);
   assert(ctx->Const.MaxCombinedTextureImageUnits <= MAX_COMBINED_TEXTURE_IMAGE_UNITS);
   assert(ctx->Const.MaxTextureCoordUnits <= MAX_COMBINED_TEXTURE_IMAGE_UNITS);
   /* number of coord units cannot be greater than number of image units */
   assert(ctx->Const.MaxTextureCoordUnits <= ctx->Const.Program[MESA_SHADER_FRAGMENT].MaxTextureImageUnits);


   /* Texture size checks */
   assert(ctx->Const.MaxTextureSize <= (1 << (MAX_TEXTURE_LEVELS - 1)));
   assert(ctx->Const.Max3DTextureLevels <= MAX_3D_TEXTURE_LEVELS);
   assert(ctx->Const.MaxCubeTextureLevels <= MAX_CUBE_TEXTURE_LEVELS);
   assert(ctx->Const.MaxTextureRectSize <= MAX_TEXTURE_RECT_SIZE);

   /* Texture level checks */
   assert(MAX_TEXTURE_LEVELS >= MAX_3D_TEXTURE_LEVELS);
   assert(MAX_TEXTURE_LEVELS >= MAX_CUBE_TEXTURE_LEVELS);

   /* Max texture size should be <= max viewport size (render to texture) */
   assert(ctx->Const.MaxTextureSize <= ctx->Const.MaxViewportWidth);
   assert(ctx->Const.MaxTextureSize <= ctx->Const.MaxViewportHeight);

   assert(ctx->Const.MaxDrawBuffers <= MAX_DRAW_BUFFERS);

   /* if this fails, add more enum values to gl_buffer_index */
   assert(BUFFER_COLOR0 + MAX_DRAW_BUFFERS <= BUFFER_COUNT);

   /* XXX probably add more tests */
}


/**
 * Initialize the attribute groups in a GL context.
 *
 * \param ctx GL context.
 *
 * Initializes all the attributes, calling the respective <tt>init*</tt>
 * functions for the more complex data structures.
 */
static GLboolean
init_attrib_groups(struct gl_context *ctx)
{
   assert(ctx);

   /* Constants */
   _mesa_init_constants(&ctx->Const, ctx->API);

   /* Extensions */
   _mesa_init_extensions(&ctx->Extensions);

   /* Attribute Groups */
   _mesa_init_accum( ctx );
   _mesa_init_attrib( ctx );
   _mesa_init_bbox( ctx );
   _mesa_init_buffer_objects( ctx );
   _mesa_init_color( ctx );
   _mesa_init_conservative_raster( ctx );
   _mesa_init_current( ctx );
   _mesa_init_depth( ctx );
   _mesa_init_debug( ctx );
   _mesa_init_debug_output( ctx );
   _mesa_init_display_list( ctx );
   _mesa_init_eval( ctx );
   _mesa_init_fbobjects( ctx );
   _mesa_init_feedback( ctx );
   _mesa_init_fog( ctx );
   _mesa_init_hint( ctx );
   _mesa_init_image_units( ctx );
   _mesa_init_line( ctx );
   _mesa_init_lighting( ctx );
   _mesa_init_matrix( ctx );
   _mesa_init_multisample( ctx );
   _mesa_init_performance_monitors( ctx );
   _mesa_init_performance_queries( ctx );
   _mesa_init_pipeline( ctx );
   _mesa_init_pixel( ctx );
   _mesa_init_pixelstore( ctx );
   _mesa_init_point( ctx );
   _mesa_init_polygon( ctx );
   _mesa_init_program( ctx );
   _mesa_init_queryobj( ctx );
   _mesa_init_sync( ctx );
   _mesa_init_rastpos( ctx );
   _mesa_init_scissor( ctx );
   _mesa_init_shader_state( ctx );
   _mesa_init_stencil( ctx );
   _mesa_init_transform( ctx );
   _mesa_init_transform_feedback( ctx );
   _mesa_init_varray( ctx );
   _mesa_init_viewport( ctx );
   _mesa_init_resident_handles( ctx );

   if (!_mesa_init_texture( ctx ))
      return GL_FALSE;

   /* Miscellaneous */
   ctx->TileRasterOrderIncreasingX = GL_TRUE;
   ctx->TileRasterOrderIncreasingY = GL_TRUE;
   ctx->NewState = _NEW_ALL;
   ctx->NewDriverState = ~0;
   ctx->ErrorValue = GL_NO_ERROR;
   ctx->ShareGroupReset = false;
   ctx->varying_vp_inputs = VERT_BIT_ALL;

   return GL_TRUE;
}


/**
 * Update default objects in a GL context with respect to shared state.
 *
 * \param ctx GL context.
 *
 * Removes references to old default objects, (texture objects, program
 * objects, etc.) and changes to reference those from the current shared
 * state.
 */
static GLboolean
update_default_objects(struct gl_context *ctx)
{
   assert(ctx);

   _mesa_update_default_objects_program(ctx);
   _mesa_update_default_objects_texture(ctx);
   _mesa_update_default_objects_buffer_objects(ctx);

   return GL_TRUE;
}


/* XXX this is temporary and should be removed at some point in the
 * future when there's a reasonable expectation that the libGL library
 * contains the _glapi_new_nop_table() and _glapi_set_nop_handler()
 * functions which were added in Mesa 10.6.
 */
#if !defined(_WIN32)
/* Avoid libGL / driver ABI break */
#define USE_GLAPI_NOP_FEATURES 0
#else
#define USE_GLAPI_NOP_FEATURES 1
#endif


/**
 * This function is called by the glapi no-op functions.  For each OpenGL
 * function/entrypoint there's a simple no-op function.  These "no-op"
 * functions call this function.
 *
 * If there's a current OpenGL context for the calling thread, we record a
 * GL_INVALID_OPERATION error.  This can happen either because the app's
 * calling an unsupported extension function, or calling an illegal function
 * (such as glClear between glBegin/glEnd).
 *
 * If there's no current OpenGL context for the calling thread, we can
 * print a message to stderr.
 *
 * \param name  the name of the OpenGL function
 */
#if USE_GLAPI_NOP_FEATURES
static void
nop_handler(const char *name)
{
   GET_CURRENT_CONTEXT(ctx);
   if (ctx) {
      _mesa_error(ctx, GL_INVALID_OPERATION, "%s(invalid call)", name);
   }
#ifndef NDEBUG
   else if (getenv("MESA_DEBUG") || getenv("LIBGL_DEBUG")) {
      fprintf(stderr,
              "GL User Error: gl%s called without a rendering context\n",
              name);
      fflush(stderr);
   }
#endif
}
#endif


/**
 * Special no-op glFlush, see below.
 */
#if defined(_WIN32)
static void GLAPIENTRY
nop_glFlush(void)
{
   /* don't record an error like we do in nop_handler() */
}
#endif


#if !USE_GLAPI_NOP_FEATURES
static int
generic_nop(void)
{
   GET_CURRENT_CONTEXT(ctx);
   _mesa_error(ctx, GL_INVALID_OPERATION,
               "unsupported function called "
               "(unsupported extension or deprecated function?)");
   return 0;
}
#endif


/**
 * Create a new API dispatch table in which all entries point to the
 * generic_nop() function.  This will not work on Windows because of
 * the __stdcall convention which requires the callee to clean up the
 * call stack.  That's impossible with one generic no-op function.
 */
struct _glapi_table *
_mesa_new_nop_table(unsigned numEntries)
{
   struct _glapi_table *table;

#if !USE_GLAPI_NOP_FEATURES
   table = malloc(numEntries * sizeof(_glapi_proc));
   if (table) {
      _glapi_proc *entry = (_glapi_proc *) table;
      unsigned i;
      for (i = 0; i < numEntries; i++) {
         entry[i] = (_glapi_proc) generic_nop;
      }
   }
#else
   table = _glapi_new_nop_table(numEntries);
#endif
   return table;
}


/**
 * Allocate and initialize a new dispatch table.  The table will be
 * populated with pointers to "no-op" functions.  In turn, the no-op
 * functions will call nop_handler() above.
 */
struct _glapi_table *
_mesa_alloc_dispatch_table(void)
{
   /* Find the larger of Mesa's dispatch table and libGL's dispatch table.
    * In practice, this'll be the same for stand-alone Mesa.  But for DRI
    * Mesa we do this to accommodate different versions of libGL and various
    * DRI drivers.
    */
   int numEntries = MAX2(_glapi_get_dispatch_table_size(), _gloffset_COUNT);

   struct _glapi_table *table = _mesa_new_nop_table(numEntries);

#if defined(_WIN32)
   if (table) {
      /* This is a special case for Windows in the event that
       * wglGetProcAddress is called between glBegin/End().
       *
       * The MS opengl32.dll library apparently calls glFlush from
       * wglGetProcAddress().  If we're inside glBegin/End(), glFlush
       * will dispatch to _mesa_generic_nop() and we'll generate a
       * GL_INVALID_OPERATION error.
       *
       * The specific case which hits this is piglit's primitive-restart
       * test which calls glPrimitiveRestartNV() inside glBegin/End.  The
       * first time we call glPrimitiveRestartNV() Piglit's API dispatch
       * code will try to resolve the function by calling wglGetProcAddress.
       * This raises GL_INVALID_OPERATION and an assert(glGetError()==0)
       * will fail causing the test to fail.  By suppressing the error, the
       * assertion passes and the test continues.
       */
      SET_Flush(table, nop_glFlush);
   }
#endif

#if USE_GLAPI_NOP_FEATURES
   _glapi_set_nop_handler(nop_handler);
#endif

   return table;
}

/**
 * Creates a minimal dispatch table for use within glBegin()/glEnd().
 *
 * This ensures that we generate GL_INVALID_OPERATION errors from most
 * functions, since the set of functions that are valid within Begin/End is
 * very small.
 *
 * From the GL 1.0 specification section 2.6.3, "GL Commands within
 * Begin/End"
 *
 *     "The only GL commands that are allowed within any Begin/End pairs are
 *      the commands for specifying vertex coordinates, vertex color, normal
 *      coordinates, and texture coordinates (Vertex, Color, Index, Normal,
 *      TexCoord), EvalCoord and EvalPoint commands (see section 5.1),
 *      commands for specifying lighting material parameters (Material
 *      commands see section 2.12.2), display list invocation commands
 *      (CallList and CallLists see section 5.4), and the EdgeFlag
 *      command. Executing Begin after Begin has already been executed but
 *      before an End is issued generates the INVALID OPERATION error, as does
 *      executing End without a previous corresponding Begin. Executing any
 *      other GL command within Begin/End results in the error INVALID
 *      OPERATION."
 *
 * The table entries for specifying vertex attributes are set up by
 * install_vtxfmt() and _mesa_loopback_init_api_table(), and End() and dlists
 * are set by install_vtxfmt() as well.
 */
static struct _glapi_table *
create_beginend_table(const struct gl_context *ctx)
{
   struct _glapi_table *table;

   table = _mesa_alloc_dispatch_table();
   if (!table)
      return NULL;

   /* Fill in functions which return a value, since they should return some
    * specific value even if they emit a GL_INVALID_OPERATION error from them
    * being called within glBegin()/glEnd().
    */
#define COPY_DISPATCH(func) SET_##func(table, GET_##func(ctx->Exec))

   COPY_DISPATCH(GenLists);
   COPY_DISPATCH(IsProgram);
   COPY_DISPATCH(IsVertexArray);
   COPY_DISPATCH(IsBuffer);
   COPY_DISPATCH(IsEnabled);
   COPY_DISPATCH(IsEnabledi);
   COPY_DISPATCH(IsRenderbuffer);
   COPY_DISPATCH(IsFramebuffer);
   COPY_DISPATCH(CheckFramebufferStatus);
   COPY_DISPATCH(RenderMode);
   COPY_DISPATCH(GetString);
   COPY_DISPATCH(GetStringi);
   COPY_DISPATCH(GetPointerv);
   COPY_DISPATCH(IsQuery);
   COPY_DISPATCH(IsSampler);
   COPY_DISPATCH(IsSync);
   COPY_DISPATCH(IsTexture);
   COPY_DISPATCH(IsTransformFeedback);
   COPY_DISPATCH(DeleteQueries);
   COPY_DISPATCH(AreTexturesResident);
   COPY_DISPATCH(FenceSync);
   COPY_DISPATCH(ClientWaitSync);
   COPY_DISPATCH(MapBuffer);
   COPY_DISPATCH(UnmapBuffer);
   COPY_DISPATCH(MapBufferRange);
   COPY_DISPATCH(ObjectPurgeableAPPLE);
   COPY_DISPATCH(ObjectUnpurgeableAPPLE);

   _mesa_loopback_init_api_table(ctx, table);

   return table;
}

void
_mesa_initialize_dispatch_tables(struct gl_context *ctx)
{
   /* Do the code-generated setup of the exec table in api_exec.c. */
   _mesa_initialize_exec_table(ctx);

   if (ctx->Save)
      _mesa_initialize_save_table(ctx);
}

/**
 * Initialize a struct gl_context struct (rendering context).
 *
 * This includes allocating all the other structs and arrays which hang off of
 * the context by pointers.
 * Note that the driver needs to pass in its dd_function_table here since
 * we need to at least call driverFunctions->NewTextureObject to create the
 * default texture objects.
 *
 * Called by _mesa_create_context().
 *
 * Performs the imports and exports callback tables initialization, and
 * miscellaneous one-time initializations. If no shared context is supplied one
 * is allocated, and increase its reference count.  Setups the GL API dispatch
 * tables.  Initialize the TNL module. Sets the maximum Z buffer depth.
 * Finally queries the \c MESA_DEBUG and \c MESA_VERBOSE environment variables
 * for debug flags.
 *
 * \param ctx the context to initialize
 * \param api the GL API type to create the context for
 * \param visual describes the visual attributes for this context or NULL to
 *               create a configless context
 * \param share_list points to context to share textures, display lists,
 *        etc with, or NULL
 * \param driverFunctions table of device driver functions for this context
 *        to use
 */
GLboolean
_mesa_initialize_context(struct gl_context *ctx,
                         gl_api api,
                         const struct gl_config *visual,
                         struct gl_context *share_list,
                         const struct dd_function_table *driverFunctions)
{
   struct gl_shared_state *shared;
   int i;

   assert(driverFunctions->NewTextureObject);
   assert(driverFunctions->FreeTextureImageBuffer);

   ctx->API = api;
   ctx->DrawBuffer = NULL;
   ctx->ReadBuffer = NULL;
   ctx->WinSysDrawBuffer = NULL;
   ctx->WinSysReadBuffer = NULL;

   if (visual) {
      ctx->Visual = *visual;
      ctx->HasConfig = GL_TRUE;
   }
   else {
      memset(&ctx->Visual, 0, sizeof ctx->Visual);
      ctx->HasConfig = GL_FALSE;
   }

   _mesa_override_gl_version(ctx);

   /* misc one-time initializations */
   one_time_init(ctx);

   /* Plug in driver functions and context pointer here.
    * This is important because when we call alloc_shared_state() below
    * we'll call ctx->Driver.NewTextureObject() to create the default
    * textures.
    */
   ctx->Driver = *driverFunctions;

   if (share_list) {
      /* share state with another context */
      shared = share_list->Shared;
   }
   else {
      /* allocate new, unshared state */
      shared = _mesa_alloc_shared_state(ctx);
      if (!shared)
         return GL_FALSE;
   }

   _mesa_reference_shared_state(ctx, &ctx->Shared, shared);

   if (!init_attrib_groups( ctx ))
      goto fail;

   /* KHR_no_error is likely to crash, overflow memory, etc if an application
    * has errors so don't enable it for setuid processes.
    */
   if (env_var_as_boolean("MESA_NO_ERROR", false)) {
#if !defined(_WIN32)
      if (geteuid() == getuid())
#endif
         ctx->Const.ContextFlags |= GL_CONTEXT_FLAG_NO_ERROR_BIT_KHR;
   }

   /* setup the API dispatch tables with all nop functions */
   ctx->OutsideBeginEnd = _mesa_alloc_dispatch_table();
   if (!ctx->OutsideBeginEnd)
      goto fail;
   ctx->Exec = ctx->OutsideBeginEnd;
   ctx->CurrentClientDispatch = ctx->CurrentServerDispatch = ctx->OutsideBeginEnd;

   ctx->FragmentProgram._MaintainTexEnvProgram
      = (getenv("MESA_TEX_PROG") != NULL);

   ctx->VertexProgram._MaintainTnlProgram
      = (getenv("MESA_TNL_PROG") != NULL);
   if (ctx->VertexProgram._MaintainTnlProgram) {
      /* this is required... */
      ctx->FragmentProgram._MaintainTexEnvProgram = GL_TRUE;
   }

   /* Mesa core handles all the formats that mesa core knows about.
    * Drivers will want to override this list with just the formats
    * they can handle, and confirm that appropriate fallbacks exist in
    * _mesa_choose_tex_format().
    */
   memset(&ctx->TextureFormatSupported, GL_TRUE,
          sizeof(ctx->TextureFormatSupported));

   switch (ctx->API) {
   case API_OPENGL_COMPAT:
      ctx->BeginEnd = create_beginend_table(ctx);
      ctx->Save = _mesa_alloc_dispatch_table();
      if (!ctx->BeginEnd || !ctx->Save)
         goto fail;

      /* fall-through */
   case API_OPENGL_CORE:
      break;
   case API_OPENGLES:
      /**
       * GL_OES_texture_cube_map says
       * "Initially all texture generation modes are set to REFLECTION_MAP_OES"
       */
      for (i = 0; i < ARRAY_SIZE(ctx->Texture.FixedFuncUnit); i++) {
         struct gl_fixedfunc_texture_unit *texUnit =
            &ctx->Texture.FixedFuncUnit[i];

         texUnit->GenS.Mode = GL_REFLECTION_MAP_NV;
         texUnit->GenT.Mode = GL_REFLECTION_MAP_NV;
         texUnit->GenR.Mode = GL_REFLECTION_MAP_NV;
         texUnit->GenS._ModeBit = TEXGEN_REFLECTION_MAP_NV;
         texUnit->GenT._ModeBit = TEXGEN_REFLECTION_MAP_NV;
         texUnit->GenR._ModeBit = TEXGEN_REFLECTION_MAP_NV;
      }
      break;
   case API_OPENGLES2:
      ctx->FragmentProgram._MaintainTexEnvProgram = GL_TRUE;
      ctx->VertexProgram._MaintainTnlProgram = GL_TRUE;
      break;
   }

   ctx->FirstTimeCurrent = GL_TRUE;

   return GL_TRUE;

fail:
   _mesa_reference_shared_state(ctx, &ctx->Shared, NULL);
   free(ctx->BeginEnd);
   free(ctx->OutsideBeginEnd);
   free(ctx->Save);
   return GL_FALSE;
}


/**
 * Free the data associated with the given context.
 *
 * But doesn't free the struct gl_context struct itself.
 *
 * \sa _mesa_initialize_context() and init_attrib_groups().
 */
void
_mesa_free_context_data(struct gl_context *ctx)
{
   if (!_mesa_get_current_context()){
      /* No current context, but we may need one in order to delete
       * texture objs, etc.  So temporarily bind the context now.
       */
      _mesa_make_current(ctx, NULL, NULL);
   }

   /* unreference WinSysDraw/Read buffers */
   _mesa_reference_framebuffer(&ctx->WinSysDrawBuffer, NULL);
   _mesa_reference_framebuffer(&ctx->WinSysReadBuffer, NULL);
   _mesa_reference_framebuffer(&ctx->DrawBuffer, NULL);
   _mesa_reference_framebuffer(&ctx->ReadBuffer, NULL);

   _mesa_reference_program(ctx, &ctx->VertexProgram.Current, NULL);
   _mesa_reference_program(ctx, &ctx->VertexProgram._Current, NULL);
   _mesa_reference_program(ctx, &ctx->VertexProgram._TnlProgram, NULL);

   _mesa_reference_program(ctx, &ctx->TessCtrlProgram._Current, NULL);
   _mesa_reference_program(ctx, &ctx->TessEvalProgram._Current, NULL);
   _mesa_reference_program(ctx, &ctx->GeometryProgram._Current, NULL);

   _mesa_reference_program(ctx, &ctx->FragmentProgram.Current, NULL);
   _mesa_reference_program(ctx, &ctx->FragmentProgram._Current, NULL);
   _mesa_reference_program(ctx, &ctx->FragmentProgram._TexEnvProgram, NULL);

   _mesa_reference_program(ctx, &ctx->ComputeProgram._Current, NULL);

   _mesa_reference_vao(ctx, &ctx->Array.VAO, NULL);
   _mesa_reference_vao(ctx, &ctx->Array.DefaultVAO, NULL);
   _mesa_reference_vao(ctx, &ctx->Array._EmptyVAO, NULL);
   _mesa_reference_vao(ctx, &ctx->Array._DrawVAO, NULL);

   _mesa_free_attrib_data(ctx);
   _mesa_free_buffer_objects(ctx);
   _mesa_free_eval_data( ctx );
   _mesa_free_texture_data( ctx );
   _mesa_free_image_textures(ctx);
   _mesa_free_matrix_data( ctx );
   _mesa_free_pipeline_data(ctx);
   _mesa_free_program_data(ctx);
   _mesa_free_shader_state(ctx);
   _mesa_free_queryobj_data(ctx);
   _mesa_free_sync_data(ctx);
   _mesa_free_varray_data(ctx);
   _mesa_free_transform_feedback(ctx);
   _mesa_free_performance_monitors(ctx);
   _mesa_free_performance_queries(ctx);
   _mesa_free_resident_handles(ctx);

   _mesa_reference_buffer_object(ctx, &ctx->Pack.BufferObj, NULL);
   _mesa_reference_buffer_object(ctx, &ctx->Unpack.BufferObj, NULL);
   _mesa_reference_buffer_object(ctx, &ctx->DefaultPacking.BufferObj, NULL);
   _mesa_reference_buffer_object(ctx, &ctx->Array.ArrayBufferObj, NULL);

   /* free dispatch tables */
   free(ctx->BeginEnd);
   free(ctx->OutsideBeginEnd);
   free(ctx->Save);
   free(ctx->ContextLost);
   free(ctx->MarshalExec);

   /* Shared context state (display lists, textures, etc) */
   _mesa_reference_shared_state(ctx, &ctx->Shared, NULL);

   /* needs to be after freeing shared state */
   _mesa_free_display_list_data(ctx);

   _mesa_free_errors_data(ctx);

   free((void *)ctx->Extensions.String);

   free(ctx->VersionString);

   ralloc_free(ctx->SoftFP64);

   /* unbind the context if it's currently bound */
   if (ctx == _mesa_get_current_context()) {
      _mesa_make_current(NULL, NULL, NULL);
   }

   /* Do this after unbinding context to ensure any thread is finished. */
   if (ctx->shader_builtin_ref) {
      _mesa_glsl_builtin_functions_decref();
      ctx->shader_builtin_ref = false;
   }

   free(ctx->Const.SpirVExtensions);
}


/**
 * Destroy a struct gl_context structure.
 *
 * \param ctx GL context.
 *
 * Calls _mesa_free_context_data() and frees the gl_context object itself.
 */
void
_mesa_destroy_context( struct gl_context *ctx )
{
   if (ctx) {
      _mesa_free_context_data(ctx);
      free( (void *) ctx );
   }
}


/**
 * Copy attribute groups from one context to another.
 *
 * \param src source context
 * \param dst destination context
 * \param mask bitwise OR of GL_*_BIT flags
 *
 * According to the bits specified in \p mask, copies the corresponding
 * attributes from \p src into \p dst.  For many of the attributes a simple \c
 * memcpy is not enough due to the existence of internal pointers in their data
 * structures.
 */
void
_mesa_copy_context( const struct gl_context *src, struct gl_context *dst,
                    GLuint mask )
{
   if (mask & GL_ACCUM_BUFFER_BIT) {
      /* OK to memcpy */
      dst->Accum = src->Accum;
   }
   if (mask & GL_COLOR_BUFFER_BIT) {
      /* OK to memcpy */
      dst->Color = src->Color;
   }
   if (mask & GL_CURRENT_BIT) {
      /* OK to memcpy */
      dst->Current = src->Current;
   }
   if (mask & GL_DEPTH_BUFFER_BIT) {
      /* OK to memcpy */
      dst->Depth = src->Depth;
   }
   if (mask & GL_ENABLE_BIT) {
      /* no op */
   }
   if (mask & GL_EVAL_BIT) {
      /* OK to memcpy */
      dst->Eval = src->Eval;
   }
   if (mask & GL_FOG_BIT) {
      /* OK to memcpy */
      dst->Fog = src->Fog;
   }
   if (mask & GL_HINT_BIT) {
      /* OK to memcpy */
      dst->Hint = src->Hint;
   }
   if (mask & GL_LIGHTING_BIT) {
      /* OK to memcpy */
      dst->Light = src->Light;
   }
   if (mask & GL_LINE_BIT) {
      /* OK to memcpy */
      dst->Line = src->Line;
   }
   if (mask & GL_LIST_BIT) {
      /* OK to memcpy */
      dst->List = src->List;
   }
   if (mask & GL_PIXEL_MODE_BIT) {
      /* OK to memcpy */
      dst->Pixel = src->Pixel;
   }
   if (mask & GL_POINT_BIT) {
      /* OK to memcpy */
      dst->Point = src->Point;
   }
   if (mask & GL_POLYGON_BIT) {
      /* OK to memcpy */
      dst->Polygon = src->Polygon;
   }
   if (mask & GL_POLYGON_STIPPLE_BIT) {
      /* Use loop instead of memcpy due to problem with Portland Group's
       * C compiler.  Reported by John Stone.
       */
      GLuint i;
      for (i = 0; i < 32; i++) {
         dst->PolygonStipple[i] = src->PolygonStipple[i];
      }
   }
   if (mask & GL_SCISSOR_BIT) {
      /* OK to memcpy */
      dst->Scissor = src->Scissor;
   }
   if (mask & GL_STENCIL_BUFFER_BIT) {
      /* OK to memcpy */
      dst->Stencil = src->Stencil;
   }
   if (mask & GL_TEXTURE_BIT) {
      /* Cannot memcpy because of pointers */
      _mesa_copy_texture_state(src, dst);
   }
   if (mask & GL_TRANSFORM_BIT) {
      /* OK to memcpy */
      dst->Transform = src->Transform;
   }
   if (mask & GL_VIEWPORT_BIT) {
      unsigned i;
      for (i = 0; i < src->Const.MaxViewports; i++) {
         /* OK to memcpy */
         dst->ViewportArray[i] = src->ViewportArray[i];
      }
   }

   /* XXX FIXME:  Call callbacks?
    */
   dst->NewState = _NEW_ALL;
   dst->NewDriverState = ~0;
}


/**
 * Check if the given context can render into the given framebuffer
 * by checking visual attributes.
 *
 * \return GL_TRUE if compatible, GL_FALSE otherwise.
 */
static GLboolean
check_compatible(const struct gl_context *ctx,
                 const struct gl_framebuffer *buffer)
{
   const struct gl_config *ctxvis = &ctx->Visual;
   const struct gl_config *bufvis = &buffer->Visual;

   if (buffer == _mesa_get_incomplete_framebuffer())
      return GL_TRUE;

#define check_component(foo)           \
   if (ctxvis->foo && bufvis->foo &&   \
       ctxvis->foo != bufvis->foo)     \
      return GL_FALSE

   check_component(redShift);
   check_component(greenShift);
   check_component(blueShift);
   check_component(redBits);
   check_component(greenBits);
   check_component(blueBits);
   check_component(depthBits);
   check_component(stencilBits);

#undef check_component

   return GL_TRUE;
}


/**
 * Check if the viewport/scissor size has not yet been initialized.
 * Initialize the size if the given width and height are non-zero.
 */
static void
check_init_viewport(struct gl_context *ctx, GLuint width, GLuint height)
{
   if (!ctx->ViewportInitialized && width > 0 && height > 0) {
      unsigned i;

      /* Note: set flag here, before calling _mesa_set_viewport(), to prevent
       * potential infinite recursion.
       */
      ctx->ViewportInitialized = GL_TRUE;

      /* Note: ctx->Const.MaxViewports may not have been set by the driver
       * yet, so just initialize all of them.
       */
      for (i = 0; i < MAX_VIEWPORTS; i++) {
         _mesa_set_viewport(ctx, i, 0, 0, width, height);
         _mesa_set_scissor(ctx, i, 0, 0, width, height);
      }
   }
}


static void
handle_first_current(struct gl_context *ctx)
{
   if (ctx->Version == 0 || !ctx->DrawBuffer) {
      /* probably in the process of tearing down the context */
      return;
   }

   check_context_limits(ctx);

   _mesa_update_vertex_processing_mode(ctx);

   /* According to GL_MESA_configless_context the default value of
    * glDrawBuffers depends on the config of the first surface it is bound to.
    * For GLES it is always GL_BACK which has a magic interpretation.
    */
   if (!ctx->HasConfig && _mesa_is_desktop_gl(ctx)) {
      if (ctx->DrawBuffer != _mesa_get_incomplete_framebuffer()) {
         GLenum16 buffer;

         if (ctx->DrawBuffer->Visual.doubleBufferMode)
            buffer = GL_BACK;
         else
            buffer = GL_FRONT;

         _mesa_drawbuffers(ctx, ctx->DrawBuffer, 1, &buffer,
                           NULL /* destMask */);
      }

      if (ctx->ReadBuffer != _mesa_get_incomplete_framebuffer()) {
         gl_buffer_index bufferIndex;
         GLenum buffer;

         if (ctx->ReadBuffer->Visual.doubleBufferMode) {
            buffer = GL_BACK;
            bufferIndex = BUFFER_BACK_LEFT;
         }
         else {
            buffer = GL_FRONT;
            bufferIndex = BUFFER_FRONT_LEFT;
         }

         _mesa_readbuffer(ctx, ctx->ReadBuffer, buffer, bufferIndex);
      }
   }

   /* Determine if generic vertex attribute 0 aliases the conventional
    * glVertex position.
    */
   {
      const bool is_forward_compatible_context =
         ctx->Const.ContextFlags & GL_CONTEXT_FLAG_FORWARD_COMPATIBLE_BIT;

      /* In OpenGL 3.1 attribute 0 becomes non-magic, just like in OpenGL ES
       * 2.0.  Note that we cannot just check for API_OPENGL_COMPAT here because
       * that will erroneously allow this usage in a 3.0 forward-compatible
       * context too.
       */
      ctx->_AttribZeroAliasesVertex = (ctx->API == API_OPENGLES
                                       || (ctx->API == API_OPENGL_COMPAT
                                           && !is_forward_compatible_context));
   }

   /* We can use this to help debug user's problems.  Tell them to set
    * the MESA_INFO env variable before running their app.  Then the
    * first time each context is made current we'll print some useful
    * information.
    */
   if (getenv("MESA_INFO")) {
      _mesa_print_info(ctx);
   }
}

/**
 * Bind the given context to the given drawBuffer and readBuffer and
 * make it the current context for the calling thread.
 * We'll render into the drawBuffer and read pixels from the
 * readBuffer (i.e. glRead/CopyPixels, glCopyTexImage, etc).
 *
 * We check that the context's and framebuffer's visuals are compatible
 * and return immediately if they're not.
 *
 * \param newCtx  the new GL context. If NULL then there will be no current GL
 *                context.
 * \param drawBuffer  the drawing framebuffer
 * \param readBuffer  the reading framebuffer
 */
GLboolean
_mesa_make_current( struct gl_context *newCtx,
                    struct gl_framebuffer *drawBuffer,
                    struct gl_framebuffer *readBuffer )
{
   GET_CURRENT_CONTEXT(curCtx);

   if (MESA_VERBOSE & VERBOSE_API)
      _mesa_debug(newCtx, "_mesa_make_current()\n");

   /* Check that the context's and framebuffer's visuals are compatible.
    */
   if (newCtx && drawBuffer && newCtx->WinSysDrawBuffer != drawBuffer) {
      if (!check_compatible(newCtx, drawBuffer)) {
         _mesa_warning(newCtx,
              "MakeCurrent: incompatible visuals for context and drawbuffer");
         return GL_FALSE;
      }
   }
   if (newCtx && readBuffer && newCtx->WinSysReadBuffer != readBuffer) {
      if (!check_compatible(newCtx, readBuffer)) {
         _mesa_warning(newCtx,
              "MakeCurrent: incompatible visuals for context and readbuffer");
         return GL_FALSE;
      }
   }

   if (curCtx &&
       (curCtx->WinSysDrawBuffer || curCtx->WinSysReadBuffer) &&
       /* make sure this context is valid for flushing */
       curCtx != newCtx &&
       curCtx->Const.ContextReleaseBehavior ==
       GL_CONTEXT_RELEASE_BEHAVIOR_FLUSH) {
      _mesa_flush(curCtx);
   }

   /* Call this periodically to detect when the user has begun using
    * GL rendering from multiple threads.
    */
   _glapi_check_multithread();

   if (!newCtx) {
      _glapi_set_dispatch(NULL);  /* none current */
      /* We need old ctx to correctly release Draw/ReadBuffer
       * and avoid a surface leak in st_renderbuffer_delete.
       * Therefore, first drop buffers then set new ctx to NULL.
       */
      if (curCtx) {
         _mesa_reference_framebuffer(&curCtx->WinSysDrawBuffer, NULL);
         _mesa_reference_framebuffer(&curCtx->WinSysReadBuffer, NULL);
      }
      _glapi_set_context(NULL);
      assert(_mesa_get_current_context() == NULL);
   }
   else {
      _glapi_set_context((void *) newCtx);
      assert(_mesa_get_current_context() == newCtx);
      _glapi_set_dispatch(newCtx->CurrentClientDispatch);

      if (drawBuffer && readBuffer) {
         assert(_mesa_is_winsys_fbo(drawBuffer));
         assert(_mesa_is_winsys_fbo(readBuffer));
         _mesa_reference_framebuffer(&newCtx->WinSysDrawBuffer, drawBuffer);
         _mesa_reference_framebuffer(&newCtx->WinSysReadBuffer, readBuffer);

         /*
          * Only set the context's Draw/ReadBuffer fields if they're NULL
          * or not bound to a user-created FBO.
          */
         if (!newCtx->DrawBuffer || _mesa_is_winsys_fbo(newCtx->DrawBuffer)) {
            _mesa_reference_framebuffer(&newCtx->DrawBuffer, drawBuffer);
            /* Update the FBO's list of drawbuffers/renderbuffers.
             * For winsys FBOs this comes from the GL state (which may have
             * changed since the last time this FBO was bound).
             */
            _mesa_update_draw_buffers(newCtx);
         }
         if (!newCtx->ReadBuffer || _mesa_is_winsys_fbo(newCtx->ReadBuffer)) {
            _mesa_reference_framebuffer(&newCtx->ReadBuffer, readBuffer);
            /* In _mesa_initialize_window_framebuffer, for single-buffered
             * visuals, the ColorReadBuffer is set to be GL_FRONT, even with
             * GLES contexts. When calling read_buffer, we verify we are reading
             * from GL_BACK in is_legal_es3_readbuffer_enum.  But the default is
             * incorrect, and certain dEQP tests check this.  So fix it here.
             */
            if (_mesa_is_gles(newCtx) &&
               !newCtx->ReadBuffer->Visual.doubleBufferMode)
               if (newCtx->ReadBuffer->ColorReadBuffer == GL_FRONT)
                  newCtx->ReadBuffer->ColorReadBuffer = GL_BACK;
         }

         /* XXX only set this flag if we're really changing the draw/read
          * framebuffer bindings.
          */
         newCtx->NewState |= _NEW_BUFFERS;

         check_init_viewport(newCtx, drawBuffer->Width, drawBuffer->Height);
      }

      if (newCtx->FirstTimeCurrent) {
         handle_first_current(newCtx);
         newCtx->FirstTimeCurrent = GL_FALSE;
      }
   }

   return GL_TRUE;
}


/**
 * Make context 'ctx' share the display lists, textures and programs
 * that are associated with 'ctxToShare'.
 * Any display lists, textures or programs associated with 'ctx' will
 * be deleted if nobody else is sharing them.
 */
GLboolean
_mesa_share_state(struct gl_context *ctx, struct gl_context *ctxToShare)
{
   if (ctx && ctxToShare && ctx->Shared && ctxToShare->Shared) {
      struct gl_shared_state *oldShared = NULL;

      /* save ref to old state to prevent it from being deleted immediately */
      _mesa_reference_shared_state(ctx, &oldShared, ctx->Shared);

      /* update ctx's Shared pointer */
      _mesa_reference_shared_state(ctx, &ctx->Shared, ctxToShare->Shared);

      update_default_objects(ctx);

      /* release the old shared state */
      _mesa_reference_shared_state(ctx, &oldShared, NULL);

      return GL_TRUE;
   }
   else {
      return GL_FALSE;
   }
}



/**
 * \return pointer to the current GL context for this thread.
 *
 * Calls _glapi_get_context(). This isn't the fastest way to get the current
 * context.  If you need speed, see the #GET_CURRENT_CONTEXT macro in
 * context.h.
 */
struct gl_context *
_mesa_get_current_context( void )
{
   return (struct gl_context *) _glapi_get_context();
}


/**
 * Get context's current API dispatch table.
 *
 * It'll either be the immediate-mode execute dispatcher, the display list
 * compile dispatcher, or the thread marshalling dispatcher.
 *
 * \param ctx GL context.
 *
 * \return pointer to dispatch_table.
 *
 * Simply returns __struct gl_contextRec::CurrentClientDispatch.
 */
struct _glapi_table *
_mesa_get_dispatch(struct gl_context *ctx)
{
   return ctx->CurrentClientDispatch;
}

/*@}*/


/**********************************************************************/
/** \name Miscellaneous functions                                     */
/**********************************************************************/
/*@{*/
/**
 * Flush commands.
 */
void
_mesa_flush(struct gl_context *ctx)
{
   FLUSH_VERTICES( ctx, 0 );
   FLUSH_CURRENT( ctx, 0 );
   if (ctx->Driver.Flush) {
      ctx->Driver.Flush(ctx);
   }
}



/**
 * Flush commands and wait for completion.
 *
 * Calls the #ASSERT_OUTSIDE_BEGIN_END_AND_FLUSH macro and the
 * dd_function_table::Finish driver callback, if not NULL.
 */
void GLAPIENTRY
_mesa_Finish(void)
{
   GET_CURRENT_CONTEXT(ctx);
   ASSERT_OUTSIDE_BEGIN_END(ctx);

   FLUSH_VERTICES(ctx, 0);
   FLUSH_CURRENT(ctx, 0);

   if (ctx->Driver.Finish) {
      ctx->Driver.Finish(ctx);
   }
}


/**
 * Execute glFlush().
 *
 * Calls the #ASSERT_OUTSIDE_BEGIN_END_AND_FLUSH macro and the
 * dd_function_table::Flush driver callback, if not NULL.
 */
void GLAPIENTRY
_mesa_Flush(void)
{
   GET_CURRENT_CONTEXT(ctx);
   ASSERT_OUTSIDE_BEGIN_END(ctx);
   _mesa_flush(ctx);
}


/*@}*/<|MERGE_RESOLUTION|>--- conflicted
+++ resolved
@@ -626,11 +626,8 @@
    consts->GLSLVersion = api == API_OPENGL_CORE ? 130 : 120;
    consts->GLSLVersionCompat = consts->GLSLVersion;
 
-<<<<<<< HEAD
-=======
    consts->GLSLLowerConstArrays = true;
 
->>>>>>> 4392cf2d
    /* Assume that if GLSL 1.30+ (or GLSL ES 3.00+) is supported that
     * gl_VertexID is implemented using a native hardware register with OpenGL
     * semantics.
