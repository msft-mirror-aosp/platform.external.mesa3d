--- conflicted
+++ resolved
@@ -1005,8 +1005,6 @@
          dims = 2;
          target = GL_TEXTURE_EXTERNAL_OES;
          break;
-<<<<<<< HEAD
-=======
       case TEXTURE_2D_MULTISAMPLE_INDEX:
          dims = 2;
          target = GL_TEXTURE_2D_MULTISAMPLE;
@@ -1015,7 +1013,6 @@
          dims = 3;
          target = GL_TEXTURE_2D_MULTISAMPLE_ARRAY;
          break;
->>>>>>> 3ef8d428
       default:
          /* no-op */
          return NULL;
