/*
 * Mesa 3-D graphics library
 *
 * Copyright (C) 1999-2008  Brian Paul   All Rights Reserved.
 *
 * Permission is hereby granted, free of charge, to any person obtaining a
 * copy of this software and associated documentation files (the "Software"),
 * to deal in the Software without restriction, including without limitation
 * the rights to use, copy, modify, merge, publish, distribute, sublicense,
 * and/or sell copies of the Software, and to permit persons to whom the
 * Software is furnished to do so, subject to the following conditions:
 *
 * The above copyright notice and this permission notice shall be included
 * in all copies or substantial portions of the Software.
 *
 * THE SOFTWARE IS PROVIDED "AS IS", WITHOUT WARRANTY OF ANY KIND, EXPRESS
 * OR IMPLIED, INCLUDING BUT NOT LIMITED TO THE WARRANTIES OF MERCHANTABILITY,
 * FITNESS FOR A PARTICULAR PURPOSE AND NONINFRINGEMENT.  IN NO EVENT SHALL
 * THE AUTHORS OR COPYRIGHT HOLDERS BE LIABLE FOR ANY CLAIM, DAMAGES OR
 * OTHER LIABILITY, WHETHER IN AN ACTION OF CONTRACT, TORT OR OTHERWISE,
 * ARISING FROM, OUT OF OR IN CONNECTION WITH THE SOFTWARE OR THE USE OR
 * OTHER DEALINGS IN THE SOFTWARE.
 */

#include "glheader.h"
#include "imports.h"
#include "blend.h"
#include "bufferobj.h"
#include "context.h"
#include "enums.h"
#include "readpix.h"
#include "framebuffer.h"
#include "formats.h"
#include "format_unpack.h"
#include "image.h"
#include "mtypes.h"
#include "pack.h"
#include "pbo.h"
#include "state.h"
#include "glformats.h"
#include "fbobject.h"
#include "format_utils.h"
#include "pixeltransfer.h"


/**
 * Return true if the conversion L=R+G+B is needed.
 */
GLboolean
_mesa_need_rgb_to_luminance_conversion(GLenum srcBaseFormat,
                                       GLenum dstBaseFormat)
{
   return (srcBaseFormat == GL_RG ||
           srcBaseFormat == GL_RGB ||
           srcBaseFormat == GL_RGBA) &&
          (dstBaseFormat == GL_LUMINANCE ||
           dstBaseFormat == GL_LUMINANCE_ALPHA);
}

/**
 * Return true if the conversion L,I to RGB conversion is needed.
 */
GLboolean
_mesa_need_luminance_to_rgb_conversion(GLenum srcBaseFormat,
                                       GLenum dstBaseFormat)
{
   return (srcBaseFormat == GL_LUMINANCE ||
           srcBaseFormat == GL_LUMINANCE_ALPHA ||
           srcBaseFormat == GL_INTENSITY) &&
          (dstBaseFormat == GL_GREEN ||
           dstBaseFormat == GL_BLUE ||
           dstBaseFormat == GL_RG ||
           dstBaseFormat == GL_RGB ||
           dstBaseFormat == GL_BGR ||
           dstBaseFormat == GL_RGBA ||
           dstBaseFormat == GL_BGRA);
}

/**
 * Return transfer op flags for this ReadPixels operation.
 */
GLbitfield
_mesa_get_readpixels_transfer_ops(const struct gl_context *ctx,
                                  mesa_format texFormat,
                                  GLenum format, GLenum type,
                                  GLboolean uses_blit)
{
   GLbitfield transferOps = ctx->_ImageTransferState;
   GLenum srcBaseFormat = _mesa_get_format_base_format(texFormat);
   GLenum dstBaseFormat = _mesa_unpack_format_to_base_format(format);

   if (format == GL_DEPTH_COMPONENT ||
       format == GL_DEPTH_STENCIL ||
       format == GL_STENCIL_INDEX) {
      return 0;
   }

   /* Pixel transfer ops (scale, bias, table lookup) do not apply
    * to integer formats.
    */
   if (_mesa_is_enum_format_integer(format)) {
      return 0;
   }

   if (uses_blit) {
      /* For blit-based ReadPixels packing, the clamping is done automatically
       * unless the type is float. */
      if (_mesa_get_clamp_read_color(ctx, ctx->ReadBuffer) &&
          (type == GL_FLOAT || type == GL_HALF_FLOAT)) {
         transferOps |= IMAGE_CLAMP_BIT;
      }
   }
   else {
      /* For CPU-based ReadPixels packing, the clamping must always be done
       * for non-float types, */
      if (_mesa_get_clamp_read_color(ctx, ctx->ReadBuffer) ||
          (type != GL_FLOAT && type != GL_HALF_FLOAT)) {
         transferOps |= IMAGE_CLAMP_BIT;
      }
   }

   /* If the format is unsigned normalized, we can ignore clamping
    * because the values are already in the range [0,1] so it won't
    * have any effect anyway.
    */
   if (_mesa_get_format_datatype(texFormat) == GL_UNSIGNED_NORMALIZED &&
       !_mesa_need_rgb_to_luminance_conversion(srcBaseFormat, dstBaseFormat)) {
      transferOps &= ~IMAGE_CLAMP_BIT;
   }

   return transferOps;
}


/**
 * Return true if memcpy cannot be used for ReadPixels.
 *
 * If uses_blit is true, the function returns true if a simple 3D engine blit
 * cannot be used for ReadPixels packing.
 *
 * NOTE: This doesn't take swizzling and format conversions between
 *       the readbuffer and the pixel pack buffer into account.
 */
GLboolean
_mesa_readpixels_needs_slow_path(const struct gl_context *ctx, GLenum format,
                                 GLenum type, GLboolean uses_blit)
{
   struct gl_renderbuffer *rb =
         _mesa_get_read_renderbuffer_for_format(ctx, format);
   GLenum dstBaseFormat = _mesa_unpack_format_to_base_format(format);

   assert(rb);

   /* There are different rules depending on the base format. */
   switch (format) {
   case GL_DEPTH_STENCIL:
      return !_mesa_has_depthstencil_combined(ctx->ReadBuffer) ||
             ctx->Pixel.DepthScale != 1.0f || ctx->Pixel.DepthBias != 0.0f ||
             ctx->Pixel.IndexShift || ctx->Pixel.IndexOffset ||
             ctx->Pixel.MapStencilFlag;

   case GL_DEPTH_COMPONENT:
      return ctx->Pixel.DepthScale != 1.0f || ctx->Pixel.DepthBias != 0.0f;

   case GL_STENCIL_INDEX:
      return ctx->Pixel.IndexShift || ctx->Pixel.IndexOffset ||
             ctx->Pixel.MapStencilFlag;

   default:
      /* Color formats. */
      if (_mesa_need_rgb_to_luminance_conversion(rb->_BaseFormat,
                                                 dstBaseFormat)) {
         return GL_TRUE;
      }

      /* And finally, see if there are any transfer ops. */
      return _mesa_get_readpixels_transfer_ops(ctx, rb->Format, format, type,
                                               uses_blit) != 0;
   }
   return GL_FALSE;
}


static GLboolean
readpixels_can_use_memcpy(const struct gl_context *ctx, GLenum format, GLenum type,
                          const struct gl_pixelstore_attrib *packing)
{
   struct gl_renderbuffer *rb =
         _mesa_get_read_renderbuffer_for_format(ctx, format);

   assert(rb);

   if (_mesa_readpixels_needs_slow_path(ctx, format, type, GL_FALSE)) {
      return GL_FALSE;
   }

   /* The base internal format and the base Mesa format must match. */
   if (rb->_BaseFormat != _mesa_get_format_base_format(rb->Format)) {
      return GL_FALSE;
   }

   /* The Mesa format must match the input format and type. */
   if (!_mesa_format_matches_format_and_type(rb->Format, format, type,
                                             packing->SwapBytes, NULL)) {
      return GL_FALSE;
   }

   return GL_TRUE;
}


static GLboolean
readpixels_memcpy(struct gl_context *ctx,
                  GLint x, GLint y,
                  GLsizei width, GLsizei height,
                  GLenum format, GLenum type,
                  GLvoid *pixels,
                  const struct gl_pixelstore_attrib *packing)
{
   struct gl_renderbuffer *rb =
         _mesa_get_read_renderbuffer_for_format(ctx, format);
   GLubyte *dst, *map;
   int dstStride, stride, j, texelBytes;

   /* Fail if memcpy cannot be used. */
   if (!readpixels_can_use_memcpy(ctx, format, type, packing)) {
      return GL_FALSE;
   }

   dstStride = _mesa_image_row_stride(packing, width, format, type);
   dst = (GLubyte *) _mesa_image_address2d(packing, pixels, width, height,
					   format, type, 0, 0);

   ctx->Driver.MapRenderbuffer(ctx, rb, x, y, width, height, GL_MAP_READ_BIT,
			       &map, &stride);
   if (!map) {
      _mesa_error(ctx, GL_OUT_OF_MEMORY, "glReadPixels");
      return GL_TRUE;  /* don't bother trying the slow path */
   }

   texelBytes = _mesa_get_format_bytes(rb->Format);

   /* memcpy*/
   for (j = 0; j < height; j++) {
      memcpy(dst, map, width * texelBytes);
      dst += dstStride;
      map += stride;
   }

   ctx->Driver.UnmapRenderbuffer(ctx, rb);
   return GL_TRUE;
}


/**
 * Optimized path for conversion of depth values to GL_DEPTH_COMPONENT,
 * GL_UNSIGNED_INT.
 */
static GLboolean
read_uint_depth_pixels( struct gl_context *ctx,
			GLint x, GLint y,
			GLsizei width, GLsizei height,
			GLenum type, GLvoid *pixels,
			const struct gl_pixelstore_attrib *packing )
{
   struct gl_framebuffer *fb = ctx->ReadBuffer;
   struct gl_renderbuffer *rb = fb->Attachment[BUFFER_DEPTH].Renderbuffer;
   GLubyte *map, *dst;
   int stride, dstStride, j;

   if (ctx->Pixel.DepthScale != 1.0F || ctx->Pixel.DepthBias != 0.0F)
      return GL_FALSE;

   if (packing->SwapBytes)
      return GL_FALSE;

   if (_mesa_get_format_datatype(rb->Format) != GL_UNSIGNED_NORMALIZED)
      return GL_FALSE;

   ctx->Driver.MapRenderbuffer(ctx, rb, x, y, width, height, GL_MAP_READ_BIT,
			       &map, &stride);

   if (!map) {
      _mesa_error(ctx, GL_OUT_OF_MEMORY, "glReadPixels");
      return GL_TRUE;  /* don't bother trying the slow path */
   }

   dstStride = _mesa_image_row_stride(packing, width, GL_DEPTH_COMPONENT, type);
   dst = (GLubyte *) _mesa_image_address2d(packing, pixels, width, height,
					   GL_DEPTH_COMPONENT, type, 0, 0);

   for (j = 0; j < height; j++) {
      _mesa_unpack_uint_z_row(rb->Format, width, map, (GLuint *)dst);

      map += stride;
      dst += dstStride;
   }
   ctx->Driver.UnmapRenderbuffer(ctx, rb);

   return GL_TRUE;
}

/**
 * Read pixels for format=GL_DEPTH_COMPONENT.
 */
static void
read_depth_pixels( struct gl_context *ctx,
                   GLint x, GLint y,
                   GLsizei width, GLsizei height,
                   GLenum type, GLvoid *pixels,
                   const struct gl_pixelstore_attrib *packing )
{
   struct gl_framebuffer *fb = ctx->ReadBuffer;
   struct gl_renderbuffer *rb = fb->Attachment[BUFFER_DEPTH].Renderbuffer;
   GLint j;
   GLubyte *dst, *map;
   int dstStride, stride;
   GLfloat *depthValues;

   if (!rb)
      return;

   /* clipping should have been done already */
   assert(x >= 0);
   assert(y >= 0);
   assert(x + width <= (GLint) rb->Width);
   assert(y + height <= (GLint) rb->Height);

   if (type == GL_UNSIGNED_INT &&
       read_uint_depth_pixels(ctx, x, y, width, height, type, pixels, packing)) {
      return;
   }

   dstStride = _mesa_image_row_stride(packing, width, GL_DEPTH_COMPONENT, type);
   dst = (GLubyte *) _mesa_image_address2d(packing, pixels, width, height,
					   GL_DEPTH_COMPONENT, type, 0, 0);

   ctx->Driver.MapRenderbuffer(ctx, rb, x, y, width, height, GL_MAP_READ_BIT,
			       &map, &stride);
   if (!map) {
      _mesa_error(ctx, GL_OUT_OF_MEMORY, "glReadPixels");
      return;
   }

   depthValues = malloc(width * sizeof(GLfloat));

   if (depthValues) {
      /* General case (slower) */
      for (j = 0; j < height; j++, y++) {
         _mesa_unpack_float_z_row(rb->Format, width, map, depthValues);
         _mesa_pack_depth_span(ctx, width, dst, type, depthValues, packing);

         dst += dstStride;
         map += stride;
      }
   }
   else {
      _mesa_error(ctx, GL_OUT_OF_MEMORY, "glReadPixels");
   }

   free(depthValues);

   ctx->Driver.UnmapRenderbuffer(ctx, rb);
}


/**
 * Read pixels for format=GL_STENCIL_INDEX.
 */
static void
read_stencil_pixels( struct gl_context *ctx,
                     GLint x, GLint y,
                     GLsizei width, GLsizei height,
                     GLenum type, GLvoid *pixels,
                     const struct gl_pixelstore_attrib *packing )
{
   struct gl_framebuffer *fb = ctx->ReadBuffer;
   struct gl_renderbuffer *rb = fb->Attachment[BUFFER_STENCIL].Renderbuffer;
   GLint j;
   GLubyte *map, *stencil;
   GLint stride;

   if (!rb)
      return;

   ctx->Driver.MapRenderbuffer(ctx, rb, x, y, width, height, GL_MAP_READ_BIT,
			       &map, &stride);
   if (!map) {
      _mesa_error(ctx, GL_OUT_OF_MEMORY, "glReadPixels");
      return;
   }

   stencil = malloc(width * sizeof(GLubyte));

   if (stencil) {
      /* process image row by row */
      for (j = 0; j < height; j++) {
         GLvoid *dest;

         _mesa_unpack_ubyte_stencil_row(rb->Format, width, map, stencil);
         dest = _mesa_image_address2d(packing, pixels, width, height,
                                      GL_STENCIL_INDEX, type, j, 0);

         _mesa_pack_stencil_span(ctx, width, type, dest, stencil, packing);

         map += stride;
      }
   }
   else {
      _mesa_error(ctx, GL_OUT_OF_MEMORY, "glReadPixels");
   }

   free(stencil);

   ctx->Driver.UnmapRenderbuffer(ctx, rb);
}

/*
 * Read R, G, B, A, RGB, L, or LA pixels.
 */
static void
read_rgba_pixels( struct gl_context *ctx,
                  GLint x, GLint y,
                  GLsizei width, GLsizei height,
                  GLenum format, GLenum type, GLvoid *pixels,
                  const struct gl_pixelstore_attrib *packing )
{
   GLbitfield transferOps;
   bool dst_is_integer, convert_rgb_to_lum, needs_rebase;
   int dst_stride, src_stride, rb_stride;
   uint32_t dst_format, src_format;
   GLubyte *dst, *map;
   mesa_format rb_format;
   bool needs_rgba;
   void *rgba, *src;
   bool src_is_uint = false;
   uint8_t rebase_swizzle[4];
   struct gl_framebuffer *fb = ctx->ReadBuffer;
   struct gl_renderbuffer *rb = fb->_ColorReadBuffer;
   GLenum dstBaseFormat = _mesa_unpack_format_to_base_format(format);

   if (!rb)
      return;

   transferOps = _mesa_get_readpixels_transfer_ops(ctx, rb->Format, format,
                                                   type, GL_FALSE);
   /* Describe the dst format */
   dst_is_integer = _mesa_is_enum_format_integer(format);
   dst_stride = _mesa_image_row_stride(packing, width, format, type);
   dst_format = _mesa_format_from_format_and_type(format, type);
   convert_rgb_to_lum =
      _mesa_need_rgb_to_luminance_conversion(rb->_BaseFormat, dstBaseFormat);
   dst = (GLubyte *) _mesa_image_address2d(packing, pixels, width, height,
                                           format, type, 0, 0);

   /* Map the source render buffer */
   ctx->Driver.MapRenderbuffer(ctx, rb, x, y, width, height, GL_MAP_READ_BIT,
                               &map, &rb_stride);
   if (!map) {
      _mesa_error(ctx, GL_OUT_OF_MEMORY, "glReadPixels");
      return;
   }
   rb_format = _mesa_get_srgb_format_linear(rb->Format);

   /*
    * Depending on the base formats involved in the conversion we might need to
    * rebase some values, so for these formats we compute a rebase swizzle.
    */
   if (rb->_BaseFormat == GL_LUMINANCE || rb->_BaseFormat == GL_INTENSITY) {
      needs_rebase = true;
      rebase_swizzle[0] = MESA_FORMAT_SWIZZLE_X;
      rebase_swizzle[1] = MESA_FORMAT_SWIZZLE_ZERO;
      rebase_swizzle[2] = MESA_FORMAT_SWIZZLE_ZERO;
      rebase_swizzle[3] = MESA_FORMAT_SWIZZLE_ONE;
   } else if (rb->_BaseFormat == GL_LUMINANCE_ALPHA) {
      needs_rebase = true;
      rebase_swizzle[0] = MESA_FORMAT_SWIZZLE_X;
      rebase_swizzle[1] = MESA_FORMAT_SWIZZLE_ZERO;
      rebase_swizzle[2] = MESA_FORMAT_SWIZZLE_ZERO;
      rebase_swizzle[3] = MESA_FORMAT_SWIZZLE_W;
   } else if (_mesa_get_format_base_format(rb_format) != rb->_BaseFormat) {
      needs_rebase =
         _mesa_compute_rgba2base2rgba_component_mapping(rb->_BaseFormat,
                                                        rebase_swizzle);
   } else {
      needs_rebase = false;
   }

   /* Since _mesa_format_convert does not handle transferOps we need to handle
    * them before we call the function. This requires to convert to RGBA float
    * first so we can call _mesa_apply_rgba_transfer_ops. If the dst format is
    * integer transferOps do not apply.
    *
    * Converting to luminance also requires converting to RGBA first, so we can
    * then compute luminance values as L=R+G+B. Notice that this is different
    * from GetTexImage, where we compute L=R.
    */
   assert(!transferOps || (transferOps && !dst_is_integer));

   needs_rgba = transferOps || convert_rgb_to_lum;
   rgba = NULL;
   if (needs_rgba) {
      uint32_t rgba_format;
      int rgba_stride;
      bool need_convert;

      /* Convert to RGBA float or int/uint depending on the type of the src */
      if (dst_is_integer) {
         src_is_uint = _mesa_is_format_unsigned(rb_format);
         if (src_is_uint) {
            rgba_format = RGBA32_UINT;
            rgba_stride = width * 4 * sizeof(GLuint);
         } else {
            rgba_format = RGBA32_INT;
            rgba_stride = width * 4 * sizeof(GLint);
         }
      } else {
         rgba_format = RGBA32_FLOAT;
         rgba_stride = width * 4 * sizeof(GLfloat);
      }

      /* If we are lucky and the dst format matches the RGBA format we need to
       * convert to, then we can convert directly into the dst buffer and avoid
       * the final conversion/copy from the rgba buffer to the dst buffer.
       */
      if (dst_format == rgba_format &&
          dst_stride == rgba_stride) {
         need_convert = false;
         rgba = dst;
      } else {
         need_convert = true;
         rgba = malloc(height * rgba_stride);
         if (!rgba) {
            _mesa_error(ctx, GL_OUT_OF_MEMORY, "glReadPixels");
            goto done_unmap;
         }
      }

      /* Convert to RGBA now */
      _mesa_format_convert(rgba, rgba_format, rgba_stride,
                           map, rb_format, rb_stride,
                           width, height,
                           needs_rebase ? rebase_swizzle : NULL);

      /* Handle transfer ops if necessary */
      if (transferOps)
         _mesa_apply_rgba_transfer_ops(ctx, transferOps, width * height, rgba);

      /* If we had to rebase, we have already taken care of that */
      needs_rebase = false;

      /* If we were lucky and our RGBA conversion matches the dst format, then
       * we are done.
       */
      if (!need_convert)
         goto done_swap;

      /* Otherwise, we need to convert from RGBA to dst next */
      src = rgba;
      src_format = rgba_format;
      src_stride = rgba_stride;
   } else {
      /* No RGBA conversion needed, convert directly to dst */
      src = map;
      src_format = rb_format;
      src_stride = rb_stride;
   }

   /* Do the conversion.
    *
    * If the dst format is Luminance, we need to do the conversion by computing
    * L=R+G+B values.
    */
   if (!convert_rgb_to_lum) {
      _mesa_format_convert(dst, dst_format, dst_stride,
                           src, src_format, src_stride,
                           width, height,
                           needs_rebase ? rebase_swizzle : NULL);
   } else if (!dst_is_integer) {
      /* Compute float Luminance values from RGBA float */
      int luminance_stride, luminance_bytes;
      void *luminance;
      uint32_t luminance_format;

      luminance_stride = width * sizeof(GLfloat);
      if (format == GL_LUMINANCE_ALPHA)
         luminance_stride *= 2;
      luminance_bytes = height * luminance_stride;
      luminance = malloc(luminance_bytes);
      if (!luminance) {
         _mesa_error(ctx, GL_OUT_OF_MEMORY, "glReadPixels");
         free(rgba);
         goto done_unmap;
      }
      _mesa_pack_luminance_from_rgba_float(width * height, src,
                                           luminance, format, transferOps);

      /* Convert from Luminance float to dst (this will hadle type conversion
       * from float to the type of dst if necessary)
       */
      luminance_format = _mesa_format_from_format_and_type(format, GL_FLOAT);
      _mesa_format_convert(dst, dst_format, dst_stride,
                           luminance, luminance_format, luminance_stride,
                           width, height, NULL);
      free(luminance);
   } else {
      _mesa_pack_luminance_from_rgba_integer(width * height, src, !src_is_uint,
                                             dst, format, type);
   }

   free(rgba);

done_swap:
   /* Handle byte swapping if required */
   if (packing->SwapBytes) {
      _mesa_swap_bytes_2d_image(format, type, packing,
                                width, height, dst, dst);
   }

done_unmap:
   ctx->Driver.UnmapRenderbuffer(ctx, rb);
}

/**
 * For a packed depth/stencil buffer being read as depth/stencil, just memcpy the
 * data (possibly swapping 8/24 vs 24/8 as we go).
 */
static GLboolean
fast_read_depth_stencil_pixels(struct gl_context *ctx,
			       GLint x, GLint y,
			       GLsizei width, GLsizei height,
			       GLubyte *dst, int dstStride)
{
   struct gl_framebuffer *fb = ctx->ReadBuffer;
   struct gl_renderbuffer *rb = fb->Attachment[BUFFER_DEPTH].Renderbuffer;
   struct gl_renderbuffer *stencilRb = fb->Attachment[BUFFER_STENCIL].Renderbuffer;
   GLubyte *map;
   int stride, i;

   if (rb != stencilRb)
      return GL_FALSE;

   if (rb->Format != MESA_FORMAT_S8_UINT_Z24_UNORM &&
       rb->Format != MESA_FORMAT_Z24_UNORM_S8_UINT)
      return GL_FALSE;

   ctx->Driver.MapRenderbuffer(ctx, rb, x, y, width, height, GL_MAP_READ_BIT,
			       &map, &stride);
   if (!map) {
      _mesa_error(ctx, GL_OUT_OF_MEMORY, "glReadPixels");
      return GL_TRUE;  /* don't bother trying the slow path */
   }

   for (i = 0; i < height; i++) {
      _mesa_unpack_uint_24_8_depth_stencil_row(rb->Format, width,
					       map, (GLuint *)dst);
      map += stride;
      dst += dstStride;
   }

   ctx->Driver.UnmapRenderbuffer(ctx, rb);

   return GL_TRUE;
}


/**
 * For non-float-depth and stencil buffers being read as 24/8 depth/stencil,
 * copy the integer data directly instead of converting depth to float and
 * re-packing.
 */
static GLboolean
fast_read_depth_stencil_pixels_separate(struct gl_context *ctx,
					GLint x, GLint y,
					GLsizei width, GLsizei height,
					uint32_t *dst, int dstStride)
{
   struct gl_framebuffer *fb = ctx->ReadBuffer;
   struct gl_renderbuffer *depthRb = fb->Attachment[BUFFER_DEPTH].Renderbuffer;
   struct gl_renderbuffer *stencilRb = fb->Attachment[BUFFER_STENCIL].Renderbuffer;
   GLubyte *depthMap, *stencilMap, *stencilVals;
   int depthStride, stencilStride, i, j;

   if (_mesa_get_format_datatype(depthRb->Format) != GL_UNSIGNED_NORMALIZED)
      return GL_FALSE;

   ctx->Driver.MapRenderbuffer(ctx, depthRb, x, y, width, height,
			       GL_MAP_READ_BIT, &depthMap, &depthStride);
   if (!depthMap) {
      _mesa_error(ctx, GL_OUT_OF_MEMORY, "glReadPixels");
      return GL_TRUE;  /* don't bother trying the slow path */
   }

   ctx->Driver.MapRenderbuffer(ctx, stencilRb, x, y, width, height,
			       GL_MAP_READ_BIT, &stencilMap, &stencilStride);
   if (!stencilMap) {
      ctx->Driver.UnmapRenderbuffer(ctx, depthRb);
      _mesa_error(ctx, GL_OUT_OF_MEMORY, "glReadPixels");
      return GL_TRUE;  /* don't bother trying the slow path */
   }

   stencilVals = malloc(width * sizeof(GLubyte));

   if (stencilVals) {
      for (j = 0; j < height; j++) {
         _mesa_unpack_uint_z_row(depthRb->Format, width, depthMap, dst);
         _mesa_unpack_ubyte_stencil_row(stencilRb->Format, width,
                                        stencilMap, stencilVals);

         for (i = 0; i < width; i++) {
            dst[i] = (dst[i] & 0xffffff00) | stencilVals[i];
         }

         depthMap += depthStride;
         stencilMap += stencilStride;
         dst += dstStride / 4;
      }
   }
   else {
      _mesa_error(ctx, GL_OUT_OF_MEMORY, "glReadPixels");
   }

   free(stencilVals);

   ctx->Driver.UnmapRenderbuffer(ctx, depthRb);
   ctx->Driver.UnmapRenderbuffer(ctx, stencilRb);

   return GL_TRUE;
}

static void
slow_read_depth_stencil_pixels_separate(struct gl_context *ctx,
					GLint x, GLint y,
					GLsizei width, GLsizei height,
					GLenum type,
					const struct gl_pixelstore_attrib *packing,
					GLubyte *dst, int dstStride)
{
   struct gl_framebuffer *fb = ctx->ReadBuffer;
   struct gl_renderbuffer *depthRb = fb->Attachment[BUFFER_DEPTH].Renderbuffer;
   struct gl_renderbuffer *stencilRb = fb->Attachment[BUFFER_STENCIL].Renderbuffer;
   GLubyte *depthMap, *stencilMap;
   int depthStride, stencilStride, j;
   GLubyte *stencilVals;
   GLfloat *depthVals;


   /* The depth and stencil buffers might be separate, or a single buffer.
    * If one buffer, only map it once.
    */
   ctx->Driver.MapRenderbuffer(ctx, depthRb, x, y, width, height,
			       GL_MAP_READ_BIT, &depthMap, &depthStride);
   if (!depthMap) {
      _mesa_error(ctx, GL_OUT_OF_MEMORY, "glReadPixels");
      return;
   }

   if (stencilRb != depthRb) {
      ctx->Driver.MapRenderbuffer(ctx, stencilRb, x, y, width, height,
                                  GL_MAP_READ_BIT, &stencilMap,
                                  &stencilStride);
      if (!stencilMap) {
         ctx->Driver.UnmapRenderbuffer(ctx, depthRb);
         _mesa_error(ctx, GL_OUT_OF_MEMORY, "glReadPixels");
         return;
      }
   }
   else {
      stencilMap = depthMap;
      stencilStride = depthStride;
   }

   stencilVals = malloc(width * sizeof(GLubyte));
   depthVals = malloc(width * sizeof(GLfloat));

   if (stencilVals && depthVals) {
      for (j = 0; j < height; j++) {
         _mesa_unpack_float_z_row(depthRb->Format, width, depthMap, depthVals);
         _mesa_unpack_ubyte_stencil_row(stencilRb->Format, width,
                                        stencilMap, stencilVals);

         _mesa_pack_depth_stencil_span(ctx, width, type, (GLuint *)dst,
                                       depthVals, stencilVals, packing);

         depthMap += depthStride;
         stencilMap += stencilStride;
         dst += dstStride;
      }
   }
   else {
      _mesa_error(ctx, GL_OUT_OF_MEMORY, "glReadPixels");
   }

   free(stencilVals);
   free(depthVals);

   ctx->Driver.UnmapRenderbuffer(ctx, depthRb);
   if (stencilRb != depthRb) {
      ctx->Driver.UnmapRenderbuffer(ctx, stencilRb);
   }
}


/**
 * Read combined depth/stencil values.
 * We'll have already done error checking to be sure the expected
 * depth and stencil buffers really exist.
 */
static void
read_depth_stencil_pixels(struct gl_context *ctx,
                          GLint x, GLint y,
                          GLsizei width, GLsizei height,
                          GLenum type, GLvoid *pixels,
                          const struct gl_pixelstore_attrib *packing )
{
   const GLboolean scaleOrBias
      = ctx->Pixel.DepthScale != 1.0F || ctx->Pixel.DepthBias != 0.0F;
   const GLboolean stencilTransfer = ctx->Pixel.IndexShift
      || ctx->Pixel.IndexOffset || ctx->Pixel.MapStencilFlag;
   GLubyte *dst;
   int dstStride;

   dst = (GLubyte *) _mesa_image_address2d(packing, pixels,
					   width, height,
					   GL_DEPTH_STENCIL_EXT,
					   type, 0, 0);
   dstStride = _mesa_image_row_stride(packing, width,
				      GL_DEPTH_STENCIL_EXT, type);

   /* Fast 24/8 reads. */
   if (type == GL_UNSIGNED_INT_24_8 &&
       !scaleOrBias && !stencilTransfer && !packing->SwapBytes) {
      if (fast_read_depth_stencil_pixels(ctx, x, y, width, height,
					 dst, dstStride))
	 return;

      if (fast_read_depth_stencil_pixels_separate(ctx, x, y, width, height,
						  (uint32_t *)dst, dstStride))
	 return;
   }

   slow_read_depth_stencil_pixels_separate(ctx, x, y, width, height,
					   type, packing,
					   dst, dstStride);
}



/**
 * Software fallback routine for ctx->Driver.ReadPixels().
 * By time we get here, all error checking will have been done.
 */
void
_mesa_readpixels(struct gl_context *ctx,
                 GLint x, GLint y, GLsizei width, GLsizei height,
                 GLenum format, GLenum type,
                 const struct gl_pixelstore_attrib *packing,
                 GLvoid *pixels)
{
   if (ctx->NewState)
      _mesa_update_state(ctx);

   pixels = _mesa_map_pbo_dest(ctx, packing, pixels);

   if (pixels) {
      /* Try memcpy first. */
      if (readpixels_memcpy(ctx, x, y, width, height, format, type,
                            pixels, packing)) {
         _mesa_unmap_pbo_dest(ctx, packing);
         return;
      }

      /* Otherwise take the slow path. */
      switch (format) {
      case GL_STENCIL_INDEX:
         read_stencil_pixels(ctx, x, y, width, height, type, pixels,
                             packing);
         break;
      case GL_DEPTH_COMPONENT:
         read_depth_pixels(ctx, x, y, width, height, type, pixels,
                           packing);
         break;
      case GL_DEPTH_STENCIL_EXT:
         read_depth_stencil_pixels(ctx, x, y, width, height, type, pixels,
                                   packing);
         break;
      default:
         /* all other formats should be color formats */
         read_rgba_pixels(ctx, x, y, width, height, format, type, pixels,
                          packing);
      }

      _mesa_unmap_pbo_dest(ctx, packing);
   }
}


static GLenum
read_pixels_es3_error_check(GLenum format, GLenum type,
                            const struct gl_renderbuffer *rb)
{
   const GLenum internalFormat = rb->InternalFormat;
   const GLenum data_type = _mesa_get_format_datatype(rb->Format);
   GLboolean is_unsigned_int = GL_FALSE;
   GLboolean is_signed_int = GL_FALSE;
   GLboolean is_float_depth = (internalFormat == GL_DEPTH_COMPONENT32F) ||
         (internalFormat == GL_DEPTH32F_STENCIL8);

   is_unsigned_int = _mesa_is_enum_format_unsigned_int(internalFormat);
   if (!is_unsigned_int) {
      is_signed_int = _mesa_is_enum_format_signed_int(internalFormat);
   }

   switch (format) {
   case GL_RGBA:
      if (type == GL_FLOAT && data_type == GL_FLOAT)
         return GL_NO_ERROR; /* EXT_color_buffer_float */
      if (type == GL_UNSIGNED_BYTE && data_type == GL_UNSIGNED_NORMALIZED)
         return GL_NO_ERROR;
      if (internalFormat == GL_RGB10_A2 &&
          type == GL_UNSIGNED_INT_2_10_10_10_REV)
         return GL_NO_ERROR;
      if (internalFormat == GL_RGB10_A2UI && type == GL_UNSIGNED_BYTE)
         return GL_NO_ERROR;
      break;
   case GL_BGRA:
      /* GL_EXT_read_format_bgra */
      if (type == GL_UNSIGNED_BYTE ||
          type == GL_UNSIGNED_SHORT_4_4_4_4_REV ||
          type == GL_UNSIGNED_SHORT_1_5_5_5_REV)
         return GL_NO_ERROR;
      break;
   case GL_RGBA_INTEGER:
      if ((is_signed_int && type == GL_INT) ||
          (is_unsigned_int && type == GL_UNSIGNED_INT))
         return GL_NO_ERROR;
      break;
   case GL_DEPTH_STENCIL:
      switch (type) {
      case GL_FLOAT_32_UNSIGNED_INT_24_8_REV:
         if (is_float_depth)
            return GL_NO_ERROR;
         break;
      case GL_UNSIGNED_INT_24_8:
         if (!is_float_depth)
            return GL_NO_ERROR;
         break;
      default:
         return GL_INVALID_ENUM;
      }
      break;
   case GL_DEPTH_COMPONENT:
      switch (type) {
      case GL_FLOAT:
         if (is_float_depth)
            return GL_NO_ERROR;
         break;
      case GL_UNSIGNED_SHORT:
      case GL_UNSIGNED_INT:
      case GL_UNSIGNED_INT_24_8:
         if (!is_float_depth)
            return GL_NO_ERROR;
         break;
      default:
         return GL_INVALID_ENUM;
      }
      break;
   case GL_STENCIL_INDEX:
      switch (type) {
      case GL_UNSIGNED_BYTE:
         return GL_NO_ERROR;
      default:
         return GL_INVALID_ENUM;
      }
      break;
   }

   return GL_INVALID_OPERATION;
}


void GLAPIENTRY
_mesa_ReadnPixelsARB( GLint x, GLint y, GLsizei width, GLsizei height,
		      GLenum format, GLenum type, GLsizei bufSize,
                      GLvoid *pixels )
{
   GLenum err = GL_NO_ERROR;
   struct gl_renderbuffer *rb;
   struct gl_pixelstore_attrib clippedPacking;

   GET_CURRENT_CONTEXT(ctx);

   FLUSH_VERTICES(ctx, 0);
   FLUSH_CURRENT(ctx, 0);

   if (MESA_VERBOSE & VERBOSE_API)
      _mesa_debug(ctx, "glReadPixels(%d, %d, %s, %s, %p)\n",
                  width, height,
                  _mesa_enum_to_string(format),
                  _mesa_enum_to_string(type),
                  pixels);

   if (width < 0 || height < 0) {
      _mesa_error( ctx, GL_INVALID_VALUE,
                   "glReadPixels(width=%d height=%d)", width, height );
      return;
   }

   if (ctx->NewState)
      _mesa_update_state(ctx);

   if (ctx->ReadBuffer->_Status != GL_FRAMEBUFFER_COMPLETE_EXT) {
      _mesa_error(ctx, GL_INVALID_FRAMEBUFFER_OPERATION_EXT,
                  "glReadPixels(incomplete framebuffer)" );
      return;
   }

   rb = _mesa_get_read_renderbuffer_for_format(ctx, format);
   if (rb == NULL) {
      _mesa_error(ctx, GL_INVALID_OPERATION,
                  "glReadPixels(read buffer)");
      return;
   }

   /* OpenGL ES 1.x and OpenGL ES 2.0 impose additional restrictions on the
    * combinations of format and type that can be used.
    *
    * Technically, only two combinations are actually allowed:
    * GL_RGBA/GL_UNSIGNED_BYTE, and some implementation-specific internal
    * preferred combination.  This code doesn't know what that preferred
    * combination is, and Mesa can handle anything valid.  Just work instead.
    */
   if (_mesa_is_gles(ctx)) {
      if (ctx->API == API_OPENGLES2 &&
          _mesa_is_color_format(format) &&
          _mesa_get_color_read_format(ctx) == format &&
          _mesa_get_color_read_type(ctx) == type) {
         err = GL_NO_ERROR;
      } else if (ctx->Version < 30) {
         err = _mesa_es_error_check_format_and_type(ctx, format, type, 2);
         if (err == GL_NO_ERROR) {
            if (type == GL_FLOAT || type == GL_HALF_FLOAT_OES) {
               err = GL_INVALID_OPERATION;
            }
         }
      } else {
         err = read_pixels_es3_error_check(format, type, rb);
      }

      if (err != GL_NO_ERROR) {
         _mesa_error(ctx, err, "glReadPixels(invalid format %s and/or type %s)",
                     _mesa_enum_to_string(format),
                     _mesa_enum_to_string(type));
         return;
      }
   }

   err = _mesa_error_check_format_and_type(ctx, format, type);
   if (err != GL_NO_ERROR) {
      _mesa_error(ctx, err, "glReadPixels(invalid format %s and/or type %s)",
                  _mesa_enum_to_string(format),
                  _mesa_enum_to_string(type));
      return;
   }

   if (_mesa_is_user_fbo(ctx->ReadBuffer) &&
       ctx->ReadBuffer->Visual.samples > 0) {
      _mesa_error(ctx, GL_INVALID_OPERATION, "glReadPixels(multisample FBO)");
      return;
   }

   if (!_mesa_source_buffer_exists(ctx, format)) {
      _mesa_error(ctx, GL_INVALID_OPERATION, "glReadPixels(no readbuffer)");
      return;
   }

   if (_mesa_is_user_fbo(ctx->ReadBuffer) &&
       ctx->ReadBuffer->Visual.samples > 0) {
      _mesa_error(ctx, GL_INVALID_OPERATION, "glReadPixels(multisample FBO)");
      return;
   }

   if (!_mesa_source_buffer_exists(ctx, format)) {
      _mesa_error(ctx, GL_INVALID_OPERATION, "glReadPixels(no readbuffer)");
      return;
   }

   /* Check that the destination format and source buffer are both
    * integer-valued or both non-integer-valued.
    */
   if (ctx->Extensions.EXT_texture_integer && _mesa_is_color_format(format)) {
      const struct gl_renderbuffer *rb = ctx->ReadBuffer->_ColorReadBuffer;
      const GLboolean srcInteger = _mesa_is_format_integer_color(rb->Format);
      const GLboolean dstInteger = _mesa_is_enum_format_integer(format);
      if (dstInteger != srcInteger) {
         _mesa_error(ctx, GL_INVALID_OPERATION,
                     "glReadPixels(integer / non-integer format mismatch");
         return;
      }
   }

<<<<<<< HEAD
   if (width == 0 || height == 0)
=======
   /* Do all needed clipping here, so that we can forget about it later */
   clippedPacking = ctx->Pack;
   if (!_mesa_clip_readpixels(ctx, &x, &y, &width, &height, &clippedPacking))
>>>>>>> 367bafc7
      return; /* nothing to do */

   if (!_mesa_validate_pbo_access(2, &ctx->Pack, width, height, 1,
                                  format, type, bufSize, pixels)) {
      if (_mesa_is_bufferobj(ctx->Pack.BufferObj)) {
         _mesa_error(ctx, GL_INVALID_OPERATION,
                     "glReadPixels(out of bounds PBO access)");
      } else {
         _mesa_error(ctx, GL_INVALID_OPERATION,
                     "glReadnPixelsARB(out of bounds access:"
                     " bufSize (%d) is too small)", bufSize);
      }
      return;
   }

   if (_mesa_is_bufferobj(ctx->Pack.BufferObj) &&
       _mesa_check_disallowed_mapping(ctx->Pack.BufferObj)) {
      /* buffer is mapped - that's an error */
      _mesa_error(ctx, GL_INVALID_OPERATION, "glReadPixels(PBO is mapped)");
      return;
   }

   ctx->Driver.ReadPixels(ctx, x, y, width, height,
                          format, type, &clippedPacking, pixels);
}

void GLAPIENTRY
_mesa_ReadPixels( GLint x, GLint y, GLsizei width, GLsizei height,
		  GLenum format, GLenum type, GLvoid *pixels )
{
   _mesa_ReadnPixelsARB(x, y, width, height, format, type, INT_MAX, pixels);
}<|MERGE_RESOLUTION|>--- conflicted
+++ resolved
@@ -1074,17 +1074,6 @@
       return;
    }
 
-   if (_mesa_is_user_fbo(ctx->ReadBuffer) &&
-       ctx->ReadBuffer->Visual.samples > 0) {
-      _mesa_error(ctx, GL_INVALID_OPERATION, "glReadPixels(multisample FBO)");
-      return;
-   }
-
-   if (!_mesa_source_buffer_exists(ctx, format)) {
-      _mesa_error(ctx, GL_INVALID_OPERATION, "glReadPixels(no readbuffer)");
-      return;
-   }
-
    /* Check that the destination format and source buffer are both
     * integer-valued or both non-integer-valued.
     */
@@ -1099,13 +1088,9 @@
       }
    }
 
-<<<<<<< HEAD
-   if (width == 0 || height == 0)
-=======
    /* Do all needed clipping here, so that we can forget about it later */
    clippedPacking = ctx->Pack;
    if (!_mesa_clip_readpixels(ctx, &x, &y, &width, &height, &clippedPacking))
->>>>>>> 367bafc7
       return; /* nothing to do */
 
    if (!_mesa_validate_pbo_access(2, &ctx->Pack, width, height, 1,
