--- conflicted
+++ resolved
@@ -34,20 +34,8 @@
 _mesa_get_version(const struct gl_extensions *extensions,
                   struct gl_constants *consts, gl_api api);
 
-<<<<<<< HEAD
-/* Mesa version */
-#define MESA_MAJOR 9
-#define MESA_MINOR 0
-#define MESA_PATCH 3
-#define MESA_VERSION_STRING "9.0.3"
-
-/* To make version comparison easy */
-#define MESA_VERSION(a,b,c) (((a) << 16) + ((b) << 8) + (c))
-#define MESA_VERSION_CODE MESA_VERSION(MESA_MAJOR, MESA_MINOR, MESA_PATCH)
-=======
 extern void
 _mesa_compute_version(struct gl_context *ctx);
->>>>>>> 367bafc7
 
 extern bool
 _mesa_override_gl_version_contextless(struct gl_constants *consts,
