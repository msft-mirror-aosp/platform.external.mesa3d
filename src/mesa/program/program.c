--- conflicted
+++ resolved
@@ -447,193 +447,6 @@
 
 
 /**
-<<<<<<< HEAD
- * Search instructions for registers that match (oldFile, oldIndex),
- * replacing them with (newFile, newIndex).
- */
-static void
-replace_registers(struct prog_instruction *inst, GLuint numInst,
-                  GLuint oldFile, GLuint oldIndex,
-                  GLuint newFile, GLuint newIndex)
-{
-   GLuint i, j;
-   for (i = 0; i < numInst; i++) {
-      /* src regs */
-      for (j = 0; j < _mesa_num_inst_src_regs(inst[i].Opcode); j++) {
-         if (inst[i].SrcReg[j].File == oldFile &&
-             inst[i].SrcReg[j].Index == oldIndex) {
-            inst[i].SrcReg[j].File = newFile;
-            inst[i].SrcReg[j].Index = newIndex;
-         }
-      }
-      /* dst reg */
-      if (inst[i].DstReg.File == oldFile && inst[i].DstReg.Index == oldIndex) {
-         inst[i].DstReg.File = newFile;
-         inst[i].DstReg.Index = newIndex;
-      }
-   }
-}
-
-
-/**
- * Search instructions for references to program parameters.  When found,
- * increment the parameter index by 'offset'.
- * Used when combining programs.
- */
-static void
-adjust_param_indexes(struct prog_instruction *inst, GLuint numInst,
-                     GLuint offset)
-{
-   GLuint i, j;
-   for (i = 0; i < numInst; i++) {
-      for (j = 0; j < _mesa_num_inst_src_regs(inst[i].Opcode); j++) {
-         GLuint f = inst[i].SrcReg[j].File;
-         if (f == PROGRAM_CONSTANT ||
-             f == PROGRAM_UNIFORM ||
-             f == PROGRAM_STATE_VAR) {
-            inst[i].SrcReg[j].Index += offset;
-         }
-      }
-   }
-}
-
-
-/**
- * Combine two programs into one.  Fix instructions so the outputs of
- * the first program go to the inputs of the second program.
- */
-struct gl_program *
-_mesa_combine_programs(struct gl_context *ctx,
-                       const struct gl_program *progA,
-                       const struct gl_program *progB)
-{
-   struct prog_instruction *newInst;
-   struct gl_program *newProg;
-   const GLuint lenA = progA->NumInstructions - 1; /* omit END instr */
-   const GLuint lenB = progB->NumInstructions;
-   const GLuint numParamsA = _mesa_num_parameters(progA->Parameters);
-   const GLuint newLength = lenA + lenB;
-   GLboolean usedTemps[MAX_PROGRAM_TEMPS];
-   GLuint firstTemp = 0;
-   GLbitfield64 inputsB;
-   GLuint i;
-
-   ASSERT(progA->Target == progB->Target);
-
-   newInst = _mesa_alloc_instructions(newLength);
-   if (!newInst)
-      return GL_FALSE;
-
-   _mesa_copy_instructions(newInst, progA->Instructions, lenA);
-   _mesa_copy_instructions(newInst + lenA, progB->Instructions, lenB);
-
-   /* adjust branch / instruction addresses for B's instructions */
-   for (i = 0; i < lenB; i++) {
-      newInst[lenA + i].BranchTarget += lenA;
-   }
-
-   newProg = ctx->Driver.NewProgram(ctx, progA->Target, 0);
-   newProg->Instructions = newInst;
-   newProg->NumInstructions = newLength;
-
-   /* find used temp regs (we may need new temps below) */
-   _mesa_find_used_registers(newProg, PROGRAM_TEMPORARY,
-                             usedTemps, MAX_PROGRAM_TEMPS);
-
-   if (newProg->Target == GL_FRAGMENT_PROGRAM_ARB) {
-      const struct gl_fragment_program *fprogA, *fprogB;
-      struct gl_fragment_program *newFprog;
-      GLbitfield64 progB_inputsRead = progB->InputsRead;
-      GLint progB_colorFile, progB_colorIndex;
-
-      fprogA = gl_fragment_program_const(progA);
-      fprogB = gl_fragment_program_const(progB);
-      newFprog = gl_fragment_program(newProg);
-
-      newFprog->UsesKill = fprogA->UsesKill || fprogB->UsesKill;
-      newFprog->UsesDFdy = fprogA->UsesDFdy || fprogB->UsesDFdy;
-
-      /* We'll do a search and replace for instances
-       * of progB_colorFile/progB_colorIndex below...
-       */
-      progB_colorFile = PROGRAM_INPUT;
-      progB_colorIndex = FRAG_ATTRIB_COL0;
-
-      /*
-       * The fragment program may get color from a state var rather than
-       * a fragment input (vertex output) if it's constant.
-       * See the texenvprogram.c code.
-       * So, search the program's parameter list now to see if the program
-       * gets color from a state var instead of a conventional fragment
-       * input register.
-       */
-      for (i = 0; i < progB->Parameters->NumParameters; i++) {
-         struct gl_program_parameter *p = &progB->Parameters->Parameters[i];
-         if (p->Type == PROGRAM_STATE_VAR &&
-             p->StateIndexes[0] == STATE_INTERNAL &&
-             p->StateIndexes[1] == STATE_CURRENT_ATTRIB &&
-             (int) p->StateIndexes[2] == (int) VERT_ATTRIB_COLOR0) {
-            progB_inputsRead |= FRAG_BIT_COL0;
-            progB_colorFile = PROGRAM_STATE_VAR;
-            progB_colorIndex = i;
-            break;
-         }
-      }
-
-      /* Connect color outputs of fprogA to color inputs of fprogB, via a
-       * new temporary register.
-       */
-      if ((progA->OutputsWritten & BITFIELD64_BIT(FRAG_RESULT_COLOR)) &&
-          (progB_inputsRead & FRAG_BIT_COL0)) {
-         GLint tempReg = _mesa_find_free_register(usedTemps, MAX_PROGRAM_TEMPS,
-                                                  firstTemp);
-         if (tempReg < 0) {
-            _mesa_problem(ctx, "No free temp regs found in "
-                          "_mesa_combine_programs(), using 31");
-            tempReg = 31;
-         }
-         firstTemp = tempReg + 1;
-
-         /* replace writes to result.color[0] with tempReg */
-         replace_registers(newInst, lenA,
-                           PROGRAM_OUTPUT, FRAG_RESULT_COLOR,
-                           PROGRAM_TEMPORARY, tempReg);
-         /* replace reads from the input color with tempReg */
-         replace_registers(newInst + lenA, lenB,
-                           progB_colorFile, progB_colorIndex, /* search for */
-                           PROGRAM_TEMPORARY, tempReg  /* replace with */ );
-      }
-
-      /* compute combined program's InputsRead */
-      inputsB = progB_inputsRead;
-      if (progA->OutputsWritten & BITFIELD64_BIT(FRAG_RESULT_COLOR)) {
-         inputsB &= ~(1 << FRAG_ATTRIB_COL0);
-      }
-      newProg->InputsRead = progA->InputsRead | inputsB;
-      newProg->OutputsWritten = progB->OutputsWritten;
-      newProg->SamplersUsed = progA->SamplersUsed | progB->SamplersUsed;
-   }
-   else {
-      /* vertex program */
-      assert(0);      /* XXX todo */
-   }
-
-   /*
-    * Merge parameters (uniforms, constants, etc)
-    */
-   newProg->Parameters = _mesa_combine_parameter_lists(progA->Parameters,
-                                                       progB->Parameters);
-
-   adjust_param_indexes(newInst + lenA, lenB, numParamsA);
-
-
-   return newProg;
-}
-
-
-/**
-=======
->>>>>>> 3ef8d428
  * Populate the 'used' array with flags indicating which registers (TEMPs,
  * INPUTs, OUTPUTs, etc, are used by the given program.
  * \param file  type of register to scan for
