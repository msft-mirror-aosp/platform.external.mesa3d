--- conflicted
+++ resolved
@@ -69,10 +69,7 @@
     # Will be deleted during installation, see install_megadrivers.py
     install : true,
     install_dir : dri_drivers_path,
-<<<<<<< HEAD
-=======
     name_suffix : 'so',
->>>>>>> e42399f4
   )
 
   meson.add_install_script(
