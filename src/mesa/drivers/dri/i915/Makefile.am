

# Copyright © 2012 Matt Turner <mattst88@gmail.com>
#
# Permission is hereby granted, free of charge, to any person obtaining a
# copy of this software and associated documentation files (the "Software"),
# to deal in the Software without restriction, including without limitation
# the rights to use, copy, modify, merge, publish, distribute, sublicense,
# and/or sell copies of the Software, and to permit persons to whom the
# Software is furnished to do so, subject to the following conditions:
#
# The above copyright notice and this permission notice (including the next
# paragraph) shall be included in all copies or substantial portions of the
# Software.
#
# THE SOFTWARE IS PROVIDED "AS IS", WITHOUT WARRANTY OF ANY KIND, EXPRESS OR
# IMPLIED, INCLUDING BUT NOT LIMITED TO THE WARRANTIES OF MERCHANTABILITY,
# FITNESS FOR A PARTICULAR PURPOSE AND NONINFRINGEMENT.  IN NO EVENT SHALL
# THE AUTHORS OR COPYRIGHT HOLDERS BE LIABLE FOR ANY CLAIM, DAMAGES OR OTHER
# LIABILITY, WHETHER IN AN ACTION OF CONTRACT, TORT OR OTHERWISE, ARISING
# FROM, OUT OF OR IN CONNECTION WITH THE SOFTWARE OR THE USE OR OTHER DEALINGS
# IN THE SOFTWARE.

include Makefile.sources

AM_CFLAGS = \
	-I$(top_srcdir)/include \
	-I$(top_srcdir)/src/ \
	-I$(top_srcdir)/src/mapi \
	-I$(top_srcdir)/src/mesa/ \
	-I$(top_srcdir)/src/gallium/include \
	-I$(top_srcdir)/src/gallium/auxiliary \
	-I$(top_srcdir)/src/mesa/drivers/dri/common \
	-I$(top_srcdir)/src/mesa/drivers/dri/intel/server \
	-I$(top_builddir)/src/mesa/drivers/dri/common \
	$(DEFINES) \
<<<<<<< HEAD
	$(API_DEFINES) \
	$(VISIBILITY_CFLAGS) \
	$(INTEL_CFLAGS)

dridir = $(DRI_DRIVER_INSTALL_DIR)

if HAVE_I915_DRI
dri_LTLIBRARIES = i915_dri.la
endif

i915_dri_la_SOURCES = \
	$(i915_C_FILES) \
	$(i915_CXX_FILES)

i915_dri_la_LDFLAGS = -module -avoid-version -shared
i915_dri_la_LIBADD = \
	../common/libdricommon.la \
	$(DRI_LIB_DEPS) \
	$(INTEL_LIBS)

# Provide compatibility with scripts for the old Mesa build system for
# a while by putting a link to the driver into /lib of the build tree.
all-local: i915_dri.la
	$(MKDIR_P) $(top_builddir)/$(LIB_DIR);
	ln -f .libs/i915_dri.so $(top_builddir)/$(LIB_DIR)/i915_dri.so;
=======
	$(VISIBILITY_CFLAGS) \
	$(INTEL_CFLAGS)

noinst_LTLIBRARIES = libi915_dri.la
libi915_dri_la_SOURCES = $(i915_FILES)
libi915_dri_la_LIBADD = $(INTEL_LIBS)
>>>>>>> 3ef8d428
<|MERGE_RESOLUTION|>--- conflicted
+++ resolved
@@ -34,37 +34,9 @@
 	-I$(top_srcdir)/src/mesa/drivers/dri/intel/server \
 	-I$(top_builddir)/src/mesa/drivers/dri/common \
 	$(DEFINES) \
-<<<<<<< HEAD
-	$(API_DEFINES) \
-	$(VISIBILITY_CFLAGS) \
-	$(INTEL_CFLAGS)
-
-dridir = $(DRI_DRIVER_INSTALL_DIR)
-
-if HAVE_I915_DRI
-dri_LTLIBRARIES = i915_dri.la
-endif
-
-i915_dri_la_SOURCES = \
-	$(i915_C_FILES) \
-	$(i915_CXX_FILES)
-
-i915_dri_la_LDFLAGS = -module -avoid-version -shared
-i915_dri_la_LIBADD = \
-	../common/libdricommon.la \
-	$(DRI_LIB_DEPS) \
-	$(INTEL_LIBS)
-
-# Provide compatibility with scripts for the old Mesa build system for
-# a while by putting a link to the driver into /lib of the build tree.
-all-local: i915_dri.la
-	$(MKDIR_P) $(top_builddir)/$(LIB_DIR);
-	ln -f .libs/i915_dri.so $(top_builddir)/$(LIB_DIR)/i915_dri.so;
-=======
 	$(VISIBILITY_CFLAGS) \
 	$(INTEL_CFLAGS)
 
 noinst_LTLIBRARIES = libi915_dri.la
 libi915_dri_la_SOURCES = $(i915_FILES)
-libi915_dri_la_LIBADD = $(INTEL_LIBS)
->>>>>>> 3ef8d428
+libi915_dri_la_LIBADD = $(INTEL_LIBS)