

# Copyright © 2012 Matt Turner <mattst88@gmail.com>
#
# Permission is hereby granted, free of charge, to any person obtaining a
# copy of this software and associated documentation files (the "Software"),
# to deal in the Software without restriction, including without limitation
# the rights to use, copy, modify, merge, publish, distribute, sublicense,
# and/or sell copies of the Software, and to permit persons to whom the
# Software is furnished to do so, subject to the following conditions:
#
# The above copyright notice and this permission notice (including the next
# paragraph) shall be included in all copies or substantial portions of the
# Software.
#
# THE SOFTWARE IS PROVIDED "AS IS", WITHOUT WARRANTY OF ANY KIND, EXPRESS OR
# IMPLIED, INCLUDING BUT NOT LIMITED TO THE WARRANTIES OF MERCHANTABILITY,
# FITNESS FOR A PARTICULAR PURPOSE AND NONINFRINGEMENT.  IN NO EVENT SHALL
# THE AUTHORS OR COPYRIGHT HOLDERS BE LIABLE FOR ANY CLAIM, DAMAGES OR OTHER
# LIABILITY, WHETHER IN AN ACTION OF CONTRACT, TORT OR OTHERWISE, ARISING
# FROM, OUT OF OR IN CONNECTION WITH THE SOFTWARE OR THE USE OR OTHER DEALINGS
# IN THE SOFTWARE.

include Makefile.sources

EXTRA_DIST = \
	nouveau_render_t.c \
	nouveau_swtnl_t.c \
	nouveau_vbo_t.c

AM_CFLAGS = \
	-I$(top_srcdir)/include \
	-I$(top_srcdir)/src/ \
	-I$(top_srcdir)/src/mapi \
	-I$(top_srcdir)/src/mesa/ \
	-I$(top_srcdir)/src/gallium/include \
	-I$(top_srcdir)/src/gallium/auxiliary \
	-I$(top_srcdir)/src/mesa/drivers/dri/common \
	$(DEFINES) \
<<<<<<< HEAD
	$(API_DEFINES) \
	$(VISIBILITY_CFLAGS) \
	$(NOUVEAU_CFLAGS)

dridir = $(DRI_DRIVER_INSTALL_DIR)

if HAVE_NOUVEAU_DRI
dri_LTLIBRARIES = nouveau_vieux_dri.la
endif

nouveau_vieux_dri_la_SOURCES = \
	$(NOUVEAU_C_FILES)

nouveau_vieux_dri_la_LDFLAGS = -module -avoid-version -shared
nouveau_vieux_dri_la_LIBADD = \
	../common/libdricommon.la \
	$(DRI_LIB_DEPS) \
	$(NOUVEAU_LIBS)

# Provide compatibility with scripts for the old Mesa build system for
# a while by putting a link to the driver into /lib of the build tree.
all-local: nouveau_vieux_dri.la
	$(MKDIR_P) $(top_builddir)/$(LIB_DIR);
	ln -f .libs/nouveau_vieux_dri.so $(top_builddir)/$(LIB_DIR)/nouveau_vieux_dri.so;
=======
	$(VISIBILITY_CFLAGS) \
	$(NVVIEUX_CFLAGS)

noinst_LTLIBRARIES = libnouveau_dri.la
libnouveau_dri_la_SOURCES = $(NOUVEAU_C_FILES)
libnouveau_dri_la_LIBADD = $(NVVIEUX_LIBS)
>>>>>>> 3ef8d428
<|MERGE_RESOLUTION|>--- conflicted
+++ resolved
@@ -37,36 +37,9 @@
 	-I$(top_srcdir)/src/gallium/auxiliary \
 	-I$(top_srcdir)/src/mesa/drivers/dri/common \
 	$(DEFINES) \
-<<<<<<< HEAD
-	$(API_DEFINES) \
-	$(VISIBILITY_CFLAGS) \
-	$(NOUVEAU_CFLAGS)
-
-dridir = $(DRI_DRIVER_INSTALL_DIR)
-
-if HAVE_NOUVEAU_DRI
-dri_LTLIBRARIES = nouveau_vieux_dri.la
-endif
-
-nouveau_vieux_dri_la_SOURCES = \
-	$(NOUVEAU_C_FILES)
-
-nouveau_vieux_dri_la_LDFLAGS = -module -avoid-version -shared
-nouveau_vieux_dri_la_LIBADD = \
-	../common/libdricommon.la \
-	$(DRI_LIB_DEPS) \
-	$(NOUVEAU_LIBS)
-
-# Provide compatibility with scripts for the old Mesa build system for
-# a while by putting a link to the driver into /lib of the build tree.
-all-local: nouveau_vieux_dri.la
-	$(MKDIR_P) $(top_builddir)/$(LIB_DIR);
-	ln -f .libs/nouveau_vieux_dri.so $(top_builddir)/$(LIB_DIR)/nouveau_vieux_dri.so;
-=======
 	$(VISIBILITY_CFLAGS) \
 	$(NVVIEUX_CFLAGS)
 
 noinst_LTLIBRARIES = libnouveau_dri.la
 libnouveau_dri_la_SOURCES = $(NOUVEAU_C_FILES)
-libnouveau_dri_la_LIBADD = $(NVVIEUX_LIBS)
->>>>>>> 3ef8d428
+libnouveau_dri_la_LIBADD = $(NVVIEUX_LIBS)