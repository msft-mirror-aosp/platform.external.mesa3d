/*
 * Copyright © 2011 Intel Corporation
 *
 * Permission is hereby granted, free of charge, to any person obtaining a
 * copy of this software and associated documentation files (the "Software"),
 * to deal in the Software without restriction, including without limitation
 * the rights to use, copy, modify, merge, publish, distribute, sublicense,
 * and/or sell copies of the Software, and to permit persons to whom the
 * Software is furnished to do so, subject to the following conditions:
 *
 * The above copyright notice and this permission notice (including the next
 * paragraph) shall be included in all copies or substantial portions of the
 * Software.
 *
 * THE SOFTWARE IS PROVIDED "AS IS", WITHOUT WARRANTY OF ANY KIND, EXPRESS OR
 * IMPLIED, INCLUDING BUT NOT LIMITED TO THE WARRANTIES OF MERCHANTABILITY,
 * FITNESS FOR A PARTICULAR PURPOSE AND NONINFRINGEMENT.  IN NO EVENT SHALL
 * THE AUTHORS OR COPYRIGHT HOLDERS BE LIABLE FOR ANY CLAIM, DAMAGES OR OTHER
 * LIABILITY, WHETHER IN AN ACTION OF CONTRACT, TORT OR OTHERWISE, ARISING
 * FROM, OUT OF OR IN CONNECTION WITH THE SOFTWARE OR THE USE OR OTHER DEALINGS
 * IN THE SOFTWARE.
 */

#include <assert.h>

#include "intel_batchbuffer.h"
#include "intel_mipmap_tree.h"
#include "intel_fbo.h"

#include "brw_context.h"
#include "brw_state.h"

#include "blorp/blorp_genX_exec.h"

#if GEN_GEN <= 5
#include "gen4_blorp_exec.h"
#endif

#include "brw_blorp.h"

static void *
blorp_emit_dwords(struct blorp_batch *batch, unsigned n)
{
   assert(batch->blorp->driver_ctx == batch->driver_batch);
   struct brw_context *brw = batch->driver_batch;

   intel_batchbuffer_begin(brw, n);
   uint32_t *map = brw->batch.map_next;
   brw->batch.map_next += n;
   intel_batchbuffer_advance(brw);
   return map;
}

static uint64_t
blorp_emit_reloc(struct blorp_batch *batch,
                 void *location, struct blorp_address address, uint32_t delta)
{
   assert(batch->blorp->driver_ctx == batch->driver_batch);
   struct brw_context *brw = batch->driver_batch;
   uint32_t offset;

   if (GEN_GEN < 6 && brw_ptr_in_state_buffer(&brw->batch, location)) {
      offset = (char *)location - (char *)brw->batch.state.map;
      return brw_state_reloc(&brw->batch, offset,
                             address.buffer, address.offset + delta,
                             address.reloc_flags);
   }

   assert(!brw_ptr_in_state_buffer(&brw->batch, location));

   offset = (char *)location - (char *)brw->batch.batch.map;
   return brw_batch_reloc(&brw->batch, offset,
                          address.buffer, address.offset + delta,
                          address.reloc_flags);
}

static void
blorp_surface_reloc(struct blorp_batch *batch, uint32_t ss_offset,
                    struct blorp_address address, uint32_t delta)
{
   assert(batch->blorp->driver_ctx == batch->driver_batch);
   struct brw_context *brw = batch->driver_batch;
   struct brw_bo *bo = address.buffer;

   uint64_t reloc_val =
      brw_state_reloc(&brw->batch, ss_offset, bo, address.offset + delta,
                      address.reloc_flags);

   void *reloc_ptr = (void *)brw->batch.state.map + ss_offset;
#if GEN_GEN >= 8
   *(uint64_t *)reloc_ptr = reloc_val;
#else
   *(uint32_t *)reloc_ptr = reloc_val;
#endif
}

static uint64_t
blorp_get_surface_address(struct blorp_batch *blorp_batch,
                          struct blorp_address address)
{
   /* We'll let blorp_surface_reloc write the address. */
   return 0ull;
}

#if GEN_GEN >= 7 && GEN_GEN < 10
static struct blorp_address
blorp_get_surface_base_address(struct blorp_batch *batch)
{
   assert(batch->blorp->driver_ctx == batch->driver_batch);
   struct brw_context *brw = batch->driver_batch;
   return (struct blorp_address) {
      .buffer = brw->batch.state.bo,
      .offset = 0,
   };
}
#endif

static void *
blorp_alloc_dynamic_state(struct blorp_batch *batch,
                          uint32_t size,
                          uint32_t alignment,
                          uint32_t *offset)
{
   assert(batch->blorp->driver_ctx == batch->driver_batch);
   struct brw_context *brw = batch->driver_batch;

   return brw_state_batch(brw, size, alignment, offset);
}

static void
blorp_alloc_binding_table(struct blorp_batch *batch, unsigned num_entries,
                          unsigned state_size, unsigned state_alignment,
                          uint32_t *bt_offset, uint32_t *surface_offsets,
                          void **surface_maps)
{
   assert(batch->blorp->driver_ctx == batch->driver_batch);
   struct brw_context *brw = batch->driver_batch;

   uint32_t *bt_map = brw_state_batch(brw,
                                      num_entries * sizeof(uint32_t), 32,
                                      bt_offset);

   for (unsigned i = 0; i < num_entries; i++) {
      surface_maps[i] = brw_state_batch(brw,
                                        state_size, state_alignment,
                                        &(surface_offsets)[i]);
      bt_map[i] = surface_offsets[i];
   }
}

static void *
blorp_alloc_vertex_buffer(struct blorp_batch *batch, uint32_t size,
                          struct blorp_address *addr)
{
   assert(batch->blorp->driver_ctx == batch->driver_batch);
   struct brw_context *brw = batch->driver_batch;

   /* From the Skylake PRM, 3DSTATE_VERTEX_BUFFERS:
    *
    *    "The VF cache needs to be invalidated before binding and then using
    *    Vertex Buffers that overlap with any previously bound Vertex Buffer
    *    (at a 64B granularity) since the last invalidation.  A VF cache
    *    invalidate is performed by setting the "VF Cache Invalidation Enable"
    *    bit in PIPE_CONTROL."
    *
    * This restriction first appears in the Skylake PRM but the internal docs
    * also list it as being an issue on Broadwell.  In order to avoid this
    * problem, we align all vertex buffer allocations to 64 bytes.
    */
   uint32_t offset;
<<<<<<< HEAD
   void *data = brw_state_batch(brw, AUB_TRACE_VERTEX_BUFFER,
                                size, 64, &offset);
=======
   void *data = brw_state_batch(brw, size, 64, &offset);
>>>>>>> b85ca86c

   *addr = (struct blorp_address) {
      .buffer = brw->batch.state.bo,
      .offset = offset,

      /* The VF cache designers apparently cut corners, and made the cache
       * only consider the bottom 32 bits of memory addresses.  If you happen
       * to have two vertex buffers which get placed exactly 4 GiB apart and
       * use them in back-to-back draw calls, you can get collisions.  To work
       * around this problem, we restrict vertex buffers to the low 32 bits of
       * the address space.
       */
      .reloc_flags = RELOC_32BIT,

#if GEN_GEN == 10
      .mocs = CNL_MOCS_WB,
#elif GEN_GEN == 9
      .mocs = SKL_MOCS_WB,
#elif GEN_GEN == 8
      .mocs = BDW_MOCS_WB,
#elif GEN_GEN == 7
      .mocs = GEN7_MOCS_L3,
#endif
   };

   return data;
}

/**
 * See vf_invalidate_for_vb_48b_transitions in genX_state_upload.c.
 */
static void
blorp_vf_invalidate_for_vb_48b_transitions(struct blorp_batch *batch,
                                           const struct blorp_address *addrs,
                                           unsigned num_vbs)
{
#if GEN_GEN >= 8 && GEN_GEN < 11
   struct brw_context *brw = batch->driver_batch;
   bool need_invalidate = false;

   for (unsigned i = 0; i < num_vbs; i++) {
      struct brw_bo *bo = addrs[i].buffer;
      uint16_t high_bits =
         bo && (bo->kflags & EXEC_OBJECT_PINNED) ? bo->gtt_offset >> 32u : 0;

      if (high_bits != brw->vb.last_bo_high_bits[i]) {
         need_invalidate = true;
         brw->vb.last_bo_high_bits[i] = high_bits;
      }
   }

   if (need_invalidate) {
      brw_emit_pipe_control_flush(brw, PIPE_CONTROL_VF_CACHE_INVALIDATE | PIPE_CONTROL_CS_STALL);
   }
#endif
}

#if GEN_GEN >= 8
static struct blorp_address
blorp_get_workaround_page(struct blorp_batch *batch)
{
   assert(batch->blorp->driver_ctx == batch->driver_batch);
   struct brw_context *brw = batch->driver_batch;

   return (struct blorp_address) {
      .buffer = brw->workaround_bo,
   };
}
#endif

static void
<<<<<<< HEAD
blorp_flush_range(struct blorp_batch *batch, void *start, size_t size)
=======
blorp_flush_range(UNUSED struct blorp_batch *batch, UNUSED void *start,
                  UNUSED size_t size)
>>>>>>> b85ca86c
{
   /* All allocated states come from the batch which we will flush before we
    * submit it.  There's nothing for us to do here.
    */
}

static void
<<<<<<< HEAD
blorp_emit_urb_config(struct blorp_batch *batch, unsigned vs_entry_size)
=======
blorp_emit_urb_config(struct blorp_batch *batch,
                      unsigned vs_entry_size,
                      MAYBE_UNUSED unsigned sf_entry_size)
>>>>>>> b85ca86c
{
   assert(batch->blorp->driver_ctx == batch->driver_batch);
   struct brw_context *brw = batch->driver_batch;

#if GEN_GEN >= 7
   if (brw->urb.vsize >= vs_entry_size)
      return;

   gen7_upload_urb(brw, vs_entry_size, false, false);
#elif GEN_GEN == 6
   gen6_upload_urb(brw, vs_entry_size, false, 0);
#else
   /* We calculate it now and emit later. */
   brw_calculate_urb_fence(brw, 0, vs_entry_size, sf_entry_size);
#endif
}

void
genX(blorp_exec)(struct blorp_batch *batch,
                 const struct blorp_params *params)
{
   assert(batch->blorp->driver_ctx == batch->driver_batch);
   struct brw_context *brw = batch->driver_batch;
   struct gl_context *ctx = &brw->ctx;
<<<<<<< HEAD
   const uint32_t estimated_max_batch_usage = GEN_GEN >= 8 ? 1920 : 1500;
=======
>>>>>>> b85ca86c
   bool check_aperture_failed_once = false;

#if GEN_GEN >= 11
   /* The PIPE_CONTROL command description says:
    *
    * "Whenever a Binding Table Index (BTI) used by a Render Taget Message
    *  points to a different RENDER_SURFACE_STATE, SW must issue a Render
    *  Target Cache Flush by enabling this bit. When render target flush
    *  is set due to new association of BTI, PS Scoreboard Stall bit must
    *  be set in this packet."
   */
   brw_emit_pipe_control_flush(brw,
                               PIPE_CONTROL_RENDER_TARGET_FLUSH |
                               PIPE_CONTROL_STALL_AT_SCOREBOARD);
#endif

   /* Flush the sampler and render caches.  We definitely need to flush the
    * sampler cache so that we get updated contents from the render cache for
    * the glBlitFramebuffer() source.  Also, we are sometimes warned in the
    * docs to flush the cache between reinterpretations of the same surface
    * data with different formats, which blorp does for stencil and depth
    * data.
    */
   if (params->src.enabled)
<<<<<<< HEAD
      brw_render_cache_set_check_flush(brw, params->src.addr.buffer);
   brw_render_cache_set_check_flush(brw, params->dst.addr.buffer);
=======
      brw_cache_flush_for_read(brw, params->src.addr.buffer);
   if (params->dst.enabled) {
      brw_cache_flush_for_render(brw, params->dst.addr.buffer,
                                 params->dst.view.format,
                                 params->dst.aux_usage);
   }
   if (params->depth.enabled)
      brw_cache_flush_for_depth(brw, params->depth.addr.buffer);
   if (params->stencil.enabled)
      brw_cache_flush_for_depth(brw, params->stencil.addr.buffer);
>>>>>>> b85ca86c

   brw_select_pipeline(brw, BRW_RENDER_PIPELINE);

retry:
   intel_batchbuffer_require_space(brw, 1400);
   brw_require_statebuffer_space(brw, 600);
   intel_batchbuffer_save_state(brw);
   check_aperture_failed_once |= intel_batchbuffer_saved_state_is_empty(brw);
   brw->batch.no_wrap = true;

#if GEN_GEN == 6
   /* Emit workaround flushes when we switch from drawing to blorping. */
   brw_emit_post_sync_nonzero_flush(brw);
#endif

   brw_upload_state_base_address(brw);

#if GEN_GEN >= 8
   gen7_l3_state.emit(brw);
#endif

#if GEN_GEN >= 6
   brw_emit_depth_stall_flushes(brw);
#endif

#if GEN_GEN == 8
   gen8_write_pma_stall_bits(brw, 0);
#endif

   blorp_emit(batch, GENX(3DSTATE_DRAWING_RECTANGLE), rect) {
      rect.ClippedDrawingRectangleXMax = MAX2(params->x1, params->x0) - 1;
      rect.ClippedDrawingRectangleYMax = MAX2(params->y1, params->y0) - 1;
   }

   blorp_exec(batch, params);

   brw->batch.no_wrap = false;

   /* Check if the blorp op we just did would make our batch likely to fail to
    * map all the BOs into the GPU at batch exec time later.  If so, flush the
    * batch and try again with nothing else in the batch.
    */
   if (!brw_batch_has_aperture_space(brw, 0)) {
      if (!check_aperture_failed_once) {
         check_aperture_failed_once = true;
         intel_batchbuffer_reset_to_saved(brw);
         intel_batchbuffer_flush(brw);
         goto retry;
      } else {
         int ret = intel_batchbuffer_flush(brw);
         WARN_ONCE(ret == -ENOSPC,
                   "i965: blorp emit exceeded available aperture space\n");
      }
   }

   if (unlikely(brw->always_flush_batch))
      intel_batchbuffer_flush(brw);

   /* We've smashed all state compared to what the normal 3D pipeline
    * rendering tracks for GL.
    */
   brw->ctx.NewDriverState |= BRW_NEW_BLORP;
<<<<<<< HEAD
   brw->no_depth_or_stencil = false;
   brw->ib.type = -1;

   if (params->dst.enabled)
      brw_render_cache_set_add_bo(brw, params->dst.addr.buffer);
   if (params->depth.enabled)
      brw_render_cache_set_add_bo(brw, params->depth.addr.buffer);
   if (params->stencil.enabled)
      brw_render_cache_set_add_bo(brw, params->stencil.addr.buffer);
=======
   brw->no_depth_or_stencil = !params->depth.enabled &&
                              !params->stencil.enabled;
   brw->ib.index_size = -1;

   if (params->dst.enabled) {
      brw_render_cache_add_bo(brw, params->dst.addr.buffer,
                              params->dst.view.format,
                              params->dst.aux_usage);
   }
   if (params->depth.enabled)
      brw_depth_cache_add_bo(brw, params->depth.addr.buffer);
   if (params->stencil.enabled)
      brw_depth_cache_add_bo(brw, params->stencil.addr.buffer);
>>>>>>> b85ca86c
}<|MERGE_RESOLUTION|>--- conflicted
+++ resolved
@@ -168,12 +168,7 @@
     * problem, we align all vertex buffer allocations to 64 bytes.
     */
    uint32_t offset;
-<<<<<<< HEAD
-   void *data = brw_state_batch(brw, AUB_TRACE_VERTEX_BUFFER,
-                                size, 64, &offset);
-=======
    void *data = brw_state_batch(brw, size, 64, &offset);
->>>>>>> b85ca86c
 
    *addr = (struct blorp_address) {
       .buffer = brw->batch.state.bo,
@@ -245,12 +240,8 @@
 #endif
 
 static void
-<<<<<<< HEAD
-blorp_flush_range(struct blorp_batch *batch, void *start, size_t size)
-=======
 blorp_flush_range(UNUSED struct blorp_batch *batch, UNUSED void *start,
                   UNUSED size_t size)
->>>>>>> b85ca86c
 {
    /* All allocated states come from the batch which we will flush before we
     * submit it.  There's nothing for us to do here.
@@ -258,13 +249,9 @@
 }
 
 static void
-<<<<<<< HEAD
-blorp_emit_urb_config(struct blorp_batch *batch, unsigned vs_entry_size)
-=======
 blorp_emit_urb_config(struct blorp_batch *batch,
                       unsigned vs_entry_size,
                       MAYBE_UNUSED unsigned sf_entry_size)
->>>>>>> b85ca86c
 {
    assert(batch->blorp->driver_ctx == batch->driver_batch);
    struct brw_context *brw = batch->driver_batch;
@@ -289,10 +276,6 @@
    assert(batch->blorp->driver_ctx == batch->driver_batch);
    struct brw_context *brw = batch->driver_batch;
    struct gl_context *ctx = &brw->ctx;
-<<<<<<< HEAD
-   const uint32_t estimated_max_batch_usage = GEN_GEN >= 8 ? 1920 : 1500;
-=======
->>>>>>> b85ca86c
    bool check_aperture_failed_once = false;
 
 #if GEN_GEN >= 11
@@ -317,10 +300,6 @@
     * data.
     */
    if (params->src.enabled)
-<<<<<<< HEAD
-      brw_render_cache_set_check_flush(brw, params->src.addr.buffer);
-   brw_render_cache_set_check_flush(brw, params->dst.addr.buffer);
-=======
       brw_cache_flush_for_read(brw, params->src.addr.buffer);
    if (params->dst.enabled) {
       brw_cache_flush_for_render(brw, params->dst.addr.buffer,
@@ -331,7 +310,6 @@
       brw_cache_flush_for_depth(brw, params->depth.addr.buffer);
    if (params->stencil.enabled)
       brw_cache_flush_for_depth(brw, params->stencil.addr.buffer);
->>>>>>> b85ca86c
 
    brw_select_pipeline(brw, BRW_RENDER_PIPELINE);
 
@@ -394,17 +372,6 @@
     * rendering tracks for GL.
     */
    brw->ctx.NewDriverState |= BRW_NEW_BLORP;
-<<<<<<< HEAD
-   brw->no_depth_or_stencil = false;
-   brw->ib.type = -1;
-
-   if (params->dst.enabled)
-      brw_render_cache_set_add_bo(brw, params->dst.addr.buffer);
-   if (params->depth.enabled)
-      brw_render_cache_set_add_bo(brw, params->depth.addr.buffer);
-   if (params->stencil.enabled)
-      brw_render_cache_set_add_bo(brw, params->stencil.addr.buffer);
-=======
    brw->no_depth_or_stencil = !params->depth.enabled &&
                               !params->stencil.enabled;
    brw->ib.index_size = -1;
@@ -418,5 +385,4 @@
       brw_depth_cache_add_bo(brw, params->depth.addr.buffer);
    if (params->stencil.enabled)
       brw_depth_cache_add_bo(brw, params->stencil.addr.buffer);
->>>>>>> b85ca86c
 }