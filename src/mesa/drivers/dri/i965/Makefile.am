

# Copyright © 2011 Intel Corporation
#
# Permission is hereby granted, free of charge, to any person obtaining a
# copy of this software and associated documentation files (the "Software"),
# to deal in the Software without restriction, including without limitation
# the rights to use, copy, modify, merge, publish, distribute, sublicense,
# and/or sell copies of the Software, and to permit persons to whom the
# Software is furnished to do so, subject to the following conditions:
#
# The above copyright notice and this permission notice (including the next
# paragraph) shall be included in all copies or substantial portions of the
# Software.
#
# THE SOFTWARE IS PROVIDED "AS IS", WITHOUT WARRANTY OF ANY KIND, EXPRESS OR
# IMPLIED, INCLUDING BUT NOT LIMITED TO THE WARRANTIES OF MERCHANTABILITY,
# FITNESS FOR A PARTICULAR PURPOSE AND NONINFRINGEMENT.  IN NO EVENT SHALL
# THE AUTHORS OR COPYRIGHT HOLDERS BE LIABLE FOR ANY CLAIM, DAMAGES OR OTHER
# LIABILITY, WHETHER IN AN ACTION OF CONTRACT, TORT OR OTHERWISE, ARISING
# FROM, OUT OF OR IN CONNECTION WITH THE SOFTWARE OR THE USE OR OTHER DEALINGS
# IN THE SOFTWARE.

include Makefile.sources

AM_CFLAGS = \
	-I$(top_srcdir)/include \
	-I$(top_srcdir)/src/ \
	-I$(top_srcdir)/src/mapi \
	-I$(top_srcdir)/src/mesa/ \
	-I$(top_srcdir)/src/gallium/include \
	-I$(top_srcdir)/src/gallium/auxiliary \
	-I$(top_srcdir)/src/mesa/drivers/dri/common \
	-I$(top_srcdir)/src/mesa/drivers/dri/intel/server \
	-I$(top_srcdir)/src/gtest/include \
	-I$(top_srcdir)/src/compiler/nir \
	-I$(top_srcdir)/src/intel \
	-I$(top_builddir)/src/compiler/glsl \
	-I$(top_builddir)/src/compiler/nir \
	-I$(top_builddir)/src/intel \
	-I$(top_builddir)/src/mesa/drivers/dri/common \
	$(DEFINES) \
<<<<<<< HEAD
	$(API_DEFINES) \
=======
>>>>>>> 3ef8d428
	$(VISIBILITY_CFLAGS) \
	$(INTEL_CFLAGS)

AM_CXXFLAGS = $(AM_CFLAGS)

brw_nir_trig_workarounds.c: brw_nir_trig_workarounds.py $(top_srcdir)/src/compiler/nir/nir_algebraic.py
	$(MKDIR_GEN)
	$(AM_V_GEN) PYTHONPATH=$(top_srcdir)/src/compiler/nir $(PYTHON2) $(PYTHON_FLAGS) $(srcdir)/brw_nir_trig_workarounds.py > $@ || ($(RM) $@; false)

I965_PERGEN_LIBS = \
	libi965_gen6.la \
	libi965_gen7.la \
	libi965_gen75.la \
	libi965_gen8.la \
	libi965_gen9.la

libi965_gen6_la_SOURCES = $(i965_gen6_FILES)
libi965_gen6_la_CFLAGS = $(AM_CFLAGS) -DGEN_VERSIONx10=60

libi965_gen7_la_SOURCES = $(i965_gen7_FILES)
libi965_gen7_la_CFLAGS = $(AM_CFLAGS) -DGEN_VERSIONx10=70

libi965_gen75_la_SOURCES = $(i965_gen75_FILES)
libi965_gen75_la_CFLAGS = $(AM_CFLAGS) -DGEN_VERSIONx10=75

libi965_gen8_la_SOURCES = $(i965_gen8_FILES)
libi965_gen8_la_CFLAGS = $(AM_CFLAGS) -DGEN_VERSIONx10=80

libi965_gen9_la_SOURCES = $(i965_gen9_FILES)
libi965_gen9_la_CFLAGS = $(AM_CFLAGS) -DGEN_VERSIONx10=90

noinst_LTLIBRARIES = \
	libi965_dri.la \
	libi965_compiler.la \
	$(I965_PERGEN_LIBS)

libi965_dri_la_SOURCES = $(i965_FILES)
libi965_dri_la_LIBADD = \
	$(top_builddir)/src/intel/common/libintel_common.la \
	$(top_builddir)/src/intel/isl/libisl.la \
	libi965_compiler.la \
	$(top_builddir)/src/intel/blorp/libblorp.la \
	$(I965_PERGEN_LIBS) \
	$(INTEL_LIBS)

libi965_compiler_la_SOURCES = \
	$(i965_compiler_FILES) \
	$(i965_compiler_GENERATED_FILES)

BUILT_SOURCES = $(i965_compiler_GENERATED_FILES)
CLEANFILES = $(BUILT_SOURCES)

EXTRA_DIST = \
	brw_nir_trig_workarounds.py

TEST_LIBS = \
	libi965_compiler.la \
	$(I965_PERGEN_LIBS) \
	$(top_builddir)/src/compiler/nir/libnir.la \
	$(top_builddir)/src/util/libmesautil.la \
	$(top_builddir)/src/intel/isl/libisl.la \
	$(PTHREAD_LIBS) \
	$(DLOPEN_LIBS)

TESTS = \
	test_fs_cmod_propagation \
	test_fs_saturate_propagation \
        test_eu_compact \
	test_vf_float_conversions \
	test_vec4_cmod_propagation \
        test_vec4_copy_propagation \
        test_vec4_register_coalesce

check_PROGRAMS = $(TESTS)

test_fs_cmod_propagation_SOURCES = \
	test_fs_cmod_propagation.cpp
test_fs_cmod_propagation_LDADD = \
	$(top_builddir)/src/gtest/libgtest.la \
	$(TEST_LIBS)

test_fs_saturate_propagation_SOURCES = \
	test_fs_saturate_propagation.cpp
test_fs_saturate_propagation_LDADD = \
	$(top_builddir)/src/gtest/libgtest.la \
	$(TEST_LIBS)

test_vf_float_conversions_SOURCES = \
	test_vf_float_conversions.cpp
test_vf_float_conversions_LDADD = \
	$(top_builddir)/src/gtest/libgtest.la \
	$(TEST_LIBS)

test_vec4_register_coalesce_SOURCES = \
	test_vec4_register_coalesce.cpp
test_vec4_register_coalesce_LDADD = \
        $(top_builddir)/src/gtest/libgtest.la \
        $(TEST_LIBS)

test_vec4_copy_propagation_SOURCES = \
	test_vec4_copy_propagation.cpp
test_vec4_copy_propagation_LDADD = \
        $(top_builddir)/src/gtest/libgtest.la \
        $(TEST_LIBS)

<<<<<<< HEAD
i965_dri_la_LDFLAGS = -module -avoid-version -shared
i965_dri_la_LIBADD = \
	../common/libdricommon.la \
	$(DRI_LIB_DEPS) \
	$(INTEL_LIBS)
=======
test_vec4_cmod_propagation_SOURCES = \
	test_vec4_cmod_propagation.cpp
test_vec4_cmod_propagation_LDADD = \
	$(top_builddir)/src/gtest/libgtest.la \
	$(TEST_LIBS)
>>>>>>> 3ef8d428

test_eu_compact_SOURCES = \
	test_eu_compact.c
nodist_EXTRA_test_eu_compact_SOURCES = dummy.cpp
test_eu_compact_LDADD = $(TEST_LIBS)<|MERGE_RESOLUTION|>--- conflicted
+++ resolved
@@ -40,10 +40,6 @@
 	-I$(top_builddir)/src/intel \
 	-I$(top_builddir)/src/mesa/drivers/dri/common \
 	$(DEFINES) \
-<<<<<<< HEAD
-	$(API_DEFINES) \
-=======
->>>>>>> 3ef8d428
 	$(VISIBILITY_CFLAGS) \
 	$(INTEL_CFLAGS)
 
@@ -149,19 +145,11 @@
         $(top_builddir)/src/gtest/libgtest.la \
         $(TEST_LIBS)
 
-<<<<<<< HEAD
-i965_dri_la_LDFLAGS = -module -avoid-version -shared
-i965_dri_la_LIBADD = \
-	../common/libdricommon.la \
-	$(DRI_LIB_DEPS) \
-	$(INTEL_LIBS)
-=======
 test_vec4_cmod_propagation_SOURCES = \
 	test_vec4_cmod_propagation.cpp
 test_vec4_cmod_propagation_LDADD = \
 	$(top_builddir)/src/gtest/libgtest.la \
 	$(TEST_LIBS)
->>>>>>> 3ef8d428
 
 test_eu_compact_SOURCES = \
 	test_eu_compact.c
