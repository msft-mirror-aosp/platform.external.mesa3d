--- conflicted
+++ resolved
@@ -260,8 +260,6 @@
    &brw_vertices,
 
    &haswell_cut_index,
-<<<<<<< HEAD
-=======
 };
 
 static const struct brw_tracked_state *gen7_compute_atoms[] =
@@ -374,7 +372,6 @@
 
    &haswell_cut_index,
    &gen8_pma_fix,
->>>>>>> 3ef8d428
 };
 
 static const struct brw_tracked_state *gen8_compute_atoms[] =
