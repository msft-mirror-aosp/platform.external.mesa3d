/*
 * Copyright © 2012 Intel Corporation
 *
 * Permission is hereby granted, free of charge, to any person obtaining a
 * copy of this software and associated documentation files (the "Software"),
 * to deal in the Software without restriction, including without limitation
 * the rights to use, copy, modify, merge, publish, distribute, sublicense,
 * and/or sell copies of the Software, and to permit persons to whom the
 * Software is furnished to do so, subject to the following conditions:
 *
 * The above copyright notice and this permission notice (including the next
 * paragraph) shall be included in all copies or substantial portions of the
 * Software.
 *
 * THE SOFTWARE IS PROVIDED "AS IS", WITHOUT WARRANTY OF ANY KIND, EXPRESS OR
 * IMPLIED, INCLUDING BUT NOT LIMITED TO THE WARRANTIES OF MERCHANTABILITY,
 * FITNESS FOR A PARTICULAR PURPOSE AND NONINFRINGEMENT.  IN NO EVENT SHALL
 * THE AUTHORS OR COPYRIGHT HOLDERS BE LIABLE FOR ANY CLAIM, DAMAGES OR OTHER
 * LIABILITY, WHETHER IN AN ACTION OF CONTRACT, TORT OR OTHERWISE, ARISING
 * FROM, OUT OF OR IN CONNECTION WITH THE SOFTWARE OR THE USE OR OTHER DEALINGS
 * IN THE SOFTWARE.
 */

#include "main/context.h"
#include "main/teximage.h"
#include "main/blend.h"
#include "main/bufferobj.h"
#include "main/enums.h"
#include "main/fbobject.h"
#include "main/image.h"
#include "main/renderbuffer.h"
#include "main/glformats.h"

#include "brw_blorp.h"
#include "brw_context.h"
#include "brw_defines.h"
#include "brw_meta_util.h"
#include "brw_state.h"
#include "intel_buffer_objects.h"
#include "intel_fbo.h"
#include "common/gen_debug.h"

#define FILE_DEBUG_FLAG DEBUG_BLORP

static bool
brw_blorp_lookup_shader(struct blorp_context *blorp,
                        const void *key, uint32_t key_size,
                        uint32_t *kernel_out, void *prog_data_out)
{
   struct brw_context *brw = blorp->driver_ctx;
   return brw_search_cache(&brw->cache, BRW_CACHE_BLORP_PROG,
                           key, key_size, kernel_out, prog_data_out);
}

static bool
brw_blorp_upload_shader(struct blorp_context *blorp,
                        const void *key, uint32_t key_size,
                        const void *kernel, uint32_t kernel_size,
                        const struct brw_stage_prog_data *prog_data,
                        uint32_t prog_data_size,
                        uint32_t *kernel_out, void *prog_data_out)
{
   struct brw_context *brw = blorp->driver_ctx;
   brw_upload_cache(&brw->cache, BRW_CACHE_BLORP_PROG, key, key_size,
                    kernel, kernel_size, prog_data, prog_data_size,
                    kernel_out, prog_data_out);
   return true;
}

void
brw_blorp_init(struct brw_context *brw)
{
   const struct gen_device_info *devinfo = &brw->screen->devinfo;

   blorp_init(&brw->blorp, brw, &brw->isl_dev);

   brw->blorp.compiler = brw->screen->compiler;

   switch (devinfo->gen) {
   case 4:
      if (devinfo->is_g4x) {
         brw->blorp.exec = gen45_blorp_exec;
      } else {
         brw->blorp.exec = gen4_blorp_exec;
      }
      break;
   case 5:
      brw->blorp.exec = gen5_blorp_exec;
      break;
   case 6:
      brw->blorp.exec = gen6_blorp_exec;
      break;
   case 7:
      if (devinfo->is_haswell) {
         brw->blorp.exec = gen75_blorp_exec;
      } else {
         brw->blorp.exec = gen7_blorp_exec;
      }
      break;
   case 8:
      brw->blorp.exec = gen8_blorp_exec;
      break;
   case 9:
      brw->blorp.exec = gen9_blorp_exec;
      break;
   case 10:
      brw->blorp.exec = gen10_blorp_exec;
      break;
   default:
      unreachable("Invalid gen");
   }

   brw->blorp.lookup_shader = brw_blorp_lookup_shader;
   brw->blorp.upload_shader = brw_blorp_upload_shader;
}

static void
blorp_surf_for_miptree(struct brw_context *brw,
                       struct blorp_surf *surf,
                       struct intel_mipmap_tree *mt,
                       enum isl_aux_usage aux_usage,
                       bool is_render_target,
                       unsigned *level,
                       unsigned start_layer, unsigned num_layers,
                       struct isl_surf tmp_surfs[1])
{
   const struct gen_device_info *devinfo = &brw->screen->devinfo;

   if (mt->surf.msaa_layout == ISL_MSAA_LAYOUT_ARRAY) {
      const unsigned num_samples = mt->surf.samples;
      for (unsigned i = 0; i < num_layers; i++) {
         for (unsigned s = 0; s < num_samples; s++) {
            const unsigned phys_layer = (start_layer + i) * num_samples + s;
            intel_miptree_check_level_layer(mt, *level, phys_layer);
         }
      }
   } else {
      for (unsigned i = 0; i < num_layers; i++)
         intel_miptree_check_level_layer(mt, *level, start_layer + i);
   }

   *surf = (struct blorp_surf) {
      .surf = &mt->surf,
      .addr = (struct blorp_address) {
         .buffer = mt->bo,
         .offset = mt->offset,
         .reloc_flags = is_render_target ? EXEC_OBJECT_WRITE : 0,
         .mocs = brw_get_bo_mocs(devinfo, mt->bo),
      },
      .aux_usage = aux_usage,
   };

   struct isl_surf *aux_surf = NULL;
   if (mt->mcs_buf)
      aux_surf = &mt->mcs_buf->surf;
   else if (mt->hiz_buf)
      aux_surf = &mt->hiz_buf->surf;

   if (mt->format == MESA_FORMAT_S_UINT8 && is_render_target &&
       devinfo->gen <= 7)
      mt->r8stencil_needs_update = true;

   if (surf->aux_usage == ISL_AUX_USAGE_HIZ &&
       !intel_miptree_level_has_hiz(mt, *level))
      surf->aux_usage = ISL_AUX_USAGE_NONE;

   if (surf->aux_usage != ISL_AUX_USAGE_NONE) {
      /* We only really need a clear color if we also have an auxiliary
       * surface.  Without one, it does nothing.
       */
      surf->clear_color = mt->fast_clear_color;

      surf->aux_surf = aux_surf;
      surf->aux_addr = (struct blorp_address) {
         .reloc_flags = is_render_target ? EXEC_OBJECT_WRITE : 0,
         .mocs = surf->addr.mocs,
      };

      if (mt->mcs_buf) {
         surf->aux_addr.buffer = mt->mcs_buf->bo;
         surf->aux_addr.offset = mt->mcs_buf->offset;
      } else {
         assert(mt->hiz_buf);
         assert(surf->aux_usage == ISL_AUX_USAGE_HIZ);

         surf->aux_addr.buffer = mt->hiz_buf->bo;
         surf->aux_addr.offset = mt->hiz_buf->offset;
      }
   } else {
      surf->aux_addr = (struct blorp_address) {
         .buffer = NULL,
      };
      memset(&surf->clear_color, 0, sizeof(surf->clear_color));
   }
   assert((surf->aux_usage == ISL_AUX_USAGE_NONE) ==
          (surf->aux_addr.buffer == NULL));

   /* ISL wants real levels, not offset ones. */
   *level -= mt->first_level;
}

static enum isl_format
brw_blorp_to_isl_format(struct brw_context *brw, mesa_format format,
                        bool is_render_target)
{
   switch (format) {
   case MESA_FORMAT_NONE:
      return ISL_FORMAT_UNSUPPORTED;
   case MESA_FORMAT_S_UINT8:
      return ISL_FORMAT_R8_UINT;
   case MESA_FORMAT_Z24_UNORM_X8_UINT:
   case MESA_FORMAT_Z24_UNORM_S8_UINT:
      return ISL_FORMAT_R24_UNORM_X8_TYPELESS;
   case MESA_FORMAT_Z_FLOAT32:
   case MESA_FORMAT_Z32_FLOAT_S8X24_UINT:
      return ISL_FORMAT_R32_FLOAT;
   case MESA_FORMAT_Z_UNORM16:
      return ISL_FORMAT_R16_UNORM;
   default: {
      if (is_render_target) {
         assert(brw->mesa_format_supports_render[format]);
         return brw->mesa_to_isl_render_format[format];
      } else {
         return brw_isl_format_for_mesa_format(format);
      }
      break;
   }
   }
}

/**
 * Convert an swizzle enumeration (i.e. SWIZZLE_X) to one of the Gen7.5+
 * "Shader Channel Select" enumerations (i.e. HSW_SCS_RED).  The mappings are
 *
 * SWIZZLE_X, SWIZZLE_Y, SWIZZLE_Z, SWIZZLE_W, SWIZZLE_ZERO, SWIZZLE_ONE
 *         0          1          2          3             4            5
 *         4          5          6          7             0            1
 *   SCS_RED, SCS_GREEN,  SCS_BLUE, SCS_ALPHA,     SCS_ZERO,     SCS_ONE
 *
 * which is simply adding 4 then modding by 8 (or anding with 7).
 *
 * We then may need to apply workarounds for textureGather hardware bugs.
 */
static enum isl_channel_select
swizzle_to_scs(GLenum swizzle)
{
   return (enum isl_channel_select)((swizzle + 4) & 7);
}

/**
 * Note: if the src (or dst) is a 2D multisample array texture on Gen7+ using
 * INTEL_MSAA_LAYOUT_UMS or INTEL_MSAA_LAYOUT_CMS, src_layer (dst_layer) is
 * the physical layer holding sample 0.  So, for example, if
 * src_mt->surf.samples == 4, then logical layer n corresponds to src_layer ==
 * 4*n.
 */
void
brw_blorp_blit_miptrees(struct brw_context *brw,
                        struct intel_mipmap_tree *src_mt,
                        unsigned src_level, unsigned src_layer,
                        mesa_format src_format, int src_swizzle,
                        struct intel_mipmap_tree *dst_mt,
                        unsigned dst_level, unsigned dst_layer,
                        mesa_format dst_format,
                        float src_x0, float src_y0,
                        float src_x1, float src_y1,
                        float dst_x0, float dst_y0,
                        float dst_x1, float dst_y1,
                        GLenum filter, bool mirror_x, bool mirror_y,
                        bool decode_srgb, bool encode_srgb)
{
   const struct gen_device_info *devinfo = &brw->screen->devinfo;

   DBG("%s from %dx %s mt %p %d %d (%f,%f) (%f,%f)"
       "to %dx %s mt %p %d %d (%f,%f) (%f,%f) (flip %d,%d)\n",
       __func__,
       src_mt->surf.samples, _mesa_get_format_name(src_mt->format), src_mt,
       src_level, src_layer, src_x0, src_y0, src_x1, src_y1,
       dst_mt->surf.samples, _mesa_get_format_name(dst_mt->format), dst_mt,
       dst_level, dst_layer, dst_x0, dst_y0, dst_x1, dst_y1,
       mirror_x, mirror_y);

   if (!decode_srgb && _mesa_get_format_color_encoding(src_format) == GL_SRGB)
      src_format = _mesa_get_srgb_format_linear(src_format);

   if (!encode_srgb && _mesa_get_format_color_encoding(dst_format) == GL_SRGB)
      dst_format = _mesa_get_srgb_format_linear(dst_format);

   /* When doing a multisample resolve of a GL_LUMINANCE32F or GL_INTENSITY32F
    * texture, the above code configures the source format for L32_FLOAT or
    * I32_FLOAT, and the destination format for R32_FLOAT.  On Sandy Bridge,
    * the SAMPLE message appears to handle multisampled L32_FLOAT and
    * I32_FLOAT textures incorrectly, resulting in blocky artifacts.  So work
    * around the problem by using a source format of R32_FLOAT.  This
    * shouldn't affect rendering correctness, since the destination format is
    * R32_FLOAT, so only the contents of the red channel matters.
    */
   if (devinfo->gen == 6 &&
       src_mt->surf.samples > 1 && dst_mt->surf.samples <= 1 &&
       src_mt->format == dst_mt->format &&
       (dst_format == MESA_FORMAT_L_FLOAT32 ||
        dst_format == MESA_FORMAT_I_FLOAT32)) {
      src_format = dst_format = MESA_FORMAT_R_FLOAT32;
   }

   enum isl_format src_isl_format =
      brw_blorp_to_isl_format(brw, src_format, false);
   enum isl_aux_usage src_aux_usage =
      intel_miptree_texture_aux_usage(brw, src_mt, src_isl_format);
   /* We do format workarounds for some depth formats so we can't reliably
    * sample with HiZ.  One of these days, we should fix that.
    */
   if (src_aux_usage == ISL_AUX_USAGE_HIZ)
      src_aux_usage = ISL_AUX_USAGE_NONE;
   const bool src_clear_supported =
      src_aux_usage != ISL_AUX_USAGE_NONE && src_mt->format == src_format;
   intel_miptree_prepare_access(brw, src_mt, src_level, 1, src_layer, 1,
                                src_aux_usage, src_clear_supported);

   enum isl_format dst_isl_format =
      brw_blorp_to_isl_format(brw, dst_format, true);
   enum isl_aux_usage dst_aux_usage =
      intel_miptree_render_aux_usage(brw, dst_mt, dst_isl_format,
                                     false, false);
   const bool dst_clear_supported = dst_aux_usage != ISL_AUX_USAGE_NONE;
   intel_miptree_prepare_access(brw, dst_mt, dst_level, 1, dst_layer, 1,
                                dst_aux_usage, dst_clear_supported);

   struct isl_surf tmp_surfs[2];
   struct blorp_surf src_surf, dst_surf;
   blorp_surf_for_miptree(brw, &src_surf, src_mt, src_aux_usage, false,
                          &src_level, src_layer, 1, &tmp_surfs[0]);
   blorp_surf_for_miptree(brw, &dst_surf, dst_mt, dst_aux_usage, true,
                          &dst_level, dst_layer, 1, &tmp_surfs[1]);

   struct isl_swizzle src_isl_swizzle = {
      .r = swizzle_to_scs(GET_SWZ(src_swizzle, 0)),
      .g = swizzle_to_scs(GET_SWZ(src_swizzle, 1)),
      .b = swizzle_to_scs(GET_SWZ(src_swizzle, 2)),
      .a = swizzle_to_scs(GET_SWZ(src_swizzle, 3)),
   };

   struct blorp_batch batch;
   blorp_batch_init(&brw->blorp, &batch, brw, 0);
   blorp_blit(&batch, &src_surf, src_level, src_layer,
              src_isl_format, src_isl_swizzle,
              &dst_surf, dst_level, dst_layer,
              dst_isl_format, ISL_SWIZZLE_IDENTITY,
              src_x0, src_y0, src_x1, src_y1,
              dst_x0, dst_y0, dst_x1, dst_y1,
              filter, mirror_x, mirror_y);
   blorp_batch_finish(&batch);

   intel_miptree_finish_write(brw, dst_mt, dst_level, dst_layer, 1,
                              dst_aux_usage);
}

void
brw_blorp_copy_miptrees(struct brw_context *brw,
                        struct intel_mipmap_tree *src_mt,
                        unsigned src_level, unsigned src_layer,
                        struct intel_mipmap_tree *dst_mt,
                        unsigned dst_level, unsigned dst_layer,
                        unsigned src_x, unsigned src_y,
                        unsigned dst_x, unsigned dst_y,
                        unsigned src_width, unsigned src_height)
{
   const struct gen_device_info *devinfo = &brw->screen->devinfo;

   DBG("%s from %dx %s mt %p %d %d (%d,%d) %dx%d"
       "to %dx %s mt %p %d %d (%d,%d)\n",
       __func__,
       src_mt->surf.samples, _mesa_get_format_name(src_mt->format), src_mt,
       src_level, src_layer, src_x, src_y, src_width, src_height,
       dst_mt->surf.samples, _mesa_get_format_name(dst_mt->format), dst_mt,
       dst_level, dst_layer, dst_x, dst_y);

   enum isl_aux_usage src_aux_usage, dst_aux_usage;
   bool src_clear_supported, dst_clear_supported;

   switch (src_mt->aux_usage) {
   case ISL_AUX_USAGE_MCS:
   case ISL_AUX_USAGE_CCS_E:
      src_aux_usage = src_mt->aux_usage;
      /* Prior to gen9, fast-clear only supported 0/1 clear colors.  Since
       * we're going to re-interpret the format as an integer format possibly
       * with a different number of components, we can't handle clear colors
       * until gen9.
       */
      src_clear_supported = devinfo->gen >= 9;
      break;
   default:
      src_aux_usage = ISL_AUX_USAGE_NONE;
      src_clear_supported = false;
      break;
   }

   switch (dst_mt->aux_usage) {
   case ISL_AUX_USAGE_MCS:
   case ISL_AUX_USAGE_CCS_E:
      dst_aux_usage = dst_mt->aux_usage;
      /* Prior to gen9, fast-clear only supported 0/1 clear colors.  Since
       * we're going to re-interpret the format as an integer format possibly
       * with a different number of components, we can't handle clear colors
       * until gen9.
       */
      dst_clear_supported = devinfo->gen >= 9;
      break;
   default:
      dst_aux_usage = ISL_AUX_USAGE_NONE;
      dst_clear_supported = false;
      break;
   }

   intel_miptree_prepare_access(brw, src_mt, src_level, 1, src_layer, 1,
                                src_aux_usage, src_clear_supported);
   intel_miptree_prepare_access(brw, dst_mt, dst_level, 1, dst_layer, 1,
                                dst_aux_usage, dst_clear_supported);

   struct isl_surf tmp_surfs[2];
   struct blorp_surf src_surf, dst_surf;
   blorp_surf_for_miptree(brw, &src_surf, src_mt, src_aux_usage, false,
                          &src_level, src_layer, 1, &tmp_surfs[0]);
   blorp_surf_for_miptree(brw, &dst_surf, dst_mt, dst_aux_usage, true,
                          &dst_level, dst_layer, 1, &tmp_surfs[1]);

   /* The hardware seems to have issues with having a two different format
    * views of the same texture in the sampler cache at the same time.  It's
    * unclear exactly what the issue is but it hurts glCopyImageSubData
    * particularly badly because it does a lot of format reinterprets.  We
    * badly need better understanding of the issue and a better fix but this
    * works for now and fixes CTS tests.
    *
    * TODO: Remove this hack!
    */
   brw_emit_pipe_control_flush(brw, PIPE_CONTROL_CS_STALL |
                                    PIPE_CONTROL_TEXTURE_CACHE_INVALIDATE);

   struct blorp_batch batch;
   blorp_batch_init(&brw->blorp, &batch, brw, 0);
   blorp_copy(&batch, &src_surf, src_level, src_layer,
              &dst_surf, dst_level, dst_layer,
              src_x, src_y, dst_x, dst_y, src_width, src_height);
   blorp_batch_finish(&batch);

   brw_emit_pipe_control_flush(brw, PIPE_CONTROL_CS_STALL |
                                    PIPE_CONTROL_TEXTURE_CACHE_INVALIDATE);

   intel_miptree_finish_write(brw, dst_mt, dst_level, dst_layer, 1,
                              dst_aux_usage);
}

void
brw_blorp_copy_buffers(struct brw_context *brw,
                       struct brw_bo *src_bo,
                       unsigned src_offset,
                       struct brw_bo *dst_bo,
                       unsigned dst_offset,
                       unsigned size)
{
   DBG("%s %d bytes from %p[%d] to %p[%d]",
       __func__, size, src_bo, src_offset, dst_bo, dst_offset);

   struct blorp_batch batch;
   struct blorp_address src = { .buffer = src_bo, .offset = src_offset };
   struct blorp_address dst = { .buffer = dst_bo, .offset = dst_offset };

   blorp_batch_init(&brw->blorp, &batch, brw, 0);
   blorp_buffer_copy(&batch, src, dst, size);
   blorp_batch_finish(&batch);
}


static struct intel_mipmap_tree *
find_miptree(GLbitfield buffer_bit, struct intel_renderbuffer *irb)
{
   struct intel_mipmap_tree *mt = irb->mt;
   if (buffer_bit == GL_STENCIL_BUFFER_BIT && mt->stencil_mt)
      mt = mt->stencil_mt;
   return mt;
}

static int
blorp_get_texture_swizzle(const struct intel_renderbuffer *irb)
{
   return irb->Base.Base._BaseFormat == GL_RGB ?
      MAKE_SWIZZLE4(SWIZZLE_X, SWIZZLE_Y, SWIZZLE_Z, SWIZZLE_ONE) :
      SWIZZLE_XYZW;
}

static void
do_blorp_blit(struct brw_context *brw, GLbitfield buffer_bit,
              struct intel_renderbuffer *src_irb, mesa_format src_format,
              struct intel_renderbuffer *dst_irb, mesa_format dst_format,
              GLfloat srcX0, GLfloat srcY0, GLfloat srcX1, GLfloat srcY1,
              GLfloat dstX0, GLfloat dstY0, GLfloat dstX1, GLfloat dstY1,
              GLenum filter, bool mirror_x, bool mirror_y)
{
   const struct gl_context *ctx = &brw->ctx;

   /* Find source/dst miptrees */
   struct intel_mipmap_tree *src_mt = find_miptree(buffer_bit, src_irb);
   struct intel_mipmap_tree *dst_mt = find_miptree(buffer_bit, dst_irb);

   const bool do_srgb = ctx->Color.sRGBEnabled;

   /* Do the blit */
   brw_blorp_blit_miptrees(brw,
                           src_mt, src_irb->mt_level, src_irb->mt_layer,
                           src_format, blorp_get_texture_swizzle(src_irb),
                           dst_mt, dst_irb->mt_level, dst_irb->mt_layer,
                           dst_format,
                           srcX0, srcY0, srcX1, srcY1,
                           dstX0, dstY0, dstX1, dstY1,
                           filter, mirror_x, mirror_y,
                           do_srgb, do_srgb);

   dst_irb->need_downsample = true;
}

static bool
try_blorp_blit(struct brw_context *brw,
               const struct gl_framebuffer *read_fb,
               const struct gl_framebuffer *draw_fb,
               GLfloat srcX0, GLfloat srcY0, GLfloat srcX1, GLfloat srcY1,
               GLfloat dstX0, GLfloat dstY0, GLfloat dstX1, GLfloat dstY1,
               GLenum filter, GLbitfield buffer_bit)
{
   const struct gen_device_info *devinfo = &brw->screen->devinfo;
   struct gl_context *ctx = &brw->ctx;

   /* Sync up the state of window system buffers.  We need to do this before
    * we go looking for the buffers.
    */
   intel_prepare_render(brw);

   bool mirror_x, mirror_y;
   if (brw_meta_mirror_clip_and_scissor(ctx, read_fb, draw_fb,
                                        &srcX0, &srcY0, &srcX1, &srcY1,
                                        &dstX0, &dstY0, &dstX1, &dstY1,
                                        &mirror_x, &mirror_y))
      return true;

   /* Find buffers */
   struct intel_renderbuffer *src_irb;
   struct intel_renderbuffer *dst_irb;
   struct intel_mipmap_tree *src_mt;
   struct intel_mipmap_tree *dst_mt;
   switch (buffer_bit) {
   case GL_COLOR_BUFFER_BIT:
      src_irb = intel_renderbuffer(read_fb->_ColorReadBuffer);
      for (unsigned i = 0; i < draw_fb->_NumColorDrawBuffers; ++i) {
         dst_irb = intel_renderbuffer(draw_fb->_ColorDrawBuffers[i]);
	 if (dst_irb)
            do_blorp_blit(brw, buffer_bit,
                          src_irb, src_irb->Base.Base.Format,
                          dst_irb, dst_irb->Base.Base.Format,
                          srcX0, srcY0, srcX1, srcY1,
                          dstX0, dstY0, dstX1, dstY1,
                          filter, mirror_x, mirror_y);
      }
      break;
   case GL_DEPTH_BUFFER_BIT:
      src_irb =
         intel_renderbuffer(read_fb->Attachment[BUFFER_DEPTH].Renderbuffer);
      dst_irb =
         intel_renderbuffer(draw_fb->Attachment[BUFFER_DEPTH].Renderbuffer);
      src_mt = find_miptree(buffer_bit, src_irb);
      dst_mt = find_miptree(buffer_bit, dst_irb);

      /* We can't handle format conversions between Z24 and other formats
       * since we have to lie about the surface format. See the comments in
       * brw_blorp_surface_info::set().
       */
      if ((src_mt->format == MESA_FORMAT_Z24_UNORM_X8_UINT) !=
          (dst_mt->format == MESA_FORMAT_Z24_UNORM_X8_UINT))
         return false;

      /* We also can't handle any combined depth-stencil formats because we
       * have to reinterpret as a color format.
       */
      if (_mesa_get_format_base_format(src_mt->format) == GL_DEPTH_STENCIL ||
          _mesa_get_format_base_format(dst_mt->format) == GL_DEPTH_STENCIL)
         return false;

      do_blorp_blit(brw, buffer_bit, src_irb, MESA_FORMAT_NONE,
                    dst_irb, MESA_FORMAT_NONE, srcX0, srcY0,
                    srcX1, srcY1, dstX0, dstY0, dstX1, dstY1,
                    filter, mirror_x, mirror_y);
      break;
   case GL_STENCIL_BUFFER_BIT:
      /* Blorp doesn't support combined depth stencil which is all we have
       * prior to gen6.
       */
      if (devinfo->gen < 6)
         return false;

      src_irb =
         intel_renderbuffer(read_fb->Attachment[BUFFER_STENCIL].Renderbuffer);
      dst_irb =
         intel_renderbuffer(draw_fb->Attachment[BUFFER_STENCIL].Renderbuffer);
      do_blorp_blit(brw, buffer_bit, src_irb, MESA_FORMAT_NONE,
                    dst_irb, MESA_FORMAT_NONE, srcX0, srcY0,
                    srcX1, srcY1, dstX0, dstY0, dstX1, dstY1,
                    filter, mirror_x, mirror_y);
      break;
   default:
      unreachable("not reached");
   }

   return true;
}

static void
apply_y_flip(int *y0, int *y1, int height)
{
   int tmp = height - *y0;
   *y0 = height - *y1;
   *y1 = tmp;
}

bool
brw_blorp_copytexsubimage(struct brw_context *brw,
                          struct gl_renderbuffer *src_rb,
                          struct gl_texture_image *dst_image,
                          int slice,
                          int srcX0, int srcY0,
                          int dstX0, int dstY0,
                          int width, int height)
{
   struct gl_context *ctx = &brw->ctx;
   struct intel_renderbuffer *src_irb = intel_renderbuffer(src_rb);
   struct intel_texture_image *intel_image = intel_texture_image(dst_image);

   /* No pixel transfer operations (zoom, bias, mapping), just a blit */
   if (brw->ctx._ImageTransferState)
      return false;

   /* Sync up the state of window system buffers.  We need to do this before
    * we go looking at the src renderbuffer's miptree.
    */
   intel_prepare_render(brw);

   struct intel_mipmap_tree *src_mt = src_irb->mt;
   struct intel_mipmap_tree *dst_mt = intel_image->mt;

   /* There is support for only up to eight samples. */
   if (src_mt->surf.samples > 8 || dst_mt->surf.samples > 8)
      return false;

   if (_mesa_get_format_base_format(src_rb->Format) !=
       _mesa_get_format_base_format(dst_image->TexFormat)) {
      return false;
   }

   /* We can't handle format conversions between Z24 and other formats since
    * we have to lie about the surface format.  See the comments in
    * brw_blorp_surface_info::set().
    */
   if ((src_mt->format == MESA_FORMAT_Z24_UNORM_X8_UINT) !=
       (dst_mt->format == MESA_FORMAT_Z24_UNORM_X8_UINT)) {
      return false;
   }

   /* We also can't handle any combined depth-stencil formats because we
    * have to reinterpret as a color format.
    */
   if (_mesa_get_format_base_format(src_mt->format) == GL_DEPTH_STENCIL ||
       _mesa_get_format_base_format(dst_mt->format) == GL_DEPTH_STENCIL)
      return false;

   if (!brw->mesa_format_supports_render[dst_image->TexFormat])
      return false;

   /* Source clipping shouldn't be necessary, since copytexsubimage (in
    * src/mesa/main/teximage.c) calls _mesa_clip_copytexsubimage() which
    * takes care of it.
    *
    * Destination clipping shouldn't be necessary since the restrictions on
    * glCopyTexSubImage prevent the user from specifying a destination rectangle
    * that falls outside the bounds of the destination texture.
    * See error_check_subtexture_dimensions().
    */

   int srcY1 = srcY0 + height;
   int srcX1 = srcX0 + width;
   int dstX1 = dstX0 + width;
   int dstY1 = dstY0 + height;

   /* Account for the fact that in the system framebuffer, the origin is at
    * the lower left.
    */
   bool mirror_y = _mesa_is_winsys_fbo(ctx->ReadBuffer);
   if (mirror_y)
      apply_y_flip(&srcY0, &srcY1, src_rb->Height);

   /* Account for face selection and texture view MinLayer */
   int dst_slice = slice + dst_image->TexObject->MinLayer + dst_image->Face;
   int dst_level = dst_image->Level + dst_image->TexObject->MinLevel;

   brw_blorp_blit_miptrees(brw,
                           src_mt, src_irb->mt_level, src_irb->mt_layer,
                           src_rb->Format, blorp_get_texture_swizzle(src_irb),
                           dst_mt, dst_level, dst_slice,
                           dst_image->TexFormat,
                           srcX0, srcY0, srcX1, srcY1,
                           dstX0, dstY0, dstX1, dstY1,
                           GL_NEAREST, false, mirror_y,
                           false, false);

   /* If we're copying to a packed depth stencil texture and the source
    * framebuffer has separate stencil, we need to also copy the stencil data
    * over.
    */
   src_rb = ctx->ReadBuffer->Attachment[BUFFER_STENCIL].Renderbuffer;
   if (_mesa_get_format_bits(dst_image->TexFormat, GL_STENCIL_BITS) > 0 &&
       src_rb != NULL) {
      src_irb = intel_renderbuffer(src_rb);
      src_mt = src_irb->mt;

      if (src_mt->stencil_mt)
         src_mt = src_mt->stencil_mt;
      if (dst_mt->stencil_mt)
         dst_mt = dst_mt->stencil_mt;

      if (src_mt != dst_mt) {
         brw_blorp_blit_miptrees(brw,
                                 src_mt, src_irb->mt_level, src_irb->mt_layer,
                                 src_mt->format,
                                 blorp_get_texture_swizzle(src_irb),
                                 dst_mt, dst_level, dst_slice,
                                 dst_mt->format,
                                 srcX0, srcY0, srcX1, srcY1,
                                 dstX0, dstY0, dstX1, dstY1,
                                 GL_NEAREST, false, mirror_y,
                                 false, false);
      }
   }

   return true;
}


GLbitfield
brw_blorp_framebuffer(struct brw_context *brw,
                      struct gl_framebuffer *readFb,
                      struct gl_framebuffer *drawFb,
                      GLint srcX0, GLint srcY0, GLint srcX1, GLint srcY1,
                      GLint dstX0, GLint dstY0, GLint dstX1, GLint dstY1,
                      GLbitfield mask, GLenum filter)
{
   static GLbitfield buffer_bits[] = {
      GL_COLOR_BUFFER_BIT,
      GL_DEPTH_BUFFER_BIT,
      GL_STENCIL_BUFFER_BIT,
   };

   for (unsigned int i = 0; i < ARRAY_SIZE(buffer_bits); ++i) {
      if ((mask & buffer_bits[i]) &&
       try_blorp_blit(brw, readFb, drawFb,
                      srcX0, srcY0, srcX1, srcY1,
                      dstX0, dstY0, dstX1, dstY1,
                      filter, buffer_bits[i])) {
         mask &= ~buffer_bits[i];
      }
   }

   return mask;
}

static struct brw_bo *
blorp_get_client_bo(struct brw_context *brw,
                    unsigned w, unsigned h, unsigned d,
                    GLenum target, GLenum format, GLenum type,
                    const void *pixels,
                    const struct gl_pixelstore_attrib *packing,
                    uint32_t *offset_out, uint32_t *row_stride_out,
                    uint32_t *image_stride_out, bool read_only)
{
   /* Account for SKIP_PIXELS, SKIP_ROWS, ALIGNMENT, and SKIP_IMAGES */
   const GLuint dims = _mesa_get_texture_dimensions(target);
   const uint32_t first_pixel = _mesa_image_offset(dims, packing, w, h,
                                                   format, type, 0, 0, 0);
   const uint32_t last_pixel =  _mesa_image_offset(dims, packing, w, h,
                                                   format, type,
                                                   d - 1, h - 1, w);
   const uint32_t stride = _mesa_image_row_stride(packing, w, format, type);
   const uint32_t cpp = _mesa_bytes_per_pixel(format, type);
   const uint32_t size = last_pixel - first_pixel;

   *row_stride_out = stride;
   *image_stride_out = _mesa_image_image_stride(packing, w, h, format, type);

   if (_mesa_is_bufferobj(packing->BufferObj)) {
      const uint32_t offset = first_pixel + (intptr_t)pixels;
      if (!read_only && ((offset % cpp) || (stride % cpp))) {
         perf_debug("Bad PBO alignment; fallback to CPU mapping\n");
         return NULL;
      }

      /* This is a user-provided PBO. We just need to get the BO out */
      struct intel_buffer_object *intel_pbo =
         intel_buffer_object(packing->BufferObj);
      struct brw_bo *bo =
         intel_bufferobj_buffer(brw, intel_pbo, offset, size, !read_only);

      /* We take a reference to the BO so that the caller can just always
       * unref without having to worry about whether it's a user PBO or one
       * we created.
       */
      brw_bo_reference(bo);

      *offset_out = offset;
      return bo;
   } else {
      /* Someone should have already checked that there is data to upload. */
      assert(pixels);

      /* Creating a temp buffer currently only works for upload */
      assert(read_only);

      /* This is not a user-provided PBO.  Instead, pixels is a pointer to CPU
       * data which we need to copy into a BO.
       */
      struct brw_bo *bo =
         brw_bo_alloc(brw->bufmgr, "tmp_tex_subimage_src", size, 64);
      if (bo == NULL) {
         perf_debug("intel_texsubimage: temp bo creation failed: size = %u\n",
                    size);
         return NULL;
      }

      if (brw_bo_subdata(bo, 0, size, pixels + first_pixel)) {
         perf_debug("intel_texsubimage: temp bo upload failed\n");
         brw_bo_unreference(bo);
         return NULL;
      }

      *offset_out = 0;
      return bo;
   }
}

/* Consider all the restrictions and determine the format of the source. */
static mesa_format
blorp_get_client_format(struct brw_context *brw,
                        GLenum format, GLenum type,
                        const struct gl_pixelstore_attrib *packing)
{
   if (brw->ctx._ImageTransferState)
      return MESA_FORMAT_NONE;

   if (packing->SwapBytes || packing->LsbFirst || packing->Invert) {
      perf_debug("intel_texsubimage_blorp: unsupported gl_pixelstore_attrib\n");
      return MESA_FORMAT_NONE;
   }

   if (format != GL_RED &&
       format != GL_RG &&
       format != GL_RGB &&
       format != GL_BGR &&
       format != GL_RGBA &&
       format != GL_BGRA &&
       format != GL_ALPHA &&
       format != GL_RED_INTEGER &&
       format != GL_RG_INTEGER &&
       format != GL_RGB_INTEGER &&
       format != GL_BGR_INTEGER &&
       format != GL_RGBA_INTEGER &&
       format != GL_BGRA_INTEGER) {
      perf_debug("intel_texsubimage_blorp: %s not supported",
                 _mesa_enum_to_string(format));
      return MESA_FORMAT_NONE;
   }

   return _mesa_tex_format_from_format_and_type(&brw->ctx, format, type);
}

static bool
need_signed_unsigned_int_conversion(mesa_format src_format,
                                    mesa_format dst_format)
{
   const GLenum src_type = _mesa_get_format_datatype(src_format);
   const GLenum dst_type = _mesa_get_format_datatype(dst_format);
   return (src_type == GL_INT && dst_type == GL_UNSIGNED_INT) ||
          (src_type == GL_UNSIGNED_INT && dst_type == GL_INT);
}

bool
brw_blorp_upload_miptree(struct brw_context *brw,
                         struct intel_mipmap_tree *dst_mt,
                         mesa_format dst_format,
                         uint32_t level, uint32_t x, uint32_t y, uint32_t z,
                         uint32_t width, uint32_t height, uint32_t depth,
                         GLenum target, GLenum format, GLenum type,
                         const void *pixels,
                         const struct gl_pixelstore_attrib *packing)
{
   const mesa_format src_format =
      blorp_get_client_format(brw, format, type, packing);
   if (src_format == MESA_FORMAT_NONE)
      return false;

   if (!brw->mesa_format_supports_render[dst_format]) {
      perf_debug("intel_texsubimage: can't use %s as render target\n",
                 _mesa_get_format_name(dst_format));
      return false;
   }

   /* This function relies on blorp_blit to upload the pixel data to the
    * miptree.  But, blorp_blit doesn't support signed to unsigned or
    * unsigned to signed integer conversions.
    */
   if (need_signed_unsigned_int_conversion(src_format, dst_format))
      return false;

   uint32_t src_offset, src_row_stride, src_image_stride;
   struct brw_bo *src_bo =
      blorp_get_client_bo(brw, width, height, depth,
                          target, format, type, pixels, packing,
                          &src_offset, &src_row_stride,
                          &src_image_stride, true);
   if (src_bo == NULL)
      return false;

   /* Now that source is offset to correct starting point, adjust the
    * given dimensions to treat 1D arrays as 2D.
    */
   if (target == GL_TEXTURE_1D_ARRAY) {
      assert(depth == 1);
      assert(z == 0);
      depth = height;
      height = 1;
      z = y;
      y = 0;
      src_image_stride = src_row_stride;
   }

   intel_miptree_check_level_layer(dst_mt, level, z + depth - 1);

   bool result = false;

   /* Blit slice-by-slice creating a single-slice miptree for each layer. Even
    * in case of linear buffers hardware wants image arrays to be aligned by
    * four rows. This way hardware only gets one image at a time and any
    * source alignment will do.
    */
   for (unsigned i = 0; i < depth; ++i) {
      struct intel_mipmap_tree *src_mt = intel_miptree_create_for_bo(
                                            brw, src_bo, src_format,
                                            src_offset + i * src_image_stride,
                                            width, height, 1,
                                            src_row_stride,
                                            ISL_TILING_LINEAR, 0);

      if (!src_mt) {
         perf_debug("intel_texsubimage: miptree creation for src failed\n");
         goto err;
      }

      /* In case exact match is needed, copy using equivalent UINT formats
       * preventing hardware from changing presentation for SNORM -1.
       */
      if (src_mt->format == dst_format) {
         brw_blorp_copy_miptrees(brw, src_mt, 0, 0,
                                 dst_mt, level, z + i,
                                 0, 0, x, y, width, height);
      } else {
         brw_blorp_blit_miptrees(brw, src_mt, 0, 0,
                                 src_format, SWIZZLE_XYZW,
                                 dst_mt, level, z + i,
                                 dst_format,
                                 0, 0, width, height,
                                 x, y, x + width, y + height,
                                 GL_NEAREST, false, false, false, false);
      }

      intel_miptree_release(&src_mt);
   }

   result = true;

err:
   brw_bo_unreference(src_bo);

   return result;
}

bool
brw_blorp_download_miptree(struct brw_context *brw,
                           struct intel_mipmap_tree *src_mt,
                           mesa_format src_format, uint32_t src_swizzle,
                           uint32_t level, uint32_t x, uint32_t y, uint32_t z,
                           uint32_t width, uint32_t height, uint32_t depth,
                           GLenum target, GLenum format, GLenum type,
                           bool y_flip, const void *pixels,
                           const struct gl_pixelstore_attrib *packing)
{
   const mesa_format dst_format =
      blorp_get_client_format(brw, format, type, packing);
   if (dst_format == MESA_FORMAT_NONE)
      return false;

   if (!brw->mesa_format_supports_render[dst_format]) {
      perf_debug("intel_texsubimage: can't use %s as render target\n",
                 _mesa_get_format_name(dst_format));
      return false;
   }

   /* This function relies on blorp_blit to download the pixel data from the
    * miptree. But, blorp_blit doesn't support signed to unsigned or unsigned
    * to signed integer conversions.
    */
   if (need_signed_unsigned_int_conversion(src_format, dst_format))
      return false;

   /* We can't fetch from LUMINANCE or intensity as that would require a
    * non-trivial swizzle.
    */
   switch (_mesa_get_format_base_format(src_format)) {
   case GL_LUMINANCE:
   case GL_LUMINANCE_ALPHA:
   case GL_INTENSITY:
      return false;
   default:
      break;
   }

   /* This pass only works for PBOs */
   assert(_mesa_is_bufferobj(packing->BufferObj));

   uint32_t dst_offset, dst_row_stride, dst_image_stride;
   struct brw_bo *dst_bo =
      blorp_get_client_bo(brw, width, height, depth,
                          target, format, type, pixels, packing,
                          &dst_offset, &dst_row_stride,
                          &dst_image_stride, false);
   if (dst_bo == NULL)
      return false;

   /* Now that source is offset to correct starting point, adjust the
    * given dimensions to treat 1D arrays as 2D.
    */
   if (target == GL_TEXTURE_1D_ARRAY) {
      assert(depth == 1);
      assert(z == 0);
      depth = height;
      height = 1;
      z = y;
      y = 0;
      dst_image_stride = dst_row_stride;
   }

   intel_miptree_check_level_layer(src_mt, level, z + depth - 1);

   int y0 = y;
   int y1 = y + height;
   if (y_flip) {
      apply_y_flip(&y0, &y1, minify(src_mt->surf.phys_level0_sa.height,
                                    level - src_mt->first_level));
   }

   bool result = false;

   /* Blit slice-by-slice creating a single-slice miptree for each layer. Even
    * in case of linear buffers hardware wants image arrays to be aligned by
    * four rows. This way hardware only gets one image at a time and any
    * source alignment will do.
    */
   for (unsigned i = 0; i < depth; ++i) {
      struct intel_mipmap_tree *dst_mt = intel_miptree_create_for_bo(
                                            brw, dst_bo, dst_format,
                                            dst_offset + i * dst_image_stride,
                                            width, height, 1,
                                            dst_row_stride,
                                            ISL_TILING_LINEAR, 0);

      if (!dst_mt) {
         perf_debug("intel_texsubimage: miptree creation for src failed\n");
         goto err;
      }

      /* In case exact match is needed, copy using equivalent UINT formats
       * preventing hardware from changing presentation for SNORM -1.
       */
      if (dst_mt->format == src_format && !y_flip &&
          src_swizzle == SWIZZLE_XYZW) {
         brw_blorp_copy_miptrees(brw, src_mt, level, z + i,
                                 dst_mt, 0, 0,
                                 x, y, 0, 0, width, height);
      } else {
         brw_blorp_blit_miptrees(brw, src_mt, level, z + i,
                                 src_format, src_swizzle,
                                 dst_mt, 0, 0, dst_format,
                                 x, y0, x + width, y1,
                                 0, 0, width, height,
                                 GL_NEAREST, false, y_flip, false, false);
      }

      intel_miptree_release(&dst_mt);
   }

   result = true;

   /* As we implement PBO transfers by binding the user-provided BO as a
    * fake framebuffer and rendering to it.  This breaks the invariant of the
    * GL that nothing is able to render to a BO, causing nondeterministic
    * corruption issues because the render cache is not coherent with a
    * number of other caches that the BO could potentially be bound to
    * afterwards.
    *
    * This could be solved in the same way that we guarantee texture
    * coherency after a texture is attached to a framebuffer and
    * rendered to, but that would involve checking *all* BOs bound to
    * the pipeline for the case we need to emit a cache flush due to
    * previous rendering to any of them -- Including vertex, index,
    * uniform, atomic counter, shader image, transform feedback,
    * indirect draw buffers, etc.
    *
    * That would increase the per-draw call overhead even though it's
    * very unlikely that any of the BOs bound to the pipeline has been
    * rendered to via a PBO at any point, so it seems better to just
    * flush here unconditionally.
    */
   brw_emit_mi_flush(brw);

err:
   brw_bo_unreference(dst_bo);

   return result;
}

static bool
set_write_disables(const struct intel_renderbuffer *irb,
                   const GLubyte *color_mask, bool *color_write_disable)
{
   /* Format information in the renderbuffer represents the requirements
    * given by the client. There are cases where the backing miptree uses,
    * for example, RGBA to represent RGBX. Since the client is only expecting
    * RGB we can treat alpha as not used and write whatever we like into it.
    */
   const GLenum base_format = irb->Base.Base._BaseFormat;
   const int components = _mesa_base_format_component_count(base_format);
   bool disables = false;

   assert(components > 0);

   for (int i = 0; i < components; i++) {
      color_write_disable[i] = !color_mask[i];
      disables = disables || !color_mask[i];
   }

   return disables;
}

static void
do_single_blorp_clear(struct brw_context *brw, struct gl_framebuffer *fb,
                      struct gl_renderbuffer *rb, unsigned buf,
                      bool partial_clear, bool encode_srgb)
{
   struct gl_context *ctx = &brw->ctx;
   struct intel_renderbuffer *irb = intel_renderbuffer(rb);
   uint32_t x0, x1, y0, y1;

   mesa_format format = irb->Base.Base.Format;
   if (!encode_srgb && _mesa_get_format_color_encoding(format) == GL_SRGB)
      format = _mesa_get_srgb_format_linear(format);
   enum isl_format isl_format = brw->mesa_to_isl_render_format[format];

   x0 = fb->_Xmin;
   x1 = fb->_Xmax;
   if (rb->Name != 0) {
      y0 = fb->_Ymin;
      y1 = fb->_Ymax;
   } else {
      y0 = rb->Height - fb->_Ymax;
      y1 = rb->Height - fb->_Ymin;
   }

   /* If the clear region is empty, just return. */
   if (x0 == x1 || y0 == y1)
      return;

   bool can_fast_clear = !partial_clear;

   bool color_write_disable[4] = { false, false, false, false };
   if (set_write_disables(irb, ctx->Color.ColorMask[buf], color_write_disable))
      can_fast_clear = false;

   /* We store clear colors as floats or uints as needed.  If there are
    * texture views in play, the formats will not properly be respected
    * during resolves because the resolve operations only know about the
    * miptree and not the renderbuffer.
    */
   if (irb->Base.Base.Format != irb->mt->format)
      can_fast_clear = false;

   if (!irb->mt->supports_fast_clear ||
       !brw_is_color_fast_clear_compatible(brw, irb->mt, &ctx->Color.ClearColor))
      can_fast_clear = false;

   /* Surface state can only record one fast clear color value. Therefore
    * unless different levels/layers agree on the color it can be used to
    * represent only single level/layer. Here it will be reserved for the
    * first slice (level 0, layer 0).
    */
   if (irb->layer_count > 1 || irb->mt_level || irb->mt_layer)
      can_fast_clear = false;

   unsigned level = irb->mt_level;
   const unsigned num_layers = fb->MaxNumLayers ? irb->layer_count : 1;

   /* If the MCS buffer hasn't been allocated yet, we need to allocate it now.
    */
   if (can_fast_clear && !irb->mt->mcs_buf) {
      assert(irb->mt->aux_usage == ISL_AUX_USAGE_CCS_D);
      if (!intel_miptree_alloc_ccs(brw, irb->mt)) {
         /* There are a few reasons in addition to out-of-memory, that can
          * cause intel_miptree_alloc_non_msrt_mcs to fail.  Try to recover by
          * falling back to non-fast clear.
          */
         can_fast_clear = false;
      }
   }

   if (can_fast_clear) {
      const enum isl_aux_state aux_state =
         intel_miptree_get_aux_state(irb->mt, irb->mt_level, irb->mt_layer);
      union isl_color_value clear_color =
         brw_meta_convert_fast_clear_color(brw, irb->mt,
                                           &ctx->Color.ClearColor);

      bool same_clear_color =
         !intel_miptree_set_clear_color(ctx, irb->mt, clear_color);

      /* If the buffer is already in INTEL_FAST_CLEAR_STATE_CLEAR, the clear
       * is redundant and can be skipped.
       */
      if (aux_state == ISL_AUX_STATE_CLEAR && same_clear_color)
         return;

      DBG("%s (fast) to mt %p level %d layers %d+%d\n", __FUNCTION__,
          irb->mt, irb->mt_level, irb->mt_layer, num_layers);

      /* We can't setup the blorp_surf until we've allocated the MCS above */
      struct isl_surf isl_tmp[2];
      struct blorp_surf surf;
      blorp_surf_for_miptree(brw, &surf, irb->mt, irb->mt->aux_usage, true,
                             &level, irb->mt_layer, num_layers, isl_tmp);

      /* Ivybrigde PRM Vol 2, Part 1, "11.7 MCS Buffer for Render Target(s)":
       *
       *    "Any transition from any value in {Clear, Render, Resolve} to a
       *    different value in {Clear, Render, Resolve} requires end of pipe
       *    synchronization."
       *
       * In other words, fast clear ops are not properly synchronized with
       * other drawing.  We need to use a PIPE_CONTROL to ensure that the
       * contents of the previous draw hit the render target before we resolve
       * and again afterwards to ensure that the resolve is complete before we
       * do any more regular drawing.
       */
      brw_emit_end_of_pipe_sync(brw, PIPE_CONTROL_RENDER_TARGET_FLUSH);

      struct blorp_batch batch;
      blorp_batch_init(&brw->blorp, &batch, brw, 0);
      blorp_fast_clear(&batch, &surf, isl_format,
                       level, irb->mt_layer, num_layers,
                       x0, y0, x1, y1);
      blorp_batch_finish(&batch);

      brw_emit_end_of_pipe_sync(brw, PIPE_CONTROL_RENDER_TARGET_FLUSH);

      /* Now that the fast clear has occurred, put the buffer in
       * INTEL_FAST_CLEAR_STATE_CLEAR so that we won't waste time doing
       * redundant clears.
       */
      intel_miptree_set_aux_state(brw, irb->mt, irb->mt_level,
                                  irb->mt_layer, num_layers,
                                  ISL_AUX_STATE_CLEAR);
   } else {
      DBG("%s (slow) to mt %p level %d layer %d+%d\n", __FUNCTION__,
          irb->mt, irb->mt_level, irb->mt_layer, num_layers);

      enum isl_aux_usage aux_usage =
         intel_miptree_render_aux_usage(brw, irb->mt, isl_format,
                                        false, false);
      intel_miptree_prepare_render(brw, irb->mt, level, irb->mt_layer,
                                   num_layers, aux_usage);

      struct isl_surf isl_tmp[2];
      struct blorp_surf surf;
      blorp_surf_for_miptree(brw, &surf, irb->mt, aux_usage, true,
                             &level, irb->mt_layer, num_layers, isl_tmp);

      union isl_color_value clear_color;
      memcpy(clear_color.f32, ctx->Color.ClearColor.f, sizeof(float) * 4);

      struct blorp_batch batch;
      blorp_batch_init(&brw->blorp, &batch, brw, 0);
      blorp_clear(&batch, &surf, isl_format, ISL_SWIZZLE_IDENTITY,
                  level, irb->mt_layer, num_layers,
                  x0, y0, x1, y1,
                  clear_color, color_write_disable);
      blorp_batch_finish(&batch);

      intel_miptree_finish_render(brw, irb->mt, level, irb->mt_layer,
                                  num_layers, aux_usage);
   }

<<<<<<< HEAD
   /*
    * Ivybrigde PRM Vol 2, Part 1, "11.7 MCS Buffer for Render Target(s)":
    *
    *  Any transition from any value in {Clear, Render, Resolve} to a
    *  different value in {Clear, Render, Resolve} requires end of pipe
    *  synchronization.
    */
   brw_emit_pipe_control_flush(brw,
                               PIPE_CONTROL_RENDER_TARGET_FLUSH |
                               PIPE_CONTROL_CS_STALL);

   return true;
=======
   return;
>>>>>>> 5d3caa1c
}

void
brw_blorp_clear_color(struct brw_context *brw, struct gl_framebuffer *fb,
                      GLbitfield mask, bool partial_clear, bool encode_srgb)
{
   for (unsigned buf = 0; buf < fb->_NumColorDrawBuffers; buf++) {
      struct gl_renderbuffer *rb = fb->_ColorDrawBuffers[buf];
      struct intel_renderbuffer *irb = intel_renderbuffer(rb);

      /* Only clear the buffers present in the provided mask */
      if (((1 << fb->_ColorDrawBufferIndexes[buf]) & mask) == 0)
         continue;

      /* If this is an ES2 context or GL_ARB_ES2_compatibility is supported,
       * the framebuffer can be complete with some attachments missing.  In
       * this case the _ColorDrawBuffers pointer will be NULL.
       */
      if (rb == NULL)
         continue;

      do_single_blorp_clear(brw, fb, rb, buf, partial_clear, encode_srgb);
      irb->need_downsample = true;
   }

   return;
}

void
brw_blorp_clear_depth_stencil(struct brw_context *brw,
                              struct gl_framebuffer *fb,
                              GLbitfield mask, bool partial_clear)
{
   const struct gl_context *ctx = &brw->ctx;
   struct gl_renderbuffer *depth_rb =
      fb->Attachment[BUFFER_DEPTH].Renderbuffer;
   struct gl_renderbuffer *stencil_rb =
      fb->Attachment[BUFFER_STENCIL].Renderbuffer;

   if (!depth_rb || ctx->Depth.Mask == GL_FALSE)
      mask &= ~BUFFER_BIT_DEPTH;

   if (!stencil_rb || (ctx->Stencil.WriteMask[0] & 0xff) == 0)
      mask &= ~BUFFER_BIT_STENCIL;

   if (!(mask & (BUFFER_BITS_DEPTH_STENCIL)))
      return;

   uint32_t x0, x1, y0, y1, rb_name, rb_height;
   if (depth_rb) {
      rb_name = depth_rb->Name;
      rb_height = depth_rb->Height;
      if (stencil_rb) {
         assert(depth_rb->Width == stencil_rb->Width);
         assert(depth_rb->Height == stencil_rb->Height);
      }
   } else {
      assert(stencil_rb);
      rb_name = stencil_rb->Name;
      rb_height = stencil_rb->Height;
   }

   x0 = fb->_Xmin;
   x1 = fb->_Xmax;
   if (rb_name != 0) {
      y0 = fb->_Ymin;
      y1 = fb->_Ymax;
   } else {
      y0 = rb_height - fb->_Ymax;
      y1 = rb_height - fb->_Ymin;
   }

   /* If the clear region is empty, just return. */
   if (x0 == x1 || y0 == y1)
      return;

   uint32_t level, start_layer, num_layers;
   struct isl_surf isl_tmp[4];
   struct blorp_surf depth_surf, stencil_surf;

   struct intel_mipmap_tree *depth_mt = NULL;
   if (mask & BUFFER_BIT_DEPTH) {
      struct intel_renderbuffer *irb = intel_renderbuffer(depth_rb);
      depth_mt = find_miptree(GL_DEPTH_BUFFER_BIT, irb);

      level = irb->mt_level;
      start_layer = irb->mt_layer;
      num_layers = fb->MaxNumLayers ? irb->layer_count : 1;

      intel_miptree_prepare_depth(brw, depth_mt, level,
                                  start_layer, num_layers);

      unsigned depth_level = level;
      blorp_surf_for_miptree(brw, &depth_surf, depth_mt, depth_mt->aux_usage,
                             true, &depth_level, start_layer, num_layers,
                             &isl_tmp[0]);
      assert(depth_level == level);
   }

   uint8_t stencil_mask = 0;
   struct intel_mipmap_tree *stencil_mt = NULL;
   if (mask & BUFFER_BIT_STENCIL) {
      struct intel_renderbuffer *irb = intel_renderbuffer(stencil_rb);
      stencil_mt = find_miptree(GL_STENCIL_BUFFER_BIT, irb);

      if (mask & BUFFER_BIT_DEPTH) {
         assert(level == irb->mt_level);
         assert(start_layer == irb->mt_layer);
         assert(num_layers == fb->MaxNumLayers ? irb->layer_count : 1);
      } else {
         level = irb->mt_level;
         start_layer = irb->mt_layer;
         num_layers = fb->MaxNumLayers ? irb->layer_count : 1;
      }

      stencil_mask = ctx->Stencil.WriteMask[0] & 0xff;

      intel_miptree_prepare_access(brw, stencil_mt, level, 1,
                                   start_layer, num_layers,
                                   ISL_AUX_USAGE_NONE, false);

      unsigned stencil_level = level;
      blorp_surf_for_miptree(brw, &stencil_surf, stencil_mt,
                             ISL_AUX_USAGE_NONE, true,
                             &stencil_level, start_layer, num_layers,
                             &isl_tmp[2]);
   }

   assert((mask & BUFFER_BIT_DEPTH) || stencil_mask);

   struct blorp_batch batch;
   blorp_batch_init(&brw->blorp, &batch, brw, 0);
   blorp_clear_depth_stencil(&batch, &depth_surf, &stencil_surf,
                             level, start_layer, num_layers,
                             x0, y0, x1, y1,
                             (mask & BUFFER_BIT_DEPTH), ctx->Depth.Clear,
                             stencil_mask, ctx->Stencil.Clear);
   blorp_batch_finish(&batch);

   if (mask & BUFFER_BIT_DEPTH) {
      intel_miptree_finish_depth(brw, depth_mt, level,
                                 start_layer, num_layers, true);
   }

   if (stencil_mask) {
      intel_miptree_finish_write(brw, stencil_mt, level,
                                 start_layer, num_layers,
                                 ISL_AUX_USAGE_NONE);
   }
}

void
brw_blorp_resolve_color(struct brw_context *brw, struct intel_mipmap_tree *mt,
                        unsigned level, unsigned layer,
                        enum blorp_fast_clear_op resolve_op)
{
   DBG("%s to mt %p level %u layer %u\n", __FUNCTION__, mt, level, layer);

   const mesa_format format = _mesa_get_srgb_format_linear(mt->format);

   struct isl_surf isl_tmp[1];
   struct blorp_surf surf;
   blorp_surf_for_miptree(brw, &surf, mt, mt->aux_usage, true,
                          &level, layer, 1 /* num_layers */,
                          isl_tmp);

   /* Ivybrigde PRM Vol 2, Part 1, "11.7 MCS Buffer for Render Target(s)":
    *
    *    "Any transition from any value in {Clear, Render, Resolve} to a
    *    different value in {Clear, Render, Resolve} requires end of pipe
    *    synchronization."
    *
    * In other words, fast clear ops are not properly synchronized with
    * other drawing.  We need to use a PIPE_CONTROL to ensure that the
    * contents of the previous draw hit the render target before we resolve
    * and again afterwards to ensure that the resolve is complete before we
    * do any more regular drawing.
    */
   brw_emit_end_of_pipe_sync(brw, PIPE_CONTROL_RENDER_TARGET_FLUSH);


   struct blorp_batch batch;
   blorp_batch_init(&brw->blorp, &batch, brw, 0);
   blorp_ccs_resolve(&batch, &surf, level, layer, 1,
                     brw_blorp_to_isl_format(brw, format, true),
                     resolve_op);
   blorp_batch_finish(&batch);

<<<<<<< HEAD
   /*
    * Ivybrigde PRM Vol 2, Part 1, "11.7 MCS Buffer for Render Target(s)":
    *
    *  Any transition from any value in {Clear, Render, Resolve} to a
    *  different value in {Clear, Render, Resolve} requires end of pipe
    *  synchronization.
    */
   brw_emit_pipe_control_flush(brw,
                               PIPE_CONTROL_RENDER_TARGET_FLUSH |
                               PIPE_CONTROL_CS_STALL);
=======
   /* See comment above */
   brw_emit_end_of_pipe_sync(brw, PIPE_CONTROL_RENDER_TARGET_FLUSH);
>>>>>>> 5d3caa1c
}

void
brw_blorp_mcs_partial_resolve(struct brw_context *brw,
                              struct intel_mipmap_tree *mt,
                              uint32_t start_layer, uint32_t num_layers)
{
   DBG("%s to mt %p layers %u-%u\n", __FUNCTION__, mt,
       start_layer, start_layer + num_layers - 1);

   assert(mt->aux_usage == ISL_AUX_USAGE_MCS);

   const mesa_format format = _mesa_get_srgb_format_linear(mt->format);
   enum isl_format isl_format = brw_blorp_to_isl_format(brw, format, true);

   struct isl_surf isl_tmp[1];
   struct blorp_surf surf;
   uint32_t level = 0;
   blorp_surf_for_miptree(brw, &surf, mt, ISL_AUX_USAGE_MCS, true,
                          &level, start_layer, num_layers, isl_tmp);

   struct blorp_batch batch;
   blorp_batch_init(&brw->blorp, &batch, brw, 0);
   blorp_mcs_partial_resolve(&batch, &surf, isl_format,
                             start_layer, num_layers);
   blorp_batch_finish(&batch);
}

/**
 * Perform a HiZ or depth resolve operation.
 *
 * For an overview of HiZ ops, see the following sections of the Sandy Bridge
 * PRM, Volume 1, Part 2:
 *   - 7.5.3.1 Depth Buffer Clear
 *   - 7.5.3.2 Depth Buffer Resolve
 *   - 7.5.3.3 Hierarchical Depth Buffer Resolve
 */
void
intel_hiz_exec(struct brw_context *brw, struct intel_mipmap_tree *mt,
               unsigned int level, unsigned int start_layer,
               unsigned int num_layers, enum blorp_hiz_op op)
{
   assert(intel_miptree_level_has_hiz(mt, level));
   assert(op != BLORP_HIZ_OP_NONE);
   const struct gen_device_info *devinfo = &brw->screen->devinfo;
   const char *opname = NULL;

   switch (op) {
   case BLORP_HIZ_OP_DEPTH_RESOLVE:
      opname = "depth resolve";
      break;
   case BLORP_HIZ_OP_HIZ_RESOLVE:
      opname = "hiz ambiguate";
      break;
   case BLORP_HIZ_OP_DEPTH_CLEAR:
      opname = "depth clear";
      break;
   case BLORP_HIZ_OP_NONE:
      opname = "noop?";
      break;
   }

   DBG("%s %s to mt %p level %d layers %d-%d\n",
       __func__, opname, mt, level, start_layer, start_layer + num_layers - 1);

   /* The following stalls and flushes are only documented to be required for
    * HiZ clear operations.  However, they also seem to be required for
    * resolve operations.
    */
   if (devinfo->gen == 6) {
      /* From the Sandy Bridge PRM, volume 2 part 1, page 313:
       *
       *   "If other rendering operations have preceded this clear, a
       *   PIPE_CONTROL with write cache flush enabled and Z-inhibit
       *   disabled must be issued before the rectangle primitive used for
       *   the depth buffer clear operation.
       */
       brw_emit_pipe_control_flush(brw,
                                   PIPE_CONTROL_RENDER_TARGET_FLUSH |
                                   PIPE_CONTROL_DEPTH_CACHE_FLUSH |
                                   PIPE_CONTROL_CS_STALL);
   } else if (devinfo->gen >= 7) {
      /*
       * From the Ivybridge PRM, volume 2, "Depth Buffer Clear":
       *
       *   If other rendering operations have preceded this clear, a
       *   PIPE_CONTROL with depth cache flush enabled, Depth Stall bit
       *   enabled must be issued before the rectangle primitive used for
       *   the depth buffer clear operation.
       *
       * Same applies for Gen8 and Gen9.
       *
       * In addition, from the Ivybridge PRM, volume 2, 1.10.4.1
       * PIPE_CONTROL, Depth Cache Flush Enable:
       *
       *   This bit must not be set when Depth Stall Enable bit is set in
       *   this packet.
       *
       * This is confirmed to hold for real, HSW gets immediate gpu hangs.
       *
       * Therefore issue two pipe control flushes, one for cache flush and
       * another for depth stall.
       */
       brw_emit_pipe_control_flush(brw,
                                   PIPE_CONTROL_DEPTH_CACHE_FLUSH |
                                   PIPE_CONTROL_CS_STALL);

       brw_emit_pipe_control_flush(brw, PIPE_CONTROL_DEPTH_STALL);
   }

   assert(mt->aux_usage == ISL_AUX_USAGE_HIZ && mt->hiz_buf);

   struct isl_surf isl_tmp[2];
   struct blorp_surf surf;
   blorp_surf_for_miptree(brw, &surf, mt, ISL_AUX_USAGE_HIZ, true,
                          &level, start_layer, num_layers, isl_tmp);

   struct blorp_batch batch;
   blorp_batch_init(&brw->blorp, &batch, brw, 0);
   blorp_hiz_op(&batch, &surf, level, start_layer, num_layers, op);
   blorp_batch_finish(&batch);

   /* The following stalls and flushes are only documented to be required for
    * HiZ clear operations.  However, they also seem to be required for
    * resolve operations.
    */
   if (devinfo->gen == 6) {
      /* From the Sandy Bridge PRM, volume 2 part 1, page 314:
       *
       *     "DevSNB, DevSNB-B{W/A}]: Depth buffer clear pass must be
       *     followed by a PIPE_CONTROL command with DEPTH_STALL bit set
       *     and Then followed by Depth FLUSH'
      */
      brw_emit_pipe_control_flush(brw,
                                  PIPE_CONTROL_DEPTH_STALL);

      brw_emit_pipe_control_flush(brw,
                                  PIPE_CONTROL_DEPTH_CACHE_FLUSH |
                                  PIPE_CONTROL_CS_STALL);
   } else if (devinfo->gen >= 8) {
      /*
       * From the Broadwell PRM, volume 7, "Depth Buffer Clear":
       *
       *    "Depth buffer clear pass using any of the methods (WM_STATE,
       *    3DSTATE_WM or 3DSTATE_WM_HZ_OP) must be followed by a
       *    PIPE_CONTROL command with DEPTH_STALL bit and Depth FLUSH bits
       *    "set" before starting to render.  DepthStall and DepthFlush are
       *    not needed between consecutive depth clear passes nor is it
       *    required if the depth clear pass was done with
       *    'full_surf_clear' bit set in the 3DSTATE_WM_HZ_OP."
       *
       *  TODO: Such as the spec says, this could be conditional.
       */
      brw_emit_pipe_control_flush(brw,
                                  PIPE_CONTROL_DEPTH_CACHE_FLUSH |
                                  PIPE_CONTROL_DEPTH_STALL);

   }
}<|MERGE_RESOLUTION|>--- conflicted
+++ resolved
@@ -1308,22 +1308,7 @@
                                   num_layers, aux_usage);
    }
 
-<<<<<<< HEAD
-   /*
-    * Ivybrigde PRM Vol 2, Part 1, "11.7 MCS Buffer for Render Target(s)":
-    *
-    *  Any transition from any value in {Clear, Render, Resolve} to a
-    *  different value in {Clear, Render, Resolve} requires end of pipe
-    *  synchronization.
-    */
-   brw_emit_pipe_control_flush(brw,
-                               PIPE_CONTROL_RENDER_TARGET_FLUSH |
-                               PIPE_CONTROL_CS_STALL);
-
-   return true;
-=======
    return;
->>>>>>> 5d3caa1c
 }
 
 void
@@ -1512,21 +1497,8 @@
                      resolve_op);
    blorp_batch_finish(&batch);
 
-<<<<<<< HEAD
-   /*
-    * Ivybrigde PRM Vol 2, Part 1, "11.7 MCS Buffer for Render Target(s)":
-    *
-    *  Any transition from any value in {Clear, Render, Resolve} to a
-    *  different value in {Clear, Render, Resolve} requires end of pipe
-    *  synchronization.
-    */
-   brw_emit_pipe_control_flush(brw,
-                               PIPE_CONTROL_RENDER_TARGET_FLUSH |
-                               PIPE_CONTROL_CS_STALL);
-=======
    /* See comment above */
    brw_emit_end_of_pipe_sync(brw, PIPE_CONTROL_RENDER_TARGET_FLUSH);
->>>>>>> 5d3caa1c
 }
 
 void
