/*
 * Copyright © 2009 Intel Corporation
 *
 * Permission is hereby granted, free of charge, to any person obtaining a
 * copy of this software and associated documentation files (the "Software"),
 * to deal in the Software without restriction, including without limitation
 * the rights to use, copy, modify, merge, publish, distribute, sublicense,
 * and/or sell copies of the Software, and to permit persons to whom the
 * Software is furnished to do so, subject to the following conditions:
 *
 * The above copyright notice and this permission notice (including the next
 * paragraph) shall be included in all copies or substantial portions of the
 * Software.
 *
 * THE SOFTWARE IS PROVIDED "AS IS", WITHOUT WARRANTY OF ANY KIND, EXPRESS OR
 * IMPLIED, INCLUDING BUT NOT LIMITED TO THE WARRANTIES OF MERCHANTABILITY,
 * FITNESS FOR A PARTICULAR PURPOSE AND NONINFRINGEMENT.  IN NO EVENT SHALL
 * THE AUTHORS OR COPYRIGHT HOLDERS BE LIABLE FOR ANY CLAIM, DAMAGES OR OTHER
 * LIABILITY, WHETHER IN AN ACTION OF CONTRACT, TORT OR OTHERWISE, ARISING
 * FROM, OUT OF OR IN CONNECTION WITH THE SOFTWARE OR THE USE OR OTHER DEALINGS
 * IN THE SOFTWARE.
 *
 * Authors:
 *    Eric Anholt <eric@anholt.net>
 *
 */

#include "brw_context.h"
#include "brw_state.h"
#include "brw_defines.h"
#include "compiler/brw_eu_defines.h"
#include "brw_util.h"
#include "intel_batchbuffer.h"
#include "main/fbobject.h"
#include "main/framebuffer.h"

bool
brw_is_drawing_points(const struct brw_context *brw)
{
   /* Determine if the primitives *reaching the SF* are points */
   /* _NEW_POLYGON */
   if (brw->ctx.Polygon.FrontMode == GL_POINT ||
       brw->ctx.Polygon.BackMode == GL_POINT) {
      return true;
   }

   if (brw->gs.base.prog_data) {
      /* BRW_NEW_GS_PROG_DATA */
      return brw_gs_prog_data(brw->gs.base.prog_data)->output_topology ==
             _3DPRIM_POINTLIST;
   } else if (brw->tes.base.prog_data) {
      /* BRW_NEW_TES_PROG_DATA */
      return brw_tes_prog_data(brw->tes.base.prog_data)->output_topology ==
             BRW_TESS_OUTPUT_TOPOLOGY_POINT;
   } else {
      /* BRW_NEW_PRIMITIVE */
      return brw->primitive == _3DPRIM_POINTLIST;
   }
}

bool
brw_is_drawing_lines(const struct brw_context *brw)
{
   /* Determine if the primitives *reaching the SF* are points */
   /* _NEW_POLYGON */
   if (brw->ctx.Polygon.FrontMode == GL_LINE ||
       brw->ctx.Polygon.BackMode == GL_LINE) {
      return true;
   }

   if (brw->gs.base.prog_data) {
      /* BRW_NEW_GS_PROG_DATA */
      return brw_gs_prog_data(brw->gs.base.prog_data)->output_topology ==
             _3DPRIM_LINESTRIP;
   } else if (brw->tes.base.prog_data) {
      /* BRW_NEW_TES_PROG_DATA */
      return brw_tes_prog_data(brw->tes.base.prog_data)->output_topology ==
             BRW_TESS_OUTPUT_TOPOLOGY_LINE;
   } else {
      /* BRW_NEW_PRIMITIVE */
      switch (brw->primitive) {
      case _3DPRIM_LINELIST:
      case _3DPRIM_LINESTRIP:
      case _3DPRIM_LINELOOP:
         return true;
      }
   }
   return false;
}
<<<<<<< HEAD

static void
upload_clip_state(struct brw_context *brw)
{
   struct gl_context *ctx = &brw->ctx;
   /* BRW_NEW_META_IN_PROGRESS */
   uint32_t dw1 = brw->meta_in_progress ? 0 : GEN6_CLIP_STATISTICS_ENABLE;
   uint32_t dw2 = 0;

   /* _NEW_BUFFERS */
   struct gl_framebuffer *fb = ctx->DrawBuffer;

   /* BRW_NEW_FS_PROG_DATA */
   if (brw_wm_prog_data(brw->wm.base.prog_data)->barycentric_interp_modes &
       BRW_BARYCENTRIC_NONPERSPECTIVE_BITS) {
      dw2 |= GEN6_CLIP_NON_PERSPECTIVE_BARYCENTRIC_ENABLE;
   }

   /* BRW_NEW_VS_PROG_DATA */
   dw1 |= brw_vue_prog_data(brw->vs.base.prog_data)->cull_distance_mask;

   if (brw->gen >= 7)
      dw1 |= GEN7_CLIP_EARLY_CULL;

   if (brw->gen == 7) {
      /* _NEW_POLYGON */
      if (ctx->Polygon._FrontBit == _mesa_is_user_fbo(fb))
         dw1 |= GEN7_CLIP_WINDING_CCW;

      if (ctx->Polygon.CullFlag) {
         switch (ctx->Polygon.CullFaceMode) {
         case GL_FRONT:
            dw1 |= GEN7_CLIP_CULLMODE_FRONT;
            break;
         case GL_BACK:
            dw1 |= GEN7_CLIP_CULLMODE_BACK;
            break;
         case GL_FRONT_AND_BACK:
            dw1 |= GEN7_CLIP_CULLMODE_BOTH;
            break;
         default:
            unreachable("Should not get here: invalid CullFlag");
         }
      } else {
         dw1 |= GEN7_CLIP_CULLMODE_NONE;
      }
   }

   if (brw->gen < 8 && !ctx->Transform.DepthClamp)
      dw2 |= GEN6_CLIP_Z_TEST;

   /* _NEW_LIGHT */
   if (ctx->Light.ProvokingVertex == GL_FIRST_VERTEX_CONVENTION) {
      dw2 |=
	 (0 << GEN6_CLIP_TRI_PROVOKE_SHIFT) |
	 (1 << GEN6_CLIP_TRIFAN_PROVOKE_SHIFT) |
	 (0 << GEN6_CLIP_LINE_PROVOKE_SHIFT);
   } else {
      dw2 |=
	 (2 << GEN6_CLIP_TRI_PROVOKE_SHIFT) |
	 (2 << GEN6_CLIP_TRIFAN_PROVOKE_SHIFT) |
	 (1 << GEN6_CLIP_LINE_PROVOKE_SHIFT);
   }

   /* _NEW_TRANSFORM */
   dw2 |= (ctx->Transform.ClipPlanesEnabled <<
           GEN6_USER_CLIP_CLIP_DISTANCES_SHIFT);

   /* Have the hardware use the user clip distance clip test enable bitmask
    * specified here in 3DSTATE_CLIP rather than the one in 3DSTATE_VS/DS/GS.
    * We already listen to _NEW_TRANSFORM here, but the other atoms don't
    * need to other than this.
    */
   if (brw->gen >= 8)
      dw1 |= GEN8_CLIP_FORCE_USER_CLIP_DISTANCE_BITMASK;

   if (ctx->Transform.ClipDepthMode == GL_ZERO_TO_ONE)
      dw2 |= GEN6_CLIP_API_D3D;
   else
      dw2 |= GEN6_CLIP_API_OGL;

   dw2 |= GEN6_CLIP_GB_TEST;

   /* BRW_NEW_VIEWPORT_COUNT */
   const unsigned viewport_count = brw->clip.viewport_count;

   /* BRW_NEW_RASTERIZER_DISCARD */
   if (ctx->RasterDiscard) {
      dw2 |= GEN6_CLIP_MODE_REJECT_ALL;
      if (brw->gen == 6) {
         perf_debug("Rasterizer discard is currently implemented via the "
                    "clipper; having the GS not write primitives would "
                    "likely be faster.\n");
      }
   }

   uint32_t enable;
   if (brw->primitive == _3DPRIM_RECTLIST)
      enable = 0;
   else
      enable = GEN6_CLIP_ENABLE;

   /* _NEW_POLYGON,
    * BRW_NEW_GEOMETRY_PROGRAM | BRW_NEW_TES_PROG_DATA | BRW_NEW_PRIMITIVE
    */
   if (!brw_is_drawing_points(brw) && !brw_is_drawing_lines(brw))
      dw2 |= GEN6_CLIP_XY_TEST;

   BEGIN_BATCH(4);
   OUT_BATCH(_3DSTATE_CLIP << 16 | (4 - 2));
   OUT_BATCH(dw1);
   OUT_BATCH(enable |
	     GEN6_CLIP_MODE_NORMAL |
	     dw2);
   OUT_BATCH(U_FIXED(0.125, 3) << GEN6_CLIP_MIN_POINT_WIDTH_SHIFT |
             U_FIXED(255.875, 3) << GEN6_CLIP_MAX_POINT_WIDTH_SHIFT |
             (_mesa_geometric_layers(fb) > 0 ? 0 : GEN6_CLIP_FORCE_ZERO_RTAINDEX) |
             ((viewport_count - 1) & GEN6_CLIP_MAX_VP_INDEX_MASK));
   ADVANCE_BATCH();
}

const struct brw_tracked_state gen6_clip_state = {
   .dirty = {
      .mesa  = _NEW_BUFFERS |
               _NEW_LIGHT |
               _NEW_POLYGON |
               _NEW_TRANSFORM,
      .brw   = BRW_NEW_BLORP |
               BRW_NEW_CONTEXT |
               BRW_NEW_FS_PROG_DATA |
               BRW_NEW_GS_PROG_DATA |
               BRW_NEW_VS_PROG_DATA |
               BRW_NEW_META_IN_PROGRESS |
               BRW_NEW_PRIMITIVE |
               BRW_NEW_RASTERIZER_DISCARD |
               BRW_NEW_TES_PROG_DATA |
               BRW_NEW_VIEWPORT_COUNT,
   },
   .emit = upload_clip_state,
};
=======
>>>>>>> b85ca86c
<|MERGE_RESOLUTION|>--- conflicted
+++ resolved
@@ -87,146 +87,3 @@
    }
    return false;
 }
-<<<<<<< HEAD
-
-static void
-upload_clip_state(struct brw_context *brw)
-{
-   struct gl_context *ctx = &brw->ctx;
-   /* BRW_NEW_META_IN_PROGRESS */
-   uint32_t dw1 = brw->meta_in_progress ? 0 : GEN6_CLIP_STATISTICS_ENABLE;
-   uint32_t dw2 = 0;
-
-   /* _NEW_BUFFERS */
-   struct gl_framebuffer *fb = ctx->DrawBuffer;
-
-   /* BRW_NEW_FS_PROG_DATA */
-   if (brw_wm_prog_data(brw->wm.base.prog_data)->barycentric_interp_modes &
-       BRW_BARYCENTRIC_NONPERSPECTIVE_BITS) {
-      dw2 |= GEN6_CLIP_NON_PERSPECTIVE_BARYCENTRIC_ENABLE;
-   }
-
-   /* BRW_NEW_VS_PROG_DATA */
-   dw1 |= brw_vue_prog_data(brw->vs.base.prog_data)->cull_distance_mask;
-
-   if (brw->gen >= 7)
-      dw1 |= GEN7_CLIP_EARLY_CULL;
-
-   if (brw->gen == 7) {
-      /* _NEW_POLYGON */
-      if (ctx->Polygon._FrontBit == _mesa_is_user_fbo(fb))
-         dw1 |= GEN7_CLIP_WINDING_CCW;
-
-      if (ctx->Polygon.CullFlag) {
-         switch (ctx->Polygon.CullFaceMode) {
-         case GL_FRONT:
-            dw1 |= GEN7_CLIP_CULLMODE_FRONT;
-            break;
-         case GL_BACK:
-            dw1 |= GEN7_CLIP_CULLMODE_BACK;
-            break;
-         case GL_FRONT_AND_BACK:
-            dw1 |= GEN7_CLIP_CULLMODE_BOTH;
-            break;
-         default:
-            unreachable("Should not get here: invalid CullFlag");
-         }
-      } else {
-         dw1 |= GEN7_CLIP_CULLMODE_NONE;
-      }
-   }
-
-   if (brw->gen < 8 && !ctx->Transform.DepthClamp)
-      dw2 |= GEN6_CLIP_Z_TEST;
-
-   /* _NEW_LIGHT */
-   if (ctx->Light.ProvokingVertex == GL_FIRST_VERTEX_CONVENTION) {
-      dw2 |=
-	 (0 << GEN6_CLIP_TRI_PROVOKE_SHIFT) |
-	 (1 << GEN6_CLIP_TRIFAN_PROVOKE_SHIFT) |
-	 (0 << GEN6_CLIP_LINE_PROVOKE_SHIFT);
-   } else {
-      dw2 |=
-	 (2 << GEN6_CLIP_TRI_PROVOKE_SHIFT) |
-	 (2 << GEN6_CLIP_TRIFAN_PROVOKE_SHIFT) |
-	 (1 << GEN6_CLIP_LINE_PROVOKE_SHIFT);
-   }
-
-   /* _NEW_TRANSFORM */
-   dw2 |= (ctx->Transform.ClipPlanesEnabled <<
-           GEN6_USER_CLIP_CLIP_DISTANCES_SHIFT);
-
-   /* Have the hardware use the user clip distance clip test enable bitmask
-    * specified here in 3DSTATE_CLIP rather than the one in 3DSTATE_VS/DS/GS.
-    * We already listen to _NEW_TRANSFORM here, but the other atoms don't
-    * need to other than this.
-    */
-   if (brw->gen >= 8)
-      dw1 |= GEN8_CLIP_FORCE_USER_CLIP_DISTANCE_BITMASK;
-
-   if (ctx->Transform.ClipDepthMode == GL_ZERO_TO_ONE)
-      dw2 |= GEN6_CLIP_API_D3D;
-   else
-      dw2 |= GEN6_CLIP_API_OGL;
-
-   dw2 |= GEN6_CLIP_GB_TEST;
-
-   /* BRW_NEW_VIEWPORT_COUNT */
-   const unsigned viewport_count = brw->clip.viewport_count;
-
-   /* BRW_NEW_RASTERIZER_DISCARD */
-   if (ctx->RasterDiscard) {
-      dw2 |= GEN6_CLIP_MODE_REJECT_ALL;
-      if (brw->gen == 6) {
-         perf_debug("Rasterizer discard is currently implemented via the "
-                    "clipper; having the GS not write primitives would "
-                    "likely be faster.\n");
-      }
-   }
-
-   uint32_t enable;
-   if (brw->primitive == _3DPRIM_RECTLIST)
-      enable = 0;
-   else
-      enable = GEN6_CLIP_ENABLE;
-
-   /* _NEW_POLYGON,
-    * BRW_NEW_GEOMETRY_PROGRAM | BRW_NEW_TES_PROG_DATA | BRW_NEW_PRIMITIVE
-    */
-   if (!brw_is_drawing_points(brw) && !brw_is_drawing_lines(brw))
-      dw2 |= GEN6_CLIP_XY_TEST;
-
-   BEGIN_BATCH(4);
-   OUT_BATCH(_3DSTATE_CLIP << 16 | (4 - 2));
-   OUT_BATCH(dw1);
-   OUT_BATCH(enable |
-	     GEN6_CLIP_MODE_NORMAL |
-	     dw2);
-   OUT_BATCH(U_FIXED(0.125, 3) << GEN6_CLIP_MIN_POINT_WIDTH_SHIFT |
-             U_FIXED(255.875, 3) << GEN6_CLIP_MAX_POINT_WIDTH_SHIFT |
-             (_mesa_geometric_layers(fb) > 0 ? 0 : GEN6_CLIP_FORCE_ZERO_RTAINDEX) |
-             ((viewport_count - 1) & GEN6_CLIP_MAX_VP_INDEX_MASK));
-   ADVANCE_BATCH();
-}
-
-const struct brw_tracked_state gen6_clip_state = {
-   .dirty = {
-      .mesa  = _NEW_BUFFERS |
-               _NEW_LIGHT |
-               _NEW_POLYGON |
-               _NEW_TRANSFORM,
-      .brw   = BRW_NEW_BLORP |
-               BRW_NEW_CONTEXT |
-               BRW_NEW_FS_PROG_DATA |
-               BRW_NEW_GS_PROG_DATA |
-               BRW_NEW_VS_PROG_DATA |
-               BRW_NEW_META_IN_PROGRESS |
-               BRW_NEW_PRIMITIVE |
-               BRW_NEW_RASTERIZER_DISCARD |
-               BRW_NEW_TES_PROG_DATA |
-               BRW_NEW_VIEWPORT_COUNT,
-   },
-   .emit = upload_clip_state,
-};
-=======
->>>>>>> b85ca86c
