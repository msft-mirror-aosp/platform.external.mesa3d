--- conflicted
+++ resolved
@@ -2383,20 +2383,11 @@
       break;
    case 7:
       dri_screen->max_gl_core_version = 33;
-<<<<<<< HEAD
-      if (screen->devinfo.is_haswell &&
-          can_do_pipelined_register_writes(screen)) {
-         dri_screen->max_gl_core_version = 42;
-         if (can_do_compute_dispatch(screen))
-            dri_screen->max_gl_core_version = 43;
-         if (can_do_mi_math_and_lrr(screen))
-=======
       if (can_do_pipelined_register_writes(screen)) {
          dri_screen->max_gl_core_version = 42;
          if (screen->devinfo.is_haswell && can_do_compute_dispatch(screen))
             dri_screen->max_gl_core_version = 43;
          if (screen->devinfo.is_haswell && can_do_mi_math_and_lrr(screen))
->>>>>>> b85ca86c
             dri_screen->max_gl_core_version = 45;
       }
       dri_screen->max_gl_compat_version = 30;
@@ -2698,8 +2689,6 @@
       screen->cmd_parser_version = 0;
    }
 
-<<<<<<< HEAD
-=======
    /* Kernel 4.13 retuired for exec object capture */
    if (intel_get_boolean(screen, I915_PARAM_HAS_EXEC_CAPTURE)) {
       screen->kernel_features |= KERNEL_ALLOWS_EXEC_CAPTURE;
@@ -2709,7 +2698,6 @@
       screen->kernel_features |= KERNEL_ALLOWS_EXEC_BATCH_FIRST;
    }
 
->>>>>>> b85ca86c
    if (!intel_detect_pipelined_so(screen)) {
       /* We can't do anything, so the effective version is 0. */
       screen->cmd_parser_version = 0;
@@ -2717,21 +2705,13 @@
       screen->kernel_features |= KERNEL_ALLOWS_SOL_OFFSET_WRITES;
    }
 
-<<<<<<< HEAD
-   if (screen->devinfo.gen >= 8 || screen->cmd_parser_version >= 2)
-=======
    if (devinfo->gen >= 8 || screen->cmd_parser_version >= 2)
->>>>>>> b85ca86c
       screen->kernel_features |= KERNEL_ALLOWS_PREDICATE_WRITES;
 
    /* Haswell requires command parser version 4 in order to have L3
     * atomic scratch1 and chicken3 bits
     */
-<<<<<<< HEAD
-   if (screen->devinfo.is_haswell && screen->cmd_parser_version >= 4) {
-=======
    if (devinfo->is_haswell && screen->cmd_parser_version >= 4) {
->>>>>>> b85ca86c
       screen->kernel_features |=
          KERNEL_ALLOWS_HSW_SCRATCH1_AND_ROW_CHICKEN3;
    }
@@ -2740,27 +2720,17 @@
     * MI_MATH GPR registers, and version 7 in order to use
     * MI_LOAD_REGISTER_REG (which all users of MI_MATH use).
     */
-<<<<<<< HEAD
-   if (screen->devinfo.gen >= 8 ||
-       (screen->devinfo.is_haswell && screen->cmd_parser_version >= 7)) {
-=======
    if (devinfo->gen >= 8 ||
        (devinfo->is_haswell && screen->cmd_parser_version >= 7)) {
->>>>>>> b85ca86c
       screen->kernel_features |= KERNEL_ALLOWS_MI_MATH_AND_LRR;
    }
 
    /* Gen7 needs at least command parser version 5 to support compute */
-<<<<<<< HEAD
-   if (screen->devinfo.gen >= 8 || screen->cmd_parser_version >= 5)
-      screen->kernel_features |= KERNEL_ALLOWS_COMPUTE_DISPATCH;
-=======
    if (devinfo->gen >= 8 || screen->cmd_parser_version >= 5)
       screen->kernel_features |= KERNEL_ALLOWS_COMPUTE_DISPATCH;
 
    if (intel_get_boolean(screen, I915_PARAM_HAS_CONTEXT_ISOLATION))
       screen->kernel_features |= KERNEL_ALLOWS_CONTEXT_ISOLATION;
->>>>>>> b85ca86c
 
    const char *force_msaa = getenv("INTEL_FORCE_MSAA");
    if (force_msaa) {
@@ -2795,8 +2765,6 @@
 
    dri_screen->extensions = !screen->has_context_reset_notification
       ? screenExtensions : intelRobustScreenExtensions;
-<<<<<<< HEAD
-=======
 
    screen->compiler = brw_compiler_create(screen, devinfo);
    screen->compiler->shader_debug_log = shader_debug_log_mesa;
@@ -2813,7 +2781,6 @@
 
    screen->has_exec_fence =
      intel_get_boolean(screen, I915_PARAM_HAS_EXEC_FENCE);
->>>>>>> b85ca86c
 
    intel_screen_init_surface_formats(screen);
 
