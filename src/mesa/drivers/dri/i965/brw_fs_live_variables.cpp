--- conflicted
+++ resolved
@@ -319,39 +319,11 @@
    }
 }
 
-<<<<<<< HEAD
-   this->live_intervals_valid = true;
-
-   /* Note in the non-control-flow code above, that we only take def[] as the
-    * first store, and use[] as the last use.  We use this in dead code
-    * elimination, to determine when a store never gets used.  However, we
-    * also use these arrays to answer the virtual_grf_interferes() question
-    * (live interval analysis), which is used for register coalescing and
-    * register allocation.
-    *
-    * So, there's a conflict over what the array should mean: if use[]
-    * considers a def after the last use, then the dead code elimination pass
-    * never does anything (and it's an important pass!).  But if we don't
-    * include dead code, then virtual_grf_interferes() lies and we'll do
-    * horrible things like coalesce the register that is dead-code-written
-    * into another register that was live across the dead write (causing the
-    * use of the second register to take the dead write's source value instead
-    * of the coalesced MOV's source value).
-    *
-    * To resolve the conflict, immediately after calculating live intervals,
-    * detect dead code, nuke it, and if we changed anything, calculate again
-    * before returning to the caller.  Now we happen to produce def[] and
-    * use[] arrays that will work for virtual_grf_interferes().
-    */
-   if (dead_code_eliminate())
-      calculate_live_intervals();
-=======
 bool
 fs_live_variables::vars_interfere(int a, int b)
 {
    return !(end[b] <= start[a] ||
             end[a] <= start[b]);
->>>>>>> 367bafc7
 }
 
 bool
