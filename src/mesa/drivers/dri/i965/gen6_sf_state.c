--- conflicted
+++ resolved
@@ -54,23 +54,6 @@
  * the VUE that are not needed by the fragment shader.  It is measured in
  * 256-bit increments.
  */
-<<<<<<< HEAD
-uint32_t
-get_attr_override(struct brw_vue_map *vue_map, int urb_entry_read_offset,
-                  int fs_attr, bool two_side_color, uint32_t *max_source_attr)
-{
-   int vs_attr = _mesa_frag_attrib_to_vert_result(fs_attr);
-   if (vs_attr < 0 || vs_attr == VERT_RESULT_HPOS) {
-      /* These attributes will be overwritten by the fragment shader's
-       * interpolation code (see emit_interp() in brw_wm_fp.c), so just let
-       * them reference the first available attribute.
-       */
-      return 0;
-   }
-
-   /* Find the VUE slot for this attribute. */
-   int slot = vue_map->vert_result_to_slot[vs_attr];
-=======
 static uint32_t
 get_attr_override(const struct brw_vue_map *vue_map, int urb_entry_read_offset,
                   int fs_attr, bool two_side_color, uint32_t *max_source_attr)
@@ -94,7 +77,6 @@
 
       return override;
    }
->>>>>>> 367bafc7
 
    /* If there was only a back color written but not front, use back
     * as the color instead of undefined
@@ -148,17 +130,10 @@
     * do back-facing swizzling.
     */
    bool swizzling = two_side_color &&
-<<<<<<< HEAD
-      ((vue_map->slot_to_vert_result[slot] == VERT_RESULT_COL0 &&
-        vue_map->slot_to_vert_result[slot+1] == VERT_RESULT_BFC0) ||
-       (vue_map->slot_to_vert_result[slot] == VERT_RESULT_COL1 &&
-        vue_map->slot_to_vert_result[slot+1] == VERT_RESULT_BFC1));
-=======
       ((vue_map->slot_to_varying[slot] == VARYING_SLOT_COL0 &&
         vue_map->slot_to_varying[slot+1] == VARYING_SLOT_BFC0) ||
        (vue_map->slot_to_varying[slot] == VARYING_SLOT_COL1 &&
         vue_map->slot_to_varying[slot+1] == VARYING_SLOT_BFC1));
->>>>>>> 367bafc7
 
    /* Update max_source_attr.  If swizzling, the SF will read this slot + 1. */
    if (*max_source_attr < source_attr + swizzling)
@@ -293,15 +268,6 @@
 static void
 upload_sf_state(struct brw_context *brw)
 {
-<<<<<<< HEAD
-   struct intel_context *intel = &brw->intel;
-   struct gl_context *ctx = &intel->ctx;
-   /* BRW_NEW_FRAGMENT_PROGRAM */
-   uint32_t num_outputs = _mesa_bitcount_64(brw->fragment_program->Base.InputsRead);
-   /* _NEW_LIGHT */
-   bool shade_model_flat = ctx->Light.ShadeModel == GL_FLAT;
-   uint32_t dw1, dw2, dw3, dw4, dw16, dw17;
-=======
    struct gl_context *ctx = &brw->ctx;
    /* BRW_NEW_FS_PROG_DATA */
    const struct brw_wm_prog_data *wm_prog_data =
@@ -309,7 +275,6 @@
    uint32_t num_outputs = wm_prog_data->num_varying_inputs;
    uint32_t dw1, dw2, dw3, dw4;
    uint32_t point_sprite_enables;
->>>>>>> 367bafc7
    int i;
    /* _NEW_BUFFER */
    bool render_to_fbo = _mesa_is_user_fbo(ctx->DrawBuffer);
@@ -320,16 +285,8 @@
    uint32_t point_sprite_origin;
 
    dw1 = GEN6_SF_SWIZZLE_ENABLE | num_outputs << GEN6_SF_NUM_OUTPUTS_SHIFT;
-<<<<<<< HEAD
-
-   dw2 = GEN6_SF_STATISTICS_ENABLE |
-         GEN6_SF_VIEWPORT_TRANSFORM_ENABLE;
-
-   dw3 = 0;
-=======
    dw2 = GEN6_SF_STATISTICS_ENABLE;
    dw3 = GEN6_SF_SCISSOR_ENABLE;
->>>>>>> 367bafc7
    dw4 = 0;
 
    if (brw->sf.viewport_transform_enable)
@@ -450,74 +407,12 @@
    /* BRW_NEW_VUE_MAP_GEOM_OUT | BRW_NEW_FRAGMENT_PROGRAM |
     * _NEW_POINT | _NEW_LIGHT | _NEW_PROGRAM | BRW_NEW_FS_PROG_DATA
     */
-<<<<<<< HEAD
-   uint32_t max_source_attr = 0;
-   for (; attr < FRAG_ATTRIB_MAX; attr++) {
-      enum glsl_interp_qualifier interp_qualifier =
-         brw->fragment_program->InterpQualifier[attr];
-      bool is_gl_Color = attr == FRAG_ATTRIB_COL0 || attr == FRAG_ATTRIB_COL1;
-
-      if (!(brw->fragment_program->Base.InputsRead & BITFIELD64_BIT(attr)))
-	 continue;
-
-      /* _NEW_POINT */
-      if (ctx->Point.PointSprite &&
-	  (attr >= FRAG_ATTRIB_TEX0 && attr <= FRAG_ATTRIB_TEX7) &&
-	  ctx->Point.CoordReplace[attr - FRAG_ATTRIB_TEX0]) {
-	 dw16 |= (1 << input_index);
-      }
-
-      if (attr == FRAG_ATTRIB_PNTC)
-	 dw16 |= (1 << input_index);
-
-      /* flat shading */
-      if (interp_qualifier == INTERP_QUALIFIER_FLAT ||
-          (shade_model_flat && is_gl_Color &&
-           interp_qualifier == INTERP_QUALIFIER_NONE))
-         dw17 |= (1 << input_index);
-
-      /* The hardware can only do the overrides on 16 overrides at a
-       * time, and the other up to 16 have to be lined up so that the
-       * input index = the output index.  We'll need to do some
-       * tweaking to make sure that's the case.
-       */
-      assert(input_index < 16 || attr == input_index);
-
-      /* CACHE_NEW_VS_PROG | _NEW_LIGHT | _NEW_PROGRAM */
-      attr_overrides[input_index++] =
-         get_attr_override(&brw->vs.prog_data->vue_map,
-			   urb_entry_read_offset, attr,
-                           ctx->VertexProgram._TwoSideEnabled,
-                           &max_source_attr);
-   }
-
-   for (; input_index < FRAG_ATTRIB_MAX; input_index++)
-      attr_overrides[input_index] = 0;
-=======
    uint32_t urb_entry_read_length;
    uint32_t urb_entry_read_offset;
    calculate_attr_overrides(brw, attr_overrides, &point_sprite_enables,
                             &urb_entry_read_length, &urb_entry_read_offset);
    dw1 |= (urb_entry_read_length << GEN6_SF_URB_ENTRY_READ_LENGTH_SHIFT |
            urb_entry_read_offset << GEN6_SF_URB_ENTRY_READ_OFFSET_SHIFT);
->>>>>>> 367bafc7
-
-   /* From the Sandy Bridge PRM, Volume 2, Part 1, documentation for
-    * 3DSTATE_SF DWord 1 bits 15:11, "Vertex URB Entry Read Length":
-    *
-    * "This field should be set to the minimum length required to read the
-    *  maximum source attribute.  The maximum source attribute is indicated
-    *  by the maximum value of the enabled Attribute # Source Attribute if
-    *  Attribute Swizzle Enable is set, Number of Output Attributes-1 if
-    *  enable is not set.
-    *  read_length = ceiling((max_source_attr + 1) / 2)
-    *
-    *  [errata] Corruption/Hang possible if length programmed larger than
-    *  recommended"
-    */
-   uint32_t urb_entry_read_length = ALIGN(max_source_attr + 1, 2) / 2;
-      dw1 |= urb_entry_read_length << GEN6_SF_URB_ENTRY_READ_LENGTH_SHIFT |
-             urb_entry_read_offset << GEN6_SF_URB_ENTRY_READ_OFFSET_SHIFT;
 
    BEGIN_BATCH(20);
    OUT_BATCH(_3DSTATE_SF << 16 | (20 - 2));
