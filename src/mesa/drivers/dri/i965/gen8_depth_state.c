/*
 * Copyright © 2011 Intel Corporation
 *
 * Permission is hereby granted, free of charge, to any person obtaining a
 * copy of this software and associated documentation files (the "Software"),
 * to deal in the Software without restriction, including without limitation
 * the rights to use, copy, modify, merge, publish, distribute, sublicense,
 * and/or sell copies of the Software, and to permit persons to whom the
 * Software is furnished to do so, subject to the following conditions:
 *
 * The above copyright notice and this permission notice (including the next
 * paragraph) shall be included in all copies or substantial portions of the
 * Software.
 *
 * THE SOFTWARE IS PROVIDED "AS IS", WITHOUT WARRANTY OF ANY KIND, EXPRESS OR
 * IMPLIED, INCLUDING BUT NOT LIMITED TO THE WARRANTIES OF MERCHANTABILITY,
 * FITNESS FOR A PARTICULAR PURPOSE AND NONINFRINGEMENT.  IN NO EVENT SHALL
 * THE AUTHORS OR COPYRIGHT HOLDERS BE LIABLE FOR ANY CLAIM, DAMAGES OR OTHER
 * LIABILITY, WHETHER IN AN ACTION OF CONTRACT, TORT OR OTHERWISE, ARISING
 * FROM, OUT OF OR IN CONNECTION WITH THE SOFTWARE OR THE USE OR OTHER DEALINGS
 * IN THE SOFTWARE.
 */

#include "intel_batchbuffer.h"
#include "intel_mipmap_tree.h"
#include "intel_fbo.h"
#include "brw_context.h"
#include "brw_state.h"
#include "brw_defines.h"
#include "compiler/brw_eu_defines.h"
#include "brw_wm.h"
#include "main/framebuffer.h"

/**
 * Helper function to emit depth related command packets.
 */
static void
emit_depth_packets(struct brw_context *brw,
                   struct intel_mipmap_tree *depth_mt,
                   uint32_t depthbuffer_format,
                   uint32_t depth_surface_type,
                   bool depth_writable,
                   struct intel_mipmap_tree *stencil_mt,
                   bool stencil_writable,
                   bool hiz,
                   uint32_t width,
                   uint32_t height,
                   uint32_t depth,
                   uint32_t lod,
                   uint32_t min_array_element)
{
   const struct gen_device_info *devinfo = &brw->screen->devinfo;
   uint32_t mocs_wb = devinfo->gen >= 9 ? SKL_MOCS_WB : BDW_MOCS_WB;

   /* Skip repeated NULL depth/stencil emits (think 2D rendering). */
   if (!depth_mt && !stencil_mt && brw->no_depth_or_stencil) {
      assert(brw->hw_ctx);
      return;
   }

   brw_emit_depth_stall_flushes(brw);

   /* _NEW_BUFFERS, _NEW_DEPTH, _NEW_STENCIL */
   BEGIN_BATCH(8);
   OUT_BATCH(GEN7_3DSTATE_DEPTH_BUFFER << 16 | (8 - 2));
   OUT_BATCH(depth_surface_type << 29 |
             (depth_writable ? (1 << 28) : 0) |
             (stencil_mt != NULL && stencil_writable) << 27 |
             (hiz ? 1 : 0) << 22 |
             depthbuffer_format << 18 |
             (depth_mt ? depth_mt->surf.row_pitch - 1 : 0));
   if (depth_mt) {
      OUT_RELOC64(depth_mt->bo, RELOC_WRITE, 0);
   } else {
      OUT_BATCH(0);
      OUT_BATCH(0);
   }
   OUT_BATCH(((width - 1) << 4) | ((height - 1) << 18) | lod);
   OUT_BATCH(((depth - 1) << 21) | (min_array_element << 10) | mocs_wb);
   OUT_BATCH(0);
   OUT_BATCH(((depth - 1) << 21) |
              (depth_mt ? depth_mt->surf.array_pitch_el_rows >> 2 : 0));
   ADVANCE_BATCH();

   if (!hiz) {
      BEGIN_BATCH(5);
      OUT_BATCH(GEN7_3DSTATE_HIER_DEPTH_BUFFER << 16 | (5 - 2));
      OUT_BATCH(0);
      OUT_BATCH(0);
      OUT_BATCH(0);
      OUT_BATCH(0);
      ADVANCE_BATCH();
   } else {
      assert(depth_mt);
      BEGIN_BATCH(5);
      OUT_BATCH(GEN7_3DSTATE_HIER_DEPTH_BUFFER << 16 | (5 - 2));
      OUT_BATCH((depth_mt->hiz_buf->pitch - 1) | mocs_wb << 25);
      OUT_RELOC64(depth_mt->hiz_buf->bo, RELOC_WRITE, 0);
      OUT_BATCH(depth_mt->hiz_buf->qpitch >> 2);
      ADVANCE_BATCH();
   }

   if (stencil_mt == NULL) {
      BEGIN_BATCH(5);
      OUT_BATCH(GEN7_3DSTATE_STENCIL_BUFFER << 16 | (5 - 2));
      OUT_BATCH(0);
      OUT_BATCH(0);
      OUT_BATCH(0);
      OUT_BATCH(0);
      ADVANCE_BATCH();
   } else {
      BEGIN_BATCH(5);
      OUT_BATCH(GEN7_3DSTATE_STENCIL_BUFFER << 16 | (5 - 2));
      OUT_BATCH(HSW_STENCIL_ENABLED | mocs_wb << 22 |
                (stencil_mt->surf.row_pitch - 1));
      OUT_RELOC64(stencil_mt->bo, RELOC_WRITE, 0);
      OUT_BATCH(stencil_mt->surf.array_pitch_el_rows >> 2);
      ADVANCE_BATCH();
   }

   BEGIN_BATCH(3);
   OUT_BATCH(GEN7_3DSTATE_CLEAR_PARAMS << 16 | (3 - 2));
   OUT_BATCH(depth_mt ? depth_mt->fast_clear_color.u32[0] : 0);
   OUT_BATCH(1);
   ADVANCE_BATCH();

   brw->no_depth_or_stencil = !depth_mt && !stencil_mt;
}

/* Awful vtable-compatible function; should be cleaned up in the future. */
void
gen8_emit_depth_stencil_hiz(struct brw_context *brw,
                            struct intel_mipmap_tree *depth_mt,
                            uint32_t depth_offset,
                            uint32_t depthbuffer_format,
                            uint32_t depth_surface_type,
                            struct intel_mipmap_tree *stencil_mt,
                            bool hiz, bool separate_stencil,
                            uint32_t width, uint32_t height,
                            uint32_t tile_x, uint32_t tile_y)
{
   const struct gen_device_info *devinfo = &brw->screen->devinfo;
   struct gl_context *ctx = &brw->ctx;
   struct gl_framebuffer *fb = ctx->DrawBuffer;
   uint32_t surftype;
   unsigned int depth = 1;
   unsigned int min_array_element;
   GLenum gl_target = GL_TEXTURE_2D;
   unsigned int lod;
   const struct intel_mipmap_tree *mt = depth_mt ? depth_mt : stencil_mt;
   const struct intel_renderbuffer *irb = NULL;
   const struct gl_renderbuffer *rb = NULL;

   irb = intel_get_renderbuffer(fb, BUFFER_DEPTH);
   if (!irb)
      irb = intel_get_renderbuffer(fb, BUFFER_STENCIL);
   rb = (struct gl_renderbuffer *) irb;

   if (rb) {
      depth = MAX2(irb->layer_count, 1);
      if (rb->TexImage)
         gl_target = rb->TexImage->TexObject->Target;
   }

   switch (gl_target) {
   case GL_TEXTURE_CUBE_MAP_ARRAY:
   case GL_TEXTURE_CUBE_MAP:
      /* The PRM claims that we should use BRW_SURFACE_CUBE for this
       * situation, but experiments show that gl_Layer doesn't work when we do
       * this.  So we use BRW_SURFACE_2D, since for rendering purposes this is
       * equivalent.
       */
      surftype = BRW_SURFACE_2D;
      depth *= 6;
      break;
   case GL_TEXTURE_3D:
      assert(mt);
      depth = mt->surf.logical_level0_px.depth;
      surftype = translate_tex_target(gl_target);
      break;
   case GL_TEXTURE_1D_ARRAY:
   case GL_TEXTURE_1D:
      if (devinfo->gen >= 9) {
         /* WaDisable1DDepthStencil. Skylake+ doesn't support 1D depth
          * textures but it does allow pretending it's a 2D texture
          * instead.
          */
         surftype = BRW_SURFACE_2D;
         break;
      }
      /* fallthrough */
   default:
      surftype = translate_tex_target(gl_target);
      break;
   }

   min_array_element = irb ? irb->mt_layer : 0;

   lod = irb ? irb->mt_level - irb->mt->first_level : 0;

   if (mt) {
      width = mt->surf.logical_level0_px.width;
      height = mt->surf.logical_level0_px.height;
   }

   emit_depth_packets(brw, depth_mt, brw_depthbuffer_format(brw), surftype,
                      brw_depth_writes_enabled(brw),
                      stencil_mt, brw->stencil_write_enabled,
                      hiz, width, height, depth, lod, min_array_element);
}

/**
 * Should we set the PMA FIX ENABLE bit?
 *
 * To avoid unnecessary depth related stalls, we need to set this bit.
 * However, there is a very complicated formula which governs when it
 * is legal to do so.  This function computes that.
 *
 * See the documenation for the CACHE_MODE_1 register, bit 11.
 */
static bool
pma_fix_enable(const struct brw_context *brw)
{
   const struct gl_context *ctx = &brw->ctx;
   /* BRW_NEW_FS_PROG_DATA */
   const struct brw_wm_prog_data *wm_prog_data =
      brw_wm_prog_data(brw->wm.base.prog_data);
   /* _NEW_BUFFERS */
   struct intel_renderbuffer *depth_irb =
      intel_get_renderbuffer(ctx->DrawBuffer, BUFFER_DEPTH);

   /* 3DSTATE_WM::ForceThreadDispatch is never used. */
   const bool wm_force_thread_dispatch = false;

   /* 3DSTATE_RASTER::ForceSampleCount is never used. */
   const bool raster_force_sample_count_nonzero = false;

   /* _NEW_BUFFERS:
    * 3DSTATE_DEPTH_BUFFER::SURFACE_TYPE != NULL &&
    * 3DSTATE_DEPTH_BUFFER::HIZ Enable
    */
   const bool hiz_enabled = depth_irb && intel_renderbuffer_has_hiz(depth_irb);

   /* 3DSTATE_WM::Early Depth/Stencil Control != EDSC_PREPS (2). */
   const bool edsc_not_preps = !wm_prog_data->early_fragment_tests;

   /* 3DSTATE_PS_EXTRA::PixelShaderValid is always true. */
   const bool pixel_shader_valid = true;

   /* !(3DSTATE_WM_HZ_OP::DepthBufferClear ||
    *   3DSTATE_WM_HZ_OP::DepthBufferResolve ||
    *   3DSTATE_WM_HZ_OP::Hierarchical Depth Buffer Resolve Enable ||
    *   3DSTATE_WM_HZ_OP::StencilBufferClear)
    *
    * HiZ operations are done outside of the normal state upload, so they're
    * definitely not happening now.
    */
   const bool in_hiz_op = false;

   /* _NEW_DEPTH:
    * DEPTH_STENCIL_STATE::DepthTestEnable
    */
   const bool depth_test_enabled = depth_irb && ctx->Depth.Test;

   /* _NEW_DEPTH:
    * 3DSTATE_WM_DEPTH_STENCIL::DepthWriteEnable &&
    * 3DSTATE_DEPTH_BUFFER::DEPTH_WRITE_ENABLE.
    */
   const bool depth_writes_enabled = brw_depth_writes_enabled(brw);

   /* _NEW_STENCIL:
    * !DEPTH_STENCIL_STATE::Stencil Buffer Write Enable ||
    * !3DSTATE_DEPTH_BUFFER::Stencil Buffer Enable ||
    * !3DSTATE_STENCIL_BUFFER::Stencil Buffer Enable
    */
   const bool stencil_writes_enabled = brw->stencil_write_enabled;

   /* 3DSTATE_PS_EXTRA::Pixel Shader Computed Depth Mode != PSCDEPTH_OFF */
   const bool ps_computes_depth =
      wm_prog_data->computed_depth_mode != BRW_PSCDEPTH_OFF;

   /* BRW_NEW_FS_PROG_DATA:     3DSTATE_PS_EXTRA::PixelShaderKillsPixels
    * BRW_NEW_FS_PROG_DATA:     3DSTATE_PS_EXTRA::oMask Present to RenderTarget
    * _NEW_MULTISAMPLE:         3DSTATE_PS_BLEND::AlphaToCoverageEnable
    * _NEW_COLOR:               3DSTATE_PS_BLEND::AlphaTestEnable
    * _NEW_BUFFERS:             3DSTATE_PS_BLEND::AlphaTestEnable
    *                           3DSTATE_PS_BLEND::AlphaToCoverageEnable
    *
    * 3DSTATE_WM_CHROMAKEY::ChromaKeyKillEnable is always false.
    * 3DSTATE_WM::ForceKillPix != ForceOff is always true.
    */
   const bool kill_pixel =
      wm_prog_data->uses_kill ||
      wm_prog_data->uses_omask ||
      _mesa_is_alpha_test_enabled(ctx) ||
      _mesa_is_alpha_to_coverage_enabled(ctx);

   /* The big formula in CACHE_MODE_1::NP PMA FIX ENABLE. */
   return !wm_force_thread_dispatch &&
          !raster_force_sample_count_nonzero &&
          hiz_enabled &&
          edsc_not_preps &&
          pixel_shader_valid &&
          !in_hiz_op &&
          depth_test_enabled &&
          (ps_computes_depth ||
           (kill_pixel && (depth_writes_enabled || stencil_writes_enabled)));
}

void
gen8_write_pma_stall_bits(struct brw_context *brw, uint32_t pma_stall_bits)
{
   /* If we haven't actually changed the value, bail now to avoid unnecessary
    * pipeline stalls and register writes.
    */
   if (brw->pma_stall_bits == pma_stall_bits)
      return;

   brw->pma_stall_bits = pma_stall_bits;

   /* According to the PIPE_CONTROL documentation, software should emit a
    * PIPE_CONTROL with the CS Stall and Depth Cache Flush bits set prior
    * to the LRI.  If stencil buffer writes are enabled, then a Render Cache
    * Flush is also necessary.
    */
   const uint32_t render_cache_flush =
      brw->stencil_write_enabled ? PIPE_CONTROL_RENDER_TARGET_FLUSH : 0;
   brw_emit_pipe_control_flush(brw,
                               PIPE_CONTROL_CS_STALL |
                               PIPE_CONTROL_DEPTH_CACHE_FLUSH |
                               render_cache_flush);

   /* CACHE_MODE_1 is a non-privileged register. */
   brw_load_register_imm32(brw, GEN7_CACHE_MODE_1,
                           GEN8_HIZ_PMA_MASK_BITS |
                           pma_stall_bits );

   /* After the LRI, a PIPE_CONTROL with both the Depth Stall and Depth Cache
    * Flush bits is often necessary.  We do it regardless because it's easier.
    * The render cache flush is also necessary if stencil writes are enabled.
    */
   brw_emit_pipe_control_flush(brw,
                               PIPE_CONTROL_DEPTH_STALL |
                               PIPE_CONTROL_DEPTH_CACHE_FLUSH |
                               render_cache_flush);

}

static void
gen8_emit_pma_stall_workaround(struct brw_context *brw)
{
   const struct gen_device_info *devinfo = &brw->screen->devinfo;
   uint32_t bits = 0;

   if (devinfo->gen >= 9)
      return;

   if (pma_fix_enable(brw))
      bits |= GEN8_HIZ_NP_PMA_FIX_ENABLE | GEN8_HIZ_NP_EARLY_Z_FAILS_DISABLE;

   gen8_write_pma_stall_bits(brw, bits);
}

const struct brw_tracked_state gen8_pma_fix = {
   .dirty = {
      .mesa = _NEW_BUFFERS |
              _NEW_COLOR |
              _NEW_DEPTH |
              _NEW_MULTISAMPLE |
              _NEW_STENCIL,
      .brw = BRW_NEW_BLORP |
             BRW_NEW_FS_PROG_DATA,
   },
   .emit = gen8_emit_pma_stall_workaround
<<<<<<< HEAD
};

/**
 * Emit packets to perform a depth/HiZ resolve or fast depth/stencil clear.
 *
 * See the "Optimized Depth Buffer Clear and/or Stencil Buffer Clear" section
 * of the hardware documentation for details.
 */
void
gen8_hiz_exec(struct brw_context *brw, struct intel_mipmap_tree *mt,
              unsigned int level, unsigned int layer, enum blorp_hiz_op op)
{
   if (op == BLORP_HIZ_OP_NONE)
      return;

   /* Disable the PMA stall fix since we're about to do a HiZ operation. */
   if (brw->gen == 8)
      gen8_write_pma_stall_bits(brw, 0);

   assert(mt->first_level == 0);
   assert(mt->logical_depth0 >= 1);

   /* If we're operating on LOD 0, align to 8x4 to meet the alignment
    * requirements for most HiZ operations.  Otherwise, use the actual size
    * to allow the hardware to calculate the miplevel offsets correctly.
    */
   uint32_t surface_width  = ALIGN(mt->logical_width0,  level == 0 ? 8 : 1);
   uint32_t surface_height = ALIGN(mt->logical_height0, level == 0 ? 4 : 1);

   /* From the documentation for 3DSTATE_WM_HZ_OP: "3DSTATE_MULTISAMPLE packet
    * must be used prior to this packet to change the Number of Multisamples.
    * This packet must not be used to change Number of Multisamples in a
    * rendering sequence."
    */
   if (brw->num_samples != mt->num_samples) {
      gen8_emit_3dstate_multisample(brw, mt->num_samples);
      brw->NewGLState |= _NEW_MULTISAMPLE;
   }

   /* The basic algorithm is:
    * - If needed, emit 3DSTATE_{DEPTH,HIER_DEPTH,STENCIL}_BUFFER and
    *   3DSTATE_CLEAR_PARAMS packets to set up the relevant buffers.
    * - If needed, emit 3DSTATE_DRAWING_RECTANGLE.
    * - Emit 3DSTATE_WM_HZ_OP with a bit set for the particular operation.
    * - Do a special PIPE_CONTROL to trigger an implicit rectangle primitive.
    * - Emit 3DSTATE_WM_HZ_OP with no bits set to return to normal rendering.
    */
   emit_depth_packets(brw, mt,
                      brw_depth_format(brw, mt->format),
                      BRW_SURFACE_2D,
                      true, /* depth writes */
                      NULL, false, /* no stencil for now */
                      true, /* hiz */
                      surface_width,
                      surface_height,
                      mt->logical_depth0,
                      level,
                      layer); /* min_array_element */

   /* Depth buffer clears and HiZ resolves must use an 8x4 aligned rectangle.
    * Note that intel_miptree_level_enable_hiz disables HiZ for miplevels > 0
    * which aren't 8x4 aligned, so expanding the size is safe - it'll just
    * draw into empty padding space.
    */
   unsigned rect_width = ALIGN(minify(mt->logical_width0, level), 8);
   unsigned rect_height = ALIGN(minify(mt->logical_height0, level), 4);

   BEGIN_BATCH(4);
   OUT_BATCH(_3DSTATE_DRAWING_RECTANGLE << 16 | (4 - 2));
   OUT_BATCH(0);
   OUT_BATCH(((rect_width - 1) & 0xffff) | ((rect_height - 1) << 16));
   OUT_BATCH(0);
   ADVANCE_BATCH();

   /* Emit 3DSTATE_WM_HZ_OP to override pipeline state for the particular
    * resolve or clear operation we want to perform.
    */
   uint32_t dw1 = 0;

   switch (op) {
   case BLORP_HIZ_OP_DEPTH_RESOLVE:
      dw1 |= GEN8_WM_HZ_DEPTH_RESOLVE;
      break;
   case BLORP_HIZ_OP_HIZ_RESOLVE:
      dw1 |= GEN8_WM_HZ_HIZ_RESOLVE;
      break;
   case BLORP_HIZ_OP_DEPTH_CLEAR:
      dw1 |= GEN8_WM_HZ_DEPTH_CLEAR;

      /* The "Clear Rectangle X Max" (and Y Max) fields are exclusive,
       * rather than inclusive, and limited to 16383.  This means that
       * for a 16384x16384 render target, we would miss the last row
       * or column of pixels along the edge.
       *
       * To work around this, we have to set the "Full Surface Depth
       * and Stencil Clear" bit.  We can do this in all cases because
       * we always clear the full rectangle anyway.  We'll need to
       * change this if we ever add scissored clear support.
       */
      dw1 |= GEN8_WM_HZ_FULL_SURFACE_DEPTH_CLEAR;
      break;
   case BLORP_HIZ_OP_NONE:
      unreachable("Should not get here.");
   }

   if (mt->num_samples > 0)
      dw1 |= SET_FIELD(ffs(mt->num_samples) - 1, GEN8_WM_HZ_NUM_SAMPLES);

   BEGIN_BATCH(5);
   OUT_BATCH(_3DSTATE_WM_HZ_OP << 16 | (5 - 2));
   OUT_BATCH(dw1);
   OUT_BATCH(0);
   OUT_BATCH(SET_FIELD(rect_width, GEN8_WM_HZ_CLEAR_RECTANGLE_X_MAX) |
             SET_FIELD(rect_height, GEN8_WM_HZ_CLEAR_RECTANGLE_Y_MAX));
   OUT_BATCH(SET_FIELD(0xFFFF, GEN8_WM_HZ_SAMPLE_MASK));
   ADVANCE_BATCH();

   /* Emit a PIPE_CONTROL with "Post-Sync Operation" set to "Write Immediate
    * Data", and no other bits set.  This causes 3DSTATE_WM_HZ_OP's state to
    * take effect, and spawns a rectangle primitive.
    */
   brw_emit_pipe_control_write(brw,
                               PIPE_CONTROL_WRITE_IMMEDIATE,
                               brw->workaround_bo, 0, 0, 0);

   /* Emit 3DSTATE_WM_HZ_OP again to disable the state overrides. */
   BEGIN_BATCH(5);
   OUT_BATCH(_3DSTATE_WM_HZ_OP << 16 | (5 - 2));
   OUT_BATCH(0);
   OUT_BATCH(0);
   OUT_BATCH(0);
   OUT_BATCH(0);
   ADVANCE_BATCH();

   /*
    * From the Broadwell PRM, volume 7, "Depth Buffer Clear":
    *
    *  Depth buffer clear pass using any of the methods (WM_STATE, 3DSTATE_WM
    *  or 3DSTATE_WM_HZ_OP) must be followed by a PIPE_CONTROL command with
    *  DEPTH_STALL bit and Depth FLUSH bits "set" before starting to render.
    *  DepthStall and DepthFlush are not needed between consecutive depth
    *  clear passes nor is it required if th e depth clear pass was done with
    *  "full_surf_clear" bit set in the 3DSTATE_WM_HZ_OP.
    *
    *  TODO: Such as the spec says, this could be conditional.
    */
   brw_emit_pipe_control_flush(brw, 
                               PIPE_CONTROL_DEPTH_CACHE_FLUSH |
                               PIPE_CONTROL_DEPTH_STALL);

   /* Mark this buffer as needing a TC flush, as we've rendered to it. */
   brw_render_cache_set_add_bo(brw, mt->bo);

   /* We've clobbered all of the depth packets, and the drawing rectangle,
    * so we need to ensure those packets are re-emitted before the next
    * primitive.
    *
    * Setting _NEW_DEPTH and _NEW_BUFFERS covers it, but is rather overkill.
    */
   brw->NewGLState |= _NEW_DEPTH | _NEW_BUFFERS;
}
=======
};
>>>>>>> 5d3caa1c
<|MERGE_RESOLUTION|>--- conflicted
+++ resolved
@@ -372,168 +372,4 @@
              BRW_NEW_FS_PROG_DATA,
    },
    .emit = gen8_emit_pma_stall_workaround
-<<<<<<< HEAD
-};
-
-/**
- * Emit packets to perform a depth/HiZ resolve or fast depth/stencil clear.
- *
- * See the "Optimized Depth Buffer Clear and/or Stencil Buffer Clear" section
- * of the hardware documentation for details.
- */
-void
-gen8_hiz_exec(struct brw_context *brw, struct intel_mipmap_tree *mt,
-              unsigned int level, unsigned int layer, enum blorp_hiz_op op)
-{
-   if (op == BLORP_HIZ_OP_NONE)
-      return;
-
-   /* Disable the PMA stall fix since we're about to do a HiZ operation. */
-   if (brw->gen == 8)
-      gen8_write_pma_stall_bits(brw, 0);
-
-   assert(mt->first_level == 0);
-   assert(mt->logical_depth0 >= 1);
-
-   /* If we're operating on LOD 0, align to 8x4 to meet the alignment
-    * requirements for most HiZ operations.  Otherwise, use the actual size
-    * to allow the hardware to calculate the miplevel offsets correctly.
-    */
-   uint32_t surface_width  = ALIGN(mt->logical_width0,  level == 0 ? 8 : 1);
-   uint32_t surface_height = ALIGN(mt->logical_height0, level == 0 ? 4 : 1);
-
-   /* From the documentation for 3DSTATE_WM_HZ_OP: "3DSTATE_MULTISAMPLE packet
-    * must be used prior to this packet to change the Number of Multisamples.
-    * This packet must not be used to change Number of Multisamples in a
-    * rendering sequence."
-    */
-   if (brw->num_samples != mt->num_samples) {
-      gen8_emit_3dstate_multisample(brw, mt->num_samples);
-      brw->NewGLState |= _NEW_MULTISAMPLE;
-   }
-
-   /* The basic algorithm is:
-    * - If needed, emit 3DSTATE_{DEPTH,HIER_DEPTH,STENCIL}_BUFFER and
-    *   3DSTATE_CLEAR_PARAMS packets to set up the relevant buffers.
-    * - If needed, emit 3DSTATE_DRAWING_RECTANGLE.
-    * - Emit 3DSTATE_WM_HZ_OP with a bit set for the particular operation.
-    * - Do a special PIPE_CONTROL to trigger an implicit rectangle primitive.
-    * - Emit 3DSTATE_WM_HZ_OP with no bits set to return to normal rendering.
-    */
-   emit_depth_packets(brw, mt,
-                      brw_depth_format(brw, mt->format),
-                      BRW_SURFACE_2D,
-                      true, /* depth writes */
-                      NULL, false, /* no stencil for now */
-                      true, /* hiz */
-                      surface_width,
-                      surface_height,
-                      mt->logical_depth0,
-                      level,
-                      layer); /* min_array_element */
-
-   /* Depth buffer clears and HiZ resolves must use an 8x4 aligned rectangle.
-    * Note that intel_miptree_level_enable_hiz disables HiZ for miplevels > 0
-    * which aren't 8x4 aligned, so expanding the size is safe - it'll just
-    * draw into empty padding space.
-    */
-   unsigned rect_width = ALIGN(minify(mt->logical_width0, level), 8);
-   unsigned rect_height = ALIGN(minify(mt->logical_height0, level), 4);
-
-   BEGIN_BATCH(4);
-   OUT_BATCH(_3DSTATE_DRAWING_RECTANGLE << 16 | (4 - 2));
-   OUT_BATCH(0);
-   OUT_BATCH(((rect_width - 1) & 0xffff) | ((rect_height - 1) << 16));
-   OUT_BATCH(0);
-   ADVANCE_BATCH();
-
-   /* Emit 3DSTATE_WM_HZ_OP to override pipeline state for the particular
-    * resolve or clear operation we want to perform.
-    */
-   uint32_t dw1 = 0;
-
-   switch (op) {
-   case BLORP_HIZ_OP_DEPTH_RESOLVE:
-      dw1 |= GEN8_WM_HZ_DEPTH_RESOLVE;
-      break;
-   case BLORP_HIZ_OP_HIZ_RESOLVE:
-      dw1 |= GEN8_WM_HZ_HIZ_RESOLVE;
-      break;
-   case BLORP_HIZ_OP_DEPTH_CLEAR:
-      dw1 |= GEN8_WM_HZ_DEPTH_CLEAR;
-
-      /* The "Clear Rectangle X Max" (and Y Max) fields are exclusive,
-       * rather than inclusive, and limited to 16383.  This means that
-       * for a 16384x16384 render target, we would miss the last row
-       * or column of pixels along the edge.
-       *
-       * To work around this, we have to set the "Full Surface Depth
-       * and Stencil Clear" bit.  We can do this in all cases because
-       * we always clear the full rectangle anyway.  We'll need to
-       * change this if we ever add scissored clear support.
-       */
-      dw1 |= GEN8_WM_HZ_FULL_SURFACE_DEPTH_CLEAR;
-      break;
-   case BLORP_HIZ_OP_NONE:
-      unreachable("Should not get here.");
-   }
-
-   if (mt->num_samples > 0)
-      dw1 |= SET_FIELD(ffs(mt->num_samples) - 1, GEN8_WM_HZ_NUM_SAMPLES);
-
-   BEGIN_BATCH(5);
-   OUT_BATCH(_3DSTATE_WM_HZ_OP << 16 | (5 - 2));
-   OUT_BATCH(dw1);
-   OUT_BATCH(0);
-   OUT_BATCH(SET_FIELD(rect_width, GEN8_WM_HZ_CLEAR_RECTANGLE_X_MAX) |
-             SET_FIELD(rect_height, GEN8_WM_HZ_CLEAR_RECTANGLE_Y_MAX));
-   OUT_BATCH(SET_FIELD(0xFFFF, GEN8_WM_HZ_SAMPLE_MASK));
-   ADVANCE_BATCH();
-
-   /* Emit a PIPE_CONTROL with "Post-Sync Operation" set to "Write Immediate
-    * Data", and no other bits set.  This causes 3DSTATE_WM_HZ_OP's state to
-    * take effect, and spawns a rectangle primitive.
-    */
-   brw_emit_pipe_control_write(brw,
-                               PIPE_CONTROL_WRITE_IMMEDIATE,
-                               brw->workaround_bo, 0, 0, 0);
-
-   /* Emit 3DSTATE_WM_HZ_OP again to disable the state overrides. */
-   BEGIN_BATCH(5);
-   OUT_BATCH(_3DSTATE_WM_HZ_OP << 16 | (5 - 2));
-   OUT_BATCH(0);
-   OUT_BATCH(0);
-   OUT_BATCH(0);
-   OUT_BATCH(0);
-   ADVANCE_BATCH();
-
-   /*
-    * From the Broadwell PRM, volume 7, "Depth Buffer Clear":
-    *
-    *  Depth buffer clear pass using any of the methods (WM_STATE, 3DSTATE_WM
-    *  or 3DSTATE_WM_HZ_OP) must be followed by a PIPE_CONTROL command with
-    *  DEPTH_STALL bit and Depth FLUSH bits "set" before starting to render.
-    *  DepthStall and DepthFlush are not needed between consecutive depth
-    *  clear passes nor is it required if th e depth clear pass was done with
-    *  "full_surf_clear" bit set in the 3DSTATE_WM_HZ_OP.
-    *
-    *  TODO: Such as the spec says, this could be conditional.
-    */
-   brw_emit_pipe_control_flush(brw, 
-                               PIPE_CONTROL_DEPTH_CACHE_FLUSH |
-                               PIPE_CONTROL_DEPTH_STALL);
-
-   /* Mark this buffer as needing a TC flush, as we've rendered to it. */
-   brw_render_cache_set_add_bo(brw, mt->bo);
-
-   /* We've clobbered all of the depth packets, and the drawing rectangle,
-    * so we need to ensure those packets are re-emitted before the next
-    * primitive.
-    *
-    * Setting _NEW_DEPTH and _NEW_BUFFERS covers it, but is rather overkill.
-    */
-   brw->NewGLState |= _NEW_DEPTH | _NEW_BUFFERS;
-}
-=======
-};
->>>>>>> 5d3caa1c
+};