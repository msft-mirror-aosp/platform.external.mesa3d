/*
 Copyright (C) Intel Corp.  2006.  All Rights Reserved.
 Intel funded Tungsten Graphics to
 develop this 3D driver.

 Permission is hereby granted, free of charge, to any person obtaining
 a copy of this software and associated documentation files (the
 "Software"), to deal in the Software without restriction, including
 without limitation the rights to use, copy, modify, merge, publish,
 distribute, sublicense, and/or sell copies of the Software, and to
 permit persons to whom the Software is furnished to do so, subject to
 the following conditions:

 The above copyright notice and this permission notice (including the
 next paragraph) shall be included in all copies or substantial
 portions of the Software.

 THE SOFTWARE IS PROVIDED "AS IS", WITHOUT WARRANTY OF ANY KIND,
 EXPRESS OR IMPLIED, INCLUDING BUT NOT LIMITED TO THE WARRANTIES OF
 MERCHANTABILITY, FITNESS FOR A PARTICULAR PURPOSE AND NONINFRINGEMENT.
 IN NO EVENT SHALL THE COPYRIGHT OWNER(S) AND/OR ITS SUPPLIERS BE
 LIABLE FOR ANY CLAIM, DAMAGES OR OTHER LIABILITY, WHETHER IN AN ACTION
 OF CONTRACT, TORT OR OTHERWISE, ARISING FROM, OUT OF OR IN CONNECTION
 WITH THE SOFTWARE OR THE USE OR OTHER DEALINGS IN THE SOFTWARE.

 **********************************************************************/
 /*
  * Authors:
  *   Keith Whitwell <keithw@vmware.com>
  */


#include "main/compiler.h"
#include "main/context.h"
#include "brw_context.h"
#include "brw_vs.h"
#include "brw_util.h"
#include "brw_state.h"
#include "program/prog_print.h"
#include "program/prog_parameter.h"
#include "brw_nir.h"
#include "brw_program.h"

#include "util/ralloc.h"

GLbitfield64
brw_vs_outputs_written(struct brw_context *brw, struct brw_vs_prog_key *key,
                       GLbitfield64 user_varyings)
{
   GLbitfield64 outputs_written = user_varyings;

   if (key->copy_edgeflag) {
      outputs_written |= BITFIELD64_BIT(VARYING_SLOT_EDGE);
   }

   if (brw->gen < 6) {
      /* Put dummy slots into the VUE for the SF to put the replaced
       * point sprite coords in.  We shouldn't need these dummy slots,
       * which take up precious URB space, but it would mean that the SF
       * doesn't get nice aligned pairs of input coords into output
       * coords, which would be a pain to handle.
       */
      for (unsigned i = 0; i < 8; i++) {
         if (key->point_coord_replace & (1 << i))
            outputs_written |= BITFIELD64_BIT(VARYING_SLOT_TEX0 + i);
      }

      /* if back colors are written, allocate slots for front colors too */
      if (outputs_written & BITFIELD64_BIT(VARYING_SLOT_BFC0))
         outputs_written |= BITFIELD64_BIT(VARYING_SLOT_COL0);
      if (outputs_written & BITFIELD64_BIT(VARYING_SLOT_BFC1))
         outputs_written |= BITFIELD64_BIT(VARYING_SLOT_COL1);
   }

   /* In order for legacy clipping to work, we need to populate the clip
    * distance varying slots whenever clipping is enabled, even if the vertex
    * shader doesn't write to gl_ClipDistance.
    */
   if (key->nr_userclip_plane_consts > 0) {
      outputs_written |= BITFIELD64_BIT(VARYING_SLOT_CLIP_DIST0);
      outputs_written |= BITFIELD64_BIT(VARYING_SLOT_CLIP_DIST1);
   }

   return outputs_written;
}

bool
brw_codegen_vs_prog(struct brw_context *brw,
                    struct gl_shader_program *prog,
                    struct brw_vertex_program *vp,
                    struct brw_vs_prog_key *key)
{
   const struct brw_compiler *compiler = brw->screen->compiler;
   const struct gen_device_info *devinfo = &brw->screen->devinfo;
   GLuint program_size;
   const GLuint *program;
   struct brw_vs_prog_data prog_data;
   struct brw_stage_prog_data *stage_prog_data = &prog_data.base.base;
   void *mem_ctx;
   struct brw_shader *vs = NULL;
   bool start_busy = false;
   double start_time = 0;

   if (prog)
      vs = (struct brw_shader *) prog->_LinkedShaders[MESA_SHADER_VERTEX];

   memset(&prog_data, 0, sizeof(prog_data));

   /* Use ALT floating point mode for ARB programs so that 0^0 == 1. */
   if (!prog)
      stage_prog_data->use_alt_mode = true;

   mem_ctx = ralloc_context(NULL);

   brw_assign_common_binding_table_offsets(MESA_SHADER_VERTEX,
                                           devinfo,
                                           prog, &vp->program.Base,
                                           &prog_data.base.base, 0);

   /* Allocate the references to the uniforms that will end up in the
    * prog_data associated with the compiled program, and which will be freed
    * by the state cache.
    */
   int param_count = vp->program.Base.nir->num_uniforms / 4;

   if (vs)
      prog_data.base.base.nr_image_params = vs->base.NumImages;

   /* vec4_visitor::setup_uniform_clipplane_values() also uploads user clip
    * planes as uniforms.
    */
   param_count += key->nr_userclip_plane_consts * 4;

   stage_prog_data->param =
      rzalloc_array(NULL, const gl_constant_value *, param_count);
   stage_prog_data->pull_param =
      rzalloc_array(NULL, const gl_constant_value *, param_count);
   stage_prog_data->image_param =
      rzalloc_array(NULL, struct brw_image_param,
                    stage_prog_data->nr_image_params);
   stage_prog_data->nr_params = param_count;

   if (prog) {
      brw_nir_setup_glsl_uniforms(vp->program.Base.nir, prog, &vp->program.Base,
                                  &prog_data.base.base,
                                  compiler->scalar_stage[MESA_SHADER_VERTEX]);
   } else {
      brw_nir_setup_arb_uniforms(vp->program.Base.nir, &vp->program.Base,
                                 &prog_data.base.base);
   }

   uint64_t outputs_written =
      brw_vs_outputs_written(brw, key,
                             vp->program.Base.nir->info.outputs_written);
   prog_data.inputs_read = vp->program.Base.nir->info.inputs_read;

   if (key->copy_edgeflag) {
      prog_data.inputs_read |= VERT_BIT_EDGEFLAG;
   }

   prog_data.base.cull_distance_mask =
      ((1 << vp->program.Base.CullDistanceArraySize) - 1) <<
      vp->program.Base.ClipDistanceArraySize;

   brw_compute_vue_map(devinfo,
                       &prog_data.base.vue_map, outputs_written,
                       prog ? prog->SeparateShader ||
                              prog->_LinkedShaders[MESA_SHADER_TESS_EVAL]
                            : false);

   if (0) {
      _mesa_fprint_program_opt(stderr, &vp->program.Base, PROG_PRINT_DEBUG,
			       true);
   }

   if (unlikely(brw->perf_debug)) {
      start_busy = (brw->batch.last_bo &&
                    drm_intel_bo_busy(brw->batch.last_bo));
      start_time = get_time();
   }

   if (unlikely(INTEL_DEBUG & DEBUG_VS)) {
      brw_dump_ir("vertex", prog, vs ? &vs->base : NULL, &vp->program.Base);

      fprintf(stderr, "VS Output ");
      brw_print_vue_map(stderr, &prog_data.base.vue_map);
   }

   int st_index = -1;
   if (INTEL_DEBUG & DEBUG_SHADER_TIME)
      st_index = brw_get_shader_time_index(brw, prog, &vp->program.Base, ST_VS);

   /* Emit GEN4 code.
    */
   char *error_str;
   program = brw_compile_vs(compiler, brw, mem_ctx, key,
                            &prog_data, vp->program.Base.nir,
                            brw_select_clip_planes(&brw->ctx),
                            !_mesa_is_gles3(&brw->ctx),
                            st_index, &program_size, &error_str);
   if (program == NULL) {
      if (prog) {
         prog->LinkStatus = false;
         ralloc_strcat(&prog->InfoLog, error_str);
      }

<<<<<<< HEAD
      c.prog_data.total_scratch = brw_get_scratch_size(c.last_scratch*REG_SIZE);
=======
      _mesa_problem(NULL, "Failed to compile vertex shader: %s\n", error_str);
>>>>>>> 3ef8d428

      ralloc_free(mem_ctx);
      return false;
   }

   if (unlikely(brw->perf_debug) && vs) {
      if (vs->compiled_once) {
         brw_vs_debug_recompile(brw, prog, key);
      }
      if (start_busy && !drm_intel_bo_busy(brw->batch.last_bo)) {
         perf_debug("VS compile took %.03f ms and stalled the GPU\n",
                    (get_time() - start_time) * 1000);
      }
      vs->compiled_once = true;
   }

   /* Scratch space is used for register spilling */
   brw_alloc_stage_scratch(brw, &brw->vs.base,
                           prog_data.base.base.total_scratch,
                           devinfo->max_vs_threads);

   brw_upload_cache(&brw->cache, BRW_CACHE_VS_PROG,
		    key, sizeof(struct brw_vs_prog_key),
		    program, program_size,
		    &prog_data, sizeof(prog_data),
		    &brw->vs.base.prog_offset, &brw->vs.base.prog_data);
   ralloc_free(mem_ctx);

   return true;
}

void
brw_vs_debug_recompile(struct brw_context *brw,
                       struct gl_shader_program *prog,
                       const struct brw_vs_prog_key *key)
{
   struct brw_cache_item *c = NULL;
   const struct brw_vs_prog_key *old_key = NULL;
   bool found = false;

   perf_debug("Recompiling vertex shader for program %d\n", prog->Name);

   for (unsigned int i = 0; i < brw->cache.size; i++) {
      for (c = brw->cache.items[i]; c; c = c->next) {
         if (c->cache_id == BRW_CACHE_VS_PROG) {
            old_key = c->key;

            if (old_key->program_string_id == key->program_string_id)
               break;
         }
      }
      if (c)
         break;
   }

   if (!c) {
      perf_debug("  Didn't find previous compile in the shader cache for "
                 "debug\n");
      return;
   }

   for (unsigned int i = 0; i < VERT_ATTRIB_MAX; i++) {
      found |= key_debug(brw, "Vertex attrib w/a flags",
                         old_key->gl_attrib_wa_flags[i],
                         key->gl_attrib_wa_flags[i]);
   }

   found |= key_debug(brw, "legacy user clipping",
                      old_key->nr_userclip_plane_consts,
                      key->nr_userclip_plane_consts);

   found |= key_debug(brw, "copy edgeflag",
                      old_key->copy_edgeflag, key->copy_edgeflag);
   found |= key_debug(brw, "PointCoord replace",
                      old_key->point_coord_replace, key->point_coord_replace);
   found |= key_debug(brw, "vertex color clamping",
                      old_key->clamp_vertex_color, key->clamp_vertex_color);

   found |= brw_debug_recompile_sampler_key(brw, &old_key->tex, &key->tex);

   if (!found) {
      perf_debug("  Something else\n");
   }
}

static bool
brw_vs_state_dirty(const struct brw_context *brw)
{
   return brw_state_dirty(brw,
                          _NEW_BUFFERS |
                          _NEW_LIGHT |
                          _NEW_POINT |
                          _NEW_POLYGON |
                          _NEW_TEXTURE |
                          _NEW_TRANSFORM,
                          BRW_NEW_VERTEX_PROGRAM |
                          BRW_NEW_VS_ATTRIB_WORKAROUNDS);
}

void
brw_vs_populate_key(struct brw_context *brw,
                    struct brw_vs_prog_key *key)
{
   struct gl_context *ctx = &brw->ctx;
   /* BRW_NEW_VERTEX_PROGRAM */
   struct brw_vertex_program *vp =
      (struct brw_vertex_program *)brw->vertex_program;
   struct gl_program *prog = (struct gl_program *) brw->vertex_program;

   memset(key, 0, sizeof(*key));

   /* Just upload the program verbatim for now.  Always send it all
    * the inputs it asks for, whether they are varying or not.
    */
   key->program_string_id = vp->id;

   if (ctx->Transform.ClipPlanesEnabled != 0 &&
       (ctx->API == API_OPENGL_COMPAT ||
        ctx->API == API_OPENGLES) &&
       vp->program.Base.ClipDistanceArraySize == 0) {
      key->nr_userclip_plane_consts =
         _mesa_logbase2(ctx->Transform.ClipPlanesEnabled) + 1;
   }

   if (brw->gen < 6) {
      /* _NEW_POLYGON */
      key->copy_edgeflag = (ctx->Polygon.FrontMode != GL_FILL ||
                            ctx->Polygon.BackMode != GL_FILL);

      /* _NEW_POINT */
      if (ctx->Point.PointSprite) {
         key->point_coord_replace = ctx->Point.CoordReplace & 0xff;
      }
   }

   if (prog->nir->info.outputs_written &
       (VARYING_BIT_COL0 | VARYING_BIT_COL1 | VARYING_BIT_BFC0 |
        VARYING_BIT_BFC1)) {
      /* _NEW_LIGHT | _NEW_BUFFERS */
      key->clamp_vertex_color = ctx->Light._ClampVertexColor;
   }

   /* _NEW_TEXTURE */
   brw_populate_sampler_prog_key_data(ctx, prog, &key->tex);

   /* BRW_NEW_VS_ATTRIB_WORKAROUNDS */
   if (brw->gen < 8 && !brw->is_haswell) {
      memcpy(key->gl_attrib_wa_flags, brw->vb.attrib_wa_flags,
             sizeof(brw->vb.attrib_wa_flags));
   }
}

void
brw_upload_vs_prog(struct brw_context *brw)
{
   struct gl_context *ctx = &brw->ctx;
   struct gl_shader_program **current = ctx->_Shader->CurrentProgram;
   struct brw_vs_prog_key key;
   /* BRW_NEW_VERTEX_PROGRAM */
   struct brw_vertex_program *vp =
      (struct brw_vertex_program *)brw->vertex_program;

   if (!brw_vs_state_dirty(brw))
      return;

   brw_vs_populate_key(brw, &key);

   if (!brw_search_cache(&brw->cache, BRW_CACHE_VS_PROG,
			 &key, sizeof(key),
			 &brw->vs.base.prog_offset, &brw->vs.base.prog_data)) {
      bool success = brw_codegen_vs_prog(brw, current[MESA_SHADER_VERTEX],
                                         vp, &key);
      (void) success;
      assert(success);
   }
}

bool
brw_vs_precompile(struct gl_context *ctx,
                  struct gl_shader_program *shader_prog,
                  struct gl_program *prog)
{
   struct brw_context *brw = brw_context(ctx);
   struct brw_vs_prog_key key;
   uint32_t old_prog_offset = brw->vs.base.prog_offset;
   struct brw_stage_prog_data *old_prog_data = brw->vs.base.prog_data;
   bool success;

   struct gl_vertex_program *vp = (struct gl_vertex_program *) prog;
   struct brw_vertex_program *bvp = brw_vertex_program(vp);

   memset(&key, 0, sizeof(key));

   brw_setup_tex_for_precompile(brw, &key.tex, prog);
   key.program_string_id = bvp->id;
   key.clamp_vertex_color =
      (prog->nir->info.outputs_written &
       (VARYING_BIT_COL0 | VARYING_BIT_COL1 | VARYING_BIT_BFC0 |
        VARYING_BIT_BFC1));

   success = brw_codegen_vs_prog(brw, shader_prog, bvp, &key);

   brw->vs.base.prog_offset = old_prog_offset;
   brw->vs.base.prog_data = old_prog_data;

   return success;
}<|MERGE_RESOLUTION|>--- conflicted
+++ resolved
@@ -204,11 +204,7 @@
          ralloc_strcat(&prog->InfoLog, error_str);
       }
 
-<<<<<<< HEAD
-      c.prog_data.total_scratch = brw_get_scratch_size(c.last_scratch*REG_SIZE);
-=======
       _mesa_problem(NULL, "Failed to compile vertex shader: %s\n", error_str);
->>>>>>> 3ef8d428
 
       ralloc_free(mem_ctx);
       return false;
