# Copyright © 2017 Intel Corporation

# Permission is hereby granted, free of charge, to any person obtaining a copy
# of this software and associated documentation files (the "Software"), to deal
# in the Software without restriction, including without limitation the rights
# to use, copy, modify, merge, publish, distribute, sublicense, and/or sell
# copies of the Software, and to permit persons to whom the Software is
# furnished to do so, subject to the following conditions:

# The above copyright notice and this permission notice shall be included in
# all copies or substantial portions of the Software.

# THE SOFTWARE IS PROVIDED "AS IS", WITHOUT WARRANTY OF ANY KIND, EXPRESS OR
# IMPLIED, INCLUDING BUT NOT LIMITED TO THE WARRANTIES OF MERCHANTABILITY,
# FITNESS FOR A PARTICULAR PURPOSE AND NONINFRINGEMENT. IN NO EVENT SHALL THE
# AUTHORS OR COPYRIGHT HOLDERS BE LIABLE FOR ANY CLAIM, DAMAGES OR OTHER
# LIABILITY, WHETHER IN AN ACTION OF CONTRACT, TORT OR OTHERWISE, ARISING FROM,
# OUT OF OR IN CONNECTION WITH THE SOFTWARE OR THE USE OR OTHER DEALINGS IN THE
# SOFTWARE.

files_i965 = files(
  'brw_binding_tables.c',
  'brw_blorp.c',
  'brw_blorp.h',
  'brw_bufmgr.c',
  'brw_bufmgr.h',
  'brw_clear.c',
  'brw_clip.c',
  'brw_compute.c',
  'brw_conditional_render.c',
  'brw_context.c',
  'brw_context.h',
  'brw_cs.c',
  'brw_cs.h',
  'brw_curbe.c',
  'brw_defines.h',
  'brw_disk_cache.c',
  'brw_draw.c',
  'brw_draw.h',
  'brw_draw_upload.c',
  'brw_ff_gs.c',
  'brw_ff_gs_emit.c',
  'brw_ff_gs.h',
  'brw_formatquery.c',
  'brw_generate_mipmap.c',
  'brw_gs.c',
  'brw_gs.h',
  'brw_gs_surface_state.c',
  'brw_link.cpp',
  'brw_meta_util.c',
  'brw_meta_util.h',
  'brw_misc_state.c',
  'brw_multisample_state.h',
  'brw_nir_uniforms.cpp',
  'brw_object_purgeable.c',
  'brw_pipe_control.c',
  'brw_performance_query.h',
  'brw_performance_query.c',
  'brw_performance_query_mdapi.c',
  'brw_program.c',
  'brw_program.h',
  'brw_program_binary.c',
  'brw_program_cache.c',
  'brw_primitive_restart.c',
  'brw_queryobj.c',
  'brw_reset.c',
  'brw_sf.c',
  'brw_state.h',
  'brw_state_upload.c',
  'brw_structs.h',
  'brw_surface_formats.c',
  'brw_sync.c',
  'brw_tcs.c',
  'brw_tcs_surface_state.c',
  'brw_tes.c',
  'brw_tes_surface_state.c',
  'brw_urb.c',
  'brw_util.c',
  'brw_util.h',
  'brw_vs.c',
  'brw_vs.h',
  'brw_vs_surface_state.c',
  'brw_wm.c',
  'brw_wm.h',
  'brw_wm_surface_state.c',
  'gen4_blorp_exec.h',
  'gen6_clip_state.c',
  'gen6_constant_state.c',
  'gen6_multisample_state.c',
  'gen6_queryobj.c',
  'gen6_sampler_state.c',
  'gen6_sol.c',
  'gen6_urb.c',
  'gen7_l3_state.c',
  'gen7_sol_state.c',
  'gen7_urb.c',
  'gen8_depth_state.c',
  'gen8_multisample_state.c',
  'hsw_queryobj.c',
  'hsw_sol.c',
  'intel_batchbuffer.c',
  'intel_batchbuffer.h',
  'intel_blit.c',
  'intel_blit.h',
  'intel_buffer_objects.c',
  'intel_buffer_objects.h',
  'intel_buffers.c',
  'intel_buffers.h',
  'intel_copy_image.c',
  'intel_extensions.c',
  'intel_fbo.c',
  'intel_fbo.h',
  'intel_image.h',
  'intel_mipmap_tree.c',
  'intel_mipmap_tree.h',
  'intel_pixel_bitmap.c',
  'intel_pixel.c',
  'intel_pixel_copy.c',
  'intel_pixel_draw.c',
  'intel_pixel.h',
  'intel_pixel_read.c',
  'intel_screen.c',
  'intel_screen.h',
  'intel_state.c',
  'intel_tex.c',
  'intel_tex_copy.c',
  'intel_tex.h',
  'intel_tex_image.c',
  'intel_tex_obj.h',
  'intel_tex_validate.c',
  'intel_upload.c',
  'libdrm_macros.h',
)

i965_gen_libs = []
foreach v : ['40', '45', '50', '60', '70', '75', '80', '90', '100', '110']
  i965_gen_libs += static_library(
    'i965_gen@0@'.format(v),
    ['genX_blorp_exec.c', 'genX_boilerplate.h', 'genX_pipe_control.c',
     'genX_state_upload.c', gen_xml_pack],
    include_directories : [inc_common, inc_intel, inc_dri_common],
    c_args : [
      c_vis_args, no_override_init_args, c_sse2_args,
      '-DGEN_VERSIONx10=@0@'.format(v),
    ],
    dependencies : [dep_libdrm, idep_nir_headers],
  )
endforeach


libi965 = static_library(
  'i965',
  [files_i965, ir_expression_operation_h, xmlpool_options_h],
  include_directories : [
    inc_common, inc_intel, inc_dri_common, inc_util, inc_include,
  ],
  c_args : [c_vis_args, no_override_init_args, c_sse2_args],
  cpp_args : [cpp_vis_args, c_sse2_args],
  link_with : [
    i965_gen_libs, libintel_common, libintel_dev, libisl, libintel_compiler,
    libblorp, libintel_perf
  ],
  dependencies : [dep_libdrm, dep_valgrind, idep_nir_headers, idep_genxml],
<<<<<<< HEAD
)

dri_drivers += libi965
dri_link += 'i965_dri.so'
=======
)
>>>>>>> e42399f4
<|MERGE_RESOLUTION|>--- conflicted
+++ resolved
@@ -161,11 +161,4 @@
     libblorp, libintel_perf
   ],
   dependencies : [dep_libdrm, dep_valgrind, idep_nir_headers, idep_genxml],
-<<<<<<< HEAD
-)
-
-dri_drivers += libi965
-dri_link += 'i965_dri.so'
-=======
-)
->>>>>>> e42399f4
+)