# Copyright © 2017 Intel Corporation

# Permission is hereby granted, free of charge, to any person obtaining a copy
# of this software and associated documentation files (the "Software"), to deal
# in the Software without restriction, including without limitation the rights
# to use, copy, modify, merge, publish, distribute, sublicense, and/or sell
# copies of the Software, and to permit persons to whom the Software is
# furnished to do so, subject to the following conditions:

# The above copyright notice and this permission notice shall be included in
# all copies or substantial portions of the Software.

# THE SOFTWARE IS PROVIDED "AS IS", WITHOUT WARRANTY OF ANY KIND, EXPRESS OR
# IMPLIED, INCLUDING BUT NOT LIMITED TO THE WARRANTIES OF MERCHANTABILITY,
# FITNESS FOR A PARTICULAR PURPOSE AND NONINFRINGEMENT. IN NO EVENT SHALL THE
# AUTHORS OR COPYRIGHT HOLDERS BE LIABLE FOR ANY CLAIM, DAMAGES OR OTHER
# LIABILITY, WHETHER IN AN ACTION OF CONTRACT, TORT OR OTHERWISE, ARISING FROM,
# OUT OF OR IN CONNECTION WITH THE SOFTWARE OR THE USE OR OTHER DEALINGS IN THE
# SOFTWARE.

files_i965 = files(
  'brw_binding_tables.c',
  'brw_blorp.c',
  'brw_blorp.h',
  'brw_bufmgr.c',
  'brw_bufmgr.h',
  'brw_clear.c',
  'brw_clip.c',
  'brw_compute.c',
  'brw_conditional_render.c',
  'brw_context.c',
  'brw_context.h',
  'brw_cs.c',
  'brw_cs.h',
  'brw_curbe.c',
  'brw_defines.h',
  'brw_disk_cache.c',
  'brw_draw.c',
  'brw_draw.h',
  'brw_draw_upload.c',
  'brw_ff_gs.c',
  'brw_ff_gs_emit.c',
  'brw_ff_gs.h',
  'brw_formatquery.c',
  'brw_generate_mipmap.c',
  'brw_gs.c',
  'brw_gs.h',
  'brw_gs_surface_state.c',
  'brw_link.cpp',
  'brw_meta_util.c',
  'brw_meta_util.h',
  'brw_misc_state.c',
  'brw_multisample_state.h',
  'brw_nir_uniforms.cpp',
  'brw_object_purgeable.c',
  'brw_pipe_control.c',
  'brw_performance_query.h',
  'brw_performance_query.c',
  'brw_performance_query_mdapi.c',
  'brw_performance_query_metrics.h',
  'brw_program.c',
  'brw_program.h',
  'brw_program_binary.c',
  'brw_program_cache.c',
  'brw_primitive_restart.c',
  'brw_queryobj.c',
  'brw_reset.c',
  'brw_sf.c',
  'brw_state.h',
  'brw_state_upload.c',
  'brw_structs.h',
  'brw_surface_formats.c',
  'brw_sync.c',
  'brw_tcs.c',
  'brw_tcs_surface_state.c',
  'brw_tes.c',
  'brw_tes_surface_state.c',
  'brw_urb.c',
  'brw_util.c',
  'brw_util.h',
  'brw_vs.c',
  'brw_vs.h',
  'brw_vs_surface_state.c',
  'brw_wm.c',
  'brw_wm.h',
  'brw_wm_surface_state.c',
  'gen4_blorp_exec.h',
  'gen6_clip_state.c',
  'gen6_constant_state.c',
  'gen6_multisample_state.c',
  'gen6_queryobj.c',
  'gen6_sampler_state.c',
  'gen6_sol.c',
  'gen6_urb.c',
  'gen7_l3_state.c',
  'gen7_sol_state.c',
  'gen7_urb.c',
  'gen8_depth_state.c',
  'gen8_multisample_state.c',
  'hsw_queryobj.c',
  'hsw_sol.c',
  'intel_batchbuffer.c',
  'intel_batchbuffer.h',
  'intel_blit.c',
  'intel_blit.h',
  'intel_buffer_objects.c',
  'intel_buffer_objects.h',
  'intel_buffers.c',
  'intel_buffers.h',
  'intel_copy_image.c',
  'intel_extensions.c',
  'intel_fbo.c',
  'intel_fbo.h',
  'intel_image.h',
  'intel_mipmap_tree.c',
  'intel_mipmap_tree.h',
  'intel_pixel_bitmap.c',
  'intel_pixel.c',
  'intel_pixel_copy.c',
  'intel_pixel_draw.c',
  'intel_pixel.h',
  'intel_pixel_read.c',
  'intel_screen.c',
  'intel_screen.h',
  'intel_state.c',
  'intel_tex.c',
  'intel_tex_copy.c',
  'intel_tex.h',
  'intel_tex_image.c',
  'intel_tex_obj.h',
  'intel_tex_validate.c',
  'intel_upload.c',
  'libdrm_macros.h',
)

i965_gen_libs = []
foreach v : ['40', '45', '50', '60', '70', '75', '80', '90', '100', '110']
  i965_gen_libs += static_library(
    'i965_gen@0@'.format(v),
    ['genX_blorp_exec.c', 'genX_state_upload.c', gen_xml_pack],
    include_directories : [inc_common, inc_intel, inc_dri_common],
    c_args : [
      c_vis_args, no_override_init_args, c_sse2_args,
      '-DGEN_VERSIONx10=@0@'.format(v),
    ],
    dependencies : [dep_libdrm, idep_nir_headers],
  )
endforeach

<<<<<<< HEAD
i965_oa_sources = []
foreach hw : ['hsw', 'bdw', 'chv', 'sklgt2', 'sklgt3', 'sklgt4', 'bxt',
              'kblgt2', 'kblgt3', 'glk', 'cflgt2', 'cflgt3']
  _name = 'brw_oa_@0@'.format(hw)
  i965_oa_sources += custom_target(
    _name,
    input : ['brw_oa.py', '@0@.xml'.format(_name)],
    output : ['@0@.c'.format(_name), '@0@.h'.format(_name)],
    command : [
      prog_python2, '@INPUT0@', '--chipset', hw, '--code', '@OUTPUT0@',
      '--header', '@OUTPUT1@', '@INPUT1@',
    ],
  )
endforeach

=======

i965_hw_metrics = [
  'hsw',
  'bdw', 'chv',
  'sklgt2', 'sklgt3', 'sklgt4',
  'kblgt2', 'kblgt3',
  'cflgt2', 'cflgt3',
  'bxt', 'glk',
  'cnl',
]

i965_hw_metrics_xml_files = []
foreach hw : i965_hw_metrics
  i965_hw_metrics_xml_files += 'brw_oa_@0@.xml'.format(hw)
endforeach

i965_oa_sources = custom_target(
  'i965-oa-sources',
  input : i965_hw_metrics_xml_files,
  output : [ 'brw_oa_metrics.c', 'brw_oa_metrics.h' ],
  command : [
    prog_python, files('brw_oa.py'),
    '--code', '@OUTPUT0@', '--header', '@OUTPUT1@',
    '@INPUT@',
  ],
)

>>>>>>> f163900f
libi965 = static_library(
  'i965',
  [files_i965, i965_oa_sources, ir_expression_operation_h,
   xmlpool_options_h, float64_glsl_h],
  include_directories : [
    inc_common, inc_intel, inc_dri_common, inc_util, inc_drm_uapi,
  ],
  c_args : [c_vis_args, no_override_init_args, c_sse2_args],
  cpp_args : [cpp_vis_args, c_sse2_args],
  link_with : [
    i965_gen_libs, libintel_common, libintel_dev, libisl, libintel_compiler,
    libblorp
  ],
  dependencies : [dep_libdrm, dep_valgrind, idep_nir_headers, idep_genxml],
)

dri_drivers += libi965
dri_link += 'i965_dri.so'<|MERGE_RESOLUTION|>--- conflicted
+++ resolved
@@ -147,23 +147,6 @@
   )
 endforeach
 
-<<<<<<< HEAD
-i965_oa_sources = []
-foreach hw : ['hsw', 'bdw', 'chv', 'sklgt2', 'sklgt3', 'sklgt4', 'bxt',
-              'kblgt2', 'kblgt3', 'glk', 'cflgt2', 'cflgt3']
-  _name = 'brw_oa_@0@'.format(hw)
-  i965_oa_sources += custom_target(
-    _name,
-    input : ['brw_oa.py', '@0@.xml'.format(_name)],
-    output : ['@0@.c'.format(_name), '@0@.h'.format(_name)],
-    command : [
-      prog_python2, '@INPUT0@', '--chipset', hw, '--code', '@OUTPUT0@',
-      '--header', '@OUTPUT1@', '@INPUT1@',
-    ],
-  )
-endforeach
-
-=======
 
 i965_hw_metrics = [
   'hsw',
@@ -191,7 +174,6 @@
   ],
 )
 
->>>>>>> f163900f
 libi965 = static_library(
   'i965',
   [files_i965, i965_oa_sources, ir_expression_operation_h,
