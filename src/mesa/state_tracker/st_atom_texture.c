/**************************************************************************
 *
 * Copyright 2007 VMware, Inc.
 * All Rights Reserved.
 *
 * Permission is hereby granted, free of charge, to any person obtaining a
 * copy of this software and associated documentation files (the
 * "Software"), to deal in the Software without restriction, including
 * without limitation the rights to use, copy, modify, merge, publish,
 * distribute, sub license, and/or sell copies of the Software, and to
 * permit persons to whom the Software is furnished to do so, subject to
 * the following conditions:
 *
 * The above copyright notice and this permission notice (including the
 * next paragraph) shall be included in all copies or substantial portions
 * of the Software.
 *
 * THE SOFTWARE IS PROVIDED "AS IS", WITHOUT WARRANTY OF ANY KIND, EXPRESS
 * OR IMPLIED, INCLUDING BUT NOT LIMITED TO THE WARRANTIES OF
 * MERCHANTABILITY, FITNESS FOR A PARTICULAR PURPOSE AND NON-INFRINGEMENT.
 * IN NO EVENT SHALL VMWARE AND/OR ITS SUPPLIERS BE LIABLE FOR
 * ANY CLAIM, DAMAGES OR OTHER LIABILITY, WHETHER IN AN ACTION OF CONTRACT,
 * TORT OR OTHERWISE, ARISING FROM, OUT OF OR IN CONNECTION WITH THE
 * SOFTWARE OR THE USE OR OTHER DEALINGS IN THE SOFTWARE.
 *
 **************************************************************************/

 /*
  * Authors:
  *   Keith Whitwell <keithw@vmware.com>
  *   Brian Paul
  */


#include "main/context.h"
#include "main/macros.h"
#include "main/mtypes.h"
#include "main/samplerobj.h"
#include "main/teximage.h"
#include "main/texobj.h"
#include "program/prog_instruction.h"

#include "st_context.h"
#include "st_atom.h"
#include "st_sampler_view.h"
#include "st_texture.h"
#include "st_format.h"
#include "st_cb_texture.h"
#include "pipe/p_context.h"
#include "util/u_format.h"
#include "util/u_inlines.h"
#include "cso_cache/cso_context.h"


/**
 * Get a pipe_sampler_view object from a texture unit.
 */
void
st_update_single_texture(struct st_context *st,
                         struct pipe_sampler_view **sampler_view,
                         GLuint texUnit, bool glsl130_or_later,
                         bool ignore_srgb_decode)
{
   struct gl_context *ctx = st->ctx;
   const struct gl_sampler_object *samp;
   struct gl_texture_object *texObj;
   struct st_texture_object *stObj;

   samp = _mesa_get_samplerobj(ctx, texUnit);

   texObj = ctx->Texture.Unit[texUnit]._Current;
   assert(texObj);

   stObj = st_texture_object(texObj);

<<<<<<< HEAD
   retval = st_finalize_texture(ctx, st->pipe, texObj, 0);
   if (!retval) {
      /* out of mem */
      return GL_FALSE;
=======
   if (unlikely(texObj->Target == GL_TEXTURE_BUFFER)) {
      *sampler_view = st_get_buffer_sampler_view_from_stobj(st, stObj);
      return;
>>>>>>> b85ca86c
   }

   if (!st_finalize_texture(ctx, st->pipe, texObj, 0) ||
       !stObj->pt) {
      /* out of mem */
      *sampler_view = NULL;
      return;
   }

   if (texObj->TargetIndex == TEXTURE_EXTERNAL_INDEX &&
       stObj->pt->screen->resource_changed)
         stObj->pt->screen->resource_changed(stObj->pt->screen, stObj->pt);

   *sampler_view =
      st_get_texture_sampler_view_from_stobj(st, stObj, samp,
                                             glsl130_or_later,
                                             ignore_srgb_decode);
}



static void
update_textures(struct st_context *st,
                enum pipe_shader_type shader_stage,
                const struct gl_program *prog,
                struct pipe_sampler_view **sampler_views)
{
   const GLuint old_max = st->state.num_sampler_views[shader_stage];
   GLbitfield samplers_used = prog->SamplersUsed;
   GLbitfield texel_fetch_samplers = prog->info.textures_used_by_txf;
   GLbitfield free_slots = ~prog->SamplersUsed;
   GLbitfield external_samplers_used = prog->ExternalSamplersUsed;
   GLuint unit;

   if (samplers_used == 0x0 && old_max == 0)
      return;

   unsigned num_textures = 0;

   /* prog->sh.data is NULL if it's ARB_fragment_program */
   bool glsl130 = (prog->sh.data ? prog->sh.data->Version : 0) >= 130;

   /* loop over sampler units (aka tex image units) */
   for (unit = 0; samplers_used || unit < old_max;
        unit++, samplers_used >>= 1, texel_fetch_samplers >>= 1) {
      struct pipe_sampler_view *sampler_view = NULL;

      if (samplers_used & 1) {
         const GLuint texUnit = prog->SamplerUnits[unit];

         /* The EXT_texture_sRGB_decode extension says:
          *
          *    "The conversion of sRGB color space components to linear color
          *     space is always performed if the texel lookup function is one
          *     of the texelFetch builtin functions.
          *
          *     Otherwise, if the texel lookup function is one of the texture
          *     builtin functions or one of the texture gather functions, the
          *     conversion of sRGB color space components to linear color space
          *     is controlled by the TEXTURE_SRGB_DECODE_EXT parameter.
          *
          *     If the TEXTURE_SRGB_DECODE_EXT parameter is DECODE_EXT, the
          *     conversion of sRGB color space components to linear color space
          *     is performed.
          *
          *     If the TEXTURE_SRGB_DECODE_EXT parameter is SKIP_DECODE_EXT,
          *     the value is returned without decoding. However, if the texture
          *     is also [statically] accessed with a texelFetch function, then
          *     the result of texture builtin functions and/or texture gather
          *     functions may be returned with decoding or without decoding."
          *
          * Note: the "statically" will be added to the language per
          *       https://cvs.khronos.org/bugzilla/show_bug.cgi?id=14934
          *
          * So we simply ignore the setting entirely for samplers that are
          * (statically) accessed with a texelFetch function.
          */
         st_update_single_texture(st, &sampler_view, texUnit, glsl130,
                                  texel_fetch_samplers & 1);
         num_textures = unit + 1;
      }

      pipe_sampler_view_reference(&(sampler_views[unit]), sampler_view);
   }

   /* For any external samplers with multiplaner YUV, stuff the additional
    * sampler views we need at the end.
    *
    * Trying to cache the sampler view in the stObj looks painful, so just
    * re-create the sampler view for the extra planes each time.  Main use
    * case is video playback (ie. fps games wouldn't be using this) so I
    * guess no point to try to optimize this feature.
    */
   while (unlikely(external_samplers_used)) {
      GLuint unit = u_bit_scan(&external_samplers_used);
      GLuint extra = 0;
      struct st_texture_object *stObj =
            st_get_texture_object(st->ctx, prog, unit);
      struct pipe_sampler_view tmpl;

      if (!stObj)
         continue;

      /* use original view as template: */
      tmpl = *sampler_views[unit];

      switch (st_get_view_format(stObj)) {
      case PIPE_FORMAT_NV12:
         /* we need one additional R8G8 view: */
         tmpl.format = PIPE_FORMAT_RG88_UNORM;
         tmpl.swizzle_g = PIPE_SWIZZLE_Y;   /* tmpl from Y plane is R8 */
         extra = u_bit_scan(&free_slots);
         sampler_views[extra] =
               st->pipe->create_sampler_view(st->pipe, stObj->pt->next, &tmpl);
         break;
      case PIPE_FORMAT_IYUV:
         /* we need two additional R8 views: */
         tmpl.format = PIPE_FORMAT_R8_UNORM;
         extra = u_bit_scan(&free_slots);
         sampler_views[extra] =
               st->pipe->create_sampler_view(st->pipe, stObj->pt->next, &tmpl);
         extra = u_bit_scan(&free_slots);
         sampler_views[extra] =
               st->pipe->create_sampler_view(st->pipe, stObj->pt->next->next, &tmpl);
         break;
      default:
         break;
      }

      num_textures = MAX2(num_textures, extra + 1);
   }

   cso_set_sampler_views(st->cso_context,
                         shader_stage,
                         num_textures,
                         sampler_views);
   st->state.num_sampler_views[shader_stage] = num_textures;
}

/* Same as update_textures, but don't store the views in st_context. */
static void
update_textures_local(struct st_context *st,
                      enum pipe_shader_type shader_stage,
                      const struct gl_program *prog)
{
   struct pipe_sampler_view *local_views[PIPE_MAX_SAMPLERS] = {0};

   update_textures(st, shader_stage, prog, local_views);

   unsigned num = st->state.num_sampler_views[shader_stage];
   for (unsigned i = 0; i < num; i++)
      pipe_sampler_view_reference(&local_views[i], NULL);
}

void
st_update_vertex_textures(struct st_context *st)
{
   const struct gl_context *ctx = st->ctx;

   if (ctx->Const.Program[MESA_SHADER_VERTEX].MaxTextureImageUnits > 0) {
      update_textures_local(st, PIPE_SHADER_VERTEX,
                            ctx->VertexProgram._Current);
   }
}


void
st_update_fragment_textures(struct st_context *st)
{
   const struct gl_context *ctx = st->ctx;

   update_textures(st,
                   PIPE_SHADER_FRAGMENT,
                   ctx->FragmentProgram._Current,
                   st->state.frag_sampler_views);
}


void
st_update_geometry_textures(struct st_context *st)
{
   const struct gl_context *ctx = st->ctx;

   if (ctx->GeometryProgram._Current) {
      update_textures_local(st, PIPE_SHADER_GEOMETRY,
                            ctx->GeometryProgram._Current);
   }
}


void
st_update_tessctrl_textures(struct st_context *st)
{
   const struct gl_context *ctx = st->ctx;

   if (ctx->TessCtrlProgram._Current) {
      update_textures_local(st, PIPE_SHADER_TESS_CTRL,
                            ctx->TessCtrlProgram._Current);
   }
}


void
st_update_tesseval_textures(struct st_context *st)
{
   const struct gl_context *ctx = st->ctx;

   if (ctx->TessEvalProgram._Current) {
      update_textures_local(st, PIPE_SHADER_TESS_EVAL,
                            ctx->TessEvalProgram._Current);
   }
}


void
st_update_compute_textures(struct st_context *st)
{
   const struct gl_context *ctx = st->ctx;

   if (ctx->ComputeProgram._Current) {
      update_textures_local(st, PIPE_SHADER_COMPUTE,
                            ctx->ComputeProgram._Current);
   }
}<|MERGE_RESOLUTION|>--- conflicted
+++ resolved
@@ -73,16 +73,9 @@
 
    stObj = st_texture_object(texObj);
 
-<<<<<<< HEAD
-   retval = st_finalize_texture(ctx, st->pipe, texObj, 0);
-   if (!retval) {
-      /* out of mem */
-      return GL_FALSE;
-=======
    if (unlikely(texObj->Target == GL_TEXTURE_BUFFER)) {
       *sampler_view = st_get_buffer_sampler_view_from_stobj(st, stObj);
       return;
->>>>>>> b85ca86c
    }
 
    if (!st_finalize_texture(ctx, st->pipe, texObj, 0) ||
