/**************************************************************************
 *
 * Copyright 2016 Ilia Mirkin. All Rights Reserved.
 *
 * Permission is hereby granted, free of charge, to any person obtaining a
 * copy of this software and associated documentation files (the
 * "Software"), to deal in the Software without restriction, including
 * without limitation the rights to use, copy, modify, merge, publish,
 * distribute, sub license, and/or sell copies of the Software, and to
 * permit persons to whom the Software is furnished to do so, subject to
 * the following conditions:
 *
 * The above copyright notice and this permission notice (including the
 * next paragraph) shall be included in all copies or substantial portions
 * of the Software.
 *
 * THE SOFTWARE IS PROVIDED "AS IS", WITHOUT WARRANTY OF ANY KIND, EXPRESS
 * OR IMPLIED, INCLUDING BUT NOT LIMITED TO THE WARRANTIES OF
 * MERCHANTABILITY, FITNESS FOR A PARTICULAR PURPOSE AND NON-INFRINGEMENT.
 * IN NO EVENT SHALL VMWARE AND/OR ITS SUPPLIERS BE LIABLE FOR
 * ANY CLAIM, DAMAGES OR OTHER LIABILITY, WHETHER IN AN ACTION OF CONTRACT,
 * TORT OR OTHERWISE, ARISING FROM, OUT OF OR IN CONNECTION WITH THE
 * SOFTWARE OR THE USE OR OTHER DEALINGS IN THE SOFTWARE.
 *
 **************************************************************************/

#include "main/imports.h"
#include "main/shaderimage.h"
#include "program/prog_parameter.h"
#include "program/prog_print.h"
#include "compiler/glsl/ir_uniform.h"

#include "pipe/p_context.h"
#include "pipe/p_defines.h"
#include "util/u_inlines.h"
#include "util/u_surface.h"
#include "cso_cache/cso_context.h"

#include "st_cb_bufferobjects.h"
#include "st_cb_texture.h"
#include "st_debug.h"
#include "st_texture.h"
#include "st_context.h"
#include "st_atom.h"
#include "st_program.h"
#include "st_format.h"

/**
 * Convert a gl_image_unit object to a pipe_image_view object.
 */
void
st_convert_image(const struct st_context *st, const struct gl_image_unit *u,
                 struct pipe_image_view *img)
{
   struct st_texture_object *stObj = st_texture_object(u->TexObj);

   img->format = st_mesa_format_to_pipe_format(st, u->_ActualFormat);

   switch (u->Access) {
   case GL_READ_ONLY:
      img->access = PIPE_IMAGE_ACCESS_READ;
      break;
   case GL_WRITE_ONLY:
      img->access = PIPE_IMAGE_ACCESS_WRITE;
      break;
   case GL_READ_WRITE:
      img->access = PIPE_IMAGE_ACCESS_READ_WRITE;
      break;
   default:
      unreachable("bad gl_image_unit::Access");
   }

   if (stObj->base.Target == GL_TEXTURE_BUFFER) {
      struct st_buffer_object *stbuf =
         st_buffer_object(stObj->base.BufferObject);
      unsigned base, size;

      if (!stbuf || !stbuf->buffer) {
         memset(img, 0, sizeof(*img));
         return;
      }
      struct pipe_resource *buf = stbuf->buffer;

      base = stObj->base.BufferOffset;
      assert(base < buf->width0);
      size = MIN2(buf->width0 - base, (unsigned)stObj->base.BufferSize);

      img->resource = stbuf->buffer;
      img->u.buf.offset = base;
      img->u.buf.size = size;
   } else {
      if (!st_finalize_texture(st->ctx, st->pipe, u->TexObj, 0) ||
          !stObj->pt) {
         memset(img, 0, sizeof(*img));
         return;
      }

      img->resource = stObj->pt;
      img->u.tex.level = u->Level + stObj->base.MinLevel;
      if (stObj->pt->target == PIPE_TEXTURE_3D) {
         if (u->Layered) {
            img->u.tex.first_layer = 0;
            img->u.tex.last_layer = u_minify(stObj->pt->depth0, img->u.tex.level) - 1;
         } else {
            img->u.tex.first_layer = u->_Layer;
            img->u.tex.last_layer = u->_Layer;
         }
      } else {
         img->u.tex.first_layer = u->_Layer + stObj->base.MinLayer;
         img->u.tex.last_layer = u->_Layer + stObj->base.MinLayer;
         if (u->Layered && img->resource->array_size > 1) {
            if (stObj->base.Immutable)
               img->u.tex.last_layer += stObj->base.NumLayers - 1;
            else
               img->u.tex.last_layer += img->resource->array_size - 1;
         }
      }
   }
}

/**
 * Get a pipe_image_view object from an image unit.
 */
void
st_convert_image_from_unit(const struct st_context *st,
                           struct pipe_image_view *img,
                           GLuint imgUnit)
{
   struct gl_image_unit *u = &st->ctx->ImageUnits[imgUnit];

   if (!_mesa_is_image_unit_valid(st->ctx, u)) {
      memset(img, 0, sizeof(*img));
      return;
   }

   st_convert_image(st, u, img);
}

static void
st_bind_images(struct st_context *st, struct gl_program *prog,
               enum pipe_shader_type shader_type)
{
   unsigned i;
   struct pipe_image_view images[MAX_IMAGE_UNIFORMS];
   struct gl_program_constants *c;

   if (!prog || !st->pipe->set_shader_images)
      return;

   c = &st->ctx->Const.Program[prog->info.stage];

   for (i = 0; i < prog->info.num_images; i++) {
      struct pipe_image_view *img = &images[i];

<<<<<<< HEAD
      if (!_mesa_is_image_unit_valid(st->ctx, u) ||
          !st_finalize_texture(st->ctx, st->pipe, u->TexObj, 0) ||
          !stObj->pt) {
         memset(img, 0, sizeof(*img));
         continue;
      }

      img->resource = stObj->pt;
      img->format = st_mesa_format_to_pipe_format(st, u->_ActualFormat);

      switch (u->Access) {
      case GL_READ_ONLY:
         img->access = PIPE_IMAGE_ACCESS_READ;
         break;
      case GL_WRITE_ONLY:
         img->access = PIPE_IMAGE_ACCESS_WRITE;
         break;
      case GL_READ_WRITE:
         img->access = PIPE_IMAGE_ACCESS_READ_WRITE;
         break;
      default:
         unreachable("bad gl_image_unit::Access");
      }

      if (stObj->pt->target == PIPE_BUFFER) {
         unsigned base, size;

         base = stObj->base.BufferOffset;
         assert(base < stObj->pt->width0);
         size = MIN2(stObj->pt->width0 - base, (unsigned)stObj->base.BufferSize);

         img->u.buf.offset = base;
         img->u.buf.size = size;
      } else {
         img->u.tex.level = u->Level + stObj->base.MinLevel;
         if (stObj->pt->target == PIPE_TEXTURE_3D) {
            if (u->Layered) {
               img->u.tex.first_layer = 0;
               img->u.tex.last_layer = u_minify(stObj->pt->depth0, img->u.tex.level) - 1;
            } else {
               img->u.tex.first_layer = u->_Layer;
               img->u.tex.last_layer = u->_Layer;
            }
         } else {
            img->u.tex.first_layer = u->_Layer + stObj->base.MinLayer;
            img->u.tex.last_layer = u->_Layer + stObj->base.MinLayer;
            if (u->Layered && img->resource->array_size > 1) {
               if (stObj->base.Immutable)
                  img->u.tex.last_layer += stObj->base.NumLayers - 1;
               else
                  img->u.tex.last_layer += img->resource->array_size - 1;
            }
         }
      }
=======
      st_convert_image_from_unit(st, img, prog->sh.ImageUnits[i]);
>>>>>>> 5d3caa1c
   }
   cso_set_shader_images(st->cso_context, shader_type, 0,
                         prog->info.num_images, images);
   /* clear out any stale shader images */
   if (prog->info.num_images < c->MaxImageUniforms)
      cso_set_shader_images(
            st->cso_context, shader_type, prog->info.num_images,
            c->MaxImageUniforms - prog->info.num_images, NULL);
}

void st_bind_vs_images(struct st_context *st)
{
   struct gl_program *prog =
      st->ctx->_Shader->CurrentProgram[MESA_SHADER_VERTEX];

   st_bind_images(st, prog, PIPE_SHADER_VERTEX);
}

void st_bind_fs_images(struct st_context *st)
{
   struct gl_program *prog =
      st->ctx->_Shader->CurrentProgram[MESA_SHADER_FRAGMENT];

   st_bind_images(st, prog, PIPE_SHADER_FRAGMENT);
}

void st_bind_gs_images(struct st_context *st)
{
   struct gl_program *prog =
      st->ctx->_Shader->CurrentProgram[MESA_SHADER_GEOMETRY];

   st_bind_images(st, prog, PIPE_SHADER_GEOMETRY);
}

void st_bind_tcs_images(struct st_context *st)
{
   struct gl_program *prog =
      st->ctx->_Shader->CurrentProgram[MESA_SHADER_TESS_CTRL];

   st_bind_images(st, prog, PIPE_SHADER_TESS_CTRL);
}

void st_bind_tes_images(struct st_context *st)
{
   struct gl_program *prog =
      st->ctx->_Shader->CurrentProgram[MESA_SHADER_TESS_EVAL];

   st_bind_images(st, prog, PIPE_SHADER_TESS_EVAL);
}

void st_bind_cs_images(struct st_context *st)
{
   struct gl_program *prog =
      st->ctx->_Shader->CurrentProgram[MESA_SHADER_COMPUTE];

   st_bind_images(st, prog, PIPE_SHADER_COMPUTE);
}<|MERGE_RESOLUTION|>--- conflicted
+++ resolved
@@ -152,64 +152,7 @@
    for (i = 0; i < prog->info.num_images; i++) {
       struct pipe_image_view *img = &images[i];
 
-<<<<<<< HEAD
-      if (!_mesa_is_image_unit_valid(st->ctx, u) ||
-          !st_finalize_texture(st->ctx, st->pipe, u->TexObj, 0) ||
-          !stObj->pt) {
-         memset(img, 0, sizeof(*img));
-         continue;
-      }
-
-      img->resource = stObj->pt;
-      img->format = st_mesa_format_to_pipe_format(st, u->_ActualFormat);
-
-      switch (u->Access) {
-      case GL_READ_ONLY:
-         img->access = PIPE_IMAGE_ACCESS_READ;
-         break;
-      case GL_WRITE_ONLY:
-         img->access = PIPE_IMAGE_ACCESS_WRITE;
-         break;
-      case GL_READ_WRITE:
-         img->access = PIPE_IMAGE_ACCESS_READ_WRITE;
-         break;
-      default:
-         unreachable("bad gl_image_unit::Access");
-      }
-
-      if (stObj->pt->target == PIPE_BUFFER) {
-         unsigned base, size;
-
-         base = stObj->base.BufferOffset;
-         assert(base < stObj->pt->width0);
-         size = MIN2(stObj->pt->width0 - base, (unsigned)stObj->base.BufferSize);
-
-         img->u.buf.offset = base;
-         img->u.buf.size = size;
-      } else {
-         img->u.tex.level = u->Level + stObj->base.MinLevel;
-         if (stObj->pt->target == PIPE_TEXTURE_3D) {
-            if (u->Layered) {
-               img->u.tex.first_layer = 0;
-               img->u.tex.last_layer = u_minify(stObj->pt->depth0, img->u.tex.level) - 1;
-            } else {
-               img->u.tex.first_layer = u->_Layer;
-               img->u.tex.last_layer = u->_Layer;
-            }
-         } else {
-            img->u.tex.first_layer = u->_Layer + stObj->base.MinLayer;
-            img->u.tex.last_layer = u->_Layer + stObj->base.MinLayer;
-            if (u->Layered && img->resource->array_size > 1) {
-               if (stObj->base.Immutable)
-                  img->u.tex.last_layer += stObj->base.NumLayers - 1;
-               else
-                  img->u.tex.last_layer += img->resource->array_size - 1;
-            }
-         }
-      }
-=======
       st_convert_image_from_unit(st, img, prog->sh.ImageUnits[i]);
->>>>>>> 5d3caa1c
    }
    cso_set_shader_images(st->cso_context, shader_type, 0,
                          prog->info.num_images, images);
