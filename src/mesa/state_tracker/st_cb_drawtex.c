--- conflicted
+++ resolved
@@ -156,16 +156,10 @@
       GLfloat *vbuf = NULL;
       GLuint tex_attr;
 
-<<<<<<< HEAD
-      if (u_upload_alloc(st->uploader, 0,
-                         numAttribs * 4 * 4 * sizeof(GLfloat),
-                         &offset, &vbuffer, (void **) &vbuf) != PIPE_OK) {
-=======
       u_upload_alloc(st->uploader, 0,
                      numAttribs * 4 * 4 * sizeof(GLfloat), 4,
                      &offset, &vbuffer, (void **) &vbuf);
       if (!vbuffer) {
->>>>>>> 367bafc7
          return;
       }
 
