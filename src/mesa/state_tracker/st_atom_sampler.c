--- conflicted
+++ resolved
@@ -203,13 +203,6 @@
                               0 : (GLuint) msamp->MaxAnisotropy);
 
    /* If sampling a depth texture and using shadow comparison */
-<<<<<<< HEAD
-   if ((texBaseFormat == GL_DEPTH_COMPONENT ||
-        (texBaseFormat == GL_DEPTH_STENCIL && !texobj->StencilSampling)) &&
-       msamp->CompareMode == GL_COMPARE_R_TO_TEXTURE) {
-      sampler->compare_mode = PIPE_TEX_COMPARE_R_TO_TEXTURE;
-      sampler->compare_func = st_compare_func_to_pipe(msamp->CompareFunc);
-=======
    if (msamp->CompareMode == GL_COMPARE_R_TO_TEXTURE) {
       GLenum texBaseFormat = _mesa_base_tex_image(texobj)->_BaseFormat;
 
@@ -218,7 +211,6 @@
          sampler->compare_mode = PIPE_TEX_COMPARE_R_TO_TEXTURE;
          sampler->compare_func = st_compare_func_to_pipe(msamp->CompareFunc);
       }
->>>>>>> b85ca86c
    }
 
    /* Only set the seamless cube map texture parameter because the per-context
