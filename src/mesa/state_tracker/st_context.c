--- conflicted
+++ resolved
@@ -330,11 +330,7 @@
  * Free any zombie sampler views that may be attached to this context.
  */
 static void
-<<<<<<< HEAD
-st_destroy_context_priv(struct st_context *st, bool destroy_pipe)
-=======
 free_zombie_sampler_views(struct st_context *st)
->>>>>>> b85ca86c
 {
    struct st_zombie_sampler_view_node *entry, *next;
 
@@ -450,9 +446,6 @@
    if (st->pipe && destroy_pipe)
       st->pipe->destroy(st->pipe);
 
-<<<<<<< HEAD
-   free( st );
-=======
    free(st);
 }
 
@@ -520,7 +513,6 @@
    f->NewViewport = ST_NEW_VIEWPORT;
    f->NewNvConservativeRasterization = ST_NEW_RASTERIZER;
    f->NewNvConservativeRasterizationParams = ST_NEW_RASTERIZER;
->>>>>>> b85ca86c
 }
 
 
