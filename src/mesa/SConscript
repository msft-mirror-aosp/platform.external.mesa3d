#######################################################################
# SConscript for Mesa


Import('*')
from sys import executable as python_cmd

env = env.Clone()

env.MSVC2013Compat()

env.Append(CPPPATH = [
    '../compiler/nir',  # for generated nir_opcodes.h, etc
    '../compiler/glsl',  # for generated headers
    '#/src',
    Dir('../mapi'), # src/mapi build path
    '#/src/mapi',
    Dir('.'), # src/mesa build path
    '#/src/mesa',
    Dir('main'),  # src/mesa/main/ build path
    '#/src/mesa/main',
    '#/src/gallium/include',
    '#/src/gallium/auxiliary',
])

if env['platform'] == 'windows':
    env.Append(CPPDEFINES = [
        '_GDI32_', # prevent gl* being declared __declspec(dllimport) in MS headers
        'BUILD_GL32', # declare gl* as __declspec(dllexport) in Mesa headers
    ])
    if not env['gles']:
        # prevent _glapi_* from being declared __declspec(dllimport)
        env.Append(CPPDEFINES = ['_GLAPI_NO_EXPORTS'])
else:
    env.Append(CPPDEFINES = [
        ('HAVE_DLOPEN', '1'),
    ])

# parse Makefile.sources
source_lists = env.ParseSourceList('Makefile.sources')

<<<<<<< HEAD
swrast_setup_sources = [
    'swrast_setup/ss_context.c',
    'swrast_setup/ss_triangle.c',
]

tnl_sources = [
    'tnl/t_context.c',
    'tnl/t_pipeline.c',
    'tnl/t_draw.c',
    'tnl/t_rasterpos.c',
    'tnl/t_vb_program.c',
    'tnl/t_vb_render.c',
    'tnl/t_vb_texgen.c',
    'tnl/t_vb_texmat.c',
    'tnl/t_vb_vertex.c',
    'tnl/t_vb_fog.c',
    'tnl/t_vb_light.c',
    'tnl/t_vb_normals.c',
    'tnl/t_vb_points.c',
    'tnl/t_vp_build.c',
    'tnl/t_vertex.c',
    'tnl/t_vertex_sse.c',
    'tnl/t_vertex_generic.c',
]

vbo_sources = [
    'vbo/vbo_context.c',
    'vbo/vbo_exec.c',
    'vbo/vbo_exec_api.c',
    'vbo/vbo_exec_array.c',
    'vbo/vbo_exec_draw.c',
    'vbo/vbo_exec_eval.c',
    'vbo/vbo_noop.c',
    'vbo/vbo_primitive_restart.c',
    'vbo/vbo_rebase.c',
    'vbo/vbo_split.c',
    'vbo/vbo_split_copy.c',
    'vbo/vbo_split_inplace.c',
    'vbo/vbo_save.c',
    'vbo/vbo_save_api.c',
    'vbo/vbo_save_draw.c',
    'vbo/vbo_save_loopback.c',
]

statetracker_sources = [
    'state_tracker/st_atom.c',
    'state_tracker/st_atom_array.c',
    'state_tracker/st_atom_blend.c',
    'state_tracker/st_atom_clip.c',
    'state_tracker/st_atom_constbuf.c',
    'state_tracker/st_atom_depth.c',
    'state_tracker/st_atom_framebuffer.c',
    'state_tracker/st_atom_msaa.c',
    'state_tracker/st_atom_pixeltransfer.c',
    'state_tracker/st_atom_sampler.c',
    'state_tracker/st_atom_scissor.c',
    'state_tracker/st_atom_shader.c',
    'state_tracker/st_atom_rasterizer.c',
    'state_tracker/st_atom_stipple.c',
    'state_tracker/st_atom_texture.c',
    'state_tracker/st_atom_viewport.c',
    'state_tracker/st_cb_bitmap.c',
    'state_tracker/st_cb_blit.c',
    'state_tracker/st_cb_bufferobjects.c',
    'state_tracker/st_cb_clear.c',
    'state_tracker/st_cb_condrender.c',
    'state_tracker/st_cb_flush.c',
    'state_tracker/st_cb_drawpixels.c',
    'state_tracker/st_cb_drawtex.c',
    'state_tracker/st_cb_eglimage.c',
    'state_tracker/st_cb_fbo.c',
    'state_tracker/st_cb_feedback.c',
    'state_tracker/st_cb_program.c',
    'state_tracker/st_cb_queryobj.c',
    'state_tracker/st_cb_rasterpos.c',
    'state_tracker/st_cb_readpixels.c',
    'state_tracker/st_cb_syncobj.c',
    'state_tracker/st_cb_strings.c',
    'state_tracker/st_cb_texture.c',
    'state_tracker/st_cb_texturebarrier.c',
    'state_tracker/st_cb_viewport.c',
    'state_tracker/st_cb_xformfb.c',
    'state_tracker/st_context.c',
    'state_tracker/st_debug.c',
    'state_tracker/st_draw.c',
    'state_tracker/st_draw_feedback.c',
    'state_tracker/st_extensions.c',
    'state_tracker/st_format.c',
    'state_tracker/st_glsl_to_tgsi.cpp',
    'state_tracker/st_gen_mipmap.c',
    'state_tracker/st_manager.c',
    'state_tracker/st_mesa_to_tgsi.c',
    'state_tracker/st_program.c',
    'state_tracker/st_texture.c',
]

env.Append(YACCFLAGS = '-d -p "_mesa_program_"')
program_lex = env.CFile('program/lex.yy.c', 'program/program_lexer.l')
program_parse = env.CFile('program/program_parse.tab.c',
                          'program/program_parse.y')

# Make program/program_parse.tab.h reacheable from the include path
env.Append(CPPPATH = [Dir('.').abspath])

program_sources = [
    'program/arbprogparse.c',
    'program/hash_table.c',
    'program/ir_to_mesa.cpp',
    'program/nvfragparse.c',
    'program/nvvertparse.c',
    'program/program.c',
    'program/program_parse_extra.c',
    'program/prog_cache.c',
    'program/prog_execute.c',
    'program/prog_instruction.c',
    'program/prog_noise.c',
    'program/prog_optimize.c',
    'program/prog_opt_constant_fold.c',
    'program/prog_parameter.c',
    'program/prog_parameter_layout.c',
    'program/prog_print.c',
    'program/prog_statevars.c',
    'program/programopt.c',
    'program/sampler.cpp',
    'program/symbol_table.c',
    'program/string_to_uint_map.cpp',
    program_lex,
    program_parse[0],
]

common_driver_sources =	[
    'drivers/common/driverfuncs.c',
    'drivers/common/meta.c',
]
=======
env.Append(YACCFLAGS = ['-d', '-p', '_mesa_program_'])
env.CFile('program/lex.yy.c', 'program/program_lexer.l')
env.CFile('program/program_parse.tab.c', 'program/program_parse.y')
>>>>>>> 3ef8d428

mesa_sources = (
    source_lists['MESA_FILES'] +
    source_lists['PROGRAM_FILES'] +
    source_lists['STATETRACKER_FILES']
)

GLAPI = '#src/mapi/glapi/'

get_hash_header = env.CodeGenerate(
      target = 'main/get_hash.h',
      script = 'main/get_hash_generator.py',
      source = [GLAPI + 'gen/gl_and_es_API.xml'] + env.Glob(GLAPI + 'gen/*.xml'),
      command = python_cmd + ' $SCRIPT ' + ' -f $SOURCE > $TARGET'
)

format_info = env.CodeGenerate(
      target = 'main/format_info.h',
      script = 'main/format_info.py',
      source = 'main/formats.csv',
      command = python_cmd + ' $SCRIPT ' + ' $SOURCE > $TARGET'
)

format_pack = env.CodeGenerate(
      target = 'main/format_pack.c',
      script = 'main/format_pack.py',
      source = 'main/formats.csv',
      command = python_cmd + ' $SCRIPT ' + ' $SOURCE > $TARGET'
)

format_unpack = env.CodeGenerate(
      target = 'main/format_unpack.c',
      script = 'main/format_unpack.py',
      source = 'main/formats.csv',
      command = python_cmd + ' $SCRIPT ' + ' $SOURCE > $TARGET'
)

#
# Assembly sources
#
if env['platform'] not in ('cygwin', 'darwin', 'windows', 'haiku'):
    if env['machine'] == 'x86':
        env.Append(CPPDEFINES = [
            'USE_X86_ASM',
            'USE_MMX_ASM',
            'USE_3DNOW_ASM',
            'USE_SSE_ASM',
        ])
        mesa_sources += source_lists['X86_FILES']
    elif env['machine'] == 'x86_64':
        env.Append(CPPDEFINES = [
            'USE_X86_64_ASM',
        ])
        mesa_sources += source_lists['X86_64_FILES']
    elif env['machine'] == 'sparc':
        mesa_sources += source_lists['SPARC_FILES']
    else:
        pass

    # Generate matypes.h
    if env['machine'] in ('x86', 'x86_64'):
        # See http://www.scons.org/wiki/UsingCodeGenerators
        gen_matypes = env.Program(
            target = 'gen_matypes',
            source = 'x86/gen_matypes.c',
        )
        matypes = env.Command(
            'matypes.h',
            gen_matypes,
            gen_matypes[0].abspath + ' > $TARGET',
        )
        # Add the dir containing the generated header (somewhere inside  the
        # build dir) to the include path
        env.Prepend(CPPPATH = [matypes[0].dir])


#
# Libraries
#

mesa = env.ConvenienceLibrary(
    target = 'mesa',
    source = mesa_sources,
)

env.Alias('mesa', mesa)

Export('mesa')

SConscript('drivers/SConscript')<|MERGE_RESOLUTION|>--- conflicted
+++ resolved
@@ -39,146 +39,9 @@
 # parse Makefile.sources
 source_lists = env.ParseSourceList('Makefile.sources')
 
-<<<<<<< HEAD
-swrast_setup_sources = [
-    'swrast_setup/ss_context.c',
-    'swrast_setup/ss_triangle.c',
-]
-
-tnl_sources = [
-    'tnl/t_context.c',
-    'tnl/t_pipeline.c',
-    'tnl/t_draw.c',
-    'tnl/t_rasterpos.c',
-    'tnl/t_vb_program.c',
-    'tnl/t_vb_render.c',
-    'tnl/t_vb_texgen.c',
-    'tnl/t_vb_texmat.c',
-    'tnl/t_vb_vertex.c',
-    'tnl/t_vb_fog.c',
-    'tnl/t_vb_light.c',
-    'tnl/t_vb_normals.c',
-    'tnl/t_vb_points.c',
-    'tnl/t_vp_build.c',
-    'tnl/t_vertex.c',
-    'tnl/t_vertex_sse.c',
-    'tnl/t_vertex_generic.c',
-]
-
-vbo_sources = [
-    'vbo/vbo_context.c',
-    'vbo/vbo_exec.c',
-    'vbo/vbo_exec_api.c',
-    'vbo/vbo_exec_array.c',
-    'vbo/vbo_exec_draw.c',
-    'vbo/vbo_exec_eval.c',
-    'vbo/vbo_noop.c',
-    'vbo/vbo_primitive_restart.c',
-    'vbo/vbo_rebase.c',
-    'vbo/vbo_split.c',
-    'vbo/vbo_split_copy.c',
-    'vbo/vbo_split_inplace.c',
-    'vbo/vbo_save.c',
-    'vbo/vbo_save_api.c',
-    'vbo/vbo_save_draw.c',
-    'vbo/vbo_save_loopback.c',
-]
-
-statetracker_sources = [
-    'state_tracker/st_atom.c',
-    'state_tracker/st_atom_array.c',
-    'state_tracker/st_atom_blend.c',
-    'state_tracker/st_atom_clip.c',
-    'state_tracker/st_atom_constbuf.c',
-    'state_tracker/st_atom_depth.c',
-    'state_tracker/st_atom_framebuffer.c',
-    'state_tracker/st_atom_msaa.c',
-    'state_tracker/st_atom_pixeltransfer.c',
-    'state_tracker/st_atom_sampler.c',
-    'state_tracker/st_atom_scissor.c',
-    'state_tracker/st_atom_shader.c',
-    'state_tracker/st_atom_rasterizer.c',
-    'state_tracker/st_atom_stipple.c',
-    'state_tracker/st_atom_texture.c',
-    'state_tracker/st_atom_viewport.c',
-    'state_tracker/st_cb_bitmap.c',
-    'state_tracker/st_cb_blit.c',
-    'state_tracker/st_cb_bufferobjects.c',
-    'state_tracker/st_cb_clear.c',
-    'state_tracker/st_cb_condrender.c',
-    'state_tracker/st_cb_flush.c',
-    'state_tracker/st_cb_drawpixels.c',
-    'state_tracker/st_cb_drawtex.c',
-    'state_tracker/st_cb_eglimage.c',
-    'state_tracker/st_cb_fbo.c',
-    'state_tracker/st_cb_feedback.c',
-    'state_tracker/st_cb_program.c',
-    'state_tracker/st_cb_queryobj.c',
-    'state_tracker/st_cb_rasterpos.c',
-    'state_tracker/st_cb_readpixels.c',
-    'state_tracker/st_cb_syncobj.c',
-    'state_tracker/st_cb_strings.c',
-    'state_tracker/st_cb_texture.c',
-    'state_tracker/st_cb_texturebarrier.c',
-    'state_tracker/st_cb_viewport.c',
-    'state_tracker/st_cb_xformfb.c',
-    'state_tracker/st_context.c',
-    'state_tracker/st_debug.c',
-    'state_tracker/st_draw.c',
-    'state_tracker/st_draw_feedback.c',
-    'state_tracker/st_extensions.c',
-    'state_tracker/st_format.c',
-    'state_tracker/st_glsl_to_tgsi.cpp',
-    'state_tracker/st_gen_mipmap.c',
-    'state_tracker/st_manager.c',
-    'state_tracker/st_mesa_to_tgsi.c',
-    'state_tracker/st_program.c',
-    'state_tracker/st_texture.c',
-]
-
-env.Append(YACCFLAGS = '-d -p "_mesa_program_"')
-program_lex = env.CFile('program/lex.yy.c', 'program/program_lexer.l')
-program_parse = env.CFile('program/program_parse.tab.c',
-                          'program/program_parse.y')
-
-# Make program/program_parse.tab.h reacheable from the include path
-env.Append(CPPPATH = [Dir('.').abspath])
-
-program_sources = [
-    'program/arbprogparse.c',
-    'program/hash_table.c',
-    'program/ir_to_mesa.cpp',
-    'program/nvfragparse.c',
-    'program/nvvertparse.c',
-    'program/program.c',
-    'program/program_parse_extra.c',
-    'program/prog_cache.c',
-    'program/prog_execute.c',
-    'program/prog_instruction.c',
-    'program/prog_noise.c',
-    'program/prog_optimize.c',
-    'program/prog_opt_constant_fold.c',
-    'program/prog_parameter.c',
-    'program/prog_parameter_layout.c',
-    'program/prog_print.c',
-    'program/prog_statevars.c',
-    'program/programopt.c',
-    'program/sampler.cpp',
-    'program/symbol_table.c',
-    'program/string_to_uint_map.cpp',
-    program_lex,
-    program_parse[0],
-]
-
-common_driver_sources =	[
-    'drivers/common/driverfuncs.c',
-    'drivers/common/meta.c',
-]
-=======
 env.Append(YACCFLAGS = ['-d', '-p', '_mesa_program_'])
 env.CFile('program/lex.yy.c', 'program/program_lexer.l')
 env.CFile('program/program_parse.tab.c', 'program/program_parse.y')
->>>>>>> 3ef8d428
 
 mesa_sources = (
     source_lists['MESA_FILES'] +
