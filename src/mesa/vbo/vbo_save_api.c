--- conflicted
+++ resolved
@@ -702,26 +702,6 @@
       save->prim_store = alloc_prim_store();
    }
 
-<<<<<<< HEAD
-   /*
-    * If the vertex buffer offset is a multiple of the vertex size,
-    * we can use the _mesa_prim::start value to indicate where the
-    * vertices starts, instead of the buffer offset.  Also see the
-    * bind_vertex_list() function.
-    */
-   if (aligned_vertex_buffer_offset(node)) {
-      const unsigned start_offset =
-         node->buffer_offset / (node->vertex_size * sizeof(GLfloat));
-      for (unsigned i = 0; i < save->prim_count; i++) {
-         save->prims[i].start += start_offset;
-      }
-      node->start_vertex = start_offset;
-   } else {
-      node->start_vertex = 0;
-   }
-
-=======
->>>>>>> f163900f
    /* Reset our structures for the next run of vertices:
     */
    reset_counters(ctx);
