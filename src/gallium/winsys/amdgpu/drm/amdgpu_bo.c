/*
 * Copyright © 2011 Marek Olšák <maraeo@gmail.com>
 * Copyright © 2015 Advanced Micro Devices, Inc.
 * All Rights Reserved.
 *
 * Permission is hereby granted, free of charge, to any person obtaining
 * a copy of this software and associated documentation files (the
 * "Software"), to deal in the Software without restriction, including
 * without limitation the rights to use, copy, modify, merge, publish,
 * distribute, sub license, and/or sell copies of the Software, and to
 * permit persons to whom the Software is furnished to do so, subject to
 * the following conditions:
 *
 * THE SOFTWARE IS PROVIDED "AS IS", WITHOUT WARRANTY OF ANY KIND,
 * EXPRESS OR IMPLIED, INCLUDING BUT NOT LIMITED TO THE WARRANTIES
 * OF MERCHANTABILITY, FITNESS FOR A PARTICULAR PURPOSE AND
 * NON-INFRINGEMENT. IN NO EVENT SHALL THE COPYRIGHT HOLDERS, AUTHORS
 * AND/OR ITS SUPPLIERS BE LIABLE FOR ANY CLAIM, DAMAGES OR OTHER
 * LIABILITY, WHETHER IN AN ACTION OF CONTRACT, TORT OR OTHERWISE,
 * ARISING FROM, OUT OF OR IN CONNECTION WITH THE SOFTWARE OR THE
 * USE OR OTHER DEALINGS IN THE SOFTWARE.
 *
 * The above copyright notice and this permission notice (including the
 * next paragraph) shall be included in all copies or substantial portions
 * of the Software.
 */

#include "amdgpu_cs.h"

#include "util/os_time.h"
#include "util/u_hash_table.h"
#include "state_tracker/drm_driver.h"
#include <amdgpu_drm.h>
#include <xf86drm.h>
#include <stdio.h>
#include <inttypes.h>

#ifndef AMDGPU_GEM_CREATE_VM_ALWAYS_VALID
#define AMDGPU_GEM_CREATE_VM_ALWAYS_VALID (1 << 6)
#endif

#ifndef AMDGPU_VA_RANGE_HIGH
#define AMDGPU_VA_RANGE_HIGH	0x2
#endif

/* Set to 1 for verbose output showing committed sparse buffer ranges. */
#define DEBUG_SPARSE_COMMITS 0

struct amdgpu_sparse_backing_chunk {
   uint32_t begin, end;
};

static struct pb_buffer *
amdgpu_bo_create(struct radeon_winsys *rws,
                 uint64_t size,
                 unsigned alignment,
                 enum radeon_bo_domain domain,
                 enum radeon_bo_flag flags);
static void amdgpu_bo_unmap(struct pb_buffer *buf);

static bool amdgpu_bo_wait(struct pb_buffer *_buf, uint64_t timeout,
                           enum radeon_bo_usage usage)
{
   struct amdgpu_winsys_bo *bo = amdgpu_winsys_bo(_buf);
   struct amdgpu_winsys *ws = bo->ws;
   int64_t abs_timeout;

   if (timeout == 0) {
      if (p_atomic_read(&bo->num_active_ioctls))
         return false;

   } else {
      abs_timeout = os_time_get_absolute_timeout(timeout);

      /* Wait if any ioctl is being submitted with this buffer. */
      if (!os_wait_until_zero_abs_timeout(&bo->num_active_ioctls, abs_timeout))
         return false;
   }

   if (bo->is_shared) {
      /* We can't use user fences for shared buffers, because user fences
       * are local to this process only. If we want to wait for all buffer
       * uses in all processes, we have to use amdgpu_bo_wait_for_idle.
       */
      bool buffer_busy = true;
      int r;

      r = amdgpu_bo_wait_for_idle(bo->bo, timeout, &buffer_busy);
      if (r)
         fprintf(stderr, "%s: amdgpu_bo_wait_for_idle failed %i\n", __func__,
                 r);
      return !buffer_busy;
   }

   if (timeout == 0) {
      unsigned idle_fences;
      bool buffer_idle;

      simple_mtx_lock(&ws->bo_fence_lock);

      for (idle_fences = 0; idle_fences < bo->num_fences; ++idle_fences) {
         if (!amdgpu_fence_wait(bo->fences[idle_fences], 0, false))
            break;
      }

      /* Release the idle fences to avoid checking them again later. */
      for (unsigned i = 0; i < idle_fences; ++i)
         amdgpu_fence_reference(&bo->fences[i], NULL);

      memmove(&bo->fences[0], &bo->fences[idle_fences],
              (bo->num_fences - idle_fences) * sizeof(*bo->fences));
      bo->num_fences -= idle_fences;

      buffer_idle = !bo->num_fences;
      simple_mtx_unlock(&ws->bo_fence_lock);

      return buffer_idle;
   } else {
      bool buffer_idle = true;

      simple_mtx_lock(&ws->bo_fence_lock);
      while (bo->num_fences && buffer_idle) {
         struct pipe_fence_handle *fence = NULL;
         bool fence_idle = false;

         amdgpu_fence_reference(&fence, bo->fences[0]);

         /* Wait for the fence. */
         simple_mtx_unlock(&ws->bo_fence_lock);
         if (amdgpu_fence_wait(fence, abs_timeout, true))
            fence_idle = true;
         else
            buffer_idle = false;
         simple_mtx_lock(&ws->bo_fence_lock);

         /* Release an idle fence to avoid checking it again later, keeping in
          * mind that the fence array may have been modified by other threads.
          */
         if (fence_idle && bo->num_fences && bo->fences[0] == fence) {
            amdgpu_fence_reference(&bo->fences[0], NULL);
            memmove(&bo->fences[0], &bo->fences[1],
                    (bo->num_fences - 1) * sizeof(*bo->fences));
            bo->num_fences--;
         }

         amdgpu_fence_reference(&fence, NULL);
      }
      simple_mtx_unlock(&ws->bo_fence_lock);

      return buffer_idle;
   }
}

static enum radeon_bo_domain amdgpu_bo_get_initial_domain(
      struct pb_buffer *buf)
{
   return ((struct amdgpu_winsys_bo*)buf)->initial_domain;
}

static void amdgpu_bo_remove_fences(struct amdgpu_winsys_bo *bo)
{
   for (unsigned i = 0; i < bo->num_fences; ++i)
      amdgpu_fence_reference(&bo->fences[i], NULL);

   FREE(bo->fences);
   bo->num_fences = 0;
   bo->max_fences = 0;
}

void amdgpu_bo_destroy(struct pb_buffer *_buf)
{
   struct amdgpu_winsys_bo *bo = amdgpu_winsys_bo(_buf);
   struct amdgpu_winsys *ws = bo->ws;

   assert(bo->bo && "must not be called for slab entries");

   if (!bo->is_user_ptr && bo->cpu_ptr) {
      bo->cpu_ptr = NULL;
      amdgpu_bo_unmap(&bo->base);
   }
   assert(bo->is_user_ptr || bo->u.real.map_count == 0);

   if (ws->debug_all_bos) {
      simple_mtx_lock(&ws->global_bo_list_lock);
      LIST_DEL(&bo->u.real.global_list_item);
      ws->num_buffers--;
      simple_mtx_unlock(&ws->global_bo_list_lock);
   }

   simple_mtx_lock(&ws->bo_export_table_lock);
   util_hash_table_remove(ws->bo_export_table, bo->bo);
   simple_mtx_unlock(&ws->bo_export_table_lock);

   if (bo->initial_domain & RADEON_DOMAIN_VRAM_GTT) {
      amdgpu_bo_va_op(bo->bo, 0, bo->base.size, bo->va, 0, AMDGPU_VA_OP_UNMAP);
      amdgpu_va_range_free(bo->u.real.va_handle);
   }
   amdgpu_bo_free(bo->bo);

   amdgpu_bo_remove_fences(bo);

   if (bo->initial_domain & RADEON_DOMAIN_VRAM)
      ws->allocated_vram -= align64(bo->base.size, ws->info.gart_page_size);
   else if (bo->initial_domain & RADEON_DOMAIN_GTT)
      ws->allocated_gtt -= align64(bo->base.size, ws->info.gart_page_size);

   simple_mtx_destroy(&bo->lock);
   FREE(bo);
}

static void amdgpu_bo_destroy_or_cache(struct pb_buffer *_buf)
{
   struct amdgpu_winsys_bo *bo = amdgpu_winsys_bo(_buf);

   assert(bo->bo); /* slab buffers have a separate vtbl */

   if (bo->u.real.use_reusable_pool)
      pb_cache_add_buffer(&bo->u.real.cache_entry);
   else
      amdgpu_bo_destroy(_buf);
}

static void amdgpu_clean_up_buffer_managers(struct amdgpu_winsys *ws)
{
   for (unsigned i = 0; i < NUM_SLAB_ALLOCATORS; i++)
      pb_slabs_reclaim(&ws->bo_slabs[i]);

   pb_cache_release_all_buffers(&ws->bo_cache);
}

static bool amdgpu_bo_do_map(struct amdgpu_winsys_bo *bo, void **cpu)
{
   assert(!bo->sparse && bo->bo && !bo->is_user_ptr);
   int r = amdgpu_bo_cpu_map(bo->bo, cpu);
   if (r) {
      /* Clean up buffer managers and try again. */
      amdgpu_clean_up_buffer_managers(bo->ws);
      r = amdgpu_bo_cpu_map(bo->bo, cpu);
      if (r)
         return false;
   }

   if (p_atomic_inc_return(&bo->u.real.map_count) == 1) {
      if (bo->initial_domain & RADEON_DOMAIN_VRAM)
         bo->ws->mapped_vram += bo->base.size;
      else if (bo->initial_domain & RADEON_DOMAIN_GTT)
         bo->ws->mapped_gtt += bo->base.size;
      bo->ws->num_mapped_buffers++;
   }

   return true;
}

static void *amdgpu_bo_map(struct pb_buffer *buf,
                           struct radeon_cmdbuf *rcs,
                           enum pipe_transfer_usage usage)
{
   struct amdgpu_winsys_bo *bo = (struct amdgpu_winsys_bo*)buf;
   struct amdgpu_winsys_bo *real;
   struct amdgpu_cs *cs = (struct amdgpu_cs*)rcs;

   assert(!bo->sparse);

   /* If it's not unsynchronized bo_map, flush CS if needed and then wait. */
   if (!(usage & PIPE_TRANSFER_UNSYNCHRONIZED)) {
      /* DONTBLOCK doesn't make sense with UNSYNCHRONIZED. */
      if (usage & PIPE_TRANSFER_DONTBLOCK) {
         if (!(usage & PIPE_TRANSFER_WRITE)) {
            /* Mapping for read.
             *
             * Since we are mapping for read, we don't need to wait
             * if the GPU is using the buffer for read too
             * (neither one is changing it).
             *
             * Only check whether the buffer is being used for write. */
            if (cs && amdgpu_bo_is_referenced_by_cs_with_usage(cs, bo,
                                                               RADEON_USAGE_WRITE)) {
               cs->flush_cs(cs->flush_data,
			    RADEON_FLUSH_ASYNC_START_NEXT_GFX_IB_NOW, NULL);
               return NULL;
            }

            if (!amdgpu_bo_wait((struct pb_buffer*)bo, 0,
                                RADEON_USAGE_WRITE)) {
               return NULL;
            }
         } else {
            if (cs && amdgpu_bo_is_referenced_by_cs(cs, bo)) {
               cs->flush_cs(cs->flush_data,
			    RADEON_FLUSH_ASYNC_START_NEXT_GFX_IB_NOW, NULL);
               return NULL;
            }

            if (!amdgpu_bo_wait((struct pb_buffer*)bo, 0,
                                RADEON_USAGE_READWRITE)) {
               return NULL;
            }
         }
      } else {
         uint64_t time = os_time_get_nano();

         if (!(usage & PIPE_TRANSFER_WRITE)) {
            /* Mapping for read.
             *
             * Since we are mapping for read, we don't need to wait
             * if the GPU is using the buffer for read too
             * (neither one is changing it).
             *
             * Only check whether the buffer is being used for write. */
            if (cs) {
               if (amdgpu_bo_is_referenced_by_cs_with_usage(cs, bo,
                                                            RADEON_USAGE_WRITE)) {
<<<<<<< HEAD
                  cs->flush_cs(cs->flush_data, 0, NULL);
=======
                  cs->flush_cs(cs->flush_data,
			       RADEON_FLUSH_START_NEXT_GFX_IB_NOW, NULL);
>>>>>>> b85ca86c
               } else {
                  /* Try to avoid busy-waiting in amdgpu_bo_wait. */
                  if (p_atomic_read(&bo->num_active_ioctls))
                     amdgpu_cs_sync_flush(rcs);
               }
            }

            amdgpu_bo_wait((struct pb_buffer*)bo, PIPE_TIMEOUT_INFINITE,
                           RADEON_USAGE_WRITE);
         } else {
            /* Mapping for write. */
            if (cs) {
               if (amdgpu_bo_is_referenced_by_cs(cs, bo)) {
                  cs->flush_cs(cs->flush_data,
			       RADEON_FLUSH_START_NEXT_GFX_IB_NOW, NULL);
               } else {
                  /* Try to avoid busy-waiting in amdgpu_bo_wait. */
                  if (p_atomic_read(&bo->num_active_ioctls))
                     amdgpu_cs_sync_flush(rcs);
               }
            }

            amdgpu_bo_wait((struct pb_buffer*)bo, PIPE_TIMEOUT_INFINITE,
                           RADEON_USAGE_READWRITE);
         }

         bo->ws->buffer_wait_time += os_time_get_nano() - time;
      }
   }

   /* Buffer synchronization has been checked, now actually map the buffer. */
   void *cpu = NULL;
   uint64_t offset = 0;

   if (bo->bo) {
      real = bo;
   } else {
      real = bo->u.slab.real;
      offset = bo->va - real->va;
   }

   if (usage & RADEON_TRANSFER_TEMPORARY) {
      if (real->is_user_ptr) {
         cpu = real->cpu_ptr;
      } else {
         if (!amdgpu_bo_do_map(real, &cpu))
            return NULL;
      }
   } else {
      cpu = p_atomic_read(&real->cpu_ptr);
      if (!cpu) {
         simple_mtx_lock(&real->lock);
         /* Must re-check due to the possibility of a race. Re-check need not
          * be atomic thanks to the lock. */
         cpu = real->cpu_ptr;
         if (!cpu) {
            if (!amdgpu_bo_do_map(real, &cpu)) {
               simple_mtx_unlock(&real->lock);
               return NULL;
            }
            p_atomic_set(&real->cpu_ptr, cpu);
         }
         simple_mtx_unlock(&real->lock);
      }
   }

   return (uint8_t*)cpu + offset;
}

static void amdgpu_bo_unmap(struct pb_buffer *buf)
{
   struct amdgpu_winsys_bo *bo = (struct amdgpu_winsys_bo*)buf;
   struct amdgpu_winsys_bo *real;

   assert(!bo->sparse);

   if (bo->is_user_ptr)
      return;

   real = bo->bo ? bo : bo->u.slab.real;
   assert(real->u.real.map_count != 0 && "too many unmaps");
   if (p_atomic_dec_zero(&real->u.real.map_count)) {
      assert(!real->cpu_ptr &&
             "too many unmaps or forgot RADEON_TRANSFER_TEMPORARY flag");

      if (real->initial_domain & RADEON_DOMAIN_VRAM)
         real->ws->mapped_vram -= real->base.size;
      else if (real->initial_domain & RADEON_DOMAIN_GTT)
         real->ws->mapped_gtt -= real->base.size;
      real->ws->num_mapped_buffers--;
   }

   amdgpu_bo_cpu_unmap(real->bo);
}

static const struct pb_vtbl amdgpu_winsys_bo_vtbl = {
   amdgpu_bo_destroy_or_cache
   /* other functions are never called */
};

static void amdgpu_add_buffer_to_global_list(struct amdgpu_winsys_bo *bo)
{
   struct amdgpu_winsys *ws = bo->ws;

   assert(bo->bo);

   if (ws->debug_all_bos) {
      simple_mtx_lock(&ws->global_bo_list_lock);
      LIST_ADDTAIL(&bo->u.real.global_list_item, &ws->global_bo_list);
      ws->num_buffers++;
      simple_mtx_unlock(&ws->global_bo_list_lock);
   }
}

static uint64_t amdgpu_get_optimal_vm_alignment(struct amdgpu_winsys *ws,
                                                uint64_t size, unsigned alignment)
{
   uint64_t vm_alignment = alignment;

   /* Increase the VM alignment for faster address translation. */
   if (size >= ws->info.pte_fragment_size)
      vm_alignment = MAX2(vm_alignment, ws->info.pte_fragment_size);

   /* Gfx9: Increase the VM alignment to the most significant bit set
    * in the size for faster address translation.
    */
   if (ws->info.chip_class >= GFX9) {
      unsigned msb = util_last_bit64(size); /* 0 = no bit is set */
      uint64_t msb_alignment = msb ? 1ull << (msb - 1) : 0;

      vm_alignment = MAX2(vm_alignment, msb_alignment);
   }
   return vm_alignment;
}

static struct amdgpu_winsys_bo *amdgpu_create_bo(struct amdgpu_winsys *ws,
                                                 uint64_t size,
                                                 unsigned alignment,
                                                 enum radeon_bo_domain initial_domain,
                                                 unsigned flags,
                                                 int heap)
{
   struct amdgpu_bo_alloc_request request = {0};
   amdgpu_bo_handle buf_handle;
   uint64_t va = 0;
   struct amdgpu_winsys_bo *bo;
   amdgpu_va_handle va_handle;
   int r;

   /* VRAM or GTT must be specified, but not both at the same time. */
   assert(util_bitcount(initial_domain & (RADEON_DOMAIN_VRAM_GTT |
                                          RADEON_DOMAIN_GDS |
                                          RADEON_DOMAIN_OA)) == 1);

   bo = CALLOC_STRUCT(amdgpu_winsys_bo);
   if (!bo) {
      return NULL;
   }

   if (heap >= 0) {
      pb_cache_init_entry(&ws->bo_cache, &bo->u.real.cache_entry, &bo->base,
                          heap);
   }
   request.alloc_size = size;
   request.phys_alignment = alignment;

   if (initial_domain & RADEON_DOMAIN_VRAM)
      request.preferred_heap |= AMDGPU_GEM_DOMAIN_VRAM;
   if (initial_domain & RADEON_DOMAIN_GTT)
      request.preferred_heap |= AMDGPU_GEM_DOMAIN_GTT;
   if (initial_domain & RADEON_DOMAIN_GDS)
      request.preferred_heap |= AMDGPU_GEM_DOMAIN_GDS;
   if (initial_domain & RADEON_DOMAIN_OA)
      request.preferred_heap |= AMDGPU_GEM_DOMAIN_OA;

   /* Since VRAM and GTT have almost the same performance on APUs, we could
    * just set GTT. However, in order to decrease GTT(RAM) usage, which is
    * shared with the OS, allow VRAM placements too. The idea is not to use
    * VRAM usefully, but to use it so that it's not unused and wasted.
    */
   if (!ws->info.has_dedicated_vram)
      request.preferred_heap |= AMDGPU_GEM_DOMAIN_GTT;

   if (flags & RADEON_FLAG_NO_CPU_ACCESS)
      request.flags |= AMDGPU_GEM_CREATE_NO_CPU_ACCESS;
   if (flags & RADEON_FLAG_GTT_WC)
      request.flags |= AMDGPU_GEM_CREATE_CPU_GTT_USWC;
   if (flags & RADEON_FLAG_NO_INTERPROCESS_SHARING &&
       ws->info.has_local_buffers)
      request.flags |= AMDGPU_GEM_CREATE_VM_ALWAYS_VALID;
   if (ws->zero_all_vram_allocs &&
       (request.preferred_heap & AMDGPU_GEM_DOMAIN_VRAM))
      request.flags |= AMDGPU_GEM_CREATE_VRAM_CLEARED;

   r = amdgpu_bo_alloc(ws->dev, &request, &buf_handle);
   if (r) {
      fprintf(stderr, "amdgpu: Failed to allocate a buffer:\n");
      fprintf(stderr, "amdgpu:    size      : %"PRIu64" bytes\n", size);
      fprintf(stderr, "amdgpu:    alignment : %u bytes\n", alignment);
      fprintf(stderr, "amdgpu:    domains   : %u\n", initial_domain);
      goto error_bo_alloc;
   }

   if (initial_domain & RADEON_DOMAIN_VRAM_GTT) {
      unsigned va_gap_size = ws->check_vm ? MAX2(4 * alignment, 64 * 1024) : 0;

      r = amdgpu_va_range_alloc(ws->dev, amdgpu_gpu_va_range_general,
                                size + va_gap_size,
                                amdgpu_get_optimal_vm_alignment(ws, size, alignment),
                                0, &va, &va_handle,
                                (flags & RADEON_FLAG_32BIT ? AMDGPU_VA_RANGE_32_BIT : 0) |
                                AMDGPU_VA_RANGE_HIGH);
      if (r)
         goto error_va_alloc;

      unsigned vm_flags = AMDGPU_VM_PAGE_READABLE |
                          AMDGPU_VM_PAGE_EXECUTABLE;

      if (!(flags & RADEON_FLAG_READ_ONLY))
         vm_flags |= AMDGPU_VM_PAGE_WRITEABLE;

      r = amdgpu_bo_va_op_raw(ws->dev, buf_handle, 0, size, va, vm_flags,
			   AMDGPU_VA_OP_MAP);
      if (r)
         goto error_va_map;
   }

   simple_mtx_init(&bo->lock, mtx_plain);
   pipe_reference_init(&bo->base.reference, 1);
   bo->base.alignment = alignment;
   bo->base.usage = 0;
   bo->base.size = size;
   bo->base.vtbl = &amdgpu_winsys_bo_vtbl;
   bo->ws = ws;
   bo->bo = buf_handle;
   bo->va = va;
   bo->u.real.va_handle = va_handle;
   bo->initial_domain = initial_domain;
   bo->unique_id = __sync_fetch_and_add(&ws->next_bo_unique_id, 1);
   bo->is_local = !!(request.flags & AMDGPU_GEM_CREATE_VM_ALWAYS_VALID);

   if (initial_domain & RADEON_DOMAIN_VRAM)
      ws->allocated_vram += align64(size, ws->info.gart_page_size);
   else if (initial_domain & RADEON_DOMAIN_GTT)
      ws->allocated_gtt += align64(size, ws->info.gart_page_size);

   amdgpu_bo_export(bo->bo, amdgpu_bo_handle_type_kms, &bo->u.real.kms_handle);

   amdgpu_add_buffer_to_global_list(bo);

   return bo;

error_va_map:
   amdgpu_va_range_free(va_handle);

error_va_alloc:
   amdgpu_bo_free(buf_handle);

error_bo_alloc:
   FREE(bo);
   return NULL;
}

bool amdgpu_bo_can_reclaim(struct pb_buffer *_buf)
{
   struct amdgpu_winsys_bo *bo = amdgpu_winsys_bo(_buf);

   if (amdgpu_bo_is_referenced_by_any_cs(bo)) {
      return false;
   }

   return amdgpu_bo_wait(_buf, 0, RADEON_USAGE_READWRITE);
}

bool amdgpu_bo_can_reclaim_slab(void *priv, struct pb_slab_entry *entry)
{
   struct amdgpu_winsys_bo *bo = NULL; /* fix container_of */
   bo = container_of(entry, bo, u.slab.entry);

   return amdgpu_bo_can_reclaim(&bo->base);
}

static struct pb_slabs *get_slabs(struct amdgpu_winsys *ws, uint64_t size)
{
   /* Find the correct slab allocator for the given size. */
   for (unsigned i = 0; i < NUM_SLAB_ALLOCATORS; i++) {
      struct pb_slabs *slabs = &ws->bo_slabs[i];

      if (size <= 1 << (slabs->min_order + slabs->num_orders - 1))
         return slabs;
   }

   assert(0);
   return NULL;
}

static void amdgpu_bo_slab_destroy(struct pb_buffer *_buf)
{
   struct amdgpu_winsys_bo *bo = amdgpu_winsys_bo(_buf);

   assert(!bo->bo);

   pb_slab_free(get_slabs(bo->ws, bo->base.size), &bo->u.slab.entry);
}

static const struct pb_vtbl amdgpu_winsys_bo_slab_vtbl = {
   amdgpu_bo_slab_destroy
   /* other functions are never called */
};

struct pb_slab *amdgpu_bo_slab_alloc(void *priv, unsigned heap,
                                     unsigned entry_size,
                                     unsigned group_index)
{
   struct amdgpu_winsys *ws = priv;
   struct amdgpu_slab *slab = CALLOC_STRUCT(amdgpu_slab);
   enum radeon_bo_domain domains = radeon_domain_from_heap(heap);
   enum radeon_bo_flag flags = radeon_flags_from_heap(heap);
   uint32_t base_id;
   unsigned slab_size = 0;

   if (!slab)
      return NULL;

   /* Determine the slab buffer size. */
   for (unsigned i = 0; i < NUM_SLAB_ALLOCATORS; i++) {
      struct pb_slabs *slabs = &ws->bo_slabs[i];
      unsigned max_entry_size = 1 << (slabs->min_order + slabs->num_orders - 1);

      if (entry_size <= max_entry_size) {
         /* The slab size is twice the size of the largest possible entry. */
         slab_size = max_entry_size * 2;

         /* The largest slab should have the same size as the PTE fragment
          * size to get faster address translation.
          */
         if (i == NUM_SLAB_ALLOCATORS - 1 &&
             slab_size < ws->info.pte_fragment_size)
            slab_size = ws->info.pte_fragment_size;
         break;
      }
   }
   assert(slab_size != 0);

   slab->buffer = amdgpu_winsys_bo(amdgpu_bo_create(&ws->base,
                                                    slab_size, slab_size,
                                                    domains, flags));
   if (!slab->buffer)
      goto fail;

   slab->base.num_entries = slab->buffer->base.size / entry_size;
   slab->base.num_free = slab->base.num_entries;
   slab->entries = CALLOC(slab->base.num_entries, sizeof(*slab->entries));
   if (!slab->entries)
      goto fail_buffer;

   LIST_INITHEAD(&slab->base.free);

   base_id = __sync_fetch_and_add(&ws->next_bo_unique_id, slab->base.num_entries);

   for (unsigned i = 0; i < slab->base.num_entries; ++i) {
      struct amdgpu_winsys_bo *bo = &slab->entries[i];

      simple_mtx_init(&bo->lock, mtx_plain);
      bo->base.alignment = entry_size;
      bo->base.usage = slab->buffer->base.usage;
      bo->base.size = entry_size;
      bo->base.vtbl = &amdgpu_winsys_bo_slab_vtbl;
      bo->ws = ws;
      bo->va = slab->buffer->va + i * entry_size;
      bo->initial_domain = domains;
      bo->unique_id = base_id + i;
      bo->u.slab.entry.slab = &slab->base;
      bo->u.slab.entry.group_index = group_index;

      if (slab->buffer->bo) {
         /* The slab is not suballocated. */
         bo->u.slab.real = slab->buffer;
      } else {
         /* The slab is allocated out of a bigger slab. */
         bo->u.slab.real = slab->buffer->u.slab.real;
         assert(bo->u.slab.real->bo);
      }

      LIST_ADDTAIL(&bo->u.slab.entry.head, &slab->base.free);
   }

   return &slab->base;

fail_buffer:
   amdgpu_winsys_bo_reference(&slab->buffer, NULL);
fail:
   FREE(slab);
   return NULL;
}

void amdgpu_bo_slab_free(void *priv, struct pb_slab *pslab)
{
   struct amdgpu_slab *slab = amdgpu_slab(pslab);

   for (unsigned i = 0; i < slab->base.num_entries; ++i) {
      amdgpu_bo_remove_fences(&slab->entries[i]);
      simple_mtx_destroy(&slab->entries[i].lock);
   }

   FREE(slab->entries);
   amdgpu_winsys_bo_reference(&slab->buffer, NULL);
   FREE(slab);
}

#if DEBUG_SPARSE_COMMITS
static void
sparse_dump(struct amdgpu_winsys_bo *bo, const char *func)
{
   fprintf(stderr, "%s: %p (size=%"PRIu64", num_va_pages=%u) @ %s\n"
                   "Commitments:\n",
           __func__, bo, bo->base.size, bo->u.sparse.num_va_pages, func);

   struct amdgpu_sparse_backing *span_backing = NULL;
   uint32_t span_first_backing_page = 0;
   uint32_t span_first_va_page = 0;
   uint32_t va_page = 0;

   for (;;) {
      struct amdgpu_sparse_backing *backing = 0;
      uint32_t backing_page = 0;

      if (va_page < bo->u.sparse.num_va_pages) {
         backing = bo->u.sparse.commitments[va_page].backing;
         backing_page = bo->u.sparse.commitments[va_page].page;
      }

      if (span_backing &&
          (backing != span_backing ||
           backing_page != span_first_backing_page + (va_page - span_first_va_page))) {
         fprintf(stderr, " %u..%u: backing=%p:%u..%u\n",
                 span_first_va_page, va_page - 1, span_backing,
                 span_first_backing_page,
                 span_first_backing_page + (va_page - span_first_va_page) - 1);

         span_backing = NULL;
      }

      if (va_page >= bo->u.sparse.num_va_pages)
         break;

      if (backing && !span_backing) {
         span_backing = backing;
         span_first_backing_page = backing_page;
         span_first_va_page = va_page;
      }

      va_page++;
   }

   fprintf(stderr, "Backing:\n");

   list_for_each_entry(struct amdgpu_sparse_backing, backing, &bo->u.sparse.backing, list) {
      fprintf(stderr, " %p (size=%"PRIu64")\n", backing, backing->bo->base.size);
      for (unsigned i = 0; i < backing->num_chunks; ++i)
         fprintf(stderr, "   %u..%u\n", backing->chunks[i].begin, backing->chunks[i].end);
   }
}
#endif

/*
 * Attempt to allocate the given number of backing pages. Fewer pages may be
 * allocated (depending on the fragmentation of existing backing buffers),
 * which will be reflected by a change to *pnum_pages.
 */
static struct amdgpu_sparse_backing *
sparse_backing_alloc(struct amdgpu_winsys_bo *bo, uint32_t *pstart_page, uint32_t *pnum_pages)
{
   struct amdgpu_sparse_backing *best_backing;
   unsigned best_idx;
   uint32_t best_num_pages;

   best_backing = NULL;
   best_idx = 0;
   best_num_pages = 0;

   /* This is a very simple and inefficient best-fit algorithm. */
   list_for_each_entry(struct amdgpu_sparse_backing, backing, &bo->u.sparse.backing, list) {
      for (unsigned idx = 0; idx < backing->num_chunks; ++idx) {
         uint32_t cur_num_pages = backing->chunks[idx].end - backing->chunks[idx].begin;
         if ((best_num_pages < *pnum_pages && cur_num_pages > best_num_pages) ||
            (best_num_pages > *pnum_pages && cur_num_pages < best_num_pages)) {
            best_backing = backing;
            best_idx = idx;
            best_num_pages = cur_num_pages;
         }
      }
   }

   /* Allocate a new backing buffer if necessary. */
   if (!best_backing) {
      struct pb_buffer *buf;
      uint64_t size;
      uint32_t pages;

      best_backing = CALLOC_STRUCT(amdgpu_sparse_backing);
      if (!best_backing)
         return NULL;

      best_backing->max_chunks = 4;
      best_backing->chunks = CALLOC(best_backing->max_chunks,
                                    sizeof(*best_backing->chunks));
      if (!best_backing->chunks) {
         FREE(best_backing);
         return NULL;
      }

      assert(bo->u.sparse.num_backing_pages < DIV_ROUND_UP(bo->base.size, RADEON_SPARSE_PAGE_SIZE));

      size = MIN3(bo->base.size / 16,
                  8 * 1024 * 1024,
                  bo->base.size - (uint64_t)bo->u.sparse.num_backing_pages * RADEON_SPARSE_PAGE_SIZE);
      size = MAX2(size, RADEON_SPARSE_PAGE_SIZE);

      buf = amdgpu_bo_create(&bo->ws->base, size, RADEON_SPARSE_PAGE_SIZE,
                             bo->initial_domain,
                             bo->u.sparse.flags | RADEON_FLAG_NO_SUBALLOC);
      if (!buf) {
         FREE(best_backing->chunks);
         FREE(best_backing);
         return NULL;
      }

      /* We might have gotten a bigger buffer than requested via caching. */
      pages = buf->size / RADEON_SPARSE_PAGE_SIZE;

      best_backing->bo = amdgpu_winsys_bo(buf);
      best_backing->num_chunks = 1;
      best_backing->chunks[0].begin = 0;
      best_backing->chunks[0].end = pages;

      list_add(&best_backing->list, &bo->u.sparse.backing);
      bo->u.sparse.num_backing_pages += pages;

      best_idx = 0;
      best_num_pages = pages;
   }

   *pnum_pages = MIN2(*pnum_pages, best_num_pages);
   *pstart_page = best_backing->chunks[best_idx].begin;
   best_backing->chunks[best_idx].begin += *pnum_pages;

   if (best_backing->chunks[best_idx].begin >= best_backing->chunks[best_idx].end) {
      memmove(&best_backing->chunks[best_idx], &best_backing->chunks[best_idx + 1],
              sizeof(*best_backing->chunks) * (best_backing->num_chunks - best_idx - 1));
      best_backing->num_chunks--;
   }

   return best_backing;
}

static void
sparse_free_backing_buffer(struct amdgpu_winsys_bo *bo,
                           struct amdgpu_sparse_backing *backing)
{
   struct amdgpu_winsys *ws = backing->bo->ws;

   bo->u.sparse.num_backing_pages -= backing->bo->base.size / RADEON_SPARSE_PAGE_SIZE;

   simple_mtx_lock(&ws->bo_fence_lock);
   amdgpu_add_fences(backing->bo, bo->num_fences, bo->fences);
   simple_mtx_unlock(&ws->bo_fence_lock);

   list_del(&backing->list);
   amdgpu_winsys_bo_reference(&backing->bo, NULL);
   FREE(backing->chunks);
   FREE(backing);
}

/*
 * Return a range of pages from the given backing buffer back into the
 * free structure.
 */
static bool
sparse_backing_free(struct amdgpu_winsys_bo *bo,
                    struct amdgpu_sparse_backing *backing,
                    uint32_t start_page, uint32_t num_pages)
{
   uint32_t end_page = start_page + num_pages;
   unsigned low = 0;
   unsigned high = backing->num_chunks;

   /* Find the first chunk with begin >= start_page. */
   while (low < high) {
      unsigned mid = low + (high - low) / 2;

      if (backing->chunks[mid].begin >= start_page)
         high = mid;
      else
         low = mid + 1;
   }

   assert(low >= backing->num_chunks || end_page <= backing->chunks[low].begin);
   assert(low == 0 || backing->chunks[low - 1].end <= start_page);

   if (low > 0 && backing->chunks[low - 1].end == start_page) {
      backing->chunks[low - 1].end = end_page;

      if (low < backing->num_chunks && end_page == backing->chunks[low].begin) {
         backing->chunks[low - 1].end = backing->chunks[low].end;
         memmove(&backing->chunks[low], &backing->chunks[low + 1],
                 sizeof(*backing->chunks) * (backing->num_chunks - low - 1));
         backing->num_chunks--;
      }
   } else if (low < backing->num_chunks && end_page == backing->chunks[low].begin) {
      backing->chunks[low].begin = start_page;
   } else {
      if (backing->num_chunks >= backing->max_chunks) {
         unsigned new_max_chunks = 2 * backing->max_chunks;
         struct amdgpu_sparse_backing_chunk *new_chunks =
            REALLOC(backing->chunks,
                    sizeof(*backing->chunks) * backing->max_chunks,
                    sizeof(*backing->chunks) * new_max_chunks);
         if (!new_chunks)
            return false;

         backing->max_chunks = new_max_chunks;
         backing->chunks = new_chunks;
      }

      memmove(&backing->chunks[low + 1], &backing->chunks[low],
              sizeof(*backing->chunks) * (backing->num_chunks - low));
      backing->chunks[low].begin = start_page;
      backing->chunks[low].end = end_page;
      backing->num_chunks++;
   }

   if (backing->num_chunks == 1 && backing->chunks[0].begin == 0 &&
       backing->chunks[0].end == backing->bo->base.size / RADEON_SPARSE_PAGE_SIZE)
      sparse_free_backing_buffer(bo, backing);

   return true;
}

static void amdgpu_bo_sparse_destroy(struct pb_buffer *_buf)
{
   struct amdgpu_winsys_bo *bo = amdgpu_winsys_bo(_buf);
   int r;

   assert(!bo->bo && bo->sparse);

   r = amdgpu_bo_va_op_raw(bo->ws->dev, NULL, 0,
                           (uint64_t)bo->u.sparse.num_va_pages * RADEON_SPARSE_PAGE_SIZE,
                           bo->va, 0, AMDGPU_VA_OP_CLEAR);
   if (r) {
      fprintf(stderr, "amdgpu: clearing PRT VA region on destroy failed (%d)\n", r);
   }

   while (!list_empty(&bo->u.sparse.backing)) {
      struct amdgpu_sparse_backing *dummy = NULL;
      sparse_free_backing_buffer(bo,
                                 container_of(bo->u.sparse.backing.next,
                                              dummy, list));
   }

   amdgpu_va_range_free(bo->u.sparse.va_handle);
   FREE(bo->u.sparse.commitments);
   simple_mtx_destroy(&bo->lock);
   FREE(bo);
}

static const struct pb_vtbl amdgpu_winsys_bo_sparse_vtbl = {
   amdgpu_bo_sparse_destroy
   /* other functions are never called */
};

static struct pb_buffer *
amdgpu_bo_sparse_create(struct amdgpu_winsys *ws, uint64_t size,
                        enum radeon_bo_domain domain,
                        enum radeon_bo_flag flags)
{
   struct amdgpu_winsys_bo *bo;
   uint64_t map_size;
   uint64_t va_gap_size;
   int r;

   /* We use 32-bit page numbers; refuse to attempt allocating sparse buffers
    * that exceed this limit. This is not really a restriction: we don't have
    * that much virtual address space anyway.
    */
   if (size > (uint64_t)INT32_MAX * RADEON_SPARSE_PAGE_SIZE)
      return NULL;

   bo = CALLOC_STRUCT(amdgpu_winsys_bo);
   if (!bo)
      return NULL;

   simple_mtx_init(&bo->lock, mtx_plain);
   pipe_reference_init(&bo->base.reference, 1);
   bo->base.alignment = RADEON_SPARSE_PAGE_SIZE;
   bo->base.size = size;
   bo->base.vtbl = &amdgpu_winsys_bo_sparse_vtbl;
   bo->ws = ws;
   bo->initial_domain = domain;
   bo->unique_id =  __sync_fetch_and_add(&ws->next_bo_unique_id, 1);
   bo->sparse = true;
   bo->u.sparse.flags = flags & ~RADEON_FLAG_SPARSE;

   bo->u.sparse.num_va_pages = DIV_ROUND_UP(size, RADEON_SPARSE_PAGE_SIZE);
   bo->u.sparse.commitments = CALLOC(bo->u.sparse.num_va_pages,
                                     sizeof(*bo->u.sparse.commitments));
   if (!bo->u.sparse.commitments)
      goto error_alloc_commitments;

   LIST_INITHEAD(&bo->u.sparse.backing);

   /* For simplicity, we always map a multiple of the page size. */
   map_size = align64(size, RADEON_SPARSE_PAGE_SIZE);
   va_gap_size = ws->check_vm ? 4 * RADEON_SPARSE_PAGE_SIZE : 0;
   r = amdgpu_va_range_alloc(ws->dev, amdgpu_gpu_va_range_general,
                             map_size + va_gap_size, RADEON_SPARSE_PAGE_SIZE,
                             0, &bo->va, &bo->u.sparse.va_handle,
			     AMDGPU_VA_RANGE_HIGH);
   if (r)
      goto error_va_alloc;

   r = amdgpu_bo_va_op_raw(bo->ws->dev, NULL, 0, size, bo->va,
                           AMDGPU_VM_PAGE_PRT, AMDGPU_VA_OP_MAP);
   if (r)
      goto error_va_map;

   return &bo->base;

error_va_map:
   amdgpu_va_range_free(bo->u.sparse.va_handle);
error_va_alloc:
   FREE(bo->u.sparse.commitments);
error_alloc_commitments:
   simple_mtx_destroy(&bo->lock);
   FREE(bo);
   return NULL;
}

static bool
amdgpu_bo_sparse_commit(struct pb_buffer *buf, uint64_t offset, uint64_t size,
                        bool commit)
{
   struct amdgpu_winsys_bo *bo = amdgpu_winsys_bo(buf);
   struct amdgpu_sparse_commitment *comm;
   uint32_t va_page, end_va_page;
   bool ok = true;
   int r;

   assert(bo->sparse);
   assert(offset % RADEON_SPARSE_PAGE_SIZE == 0);
   assert(offset <= bo->base.size);
   assert(size <= bo->base.size - offset);
   assert(size % RADEON_SPARSE_PAGE_SIZE == 0 || offset + size == bo->base.size);

   comm = bo->u.sparse.commitments;
   va_page = offset / RADEON_SPARSE_PAGE_SIZE;
   end_va_page = va_page + DIV_ROUND_UP(size, RADEON_SPARSE_PAGE_SIZE);

   simple_mtx_lock(&bo->lock);

#if DEBUG_SPARSE_COMMITS
   sparse_dump(bo, __func__);
#endif

   if (commit) {
      while (va_page < end_va_page) {
         uint32_t span_va_page;

         /* Skip pages that are already committed. */
         if (comm[va_page].backing) {
            va_page++;
            continue;
         }

         /* Determine length of uncommitted span. */
         span_va_page = va_page;
         while (va_page < end_va_page && !comm[va_page].backing)
            va_page++;

         /* Fill the uncommitted span with chunks of backing memory. */
         while (span_va_page < va_page) {
            struct amdgpu_sparse_backing *backing;
            uint32_t backing_start, backing_size;

            backing_size = va_page - span_va_page;
            backing = sparse_backing_alloc(bo, &backing_start, &backing_size);
            if (!backing) {
               ok = false;
               goto out;
            }

            r = amdgpu_bo_va_op_raw(bo->ws->dev, backing->bo->bo,
                                    (uint64_t)backing_start * RADEON_SPARSE_PAGE_SIZE,
                                    (uint64_t)backing_size * RADEON_SPARSE_PAGE_SIZE,
                                    bo->va + (uint64_t)span_va_page * RADEON_SPARSE_PAGE_SIZE,
                                    AMDGPU_VM_PAGE_READABLE |
                                    AMDGPU_VM_PAGE_WRITEABLE |
                                    AMDGPU_VM_PAGE_EXECUTABLE,
                                    AMDGPU_VA_OP_REPLACE);
            if (r) {
               ok = sparse_backing_free(bo, backing, backing_start, backing_size);
               assert(ok && "sufficient memory should already be allocated");

               ok = false;
               goto out;
            }

            while (backing_size) {
               comm[span_va_page].backing = backing;
               comm[span_va_page].page = backing_start;
               span_va_page++;
               backing_start++;
               backing_size--;
            }
         }
      }
   } else {
      r = amdgpu_bo_va_op_raw(bo->ws->dev, NULL, 0,
                              (uint64_t)(end_va_page - va_page) * RADEON_SPARSE_PAGE_SIZE,
                              bo->va + (uint64_t)va_page * RADEON_SPARSE_PAGE_SIZE,
                              AMDGPU_VM_PAGE_PRT, AMDGPU_VA_OP_REPLACE);
      if (r) {
         ok = false;
         goto out;
      }

      while (va_page < end_va_page) {
         struct amdgpu_sparse_backing *backing;
         uint32_t backing_start;
         uint32_t span_pages;

         /* Skip pages that are already uncommitted. */
         if (!comm[va_page].backing) {
            va_page++;
            continue;
         }

         /* Group contiguous spans of pages. */
         backing = comm[va_page].backing;
         backing_start = comm[va_page].page;
         comm[va_page].backing = NULL;

         span_pages = 1;
         va_page++;

         while (va_page < end_va_page &&
                comm[va_page].backing == backing &&
                comm[va_page].page == backing_start + span_pages) {
            comm[va_page].backing = NULL;
            va_page++;
            span_pages++;
         }

         if (!sparse_backing_free(bo, backing, backing_start, span_pages)) {
            /* Couldn't allocate tracking data structures, so we have to leak */
            fprintf(stderr, "amdgpu: leaking PRT backing memory\n");
            ok = false;
         }
      }
   }
out:

   simple_mtx_unlock(&bo->lock);

   return ok;
}

static unsigned eg_tile_split(unsigned tile_split)
{
   switch (tile_split) {
   case 0:     tile_split = 64;    break;
   case 1:     tile_split = 128;   break;
   case 2:     tile_split = 256;   break;
   case 3:     tile_split = 512;   break;
   default:
   case 4:     tile_split = 1024;  break;
   case 5:     tile_split = 2048;  break;
   case 6:     tile_split = 4096;  break;
   }
   return tile_split;
}

static unsigned eg_tile_split_rev(unsigned eg_tile_split)
{
   switch (eg_tile_split) {
   case 64:    return 0;
   case 128:   return 1;
   case 256:   return 2;
   case 512:   return 3;
   default:
   case 1024:  return 4;
   case 2048:  return 5;
   case 4096:  return 6;
   }
}

static void amdgpu_buffer_get_metadata(struct pb_buffer *_buf,
                                       struct radeon_bo_metadata *md)
{
   struct amdgpu_winsys_bo *bo = amdgpu_winsys_bo(_buf);
   struct amdgpu_bo_info info = {0};
   uint64_t tiling_flags;
   int r;

   assert(bo->bo && "must not be called for slab entries");

   r = amdgpu_bo_query_info(bo->bo, &info);
   if (r)
      return;

   tiling_flags = info.metadata.tiling_info;

   if (bo->ws->info.chip_class >= GFX9) {
      md->u.gfx9.swizzle_mode = AMDGPU_TILING_GET(tiling_flags, SWIZZLE_MODE);
   } else {
      md->u.legacy.microtile = RADEON_LAYOUT_LINEAR;
      md->u.legacy.macrotile = RADEON_LAYOUT_LINEAR;

      if (AMDGPU_TILING_GET(tiling_flags, ARRAY_MODE) == 4)  /* 2D_TILED_THIN1 */
         md->u.legacy.macrotile = RADEON_LAYOUT_TILED;
      else if (AMDGPU_TILING_GET(tiling_flags, ARRAY_MODE) == 2) /* 1D_TILED_THIN1 */
         md->u.legacy.microtile = RADEON_LAYOUT_TILED;

      md->u.legacy.pipe_config = AMDGPU_TILING_GET(tiling_flags, PIPE_CONFIG);
      md->u.legacy.bankw = 1 << AMDGPU_TILING_GET(tiling_flags, BANK_WIDTH);
      md->u.legacy.bankh = 1 << AMDGPU_TILING_GET(tiling_flags, BANK_HEIGHT);
      md->u.legacy.tile_split = eg_tile_split(AMDGPU_TILING_GET(tiling_flags, TILE_SPLIT));
      md->u.legacy.mtilea = 1 << AMDGPU_TILING_GET(tiling_flags, MACRO_TILE_ASPECT);
      md->u.legacy.num_banks = 2 << AMDGPU_TILING_GET(tiling_flags, NUM_BANKS);
      md->u.legacy.scanout = AMDGPU_TILING_GET(tiling_flags, MICRO_TILE_MODE) == 0; /* DISPLAY */
   }

   md->size_metadata = info.metadata.size_metadata;
   memcpy(md->metadata, info.metadata.umd_metadata, sizeof(md->metadata));
}

static void amdgpu_buffer_set_metadata(struct pb_buffer *_buf,
                                       struct radeon_bo_metadata *md)
{
   struct amdgpu_winsys_bo *bo = amdgpu_winsys_bo(_buf);
   struct amdgpu_bo_metadata metadata = {0};
   uint64_t tiling_flags = 0;

   assert(bo->bo && "must not be called for slab entries");

   if (bo->ws->info.chip_class >= GFX9) {
      tiling_flags |= AMDGPU_TILING_SET(SWIZZLE_MODE, md->u.gfx9.swizzle_mode);
   } else {
      if (md->u.legacy.macrotile == RADEON_LAYOUT_TILED)
         tiling_flags |= AMDGPU_TILING_SET(ARRAY_MODE, 4); /* 2D_TILED_THIN1 */
      else if (md->u.legacy.microtile == RADEON_LAYOUT_TILED)
         tiling_flags |= AMDGPU_TILING_SET(ARRAY_MODE, 2); /* 1D_TILED_THIN1 */
      else
         tiling_flags |= AMDGPU_TILING_SET(ARRAY_MODE, 1); /* LINEAR_ALIGNED */

      tiling_flags |= AMDGPU_TILING_SET(PIPE_CONFIG, md->u.legacy.pipe_config);
      tiling_flags |= AMDGPU_TILING_SET(BANK_WIDTH, util_logbase2(md->u.legacy.bankw));
      tiling_flags |= AMDGPU_TILING_SET(BANK_HEIGHT, util_logbase2(md->u.legacy.bankh));
      if (md->u.legacy.tile_split)
         tiling_flags |= AMDGPU_TILING_SET(TILE_SPLIT, eg_tile_split_rev(md->u.legacy.tile_split));
      tiling_flags |= AMDGPU_TILING_SET(MACRO_TILE_ASPECT, util_logbase2(md->u.legacy.mtilea));
      tiling_flags |= AMDGPU_TILING_SET(NUM_BANKS, util_logbase2(md->u.legacy.num_banks)-1);

      if (md->u.legacy.scanout)
         tiling_flags |= AMDGPU_TILING_SET(MICRO_TILE_MODE, 0); /* DISPLAY_MICRO_TILING */
      else
         tiling_flags |= AMDGPU_TILING_SET(MICRO_TILE_MODE, 1); /* THIN_MICRO_TILING */
   }

   metadata.tiling_info = tiling_flags;
   metadata.size_metadata = md->size_metadata;
   memcpy(metadata.umd_metadata, md->metadata, sizeof(md->metadata));

   amdgpu_bo_set_metadata(bo->bo, &metadata);
}

static struct pb_buffer *
amdgpu_bo_create(struct radeon_winsys *rws,
                 uint64_t size,
                 unsigned alignment,
                 enum radeon_bo_domain domain,
                 enum radeon_bo_flag flags)
{
   struct amdgpu_winsys *ws = amdgpu_winsys(rws);
   struct amdgpu_winsys_bo *bo;
   int heap = -1;

   /* VRAM implies WC. This is not optional. */
   assert(!(domain & RADEON_DOMAIN_VRAM) || flags & RADEON_FLAG_GTT_WC);

   /* NO_CPU_ACCESS is valid with VRAM only. */
   assert(domain == RADEON_DOMAIN_VRAM || !(flags & RADEON_FLAG_NO_CPU_ACCESS));

   /* Sparse buffers must have NO_CPU_ACCESS set. */
   assert(!(flags & RADEON_FLAG_SPARSE) || flags & RADEON_FLAG_NO_CPU_ACCESS);

   struct pb_slabs *last_slab = &ws->bo_slabs[NUM_SLAB_ALLOCATORS - 1];
   unsigned max_slab_entry_size = 1 << (last_slab->min_order + last_slab->num_orders - 1);

   /* Sub-allocate small buffers from slabs. */
   if (!(flags & (RADEON_FLAG_NO_SUBALLOC | RADEON_FLAG_SPARSE)) &&
       size <= max_slab_entry_size &&
       /* The alignment must be at most the size of the smallest slab entry or
        * the next power of two. */
       alignment <= MAX2(1 << ws->bo_slabs[0].min_order, util_next_power_of_two(size))) {
      struct pb_slab_entry *entry;
      int heap = radeon_get_heap_index(domain, flags);

      if (heap < 0 || heap >= RADEON_MAX_SLAB_HEAPS)
         goto no_slab;

      struct pb_slabs *slabs = get_slabs(ws, size);
      entry = pb_slab_alloc(slabs, size, heap);
      if (!entry) {
         /* Clean up buffer managers and try again. */
         amdgpu_clean_up_buffer_managers(ws);

         entry = pb_slab_alloc(slabs, size, heap);
      }
      if (!entry)
         return NULL;

      bo = NULL;
      bo = container_of(entry, bo, u.slab.entry);

      pipe_reference_init(&bo->base.reference, 1);

      return &bo->base;
   }
no_slab:

   if (flags & RADEON_FLAG_SPARSE) {
      assert(RADEON_SPARSE_PAGE_SIZE % alignment == 0);

      return amdgpu_bo_sparse_create(ws, size, domain, flags);
   }

   /* This flag is irrelevant for the cache. */
   flags &= ~RADEON_FLAG_NO_SUBALLOC;

   /* Align size to page size. This is the minimum alignment for normal
    * BOs. Aligning this here helps the cached bufmgr. Especially small BOs,
    * like constant/uniform buffers, can benefit from better and more reuse.
    */
   if (domain & RADEON_DOMAIN_VRAM_GTT) {
      size = align64(size, ws->info.gart_page_size);
      alignment = align(alignment, ws->info.gart_page_size);
   }

   bool use_reusable_pool = flags & RADEON_FLAG_NO_INTERPROCESS_SHARING;

   if (use_reusable_pool) {
       heap = radeon_get_heap_index(domain, flags);
       assert(heap >= 0 && heap < RADEON_MAX_CACHED_HEAPS);

       /* Get a buffer from the cache. */
       bo = (struct amdgpu_winsys_bo*)
            pb_cache_reclaim_buffer(&ws->bo_cache, size, alignment, 0, heap);
       if (bo)
          return &bo->base;
   }

   /* Create a new one. */
   bo = amdgpu_create_bo(ws, size, alignment, domain, flags, heap);
   if (!bo) {
      /* Clean up buffer managers and try again. */
      amdgpu_clean_up_buffer_managers(ws);

      bo = amdgpu_create_bo(ws, size, alignment, domain, flags, heap);
      if (!bo)
         return NULL;
   }

   bo->u.real.use_reusable_pool = use_reusable_pool;
   return &bo->base;
}

static struct pb_buffer *amdgpu_bo_from_handle(struct radeon_winsys *rws,
                                               struct winsys_handle *whandle,
                                               unsigned vm_alignment,
                                               unsigned *stride,
                                               unsigned *offset)
{
   struct amdgpu_winsys *ws = amdgpu_winsys(rws);
   struct amdgpu_winsys_bo *bo = NULL;
   enum amdgpu_bo_handle_type type;
   struct amdgpu_bo_import_result result = {0};
   uint64_t va;
   amdgpu_va_handle va_handle = NULL;
   struct amdgpu_bo_info info = {0};
   enum radeon_bo_domain initial = 0;
   int r;

   switch (whandle->type) {
   case WINSYS_HANDLE_TYPE_SHARED:
      type = amdgpu_bo_handle_type_gem_flink_name;
      break;
   case WINSYS_HANDLE_TYPE_FD:
      type = amdgpu_bo_handle_type_dma_buf_fd;
      break;
   default:
      return NULL;
   }

   if (stride)
      *stride = whandle->stride;
   if (offset)
      *offset = whandle->offset;

   r = amdgpu_bo_import(ws->dev, type, whandle->handle, &result);
   if (r)
      return NULL;

   simple_mtx_lock(&ws->bo_export_table_lock);
   bo = util_hash_table_get(ws->bo_export_table, result.buf_handle);

   /* If the amdgpu_winsys_bo instance already exists, bump the reference
    * counter and return it.
    */
   if (bo) {
      p_atomic_inc(&bo->base.reference.count);
      simple_mtx_unlock(&ws->bo_export_table_lock);

      /* Release the buffer handle, because we don't need it anymore.
       * This function is returning an existing buffer, which has its own
       * handle.
       */
      amdgpu_bo_free(result.buf_handle);
      return &bo->base;
   }

   /* Get initial domains. */
   r = amdgpu_bo_query_info(result.buf_handle, &info);
   if (r)
      goto error;

   r = amdgpu_va_range_alloc(ws->dev, amdgpu_gpu_va_range_general,
                             result.alloc_size,
                             amdgpu_get_optimal_vm_alignment(ws, result.alloc_size,
                                                             vm_alignment),
                             0, &va, &va_handle, AMDGPU_VA_RANGE_HIGH);
   if (r)
      goto error;

   bo = CALLOC_STRUCT(amdgpu_winsys_bo);
   if (!bo)
      goto error;

   r = amdgpu_bo_va_op(result.buf_handle, 0, result.alloc_size, va, 0, AMDGPU_VA_OP_MAP);
   if (r)
      goto error;

   if (info.preferred_heap & AMDGPU_GEM_DOMAIN_VRAM)
      initial |= RADEON_DOMAIN_VRAM;
   if (info.preferred_heap & AMDGPU_GEM_DOMAIN_GTT)
      initial |= RADEON_DOMAIN_GTT;

   /* Initialize the structure. */
   simple_mtx_init(&bo->lock, mtx_plain);
   pipe_reference_init(&bo->base.reference, 1);
   bo->base.alignment = info.phys_alignment;
   bo->bo = result.buf_handle;
   bo->base.size = result.alloc_size;
   bo->base.vtbl = &amdgpu_winsys_bo_vtbl;
   bo->ws = ws;
   bo->va = va;
   bo->u.real.va_handle = va_handle;
   bo->initial_domain = initial;
   bo->unique_id = __sync_fetch_and_add(&ws->next_bo_unique_id, 1);
   bo->is_shared = true;

   if (bo->initial_domain & RADEON_DOMAIN_VRAM)
      ws->allocated_vram += align64(bo->base.size, ws->info.gart_page_size);
   else if (bo->initial_domain & RADEON_DOMAIN_GTT)
      ws->allocated_gtt += align64(bo->base.size, ws->info.gart_page_size);

   amdgpu_bo_export(bo->bo, amdgpu_bo_handle_type_kms, &bo->u.real.kms_handle);

   amdgpu_add_buffer_to_global_list(bo);

   util_hash_table_set(ws->bo_export_table, bo->bo, bo);
   simple_mtx_unlock(&ws->bo_export_table_lock);

   return &bo->base;

error:
   simple_mtx_unlock(&ws->bo_export_table_lock);
   if (bo)
      FREE(bo);
   if (va_handle)
      amdgpu_va_range_free(va_handle);
   amdgpu_bo_free(result.buf_handle);
   return NULL;
}

static bool amdgpu_bo_get_handle(struct pb_buffer *buffer,
                                 unsigned stride, unsigned offset,
                                 unsigned slice_size,
                                 struct winsys_handle *whandle)
{
   struct amdgpu_winsys_bo *bo = amdgpu_winsys_bo(buffer);
   struct amdgpu_winsys *ws = bo->ws;
   enum amdgpu_bo_handle_type type;
   int r;

   /* Don't allow exports of slab entries and sparse buffers. */
   if (!bo->bo)
      return false;

   bo->u.real.use_reusable_pool = false;

   switch (whandle->type) {
   case WINSYS_HANDLE_TYPE_SHARED:
      type = amdgpu_bo_handle_type_gem_flink_name;
      break;
   case WINSYS_HANDLE_TYPE_FD:
      type = amdgpu_bo_handle_type_dma_buf_fd;
      break;
   case WINSYS_HANDLE_TYPE_KMS:
      type = amdgpu_bo_handle_type_kms;
      break;
   default:
      return false;
   }

   r = amdgpu_bo_export(bo->bo, type, &whandle->handle);
   if (r)
      return false;

   simple_mtx_lock(&ws->bo_export_table_lock);
   util_hash_table_set(ws->bo_export_table, bo->bo, bo);
   simple_mtx_unlock(&ws->bo_export_table_lock);

   whandle->stride = stride;
   whandle->offset = offset;
   whandle->offset += slice_size * whandle->layer;
   bo->is_shared = true;
   return true;
}

static struct pb_buffer *amdgpu_bo_from_ptr(struct radeon_winsys *rws,
					    void *pointer, uint64_t size)
{
    struct amdgpu_winsys *ws = amdgpu_winsys(rws);
    amdgpu_bo_handle buf_handle;
    struct amdgpu_winsys_bo *bo;
    uint64_t va;
    amdgpu_va_handle va_handle;
    /* Avoid failure when the size is not page aligned */
    uint64_t aligned_size = align64(size, ws->info.gart_page_size);

    bo = CALLOC_STRUCT(amdgpu_winsys_bo);
    if (!bo)
        return NULL;

    if (amdgpu_create_bo_from_user_mem(ws->dev, pointer,
                                       aligned_size, &buf_handle))
        goto error;

    if (amdgpu_va_range_alloc(ws->dev, amdgpu_gpu_va_range_general,
                              aligned_size,
                              amdgpu_get_optimal_vm_alignment(ws, aligned_size,
                                                              ws->info.gart_page_size),
                              0, &va, &va_handle, AMDGPU_VA_RANGE_HIGH))
        goto error_va_alloc;

    if (amdgpu_bo_va_op(buf_handle, 0, aligned_size, va, 0, AMDGPU_VA_OP_MAP))
        goto error_va_map;

    /* Initialize it. */
    bo->is_user_ptr = true;
    pipe_reference_init(&bo->base.reference, 1);
    simple_mtx_init(&bo->lock, mtx_plain);
    bo->bo = buf_handle;
    bo->base.alignment = 0;
    bo->base.size = size;
    bo->base.vtbl = &amdgpu_winsys_bo_vtbl;
    bo->ws = ws;
    bo->cpu_ptr = pointer;
    bo->va = va;
    bo->u.real.va_handle = va_handle;
    bo->initial_domain = RADEON_DOMAIN_GTT;
    bo->unique_id = __sync_fetch_and_add(&ws->next_bo_unique_id, 1);

    ws->allocated_gtt += aligned_size;

    amdgpu_add_buffer_to_global_list(bo);

    amdgpu_bo_export(bo->bo, amdgpu_bo_handle_type_kms, &bo->u.real.kms_handle);

    return (struct pb_buffer*)bo;

error_va_map:
    amdgpu_va_range_free(va_handle);

error_va_alloc:
    amdgpu_bo_free(buf_handle);

error:
    FREE(bo);
    return NULL;
}

static bool amdgpu_bo_is_user_ptr(struct pb_buffer *buf)
{
   return ((struct amdgpu_winsys_bo*)buf)->is_user_ptr;
}

static bool amdgpu_bo_is_suballocated(struct pb_buffer *buf)
{
   struct amdgpu_winsys_bo *bo = (struct amdgpu_winsys_bo*)buf;

   return !bo->bo && !bo->sparse;
}

static uint64_t amdgpu_bo_get_va(struct pb_buffer *buf)
{
   return ((struct amdgpu_winsys_bo*)buf)->va;
}

void amdgpu_bo_init_functions(struct amdgpu_winsys *ws)
{
   ws->base.buffer_set_metadata = amdgpu_buffer_set_metadata;
   ws->base.buffer_get_metadata = amdgpu_buffer_get_metadata;
   ws->base.buffer_map = amdgpu_bo_map;
   ws->base.buffer_unmap = amdgpu_bo_unmap;
   ws->base.buffer_wait = amdgpu_bo_wait;
   ws->base.buffer_create = amdgpu_bo_create;
   ws->base.buffer_from_handle = amdgpu_bo_from_handle;
   ws->base.buffer_from_ptr = amdgpu_bo_from_ptr;
   ws->base.buffer_is_user_ptr = amdgpu_bo_is_user_ptr;
   ws->base.buffer_is_suballocated = amdgpu_bo_is_suballocated;
   ws->base.buffer_get_handle = amdgpu_bo_get_handle;
   ws->base.buffer_commit = amdgpu_bo_sparse_commit;
   ws->base.buffer_get_virtual_address = amdgpu_bo_get_va;
   ws->base.buffer_get_initial_domain = amdgpu_bo_get_initial_domain;
}<|MERGE_RESOLUTION|>--- conflicted
+++ resolved
@@ -310,12 +310,8 @@
             if (cs) {
                if (amdgpu_bo_is_referenced_by_cs_with_usage(cs, bo,
                                                             RADEON_USAGE_WRITE)) {
-<<<<<<< HEAD
-                  cs->flush_cs(cs->flush_data, 0, NULL);
-=======
                   cs->flush_cs(cs->flush_data,
 			       RADEON_FLUSH_START_NEXT_GFX_IB_NOW, NULL);
->>>>>>> b85ca86c
                } else {
                   /* Try to avoid busy-waiting in amdgpu_bo_wait. */
                   if (p_atomic_read(&bo->num_active_ioctls))
