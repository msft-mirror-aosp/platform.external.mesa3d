/*
 * Copyright © 2008 Jérôme Glisse
 * Copyright © 2010 Marek Olšák <maraeo@gmail.com>
 * All Rights Reserved.
 *
 * Permission is hereby granted, free of charge, to any person obtaining
 * a copy of this software and associated documentation files (the
 * "Software"), to deal in the Software without restriction, including
 * without limitation the rights to use, copy, modify, merge, publish,
 * distribute, sub license, and/or sell copies of the Software, and to
 * permit persons to whom the Software is furnished to do so, subject to
 * the following conditions:
 *
 * THE SOFTWARE IS PROVIDED "AS IS", WITHOUT WARRANTY OF ANY KIND,
 * EXPRESS OR IMPLIED, INCLUDING BUT NOT LIMITED TO THE WARRANTIES
 * OF MERCHANTABILITY, FITNESS FOR A PARTICULAR PURPOSE AND
 * NON-INFRINGEMENT. IN NO EVENT SHALL THE COPYRIGHT HOLDERS, AUTHORS
 * AND/OR ITS SUPPLIERS BE LIABLE FOR ANY CLAIM, DAMAGES OR OTHER
 * LIABILITY, WHETHER IN AN ACTION OF CONTRACT, TORT OR OTHERWISE,
 * ARISING FROM, OUT OF OR IN CONNECTION WITH THE SOFTWARE OR THE
 * USE OR OTHER DEALINGS IN THE SOFTWARE.
 *
 * The above copyright notice and this permission notice (including the
 * next paragraph) shall be included in all copies or substantial portions
 * of the Software.
 */

/*
    This file replaces libdrm's radeon_cs_gem with our own implemention.
    It's optimized specifically for Radeon DRM.
    Adding buffers and space checking are faster and simpler than their
    counterparts in libdrm (the time complexity of all the functions
    is O(1) in nearly all scenarios, thanks to hashing).

    It works like this:

    cs_add_buffer(cs, buf, read_domain, write_domain) adds a new relocation and
    also adds the size of 'buf' to the used_gart and used_vram winsys variables
    based on the domains, which are simply or'd for the accounting purposes.
    The adding is skipped if the reloc is already present in the list, but it
    accounts any newly-referenced domains.

    cs_validate is then called, which just checks:
        used_vram/gart < vram/gart_size * 0.8
    The 0.8 number allows for some memory fragmentation. If the validation
    fails, the pipe driver flushes CS and tries do the validation again,
    i.e. it validates only that one operation. If it fails again, it drops
    the operation on the floor and prints some nasty message to stderr.
    (done in the pipe driver)

    cs_write_reloc(cs, buf) just writes a reloc that has been added using
    cs_add_buffer. The read_domain and write_domain parameters have been removed,
    because we already specify them in cs_add_buffer.
*/

#include "radeon_drm_cs.h"

#include "util/u_memory.h"
#include "util/os_time.h"

#include <stdio.h>
#include <stdlib.h>
#include <stdint.h>
#include <xf86drm.h>


#define RELOC_DWORDS (sizeof(struct drm_radeon_cs_reloc) / sizeof(uint32_t))

static struct pipe_fence_handle *
radeon_cs_create_fence(struct radeon_cmdbuf *rcs);
static void radeon_fence_reference(struct pipe_fence_handle **dst,
                                   struct pipe_fence_handle *src);

static struct radeon_winsys_ctx *radeon_drm_ctx_create(struct radeon_winsys *ws)
{
    /* No context support here. Just return the winsys pointer
     * as the "context". */
    return (struct radeon_winsys_ctx*)ws;
}

static void radeon_drm_ctx_destroy(struct radeon_winsys_ctx *ctx)
{
    /* No context support here. */
}

static bool radeon_init_cs_context(struct radeon_cs_context *csc,
                                   struct radeon_drm_winsys *ws)
{
    int i;

    csc->fd = ws->fd;

    csc->chunks[0].chunk_id = RADEON_CHUNK_ID_IB;
    csc->chunks[0].length_dw = 0;
    csc->chunks[0].chunk_data = (uint64_t)(uintptr_t)csc->buf;
    csc->chunks[1].chunk_id = RADEON_CHUNK_ID_RELOCS;
    csc->chunks[1].length_dw = 0;
    csc->chunks[1].chunk_data = (uint64_t)(uintptr_t)csc->relocs;
    csc->chunks[2].chunk_id = RADEON_CHUNK_ID_FLAGS;
    csc->chunks[2].length_dw = 2;
    csc->chunks[2].chunk_data = (uint64_t)(uintptr_t)&csc->flags;

    csc->chunk_array[0] = (uint64_t)(uintptr_t)&csc->chunks[0];
    csc->chunk_array[1] = (uint64_t)(uintptr_t)&csc->chunks[1];
    csc->chunk_array[2] = (uint64_t)(uintptr_t)&csc->chunks[2];

    csc->cs.chunks = (uint64_t)(uintptr_t)csc->chunk_array;

    for (i = 0; i < ARRAY_SIZE(csc->reloc_indices_hashlist); i++) {
        csc->reloc_indices_hashlist[i] = -1;
    }
    return true;
}

static void radeon_cs_context_cleanup(struct radeon_cs_context *csc)
{
    unsigned i;

    for (i = 0; i < csc->num_relocs; i++) {
        p_atomic_dec(&csc->relocs_bo[i].bo->num_cs_references);
        radeon_bo_reference(&csc->relocs_bo[i].bo, NULL);
    }
    for (i = 0; i < csc->num_slab_buffers; ++i) {
        p_atomic_dec(&csc->slab_buffers[i].bo->num_cs_references);
        radeon_bo_reference(&csc->slab_buffers[i].bo, NULL);
    }

    csc->num_relocs = 0;
    csc->num_validated_relocs = 0;
    csc->num_slab_buffers = 0;
    csc->chunks[0].length_dw = 0;
    csc->chunks[1].length_dw = 0;

    for (i = 0; i < ARRAY_SIZE(csc->reloc_indices_hashlist); i++) {
        csc->reloc_indices_hashlist[i] = -1;
    }
}

static void radeon_destroy_cs_context(struct radeon_cs_context *csc)
{
    radeon_cs_context_cleanup(csc);
    FREE(csc->slab_buffers);
    FREE(csc->relocs_bo);
    FREE(csc->relocs);
}


static struct radeon_cmdbuf *
radeon_drm_cs_create(struct radeon_winsys_ctx *ctx,
                     enum ring_type ring_type,
                     void (*flush)(void *ctx, unsigned flags,
                                   struct pipe_fence_handle **fence),
                     void *flush_ctx,
                     bool stop_exec_on_failure)
{
    struct radeon_drm_winsys *ws = (struct radeon_drm_winsys*)ctx;
    struct radeon_drm_cs *cs;

    cs = CALLOC_STRUCT(radeon_drm_cs);
    if (!cs) {
        return NULL;
    }
    util_queue_fence_init(&cs->flush_completed);

    cs->ws = ws;
    cs->flush_cs = flush;
    cs->flush_data = flush_ctx;

    if (!radeon_init_cs_context(&cs->csc1, cs->ws)) {
        FREE(cs);
        return NULL;
    }
    if (!radeon_init_cs_context(&cs->csc2, cs->ws)) {
        radeon_destroy_cs_context(&cs->csc1);
        FREE(cs);
        return NULL;
    }

    /* Set the first command buffer as current. */
    cs->csc = &cs->csc1;
    cs->cst = &cs->csc2;
    cs->base.current.buf = cs->csc->buf;
    cs->base.current.max_dw = ARRAY_SIZE(cs->csc->buf);
    cs->ring_type = ring_type;

    p_atomic_inc(&ws->num_cs);
    return &cs->base;
}

int radeon_lookup_buffer(struct radeon_cs_context *csc, struct radeon_bo *bo)
{
    unsigned hash = bo->hash & (ARRAY_SIZE(csc->reloc_indices_hashlist)-1);
    struct radeon_bo_item *buffers;
    unsigned num_buffers;
    int i = csc->reloc_indices_hashlist[hash];

    if (bo->handle) {
        buffers = csc->relocs_bo;
        num_buffers = csc->num_relocs;
    } else {
        buffers = csc->slab_buffers;
        num_buffers = csc->num_slab_buffers;
    }

    /* not found or found */
    if (i == -1 || (i < num_buffers && buffers[i].bo == bo))
        return i;

    /* Hash collision, look for the BO in the list of relocs linearly. */
    for (i = num_buffers - 1; i >= 0; i--) {
        if (buffers[i].bo == bo) {
            /* Put this reloc in the hash list.
             * This will prevent additional hash collisions if there are
             * several consecutive lookup_buffer calls for the same buffer.
             *
             * Example: Assuming buffers A,B,C collide in the hash list,
             * the following sequence of relocs:
             *         AAAAAAAAAAABBBBBBBBBBBBBBCCCCCCCC
             * will collide here: ^ and here:   ^,
             * meaning that we should get very few collisions in the end. */
            csc->reloc_indices_hashlist[hash] = i;
            return i;
        }
    }
    return -1;
}

static unsigned radeon_lookup_or_add_real_buffer(struct radeon_drm_cs *cs,
                                                 struct radeon_bo *bo)
{
    struct radeon_cs_context *csc = cs->csc;
    struct drm_radeon_cs_reloc *reloc;
    unsigned hash = bo->hash & (ARRAY_SIZE(csc->reloc_indices_hashlist)-1);
    int i = -1;

    i = radeon_lookup_buffer(csc, bo);

    if (i >= 0) {
        /* For async DMA, every add_buffer call must add a buffer to the list
         * no matter how many duplicates there are. This is due to the fact
         * the DMA CS checker doesn't use NOP packets for offset patching,
         * but always uses the i-th buffer from the list to patch the i-th
         * offset. If there are N offsets in a DMA CS, there must also be N
         * buffers in the relocation list.
         *
         * This doesn't have to be done if virtual memory is enabled,
         * because there is no offset patching with virtual memory.
         */
        if (cs->ring_type != RING_DMA || cs->ws->info.r600_has_virtual_memory) {
            return i;
        }
    }

    /* New relocation, check if the backing array is large enough. */
    if (csc->num_relocs >= csc->max_relocs) {
        uint32_t size;
        csc->max_relocs = MAX2(csc->max_relocs + 16, (unsigned)(csc->max_relocs * 1.3));

        size = csc->max_relocs * sizeof(csc->relocs_bo[0]);
        csc->relocs_bo = realloc(csc->relocs_bo, size);

        size = csc->max_relocs * sizeof(struct drm_radeon_cs_reloc);
        csc->relocs = realloc(csc->relocs, size);

        csc->chunks[1].chunk_data = (uint64_t)(uintptr_t)csc->relocs;
    }

    /* Initialize the new relocation. */
    csc->relocs_bo[csc->num_relocs].bo = NULL;
    csc->relocs_bo[csc->num_relocs].u.real.priority_usage = 0;
    radeon_bo_reference(&csc->relocs_bo[csc->num_relocs].bo, bo);
    p_atomic_inc(&bo->num_cs_references);
    reloc = &csc->relocs[csc->num_relocs];
    reloc->handle = bo->handle;
    reloc->read_domains = 0;
    reloc->write_domain = 0;
    reloc->flags = 0;

    csc->reloc_indices_hashlist[hash] = csc->num_relocs;

    csc->chunks[1].length_dw += RELOC_DWORDS;

    return csc->num_relocs++;
}

static int radeon_lookup_or_add_slab_buffer(struct radeon_drm_cs *cs,
                                            struct radeon_bo *bo)
{
    struct radeon_cs_context *csc = cs->csc;
    unsigned hash;
    struct radeon_bo_item *item;
    int idx;
    int real_idx;

    idx = radeon_lookup_buffer(csc, bo);
    if (idx >= 0)
        return idx;

    real_idx = radeon_lookup_or_add_real_buffer(cs, bo->u.slab.real);

    /* Check if the backing array is large enough. */
    if (csc->num_slab_buffers >= csc->max_slab_buffers) {
        unsigned new_max = MAX2(csc->max_slab_buffers + 16,
                                (unsigned)(csc->max_slab_buffers * 1.3));
        struct radeon_bo_item *new_buffers =
            REALLOC(csc->slab_buffers,
                    csc->max_slab_buffers * sizeof(*new_buffers),
                    new_max * sizeof(*new_buffers));
        if (!new_buffers) {
            fprintf(stderr, "radeon_lookup_or_add_slab_buffer: allocation failure\n");
            return -1;
        }

        csc->max_slab_buffers = new_max;
        csc->slab_buffers = new_buffers;
    }

    /* Initialize the new relocation. */
    idx = csc->num_slab_buffers++;
    item = &csc->slab_buffers[idx];

    item->bo = NULL;
    item->u.slab.real_idx = real_idx;
    radeon_bo_reference(&item->bo, bo);
    p_atomic_inc(&bo->num_cs_references);

    hash = bo->hash & (ARRAY_SIZE(csc->reloc_indices_hashlist)-1);
    csc->reloc_indices_hashlist[hash] = idx;

    return idx;
}

static unsigned radeon_drm_cs_add_buffer(struct radeon_cmdbuf *rcs,
                                        struct pb_buffer *buf,
                                        enum radeon_bo_usage usage,
                                        enum radeon_bo_domain domains,
                                        enum radeon_bo_priority priority)
{
    struct radeon_drm_cs *cs = radeon_drm_cs(rcs);
    struct radeon_bo *bo = (struct radeon_bo*)buf;
    enum radeon_bo_domain added_domains;

    /* If VRAM is just stolen system memory, allow both VRAM and
     * GTT, whichever has free space. If a buffer is evicted from
     * VRAM to GTT, it will stay there.
     */
    if (!cs->ws->info.has_dedicated_vram)
        domains |= RADEON_DOMAIN_GTT;

    enum radeon_bo_domain rd = usage & RADEON_USAGE_READ ? domains : 0;
    enum radeon_bo_domain wd = usage & RADEON_USAGE_WRITE ? domains : 0;
    struct drm_radeon_cs_reloc *reloc;
    int index;

    if (!bo->handle) {
        index = radeon_lookup_or_add_slab_buffer(cs, bo);
        if (index < 0)
            return 0;

        index = cs->csc->slab_buffers[index].u.slab.real_idx;
    } else {
        index = radeon_lookup_or_add_real_buffer(cs, bo);
    }

    reloc = &cs->csc->relocs[index];
    added_domains = (rd | wd) & ~(reloc->read_domains | reloc->write_domain);
    reloc->read_domains |= rd;
    reloc->write_domain |= wd;
    reloc->flags = MAX2(reloc->flags, priority);
    cs->csc->relocs_bo[index].u.real.priority_usage |= 1u << priority;

    if (added_domains & RADEON_DOMAIN_VRAM)
        cs->base.used_vram += bo->base.size;
    else if (added_domains & RADEON_DOMAIN_GTT)
        cs->base.used_gart += bo->base.size;

    return index;
}

static int radeon_drm_cs_lookup_buffer(struct radeon_cmdbuf *rcs,
                                   struct pb_buffer *buf)
{
    struct radeon_drm_cs *cs = radeon_drm_cs(rcs);

    return radeon_lookup_buffer(cs->csc, (struct radeon_bo*)buf);
}

static bool radeon_drm_cs_validate(struct radeon_cmdbuf *rcs)
{
    struct radeon_drm_cs *cs = radeon_drm_cs(rcs);
    bool status =
        cs->base.used_gart < cs->ws->info.gart_size * 0.8 &&
        cs->base.used_vram < cs->ws->info.vram_size * 0.8;

    if (status) {
        cs->csc->num_validated_relocs = cs->csc->num_relocs;
    } else {
        /* Remove lately-added buffers. The validation failed with them
         * and the CS is about to be flushed because of that. Keep only
         * the already-validated buffers. */
        unsigned i;

        for (i = cs->csc->num_validated_relocs; i < cs->csc->num_relocs; i++) {
            p_atomic_dec(&cs->csc->relocs_bo[i].bo->num_cs_references);
            radeon_bo_reference(&cs->csc->relocs_bo[i].bo, NULL);
        }
        cs->csc->num_relocs = cs->csc->num_validated_relocs;

        /* Flush if there are any relocs. Clean up otherwise. */
        if (cs->csc->num_relocs) {
            cs->flush_cs(cs->flush_data,
			 RADEON_FLUSH_ASYNC_START_NEXT_GFX_IB_NOW, NULL);
        } else {
            radeon_cs_context_cleanup(cs->csc);
            cs->base.used_vram = 0;
            cs->base.used_gart = 0;

            assert(cs->base.current.cdw == 0);
            if (cs->base.current.cdw != 0) {
                fprintf(stderr, "radeon: Unexpected error in %s.\n", __func__);
            }
        }
    }
    return status;
}

static bool radeon_drm_cs_check_space(struct radeon_cmdbuf *rcs, unsigned dw)
{
   assert(rcs->current.cdw <= rcs->current.max_dw);
   return rcs->current.max_dw - rcs->current.cdw >= dw;
}

static unsigned radeon_drm_cs_get_buffer_list(struct radeon_cmdbuf *rcs,
                                              struct radeon_bo_list_item *list)
{
    struct radeon_drm_cs *cs = radeon_drm_cs(rcs);
    int i;

    if (list) {
        for (i = 0; i < cs->csc->num_relocs; i++) {
            list[i].bo_size = cs->csc->relocs_bo[i].bo->base.size;
            list[i].vm_address = cs->csc->relocs_bo[i].bo->va;
            list[i].priority_usage = cs->csc->relocs_bo[i].u.real.priority_usage;
        }
    }
    return cs->csc->num_relocs;
}

void radeon_drm_cs_emit_ioctl_oneshot(void *job, int thread_index)
{
    struct radeon_cs_context *csc = ((struct radeon_drm_cs*)job)->cst;
    unsigned i;
    int r;

    r = drmCommandWriteRead(csc->fd, DRM_RADEON_CS,
                            &csc->cs, sizeof(struct drm_radeon_cs));
    if (r) {
	if (r == -ENOMEM)
	    fprintf(stderr, "radeon: Not enough memory for command submission.\n");
	else if (debug_get_bool_option("RADEON_DUMP_CS", false)) {
            unsigned i;

            fprintf(stderr, "radeon: The kernel rejected CS, dumping...\n");
            for (i = 0; i < csc->chunks[0].length_dw; i++) {
                fprintf(stderr, "0x%08X\n", csc->buf[i]);
            }
        } else {
            fprintf(stderr, "radeon: The kernel rejected CS, "
                    "see dmesg for more information (%i).\n", r);
        }
    }

    for (i = 0; i < csc->num_relocs; i++)
        p_atomic_dec(&csc->relocs_bo[i].bo->num_active_ioctls);
    for (i = 0; i < csc->num_slab_buffers; i++)
        p_atomic_dec(&csc->slab_buffers[i].bo->num_active_ioctls);

    radeon_cs_context_cleanup(csc);
}

/*
 * Make sure previous submission of this cs are completed
 */
void radeon_drm_cs_sync_flush(struct radeon_cmdbuf *rcs)
{
    struct radeon_drm_cs *cs = radeon_drm_cs(rcs);

    /* Wait for any pending ioctl of this CS to complete. */
    if (util_queue_is_initialized(&cs->ws->cs_queue))
        util_queue_fence_wait(&cs->flush_completed);
}

/* Add the given fence to a slab buffer fence list.
 *
 * There is a potential race condition when bo participates in submissions on
 * two or more threads simultaneously. Since we do not know which of the
 * submissions will be sent to the GPU first, we have to keep the fences
 * of all submissions.
 *
 * However, fences that belong to submissions that have already returned from
 * their respective ioctl do not have to be kept, because we know that they
 * will signal earlier.
 */
static void radeon_bo_slab_fence(struct radeon_bo *bo, struct radeon_bo *fence)
{
    unsigned dst;

    assert(fence->num_cs_references);

    /* Cleanup older fences */
    dst = 0;
    for (unsigned src = 0; src < bo->u.slab.num_fences; ++src) {
        if (bo->u.slab.fences[src]->num_cs_references) {
            bo->u.slab.fences[dst] = bo->u.slab.fences[src];
            dst++;
        } else {
            radeon_bo_reference(&bo->u.slab.fences[src], NULL);
        }
    }
    bo->u.slab.num_fences = dst;

    /* Check available space for the new fence */
    if (bo->u.slab.num_fences >= bo->u.slab.max_fences) {
        unsigned new_max_fences = bo->u.slab.max_fences + 1;
        struct radeon_bo **new_fences = REALLOC(bo->u.slab.fences,
                                                bo->u.slab.max_fences * sizeof(*new_fences),
                                                new_max_fences * sizeof(*new_fences));
        if (!new_fences) {
            fprintf(stderr, "radeon_bo_slab_fence: allocation failure, dropping fence\n");
            return;
        }

        bo->u.slab.fences = new_fences;
        bo->u.slab.max_fences = new_max_fences;
    }

    /* Add the new fence */
    bo->u.slab.fences[bo->u.slab.num_fences] = NULL;
    radeon_bo_reference(&bo->u.slab.fences[bo->u.slab.num_fences], fence);
    bo->u.slab.num_fences++;
}

DEBUG_GET_ONCE_BOOL_OPTION(noop, "RADEON_NOOP", false)

static int radeon_drm_cs_flush(struct radeon_cmdbuf *rcs,
                               unsigned flags,
                               struct pipe_fence_handle **pfence)
{
    struct radeon_drm_cs *cs = radeon_drm_cs(rcs);
    struct radeon_cs_context *tmp;

    switch (cs->ring_type) {
    case RING_DMA:
        /* pad DMA ring to 8 DWs */
        if (cs->ws->info.chip_class <= SI) {
            while (rcs->current.cdw & 7)
                radeon_emit(&cs->base, 0xf0000000); /* NOP packet */
        } else {
            while (rcs->current.cdw & 7)
                radeon_emit(&cs->base, 0x00000000); /* NOP packet */
        }
        break;
    case RING_GFX:
        /* pad GFX ring to 8 DWs to meet CP fetch alignment requirements
         * r6xx, requires at least 4 dw alignment to avoid a hw bug.
         */
        if (cs->ws->info.gfx_ib_pad_with_type2) {
            while (rcs->current.cdw & 7)
                radeon_emit(&cs->base, 0x80000000); /* type2 nop packet */
        } else {
            while (rcs->current.cdw & 7)
                radeon_emit(&cs->base, 0xffff1000); /* type3 nop packet */
        }
        break;
    case RING_UVD:
        while (rcs->current.cdw & 15)
            radeon_emit(&cs->base, 0x80000000); /* type2 nop packet */
        break;
    default:
        break;
    }

    if (rcs->current.cdw > rcs->current.max_dw) {
       fprintf(stderr, "radeon: command stream overflowed\n");
    }

    if (pfence || cs->csc->num_slab_buffers) {
        struct pipe_fence_handle *fence;

        if (cs->next_fence) {
            fence = cs->next_fence;
            cs->next_fence = NULL;
        } else {
            fence = radeon_cs_create_fence(rcs);
        }

        if (fence) {
            if (pfence)
                radeon_fence_reference(pfence, fence);

<<<<<<< HEAD
            pipe_mutex_lock(cs->ws->bo_fence_lock);
=======
            mtx_lock(&cs->ws->bo_fence_lock);
>>>>>>> b85ca86c
            for (unsigned i = 0; i < cs->csc->num_slab_buffers; ++i) {
                struct radeon_bo *bo = cs->csc->slab_buffers[i].bo;
                p_atomic_inc(&bo->num_active_ioctls);
                radeon_bo_slab_fence(bo, (struct radeon_bo *)fence);
            }
<<<<<<< HEAD
            pipe_mutex_unlock(cs->ws->bo_fence_lock);
=======
            mtx_unlock(&cs->ws->bo_fence_lock);
>>>>>>> b85ca86c

            radeon_fence_reference(&fence, NULL);
        }
    } else {
        radeon_fence_reference(&cs->next_fence, NULL);
    }

    radeon_drm_cs_sync_flush(rcs);

    /* Swap command streams. */
    tmp = cs->csc;
    cs->csc = cs->cst;
    cs->cst = tmp;

    /* If the CS is not empty or overflowed, emit it in a separate thread. */
    if (cs->base.current.cdw && cs->base.current.cdw <= cs->base.current.max_dw && !debug_get_option_noop()) {
        unsigned i, num_relocs;

        num_relocs = cs->cst->num_relocs;

        cs->cst->chunks[0].length_dw = cs->base.current.cdw;

        for (i = 0; i < num_relocs; i++) {
            /* Update the number of active asynchronous CS ioctls for the buffer. */
            p_atomic_inc(&cs->cst->relocs_bo[i].bo->num_active_ioctls);
        }

        switch (cs->ring_type) {
        case RING_DMA:
            cs->cst->flags[0] = 0;
            cs->cst->flags[1] = RADEON_CS_RING_DMA;
            cs->cst->cs.num_chunks = 3;
            if (cs->ws->info.r600_has_virtual_memory) {
                cs->cst->flags[0] |= RADEON_CS_USE_VM;
            }
            break;

        case RING_UVD:
            cs->cst->flags[0] = 0;
            cs->cst->flags[1] = RADEON_CS_RING_UVD;
            cs->cst->cs.num_chunks = 3;
            break;

        case RING_VCE:
            cs->cst->flags[0] = 0;
            cs->cst->flags[1] = RADEON_CS_RING_VCE;
            cs->cst->cs.num_chunks = 3;
            break;

        default:
        case RING_GFX:
        case RING_COMPUTE:
            cs->cst->flags[0] = RADEON_CS_KEEP_TILING_FLAGS;
            cs->cst->flags[1] = RADEON_CS_RING_GFX;
            cs->cst->cs.num_chunks = 3;

            if (cs->ws->info.r600_has_virtual_memory) {
                cs->cst->flags[0] |= RADEON_CS_USE_VM;
                cs->cst->cs.num_chunks = 3;
            }
            if (flags & PIPE_FLUSH_END_OF_FRAME) {
                cs->cst->flags[0] |= RADEON_CS_END_OF_FRAME;
                cs->cst->cs.num_chunks = 3;
            }
            if (cs->ring_type == RING_COMPUTE) {
                cs->cst->flags[1] = RADEON_CS_RING_COMPUTE;
                cs->cst->cs.num_chunks = 3;
            }
            break;
        }

        if (util_queue_is_initialized(&cs->ws->cs_queue)) {
            util_queue_add_job(&cs->ws->cs_queue, cs, &cs->flush_completed,
                               radeon_drm_cs_emit_ioctl_oneshot, NULL);
            if (!(flags & PIPE_FLUSH_ASYNC))
                radeon_drm_cs_sync_flush(rcs);
        } else {
            radeon_drm_cs_emit_ioctl_oneshot(cs, 0);
        }
    } else {
        radeon_cs_context_cleanup(cs->cst);
    }

    /* Prepare a new CS. */
    cs->base.current.buf = cs->csc->buf;
    cs->base.current.cdw = 0;
    cs->base.used_vram = 0;
    cs->base.used_gart = 0;

    if (cs->ring_type == RING_GFX)
        cs->ws->num_gfx_IBs++;
    else if (cs->ring_type == RING_DMA)
        cs->ws->num_sdma_IBs++;
    return 0;
}

static void radeon_drm_cs_destroy(struct radeon_cmdbuf *rcs)
{
    struct radeon_drm_cs *cs = radeon_drm_cs(rcs);

    radeon_drm_cs_sync_flush(rcs);
    util_queue_fence_destroy(&cs->flush_completed);
    radeon_cs_context_cleanup(&cs->csc1);
    radeon_cs_context_cleanup(&cs->csc2);
    p_atomic_dec(&cs->ws->num_cs);
    radeon_destroy_cs_context(&cs->csc1);
    radeon_destroy_cs_context(&cs->csc2);
    radeon_fence_reference(&cs->next_fence, NULL);
    FREE(cs);
}

static bool radeon_bo_is_referenced(struct radeon_cmdbuf *rcs,
                                    struct pb_buffer *_buf,
                                    enum radeon_bo_usage usage)
{
    struct radeon_drm_cs *cs = radeon_drm_cs(rcs);
    struct radeon_bo *bo = (struct radeon_bo*)_buf;
    int index;

    if (!bo->num_cs_references)
        return false;

    index = radeon_lookup_buffer(cs->csc, bo);
    if (index == -1)
        return false;

    if (!bo->handle)
        index = cs->csc->slab_buffers[index].u.slab.real_idx;

    if ((usage & RADEON_USAGE_WRITE) && cs->csc->relocs[index].write_domain)
        return true;
    if ((usage & RADEON_USAGE_READ) && cs->csc->relocs[index].read_domains)
        return true;

    return false;
}

/* FENCES */

static struct pipe_fence_handle *
radeon_cs_create_fence(struct radeon_cmdbuf *rcs)
{
    struct radeon_drm_cs *cs = radeon_drm_cs(rcs);
    struct pb_buffer *fence;

    /* Create a fence, which is a dummy BO. */
    fence = cs->ws->base.buffer_create(&cs->ws->base, 1, 1,
<<<<<<< HEAD
                                       RADEON_DOMAIN_GTT, RADEON_FLAG_HANDLE);
=======
                                       RADEON_DOMAIN_GTT, RADEON_FLAG_NO_SUBALLOC);
>>>>>>> b85ca86c
    if (!fence)
       return NULL;

    /* Add the fence as a dummy relocation. */
    cs->ws->base.cs_add_buffer(rcs, fence,
                              RADEON_USAGE_READWRITE, RADEON_DOMAIN_GTT,
                              RADEON_PRIO_FENCE);
    return (struct pipe_fence_handle*)fence;
}

static bool radeon_fence_wait(struct radeon_winsys *ws,
                              struct pipe_fence_handle *fence,
                              uint64_t timeout)
{
    return ws->buffer_wait((struct pb_buffer*)fence, timeout,
                           RADEON_USAGE_READWRITE);
}

static void radeon_fence_reference(struct pipe_fence_handle **dst,
                                   struct pipe_fence_handle *src)
{
    pb_reference((struct pb_buffer**)dst, (struct pb_buffer*)src);
}

static struct pipe_fence_handle *
radeon_drm_cs_get_next_fence(struct radeon_cmdbuf *rcs)
{
   struct radeon_drm_cs *cs = radeon_drm_cs(rcs);
   struct pipe_fence_handle *fence = NULL;

   if (cs->next_fence) {
      radeon_fence_reference(&fence, cs->next_fence);
      return fence;
   }

   fence = radeon_cs_create_fence(rcs);
   if (!fence)
      return NULL;

   radeon_fence_reference(&cs->next_fence, fence);
   return fence;
}

static void
radeon_drm_cs_add_fence_dependency(struct radeon_cmdbuf *cs,
                                   struct pipe_fence_handle *fence)
{
   /* TODO: Handle the following unlikely multi-threaded scenario:
    *
    *  Thread 1 / Context 1                   Thread 2 / Context 2
    *  --------------------                   --------------------
    *  f = cs_get_next_fence()
    *                                         cs_add_fence_dependency(f)
    *                                         cs_flush()
    *  cs_flush()
    *
    * We currently assume that this does not happen because we don't support
    * asynchronous flushes on Radeon.
    */
}

void radeon_drm_cs_init_functions(struct radeon_drm_winsys *ws)
{
    ws->base.ctx_create = radeon_drm_ctx_create;
    ws->base.ctx_destroy = radeon_drm_ctx_destroy;
    ws->base.cs_create = radeon_drm_cs_create;
    ws->base.cs_destroy = radeon_drm_cs_destroy;
    ws->base.cs_add_buffer = radeon_drm_cs_add_buffer;
    ws->base.cs_lookup_buffer = radeon_drm_cs_lookup_buffer;
    ws->base.cs_validate = radeon_drm_cs_validate;
    ws->base.cs_check_space = radeon_drm_cs_check_space;
    ws->base.cs_get_buffer_list = radeon_drm_cs_get_buffer_list;
    ws->base.cs_flush = radeon_drm_cs_flush;
    ws->base.cs_get_next_fence = radeon_drm_cs_get_next_fence;
    ws->base.cs_is_buffer_referenced = radeon_bo_is_referenced;
    ws->base.cs_sync_flush = radeon_drm_cs_sync_flush;
    ws->base.cs_add_fence_dependency = radeon_drm_cs_add_fence_dependency;
    ws->base.fence_wait = radeon_fence_wait;
    ws->base.fence_reference = radeon_fence_reference;
}<|MERGE_RESOLUTION|>--- conflicted
+++ resolved
@@ -598,21 +598,13 @@
             if (pfence)
                 radeon_fence_reference(pfence, fence);
 
-<<<<<<< HEAD
-            pipe_mutex_lock(cs->ws->bo_fence_lock);
-=======
             mtx_lock(&cs->ws->bo_fence_lock);
->>>>>>> b85ca86c
             for (unsigned i = 0; i < cs->csc->num_slab_buffers; ++i) {
                 struct radeon_bo *bo = cs->csc->slab_buffers[i].bo;
                 p_atomic_inc(&bo->num_active_ioctls);
                 radeon_bo_slab_fence(bo, (struct radeon_bo *)fence);
             }
-<<<<<<< HEAD
-            pipe_mutex_unlock(cs->ws->bo_fence_lock);
-=======
             mtx_unlock(&cs->ws->bo_fence_lock);
->>>>>>> b85ca86c
 
             radeon_fence_reference(&fence, NULL);
         }
@@ -760,11 +752,7 @@
 
     /* Create a fence, which is a dummy BO. */
     fence = cs->ws->base.buffer_create(&cs->ws->base, 1, 1,
-<<<<<<< HEAD
-                                       RADEON_DOMAIN_GTT, RADEON_FLAG_HANDLE);
-=======
                                        RADEON_DOMAIN_GTT, RADEON_FLAG_NO_SUBALLOC);
->>>>>>> b85ca86c
     if (!fence)
        return NULL;
 
