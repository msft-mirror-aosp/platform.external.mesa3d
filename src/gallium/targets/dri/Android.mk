--- conflicted
+++ resolved
@@ -55,10 +55,6 @@
 endif
 
 LOCAL_STATIC_LIBRARIES += \
-<<<<<<< HEAD
-	libfreedreno_drm \
-	libfreedreno_ir3
-=======
 	libetnaviv_drm \
 	libfreedreno_drm \
 	libfreedreno_ir3 \
@@ -68,7 +64,6 @@
 	libpanfrost_encoder \
 	libpanfrost_midgard \
 	libpanfrost_shared
->>>>>>> 4392cf2d
 
 ifeq ($(USE_LIBBACKTRACE),true)
 	LOCAL_SHARED_LIBRARIES += libbacktrace
