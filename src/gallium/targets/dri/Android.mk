--- conflicted
+++ resolved
@@ -52,14 +52,9 @@
 LOCAL_SHARED_LIBRARIES += \
 	libexpat
 endif
-<<<<<<< HEAD
-ifneq ($(filter nouveau r600g,$(MESA_GPU_DRIVERS)),)
-LOCAL_SHARED_LIBRARIES += libc++
-=======
 
 ifeq ($(USE_LIBBACKTRACE),true)
 	LOCAL_SHARED_LIBRARIES += libbacktrace
->>>>>>> b85ca86c
 endif
 
 $(foreach d, $(MESA_BUILD_GALLIUM), $(eval LOCAL_CFLAGS += $(patsubst HAVE_%,-D%,$(d))))
@@ -82,16 +77,6 @@
 # sort GALLIUM_SHARED_LIBS to remove any duplicates
 LOCAL_SHARED_LIBRARIES += $(sort $(GALLIUM_SHARED_LIBS))
 
-<<<<<<< HEAD
-ifeq ($(MESA_ENABLE_LLVM),true)
-LOCAL_STATIC_LIBRARIES += \
-	libLLVMR600CodeGen \
-	libLLVMR600Desc \
-	libLLVMR600Info \
-	libLLVMR600AsmPrinter \
-	libelf
-LOCAL_LDLIBS += -lgcc
-=======
 ifneq ($(filter 5 6 7, $(MESA_ANDROID_MAJOR_VERSION)),)
 LOCAL_POST_INSTALL_CMD := \
 	$(foreach l, lib $(if $(filter true,$(TARGET_IS_64_BIT)),lib64), \
@@ -101,7 +86,6 @@
 	)
 else
 LOCAL_MODULE_SYMLINKS := $(foreach d, $(GALLIUM_TARGET_DRIVERS), $(d)_dri.so)
->>>>>>> b85ca86c
 endif
 
 include $(GALLIUM_COMMON_MK)
