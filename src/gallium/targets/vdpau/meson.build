# Copyright © 2017-2018 Intel Corporation

# Permission is hereby granted, free of charge, to any person obtaining a copy
# of this software and associated documentation files (the "Software"), to deal
# in the Software without restriction, including without limitation the rights
# to use, copy, modify, merge, publish, distribute, sublicense, and/or sell
# copies of the Software, and to permit persons to whom the Software is
# furnished to do so, subject to the following conditions:

# The above copyright notice and this permission notice shall be included in
# all copies or substantial portions of the Software.

# THE SOFTWARE IS PROVIDED "AS IS", WITHOUT WARRANTY OF ANY KIND, EXPRESS OR
# IMPLIED, INCLUDING BUT NOT LIMITED TO THE WARRANTIES OF MERCHANTABILITY,
# FITNESS FOR A PARTICULAR PURPOSE AND NONINFRINGEMENT. IN NO EVENT SHALL THE
# AUTHORS OR COPYRIGHT HOLDERS BE LIABLE FOR ANY CLAIM, DAMAGES OR OTHER
# LIABILITY, WHETHER IN AN ACTION OF CONTRACT, TORT OR OTHERWISE, ARISING FROM,
# OUT OF OR IN CONNECTION WITH THE SOFTWARE OR THE USE OR OTHER DEALINGS IN THE
# SOFTWARE.

# TODO: support non-static targets
# Static targets are always enabled in autotools (unless you modify
# configure.ac)

vdpau_link_args = []
vdpau_link_depends = []
vdpau_drivers = []

if with_ld_version_script
  vdpau_link_args += ['-Wl,--version-script', join_paths(meson.current_source_dir(), 'vdpau.sym')]
  vdpau_link_depends += files('vdpau.sym')
endif
if with_ld_dynamic_list
  vdpau_link_args += ['-Wl,--dynamic-list', join_paths(meson.current_source_dir(), '../dri-vdpau.dyn')]
  vdpau_link_depends += files('../dri-vdpau.dyn')
endif


libvdpau_gallium = shared_library(
  'vdpau_gallium',
  ['target.c', xmlpool_options_h],
  c_args : c_vis_args,
  cpp_args : cpp_vis_args,
  link_args : [vdpau_link_args, ld_args_gc_sections],
  include_directories : [
    inc_common, inc_util, inc_gallium_winsys, inc_gallium_drivers,
  ],
  link_whole : [libvdpau_st],
  link_with : [
    libgalliumvlwinsys, libgalliumvl, libgallium, libmesa_util,
    libpipe_loader_static, libws_null, libwsw, libswdri, libswkmsdri,
  ],
  dependencies : [
    dep_thread, driver_r300, driver_r600, driver_radeonsi, driver_nouveau,
  ],
  link_depends : vdpau_link_depends,
  soversion : '@0@.@1@.0'.format(VDPAU_MAJOR, VDPAU_MINOR),
  # Will be deleted during installation, see install_megadrivers.py
  install : true,
  install_dir : vdpau_drivers_path,
<<<<<<< HEAD
=======
  name_suffix : 'so',
>>>>>>> e42399f4
)
foreach d : [[with_gallium_r300, 'r300'],
             [with_gallium_r600, 'r600'],
             [with_gallium_radeonsi, 'radeonsi'],
             [with_gallium_nouveau, 'nouveau']]
  if d[0]
    vdpau_drivers += 'libvdpau_@0@.so.@1@.@2@.0'.format(d[1], VDPAU_MAJOR, VDPAU_MINOR)
  endif
endforeach

meson.add_install_script(
  prog_python.path(),
  join_paths(meson.source_root(), 'bin/install_megadrivers.py'),
  libvdpau_gallium.full_path(),
  vdpau_drivers_path,
  vdpau_drivers,
)<|MERGE_RESOLUTION|>--- conflicted
+++ resolved
@@ -58,10 +58,7 @@
   # Will be deleted during installation, see install_megadrivers.py
   install : true,
   install_dir : vdpau_drivers_path,
-<<<<<<< HEAD
-=======
   name_suffix : 'so',
->>>>>>> e42399f4
 )
 foreach d : [[with_gallium_r300, 'r300'],
              [with_gallium_r600, 'r600'],
