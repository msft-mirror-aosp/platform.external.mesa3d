--- conflicted
+++ resolved
@@ -977,11 +977,7 @@
    if (draw->gs.tgsi.machine && draw->gs.tgsi.machine->Tokens == dgs->state.tokens)
       draw->gs.tgsi.machine->Tokens = NULL;
 
-<<<<<<< HEAD
-   for (i = 0; i < TGSI_MAX_VERTEX_STREAMS; i++)
-=======
    for (unsigned i = 0; i < TGSI_MAX_VERTEX_STREAMS; i++)
->>>>>>> be466399
       FREE(dgs->stream[i].primitive_lengths);
 
    if (dgs->state.type == PIPE_SHADER_IR_NIR && dgs->state.ir.nir)
