--- conflicted
+++ resolved
@@ -27,11 +27,7 @@
 struct pipe_resource;
 
 void util_shorten_ubyte_elts_to_userptr(struct pipe_context *context,
-<<<<<<< HEAD
-					struct pipe_index_buffer *ib,
-=======
 					const struct pipe_draw_info *info,
->>>>>>> b85ca86c
                                         unsigned add_transfer_flags,
 					int index_bias,
 					unsigned start,
@@ -39,22 +35,14 @@
 					void *out);
 
 void util_rebuild_ushort_elts_to_userptr(struct pipe_context *context,
-<<<<<<< HEAD
-					 struct pipe_index_buffer *ib,
-=======
 					 const struct pipe_draw_info *info,
->>>>>>> b85ca86c
                                          unsigned add_transfer_flags,
 					 int index_bias,
 					 unsigned start, unsigned count,
 					 void *out);
 
 void util_rebuild_uint_elts_to_userptr(struct pipe_context *context,
-<<<<<<< HEAD
-				       struct pipe_index_buffer *ib,
-=======
 				       const struct pipe_draw_info *info,
->>>>>>> b85ca86c
                                        unsigned add_transfer_flags,
 				       int index_bias,
 				       unsigned start, unsigned count,
