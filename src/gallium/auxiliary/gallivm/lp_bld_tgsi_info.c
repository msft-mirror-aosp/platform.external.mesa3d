/**************************************************************************
 *
 * Copyright 2010 VMware, Inc.
 * All Rights Reserved.
 *
 * Permission is hereby granted, free of charge, to any person obtaining a
 * copy of this software and associated documentation files (the
 * "Software"), to deal in the Software without restriction, including
 * without limitation the rights to use, copy, modify, merge, publish,
 * distribute, sub license, and/or sell copies of the Software, and to
 * permit persons to whom the Software is furnished to do so, subject to
 * the following conditions:
 *
 * THE SOFTWARE IS PROVIDED "AS IS", WITHOUT WARRANTY OF ANY KIND, EXPRESS OR
 * IMPLIED, INCLUDING BUT NOT LIMITED TO THE WARRANTIES OF MERCHANTABILITY,
 * FITNESS FOR A PARTICULAR PURPOSE AND NON-INFRINGEMENT. IN NO EVENT SHALL
 * THE COPYRIGHT HOLDERS, AUTHORS AND/OR ITS SUPPLIERS BE LIABLE FOR ANY CLAIM,
 * DAMAGES OR OTHER LIABILITY, WHETHER IN AN ACTION OF CONTRACT, TORT OR
 * OTHERWISE, ARISING FROM, OUT OF OR IN CONNECTION WITH THE SOFTWARE OR THE
 * USE OR OTHER DEALINGS IN THE SOFTWARE.
 *
 * The above copyright notice and this permission notice (including the
 * next paragraph) shall be included in all copies or substantial portions
 * of the Software.
 *
 **************************************************************************/


#include "util/u_memory.h"
#include "util/u_math.h"
#include "tgsi/tgsi_parse.h"
#include "tgsi/tgsi_util.h"
#include "tgsi/tgsi_dump.h"
#include "tgsi/tgsi_strings.h"
#include "lp_bld_debug.h"
#include "lp_bld_tgsi.h"


/**
 * Analysis context.
 *
 * This is where we keep store the value of each channel of the IMM/TEMP/OUT
 * register values, as we walk the shader.
 */
struct analysis_context
{
   struct lp_tgsi_info *info;

   unsigned num_imms;
<<<<<<< HEAD
   float imm[128][4];
=======
   float imm[LP_MAX_TGSI_IMMEDIATES][4];
   unsigned sample_target[PIPE_MAX_SHADER_SAMPLER_VIEWS];
>>>>>>> 367bafc7

   struct lp_tgsi_channel_info temp[32][4];
};


/**
 * Describe the specified channel of the src register.
 */
static void
analyse_src(struct analysis_context *ctx,
            struct lp_tgsi_channel_info *chan_info,
            const struct tgsi_src_register *src,
            unsigned chan)
{
   chan_info->file = TGSI_FILE_NULL;
   if (!src->Indirect && !src->Absolute && !src->Negate) {
      unsigned swizzle = tgsi_util_get_src_register_swizzle(src, chan);
      if (src->File == TGSI_FILE_TEMPORARY) {
         if (src->Index < ARRAY_SIZE(ctx->temp)) {
            *chan_info = ctx->temp[src->Index][swizzle];
         }
      } else {
         chan_info->file = src->File;
         if (src->File == TGSI_FILE_IMMEDIATE) {
            assert(src->Index < ARRAY_SIZE(ctx->imm));
            if (src->Index < ARRAY_SIZE(ctx->imm)) {
               chan_info->u.value = ctx->imm[src->Index][swizzle];
            }
         } else {
            chan_info->u.index = src->Index;
            chan_info->swizzle = swizzle;
         }
      }
   }
}


/**
 * Whether this register channel refers to a specific immediate value.
 */
static boolean
is_immediate(const struct lp_tgsi_channel_info *chan_info, float value)
{
   return chan_info->file == TGSI_FILE_IMMEDIATE &&
          chan_info->u.value == value;
}


/**
 * Analyse properties of tex instructions, in particular used
 * to figure out if a texture is considered indirect.
 * Not actually used by much except the tgsi dumping code.
 */
static void
analyse_tex(struct analysis_context *ctx,
            const struct tgsi_full_instruction *inst,
            enum lp_build_tex_modifier modifier)
{
   struct lp_tgsi_info *info = ctx->info;
   unsigned chan;

   if (info->num_texs < ARRAY_SIZE(info->tex)) {
      struct lp_tgsi_texture_info *tex_info = &info->tex[info->num_texs];
      boolean indirect = FALSE;
      unsigned readmask = 0;

      tex_info->target = inst->Texture.Texture;
      switch (inst->Texture.Texture) {
      case TGSI_TEXTURE_1D:
         readmask = TGSI_WRITEMASK_X;
         break;
      case TGSI_TEXTURE_1D_ARRAY:
      case TGSI_TEXTURE_2D:
      case TGSI_TEXTURE_RECT:
         readmask = TGSI_WRITEMASK_XY;
         break;
      case TGSI_TEXTURE_SHADOW1D:
      case TGSI_TEXTURE_SHADOW1D_ARRAY:
      case TGSI_TEXTURE_SHADOW2D:
      case TGSI_TEXTURE_SHADOWRECT:
      case TGSI_TEXTURE_2D_ARRAY:
      case TGSI_TEXTURE_2D_MSAA:
      case TGSI_TEXTURE_3D:
      case TGSI_TEXTURE_CUBE:
         readmask = TGSI_WRITEMASK_XYZ;
         break;
      case TGSI_TEXTURE_SHADOW2D_ARRAY:
      case TGSI_TEXTURE_SHADOWCUBE:
      case TGSI_TEXTURE_2D_ARRAY_MSAA:
      case TGSI_TEXTURE_CUBE_ARRAY:
         readmask = TGSI_WRITEMASK_XYZW;
         /* modifier would be in another not analyzed reg so just say indirect */
         if (modifier != LP_BLD_TEX_MODIFIER_NONE) {
            indirect = TRUE;
         }
         break;
      case TGSI_TEXTURE_SHADOWCUBE_ARRAY:
         readmask = TGSI_WRITEMASK_XYZW;
         indirect = TRUE;
         break;
      default:
         assert(0);
         return;
      }

      if (modifier == LP_BLD_TEX_MODIFIER_EXPLICIT_DERIV) {
         /* We don't track explicit derivatives, although we could */
         indirect = TRUE;
         tex_info->sampler_unit = inst->Src[3].Register.Index;
         tex_info->texture_unit = inst->Src[3].Register.Index;
      }  else {
         if (modifier == LP_BLD_TEX_MODIFIER_PROJECTED ||
             modifier == LP_BLD_TEX_MODIFIER_LOD_BIAS ||
             modifier == LP_BLD_TEX_MODIFIER_EXPLICIT_LOD) {
            readmask |= TGSI_WRITEMASK_W;
         }
         tex_info->sampler_unit = inst->Src[1].Register.Index;
         tex_info->texture_unit = inst->Src[1].Register.Index;
      }

      for (chan = 0; chan < 4; ++chan) {
         struct lp_tgsi_channel_info *chan_info = &tex_info->coord[chan];
         if (readmask & (1 << chan)) {
            analyse_src(ctx, chan_info, &inst->Src[0].Register, chan);
            if (chan_info->file != TGSI_FILE_INPUT) {
               indirect = TRUE;
            }
         } else {
            memset(chan_info, 0, sizeof *chan_info);
         }
      }

      if (indirect) {
         info->indirect_textures = TRUE;
      }

      ++info->num_texs;
   } else {
      info->indirect_textures = TRUE;
   }
}


/**
 * Analyse properties of sample instructions, in particular used
 * to figure out if a texture is considered indirect.
 * Not actually used by much except the tgsi dumping code.
 */
static void
analyse_sample(struct analysis_context *ctx,
               const struct tgsi_full_instruction *inst,
               enum lp_build_tex_modifier modifier,
               boolean shadow)
{
   struct lp_tgsi_info *info = ctx->info;
   unsigned chan;

   if (info->num_texs < ARRAY_SIZE(info->tex)) {
      struct lp_tgsi_texture_info *tex_info = &info->tex[info->num_texs];
      unsigned target = ctx->sample_target[inst->Src[1].Register.Index];
      boolean indirect = FALSE;
      boolean shadow = FALSE;
      unsigned readmask;

      switch (target) {
      /* note no shadow targets here */
      case TGSI_TEXTURE_BUFFER:
      case TGSI_TEXTURE_1D:
         readmask = TGSI_WRITEMASK_X;
         break;
      case TGSI_TEXTURE_1D_ARRAY:
      case TGSI_TEXTURE_2D:
      case TGSI_TEXTURE_RECT:
         readmask = TGSI_WRITEMASK_XY;
         break;
      case TGSI_TEXTURE_2D_ARRAY:
      case TGSI_TEXTURE_2D_MSAA:
      case TGSI_TEXTURE_3D:
      case TGSI_TEXTURE_CUBE:
         readmask = TGSI_WRITEMASK_XYZ;
         break;
      case TGSI_TEXTURE_CUBE_ARRAY:
      case TGSI_TEXTURE_2D_ARRAY_MSAA:
         readmask = TGSI_WRITEMASK_XYZW;
         break;
      default:
         assert(0);
         return;
      }

      tex_info->target = target;
      tex_info->texture_unit = inst->Src[1].Register.Index;
      tex_info->sampler_unit = inst->Src[2].Register.Index;

      if (tex_info->texture_unit != tex_info->sampler_unit) {
         info->sampler_texture_units_different = TRUE;
      }

      if (modifier == LP_BLD_TEX_MODIFIER_EXPLICIT_DERIV ||
          modifier == LP_BLD_TEX_MODIFIER_EXPLICIT_LOD ||
          modifier == LP_BLD_TEX_MODIFIER_LOD_BIAS || shadow) {
         /* We don't track insts with additional regs, although we could */
         indirect = TRUE;
      }

      for (chan = 0; chan < 4; ++chan) {
         struct lp_tgsi_channel_info *chan_info = &tex_info->coord[chan];
         if (readmask & (1 << chan)) {
            analyse_src(ctx, chan_info, &inst->Src[0].Register, chan);
            if (chan_info->file != TGSI_FILE_INPUT) {
               indirect = TRUE;
            }
         } else {
            memset(chan_info, 0, sizeof *chan_info);
         }
      }

      if (indirect) {
         info->indirect_textures = TRUE;
      }

      ++info->num_texs;
   } else {
      info->indirect_textures = TRUE;
   }
}


/**
 * Process an instruction, and update the register values accordingly.
 */
static void
analyse_instruction(struct analysis_context *ctx,
                    struct tgsi_full_instruction *inst)
{
   struct lp_tgsi_info *info = ctx->info;
   struct lp_tgsi_channel_info (*regs)[4];
   unsigned max_regs;
   unsigned i;
   unsigned index;
   unsigned chan;

   for (i = 0; i < inst->Instruction.NumDstRegs; ++i) {
      const struct tgsi_dst_register *dst = &inst->Dst[i].Register;

      /*
       * Get the lp_tgsi_channel_info array corresponding to the destination
       * register file.
       */

      if (dst->File == TGSI_FILE_TEMPORARY) {
         regs = ctx->temp;
         max_regs = ARRAY_SIZE(ctx->temp);
      } else if (dst->File == TGSI_FILE_OUTPUT) {
         regs = info->output;
         max_regs = ARRAY_SIZE(info->output);
      } else if (dst->File == TGSI_FILE_ADDRESS ||
                 dst->File == TGSI_FILE_PREDICATE) {
         continue;
      } else {
         assert(0);
         continue;
      }

      /*
       * Detect direct TEX instructions
       */

      switch (inst->Instruction.Opcode) {
      case TGSI_OPCODE_TEX:
         analyse_tex(ctx, inst, LP_BLD_TEX_MODIFIER_NONE);
         break;
      case TGSI_OPCODE_TXD:
         analyse_tex(ctx, inst, LP_BLD_TEX_MODIFIER_EXPLICIT_DERIV);
         break;
      case TGSI_OPCODE_TXB:
         analyse_tex(ctx, inst, LP_BLD_TEX_MODIFIER_LOD_BIAS);
         break;
      case TGSI_OPCODE_TXL:
         analyse_tex(ctx, inst, LP_BLD_TEX_MODIFIER_EXPLICIT_LOD);
         break;
      case TGSI_OPCODE_TXP:
         analyse_tex(ctx, inst, LP_BLD_TEX_MODIFIER_PROJECTED);
         break;
      case TGSI_OPCODE_TEX2:
         analyse_tex(ctx, inst, LP_BLD_TEX_MODIFIER_NONE);
         break;
      case TGSI_OPCODE_TXB2:
         analyse_tex(ctx, inst, LP_BLD_TEX_MODIFIER_LOD_BIAS);
         break;
      case TGSI_OPCODE_TXL2:
         analyse_tex(ctx, inst, LP_BLD_TEX_MODIFIER_EXPLICIT_LOD);
         break;
      case TGSI_OPCODE_SAMPLE:
         analyse_sample(ctx, inst, LP_BLD_TEX_MODIFIER_NONE, FALSE);
         break;
      case TGSI_OPCODE_SAMPLE_C:
         analyse_sample(ctx, inst, LP_BLD_TEX_MODIFIER_NONE, TRUE);
         break;
      case TGSI_OPCODE_SAMPLE_C_LZ:
         analyse_sample(ctx, inst, LP_BLD_TEX_MODIFIER_LOD_ZERO, TRUE);
         break;
      case TGSI_OPCODE_SAMPLE_D:
         analyse_sample(ctx, inst, LP_BLD_TEX_MODIFIER_EXPLICIT_DERIV, FALSE);
         break;
      case TGSI_OPCODE_SAMPLE_B:
         analyse_sample(ctx, inst, LP_BLD_TEX_MODIFIER_LOD_BIAS, FALSE);
         break;
      case TGSI_OPCODE_SAMPLE_L:
         analyse_sample(ctx, inst, LP_BLD_TEX_MODIFIER_EXPLICIT_LOD, FALSE);
         break;
      default:
         break;
      }

      /*
       * Keep track of assignments and writes
       */

      if (dst->Indirect) {
         /*
          * It could be any register index so clear all register indices.
          */

         for (chan = 0; chan < 4; ++chan) {
            if (dst->WriteMask & (1 << chan)) {
               for (index = 0; index < max_regs; ++index) {
                  regs[index][chan].file = TGSI_FILE_NULL;
               }
            }
         }
      } else if (dst->Index < max_regs) {
         /*
          * Update this destination register value.
          */

         struct lp_tgsi_channel_info res[4];

         memset(res, 0, sizeof res);

         if (!inst->Instruction.Predicate &&
             !inst->Instruction.Saturate) {
            for (chan = 0; chan < 4; ++chan) {
               if (dst->WriteMask & (1 << chan)) {
                  if (inst->Instruction.Opcode == TGSI_OPCODE_MOV) {
                     analyse_src(ctx, &res[chan],
                                 &inst->Src[0].Register, chan);
                  } else if (inst->Instruction.Opcode == TGSI_OPCODE_MUL) {
                     /*
                      * Propagate values across 1.0 and 0.0 multiplications.
                      */

                     struct lp_tgsi_channel_info src0;
                     struct lp_tgsi_channel_info src1;

                     analyse_src(ctx, &src0, &inst->Src[0].Register, chan);
                     analyse_src(ctx, &src1, &inst->Src[1].Register, chan);

                     if (is_immediate(&src0, 0.0f)) {
                        res[chan] = src0;
                     } else if (is_immediate(&src1, 0.0f)) {
                        res[chan] = src1;
                     } else if (is_immediate(&src0, 1.0f)) {
                        res[chan] = src1;
                     } else if (is_immediate(&src1, 1.0f)) {
                        res[chan] = src0;
                     }
                  }
               }
            }
         }

         for (chan = 0; chan < 4; ++chan) {
            if (dst->WriteMask & (1 << chan)) {
               regs[dst->Index][chan] = res[chan];
            }
         }
      }
   }

   /*
    * Clear all temporaries information in presence of a control flow opcode.
    */

   switch (inst->Instruction.Opcode) {
   case TGSI_OPCODE_IF:
   case TGSI_OPCODE_UIF:
   case TGSI_OPCODE_ELSE:
   case TGSI_OPCODE_ENDIF:
   case TGSI_OPCODE_BGNLOOP:
   case TGSI_OPCODE_BRK:
   case TGSI_OPCODE_BREAKC:
   case TGSI_OPCODE_CONT:
   case TGSI_OPCODE_ENDLOOP:
   case TGSI_OPCODE_CALLNZ:
   case TGSI_OPCODE_CAL:
   case TGSI_OPCODE_BGNSUB:
   case TGSI_OPCODE_ENDSUB:
   case TGSI_OPCODE_SWITCH:
   case TGSI_OPCODE_CASE:
   case TGSI_OPCODE_DEFAULT:
   case TGSI_OPCODE_ENDSWITCH:
   case TGSI_OPCODE_RET:
   case TGSI_OPCODE_END:
      /* XXX: Are there more cases? */
      memset(&ctx->temp, 0, sizeof ctx->temp);
      memset(&info->output, 0, sizeof info->output);
   default:
      break;
   }
}


static inline void
dump_info(const struct tgsi_token *tokens,
          struct lp_tgsi_info *info)
{
   unsigned index;
   unsigned chan;

   tgsi_dump(tokens, 0);

   for (index = 0; index < info->num_texs; ++index) {
      const struct lp_tgsi_texture_info *tex_info = &info->tex[index];
      debug_printf("TEX[%u] =", index);
      for (chan = 0; chan < 4; ++chan) {
         const struct lp_tgsi_channel_info *chan_info =
               &tex_info->coord[chan];
         if (chan_info->file != TGSI_FILE_NULL) {
            debug_printf(" %s[%u].%c",
                         tgsi_file_name(chan_info->file),
                         chan_info->u.index,
                         "xyzw01"[chan_info->swizzle]);
         } else {
            debug_printf(" _");
         }
      }
      debug_printf(", RES[%u], SAMP[%u], %s\n",
                   tex_info->texture_unit,
                   tex_info->sampler_unit,
                   tgsi_texture_names[tex_info->target]);
   }

   for (index = 0; index < PIPE_MAX_SHADER_OUTPUTS; ++index) {
      for (chan = 0; chan < 4; ++chan) {
         const struct lp_tgsi_channel_info *chan_info =
               &info->output[index][chan];
         if (chan_info->file != TGSI_FILE_NULL) {
            debug_printf("OUT[%u].%c = ", index, "xyzw"[chan]);
            if (chan_info->file == TGSI_FILE_IMMEDIATE) {
               debug_printf("%f", chan_info->u.value);
            } else {
               const char *file_name;
               switch (chan_info->file) {
               case TGSI_FILE_CONSTANT:
                  file_name = "CONST";
                  break;
               case TGSI_FILE_INPUT:
                  file_name = "IN";
                  break;
               default:
                  file_name = "???";
                  break;
               }
               debug_printf("%s[%u].%c",
                            file_name,
                            chan_info->u.index,
                            "xyzw01"[chan_info->swizzle]);
            }
            debug_printf("\n");
         }
      }
   }
}


/**
 * Detect any direct relationship between the output color
 */
void
lp_build_tgsi_info(const struct tgsi_token *tokens,
                   struct lp_tgsi_info *info)
{
   struct tgsi_parse_context parse;
   struct analysis_context *ctx;
   unsigned index;
   unsigned chan;

   memset(info, 0, sizeof *info);

   tgsi_scan_shader(tokens, &info->base);

   ctx = CALLOC(1, sizeof(struct analysis_context));
   ctx->info = info;

   tgsi_parse_init(&parse, tokens);

   while (!tgsi_parse_end_of_tokens(&parse)) {
      tgsi_parse_token(&parse);

      switch (parse.FullToken.Token.Type) {
      case TGSI_TOKEN_TYPE_DECLARATION: {
         struct tgsi_full_declaration *decl = &parse.FullToken.FullDeclaration;
         if (decl->Declaration.File == TGSI_FILE_SAMPLER_VIEW) {
            for (index = decl->Range.First; index <= decl->Range.Last; index++) {
               ctx->sample_target[index] = decl->SamplerView.Resource;
            }
         }
      }
         break;

      case TGSI_TOKEN_TYPE_INSTRUCTION:
         {
            struct tgsi_full_instruction *inst =
                  &parse.FullToken.FullInstruction;

            if (inst->Instruction.Opcode == TGSI_OPCODE_END ||
                inst->Instruction.Opcode == TGSI_OPCODE_BGNSUB) {
               /* We reached the end of main function body. */
               goto finished;
            }

            analyse_instruction(ctx, inst);
         }
         break;

      case TGSI_TOKEN_TYPE_IMMEDIATE:
         {
            const unsigned size =
                  parse.FullToken.FullImmediate.Immediate.NrTokens - 1;
            assert(size <= 4);
            if (ctx->num_imms < ARRAY_SIZE(ctx->imm)) {
               for (chan = 0; chan < size; ++chan) {
                  float value = parse.FullToken.FullImmediate.u[chan].Float;
                  ctx->imm[ctx->num_imms][chan] = value;

                  if (value < 0.0f || value > 1.0f) {
                     info->unclamped_immediates = TRUE;
                  }
               }
               ++ctx->num_imms;
            }
         }
         break;

      case TGSI_TOKEN_TYPE_PROPERTY:
         break;

      default:
         assert(0);
      }
   }
finished:

   tgsi_parse_free(&parse);
   FREE(ctx);


   /*
    * Link the output color values.
    */

   for (index = 0; index < PIPE_MAX_COLOR_BUFS; ++index) {
      const struct lp_tgsi_channel_info null_output[4];
      info->cbuf[index] = null_output;
   }

   for (index = 0; index < info->base.num_outputs; ++index) {
      unsigned semantic_name = info->base.output_semantic_name[index];
      unsigned semantic_index = info->base.output_semantic_index[index];
      if (semantic_name == TGSI_SEMANTIC_COLOR &&
          semantic_index < PIPE_MAX_COLOR_BUFS) {
         info->cbuf[semantic_index] = info->output[index];
      }
   }

   if (gallivm_debug & GALLIVM_DEBUG_TGSI) {
      dump_info(tokens, info);
   }
}<|MERGE_RESOLUTION|>--- conflicted
+++ resolved
@@ -47,12 +47,8 @@
    struct lp_tgsi_info *info;
 
    unsigned num_imms;
-<<<<<<< HEAD
-   float imm[128][4];
-=======
    float imm[LP_MAX_TGSI_IMMEDIATES][4];
    unsigned sample_target[PIPE_MAX_SHADER_SAMPLER_VIEWS];
->>>>>>> 367bafc7
 
    struct lp_tgsi_channel_info temp[32][4];
 };
