--- conflicted
+++ resolved
@@ -639,22 +639,6 @@
                    gallivm->module_name, time_msec);
    }
 
-<<<<<<< HEAD
-   /* Dump byte code to a file */
-   if (gallivm_debug & GALLIVM_DEBUG_DUMP_BC) {
-      char filename[256];
-      assert(gallivm->module_name);
-      util_snprintf(filename, sizeof(filename), "ir_%s.bc", gallivm->module_name);
-      LLVMWriteBitcodeToFile(gallivm->module, filename);
-      debug_printf("%s written\n", filename);
-      debug_printf("Invoke as \"llc %s%s -o - %s\"\n",
-                   (HAVE_LLVM >= 0x0305) ? "[-mcpu=<-mcpu option] " : "",
-                   "[-mattr=<-mattr option(s)>]",
-                   filename);
-   }
-
-=======
->>>>>>> b85ca86c
    if (use_mcjit) {
       /* Setting the module's DataLayout to an empty string will cause the
        * ExecutionEngine to copy to the DataLayout string from its target
