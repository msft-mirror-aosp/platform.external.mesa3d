/**************************************************************************
 *
 * Copyright 2010 VMware, Inc.
 * All Rights Reserved.
 *
 * Permission is hereby granted, free of charge, to any person obtaining a
 * copy of this software and associated documentation files (the
 * "Software"), to deal in the Software without restriction, including
 * without limitation the rights to use, copy, modify, merge, publish,
 * distribute, sub license, and/or sell copies of the Software, and to
 * permit persons to whom the Software is furnished to do so, subject to
 * the following conditions:
 *
 * THE SOFTWARE IS PROVIDED "AS IS", WITHOUT WARRANTY OF ANY KIND, EXPRESS OR
 * IMPLIED, INCLUDING BUT NOT LIMITED TO THE WARRANTIES OF MERCHANTABILITY,
 * FITNESS FOR A PARTICULAR PURPOSE AND NON-INFRINGEMENT. IN NO EVENT SHALL
 * THE COPYRIGHT HOLDERS, AUTHORS AND/OR ITS SUPPLIERS BE LIABLE FOR ANY CLAIM,
 * DAMAGES OR OTHER LIABILITY, WHETHER IN AN ACTION OF CONTRACT, TORT OR
 * OTHERWISE, ARISING FROM, OUT OF OR IN CONNECTION WITH THE SOFTWARE OR THE
 * USE OR OTHER DEALINGS IN THE SOFTWARE.
 *
 * The above copyright notice and this permission notice (including the
 * next paragraph) shall be included in all copies or substantial portions
 * of the Software.
 *
 **************************************************************************/


/**
 * The purpose of this module is to expose LLVM functionality not available
 * through the C++ bindings.
 */


// Undef these vars just to silence warnings
#undef PACKAGE_BUGREPORT
#undef PACKAGE_NAME
#undef PACKAGE_STRING
#undef PACKAGE_TARNAME
#undef PACKAGE_VERSION


#include <stddef.h>

// Workaround http://llvm.org/PR23628
#if HAVE_LLVM >= 0x0307
#  pragma push_macro("DEBUG")
#  undef DEBUG
#endif

#include <llvm-c/Core.h>
#if HAVE_LLVM >= 0x0306
#include <llvm-c/Support.h>
#endif
#include <llvm-c/ExecutionEngine.h>
#include <llvm/Target/TargetOptions.h>
#include <llvm/ExecutionEngine/ExecutionEngine.h>
#include <llvm/ADT/Triple.h>
#if HAVE_LLVM >= 0x0307
#include <llvm/Analysis/TargetLibraryInfo.h>
#else
#include <llvm/Target/TargetLibraryInfo.h>
#endif
#if HAVE_LLVM < 0x0306
#include <llvm/ExecutionEngine/JITMemoryManager.h>
#else
#include <llvm/ExecutionEngine/SectionMemoryManager.h>
#endif
#include <llvm/Support/CommandLine.h>
#include <llvm/Support/Host.h>
#include <llvm/Support/PrettyStackTrace.h>

#include <llvm/Support/TargetSelect.h>

#if HAVE_LLVM >= 0x0305
#include <llvm/IR/CallSite.h>
#endif
#include <llvm/IR/IRBuilder.h>
#include <llvm/IR/Module.h>
#include <llvm/Support/CBindingWrapping.h>

#include <llvm/Config/llvm-config.h>
#if LLVM_USE_INTEL_JITEVENTS
#include <llvm/ExecutionEngine/JITEventListener.h>
#endif

// Workaround http://llvm.org/PR23628
#if HAVE_LLVM >= 0x0307
#  pragma pop_macro("DEBUG")
#endif

#include "c11/threads.h"
#include "os/os_thread.h"
#include "pipe/p_config.h"
#include "util/u_debug.h"
#include "util/u_cpu_detect.h"

#include "lp_bld_misc.h"
#include "lp_bld_debug.h"

namespace {

class LLVMEnsureMultithreaded {
public:
   LLVMEnsureMultithreaded()
   {
      if (!LLVMIsMultithreaded()) {
         LLVMStartMultithreaded();
      }
   }
};

static LLVMEnsureMultithreaded lLVMEnsureMultithreaded;

}

static once_flag init_native_targets_once_flag = ONCE_FLAG_INIT;

static void init_native_targets()
{
   // If we have a native target, initialize it to ensure it is linked in and
   // usable by the JIT.
   llvm::InitializeNativeTarget();

   llvm::InitializeNativeTargetAsmPrinter();

   llvm::InitializeNativeTargetDisassembler();
#if DEBUG && HAVE_LLVM >= 0x0306
   {
      char *env_llc_options = getenv("GALLIVM_LLC_OPTIONS");
      if (env_llc_options) {
         char *option;
         char *options[64] = {(char *) "llc"};      // Warning without cast
         int   n;
         for (n = 0, option = strtok(env_llc_options, " "); option; n++, option = strtok(NULL, " ")) {
            options[n + 1] = option;
         }
         if (gallivm_debug & (GALLIVM_DEBUG_IR | GALLIVM_DEBUG_ASM | GALLIVM_DEBUG_DUMP_BC)) {
            debug_printf("llc additional options (%d):\n", n);
            for (int i = 1; i <= n; i++)
               debug_printf("\t%s\n", options[i]);
            debug_printf("\n");
         }
         LLVMParseCommandLineOptions(n + 1, options, NULL);
      }
   }
#endif
}

extern "C" void
lp_set_target_options(void)
{
#if HAVE_LLVM < 0x0304
   /*
    * By default LLVM adds a signal handler to output a pretty stack trace.
    * This signal handler is never removed, causing problems when unloading the
    * shared object where the gallium driver resides.
    */
   llvm::DisablePrettyStackTrace = true;
#endif

   /* The llvm target registry is not thread-safe, so drivers and state-trackers
    * that want to initialize targets should use the lp_set_target_options()
    * function to safely initialize targets.
    *
    * LLVM targets should be initialized before the driver or state-tracker tries
    * to access the registry.
    */
   call_once(&init_native_targets_once_flag, init_native_targets);
}

extern "C"
LLVMTargetLibraryInfoRef
gallivm_create_target_library_info(const char *triple)
{
   return reinterpret_cast<LLVMTargetLibraryInfoRef>(
#if HAVE_LLVM < 0x0307
   new llvm::TargetLibraryInfo(
#else
   new llvm::TargetLibraryInfoImpl(
#endif
   llvm::Triple(triple)));
}

extern "C"
void
gallivm_dispose_target_library_info(LLVMTargetLibraryInfoRef library_info)
{
   delete reinterpret_cast<
#if HAVE_LLVM < 0x0307
   llvm::TargetLibraryInfo
#else
   llvm::TargetLibraryInfoImpl
#endif
   *>(library_info);
}


#if HAVE_LLVM < 0x0304

extern "C"
void
LLVMSetAlignmentBackport(LLVMValueRef V,
                         unsigned Bytes)
{
   switch (LLVMGetInstructionOpcode(V)) {
   case LLVMLoad:
      llvm::unwrap<llvm::LoadInst>(V)->setAlignment(Bytes);
      break;
   case LLVMStore:
      llvm::unwrap<llvm::StoreInst>(V)->setAlignment(Bytes);
      break;
   default:
      assert(0);
      break;
   }
}

#endif


#if HAVE_LLVM < 0x0306
typedef llvm::JITMemoryManager BaseMemoryManager;
#else
typedef llvm::RTDyldMemoryManager BaseMemoryManager;
#endif


/*
 * Delegating is tedious but the default manager class is hidden in an
 * anonymous namespace in LLVM, so we cannot just derive from it to change
 * its behavior.
 */
class DelegatingJITMemoryManager : public BaseMemoryManager {

   protected:
      virtual BaseMemoryManager *mgr() const = 0;

   public:
#if HAVE_LLVM < 0x0306
      /*
       * From JITMemoryManager
       */
      virtual void setMemoryWritable() {
         mgr()->setMemoryWritable();
      }
      virtual void setMemoryExecutable() {
         mgr()->setMemoryExecutable();
      }
      virtual void setPoisonMemory(bool poison) {
         mgr()->setPoisonMemory(poison);
      }
      virtual void AllocateGOT() {
         mgr()->AllocateGOT();
         /*
          * isManagingGOT() is not virtual in base class so we can't delegate.
          * Instead we mirror the value of HasGOT in our instance.
          */
         HasGOT = mgr()->isManagingGOT();
      }
      virtual uint8_t *getGOTBase() const {
         return mgr()->getGOTBase();
      }
      virtual uint8_t *startFunctionBody(const llvm::Function *F,
                                         uintptr_t &ActualSize) {
         return mgr()->startFunctionBody(F, ActualSize);
      }
      virtual uint8_t *allocateStub(const llvm::GlobalValue *F,
                                    unsigned StubSize,
                                    unsigned Alignment) {
         return mgr()->allocateStub(F, StubSize, Alignment);
      }
      virtual void endFunctionBody(const llvm::Function *F,
                                   uint8_t *FunctionStart,
                                   uint8_t *FunctionEnd) {
         mgr()->endFunctionBody(F, FunctionStart, FunctionEnd);
      }
      virtual uint8_t *allocateSpace(intptr_t Size, unsigned Alignment) {
         return mgr()->allocateSpace(Size, Alignment);
      }
      virtual uint8_t *allocateGlobal(uintptr_t Size, unsigned Alignment) {
         return mgr()->allocateGlobal(Size, Alignment);
      }
      virtual void deallocateFunctionBody(void *Body) {
         mgr()->deallocateFunctionBody(Body);
      }
#if HAVE_LLVM < 0x0304
      virtual uint8_t *startExceptionTable(const llvm::Function *F,
                                           uintptr_t &ActualSize) {
         return mgr()->startExceptionTable(F, ActualSize);
      }
      virtual void endExceptionTable(const llvm::Function *F,
                                     uint8_t *TableStart,
                                     uint8_t *TableEnd,
                                     uint8_t *FrameRegister) {
         mgr()->endExceptionTable(F, TableStart, TableEnd,
                                  FrameRegister);
      }
      virtual void deallocateExceptionTable(void *ET) {
         mgr()->deallocateExceptionTable(ET);
      }
#endif
      virtual bool CheckInvariants(std::string &s) {
         return mgr()->CheckInvariants(s);
      }
      virtual size_t GetDefaultCodeSlabSize() {
         return mgr()->GetDefaultCodeSlabSize();
      }
      virtual size_t GetDefaultDataSlabSize() {
         return mgr()->GetDefaultDataSlabSize();
      }
      virtual size_t GetDefaultStubSlabSize() {
         return mgr()->GetDefaultStubSlabSize();
      }
      virtual unsigned GetNumCodeSlabs() {
         return mgr()->GetNumCodeSlabs();
      }
      virtual unsigned GetNumDataSlabs() {
         return mgr()->GetNumDataSlabs();
      }
      virtual unsigned GetNumStubSlabs() {
         return mgr()->GetNumStubSlabs();
      }
#endif

      /*
       * From RTDyldMemoryManager
       */
#if HAVE_LLVM >= 0x0304
      virtual uint8_t *allocateCodeSection(uintptr_t Size,
                                           unsigned Alignment,
                                           unsigned SectionID,
                                           llvm::StringRef SectionName) {
         return mgr()->allocateCodeSection(Size, Alignment, SectionID,
                                           SectionName);
      }
#else
      virtual uint8_t *allocateCodeSection(uintptr_t Size,
                                           unsigned Alignment,
                                           unsigned SectionID) {
         return mgr()->allocateCodeSection(Size, Alignment, SectionID);
      }
#endif
      virtual uint8_t *allocateDataSection(uintptr_t Size,
                                           unsigned Alignment,
                                           unsigned SectionID,
#if HAVE_LLVM >= 0x0304
                                           llvm::StringRef SectionName,
#endif
                                           bool IsReadOnly) {
         return mgr()->allocateDataSection(Size, Alignment, SectionID,
#if HAVE_LLVM >= 0x0304
                                           SectionName,
#endif
                                           IsReadOnly);
      }
#if HAVE_LLVM >= 0x0304
      virtual void registerEHFrames(uint8_t *Addr, uint64_t LoadAddr, size_t Size) {
         mgr()->registerEHFrames(Addr, LoadAddr, Size);
      }
#else
      virtual void registerEHFrames(llvm::StringRef SectionData) {
         mgr()->registerEHFrames(SectionData);
      }
#endif
#if HAVE_LLVM >= 0x0500
      virtual void deregisterEHFrames() {
         mgr()->deregisterEHFrames();
      }
#elif HAVE_LLVM >= 0x0304
      virtual void deregisterEHFrames(uint8_t *Addr, uint64_t LoadAddr, size_t Size) {
         mgr()->deregisterEHFrames(Addr, LoadAddr, Size);
      }
#endif
      virtual void *getPointerToNamedFunction(const std::string &Name,
                                              bool AbortOnFailure=true) {
         return mgr()->getPointerToNamedFunction(Name, AbortOnFailure);
      }
#if HAVE_LLVM <= 0x0303
      virtual bool applyPermissions(std::string *ErrMsg = 0) {
         return mgr()->applyPermissions(ErrMsg);
      }
#else
      virtual bool finalizeMemory(std::string *ErrMsg = 0) {
         return mgr()->finalizeMemory(ErrMsg);
      }
#endif
};


/*
 * Delegate memory management to one shared manager for more efficient use
 * of memory than creating a separate pool for each LLVM engine.
 * Keep generated code until freeGeneratedCode() is called, instead of when
 * memory manager is destroyed, which happens during engine destruction.
 * This allows additional memory savings as we don't have to keep the engine
 * around in order to use the code.
 * All methods are delegated to the shared manager except destruction and
 * deallocating code.  For the latter we just remember what needs to be
 * deallocated later.  The shared manager is deleted once it is empty.
 */
class ShaderMemoryManager : public DelegatingJITMemoryManager {

   BaseMemoryManager *TheMM;

   struct GeneratedCode {
      typedef std::vector<void *> Vec;
      Vec FunctionBody, ExceptionTable;
      BaseMemoryManager *TheMM;

      GeneratedCode(BaseMemoryManager *MM) {
         TheMM = MM;
      }

      ~GeneratedCode() {
         /*
          * Deallocate things as previously requested and
          * free shared manager when no longer used.
          */
#if HAVE_LLVM < 0x0306
         Vec::iterator i;

         assert(TheMM);
         for ( i = FunctionBody.begin(); i != FunctionBody.end(); ++i )
            TheMM->deallocateFunctionBody(*i);
#if HAVE_LLVM < 0x0304
         for ( i = ExceptionTable.begin(); i != ExceptionTable.end(); ++i )
            TheMM->deallocateExceptionTable(*i);
#endif /* HAVE_LLVM < 0x0304 */
#endif /* HAVE_LLVM < 0x0306 */
      }
   };

   GeneratedCode *code;

   BaseMemoryManager *mgr() const {
      return TheMM;
   }

   public:

      ShaderMemoryManager(BaseMemoryManager* MM) {
         TheMM = MM;
         code = new GeneratedCode(MM);
      }

      virtual ~ShaderMemoryManager() {
         /*
          * 'code' is purposely not deleted.  It is the user's responsibility
          * to call getGeneratedCode() and freeGeneratedCode().
          */
      }

      struct lp_generated_code *getGeneratedCode() {
         return (struct lp_generated_code *) code;
      }

      static void freeGeneratedCode(struct lp_generated_code *code) {
         delete (GeneratedCode *) code;
      }

#if HAVE_LLVM < 0x0304
      virtual void deallocateExceptionTable(void *ET) {
         // remember for later deallocation
         code->ExceptionTable.push_back(ET);
      }
#endif

      virtual void deallocateFunctionBody(void *Body) {
         // remember for later deallocation
         code->FunctionBody.push_back(Body);
      }
};


/**
 * Same as LLVMCreateJITCompilerForModule, but:
 * - allows using MCJIT and enabling AVX feature where available.
 * - set target options
 *
 * See also:
 * - llvm/lib/ExecutionEngine/ExecutionEngineBindings.cpp
 * - llvm/tools/lli/lli.cpp
 * - http://markmail.org/message/ttkuhvgj4cxxy2on#query:+page:1+mid:aju2dggerju3ivd3+state:results
 */
extern "C"
LLVMBool
lp_build_create_jit_compiler_for_module(LLVMExecutionEngineRef *OutJIT,
                                        lp_generated_code **OutCode,
                                        LLVMModuleRef M,
                                        LLVMMCJITMemoryManagerRef CMM,
                                        unsigned OptLevel,
                                        int useMCJIT,
                                        char **OutError)
{
   using namespace llvm;

   std::string Error;
#if HAVE_LLVM >= 0x0306
   EngineBuilder builder(std::unique_ptr<Module>(unwrap(M)));
#else
   EngineBuilder builder(unwrap(M));
#endif

   /**
    * LLVM 3.1+ haven't more "extern unsigned llvm::StackAlignmentOverride" and
    * friends for configuring code generation options, like stack alignment.
    */
   TargetOptions options;
#if defined(PIPE_ARCH_X86)
   options.StackAlignmentOverride = 4;
#if HAVE_LLVM < 0x0304
   options.RealignStack = true;
#endif
#endif

#if defined(DEBUG) && HAVE_LLVM < 0x0307
   options.JITEmitDebugInfo = true;
#endif

   /* XXX: Workaround http://llvm.org/PR21435 */
#if defined(DEBUG) || defined(PROFILE) || \
    (HAVE_LLVM >= 0x0303 && (defined(PIPE_ARCH_X86) || defined(PIPE_ARCH_X86_64)))
#if HAVE_LLVM < 0x0304
   options.NoFramePointerElimNonLeaf = true;
#endif
#if HAVE_LLVM < 0x0307
   options.NoFramePointerElim = true;
#endif
#endif

   builder.setEngineKind(EngineKind::JIT)
          .setErrorStr(&Error)
          .setTargetOptions(options)
          .setOptLevel((CodeGenOpt::Level)OptLevel);

   if (useMCJIT) {
#if HAVE_LLVM < 0x0306
       builder.setUseMCJIT(true);
#endif
#ifdef _WIN32
       /*
        * MCJIT works on Windows, but currently only through ELF object format.
        *
        * XXX: We could use `LLVM_HOST_TRIPLE "-elf"` but LLVM_HOST_TRIPLE has
        * different strings for MinGW/MSVC, so better play it safe and be
        * explicit.
        */
#  ifdef _WIN64
       LLVMSetTarget(M, "x86_64-pc-win32-elf");
#  else
       LLVMSetTarget(M, "i686-pc-win32-elf");
#  endif
#endif
   }

   llvm::SmallVector<std::string, 16> MAttrs;

#if defined(PIPE_ARCH_X86) || defined(PIPE_ARCH_X86_64)
#if HAVE_LLVM >= 0x0400
   /* llvm-3.7+ implements sys::getHostCPUFeatures for x86,
    * which allows us to enable/disable code generation based
    * on the results of cpuid.
    */
   llvm::StringMap<bool> features;
   llvm::sys::getHostCPUFeatures(features);

   for (StringMapIterator<bool> f = features.begin();
        f != features.end();
        ++f) {
      MAttrs.push_back(((*f).second ? "+" : "-") + (*f).first().str());
   }
#else
   /*
    * We need to unset attributes because sometimes LLVM mistakenly assumes
    * certain features are present given the processor name.
    *
    * https://bugs.freedesktop.org/show_bug.cgi?id=92214
    * http://llvm.org/PR25021
    * http://llvm.org/PR19429
    * http://llvm.org/PR16721
    */
   MAttrs.push_back(util_cpu_caps.has_sse    ? "+sse"    : "-sse"   );
   MAttrs.push_back(util_cpu_caps.has_sse2   ? "+sse2"   : "-sse2"  );
   MAttrs.push_back(util_cpu_caps.has_sse3   ? "+sse3"   : "-sse3"  );
   MAttrs.push_back(util_cpu_caps.has_ssse3  ? "+ssse3"  : "-ssse3" );
#if HAVE_LLVM >= 0x0304
   MAttrs.push_back(util_cpu_caps.has_sse4_1 ? "+sse4.1" : "-sse4.1");
#else
   MAttrs.push_back(util_cpu_caps.has_sse4_1 ? "+sse41"  : "-sse41" );
#endif
#if HAVE_LLVM >= 0x0304
   MAttrs.push_back(util_cpu_caps.has_sse4_2 ? "+sse4.2" : "-sse4.2");
#else
   MAttrs.push_back(util_cpu_caps.has_sse4_2 ? "+sse42"  : "-sse42" );
#endif
   /*
    * AVX feature is not automatically detected from CPUID by the X86 target
    * yet, because the old (yet default) JIT engine is not capable of
    * emitting the opcodes. On newer llvm versions it is and at least some
    * versions (tested with 3.3) will emit avx opcodes without this anyway.
    */
   MAttrs.push_back(util_cpu_caps.has_avx  ? "+avx"  : "-avx");
   MAttrs.push_back(util_cpu_caps.has_f16c ? "+f16c" : "-f16c");
   if (HAVE_LLVM >= 0x0304) {
      MAttrs.push_back(util_cpu_caps.has_fma  ? "+fma"  : "-fma");
   } else {
      /*
       * The old JIT in LLVM 3.3 has a bug encoding llvm.fmuladd.f32 and
       * llvm.fmuladd.v2f32 intrinsics when FMA is available.
       */
      MAttrs.push_back("-fma");
   }
   MAttrs.push_back(util_cpu_caps.has_avx2 ? "+avx2" : "-avx2");
   /* disable avx512 and all subvariants */
#if HAVE_LLVM >= 0x0304
   MAttrs.push_back("-avx512cd");
   MAttrs.push_back("-avx512er");
   MAttrs.push_back("-avx512f");
   MAttrs.push_back("-avx512pf");
#endif
#if HAVE_LLVM >= 0x0305
   MAttrs.push_back("-avx512bw");
   MAttrs.push_back("-avx512dq");
   MAttrs.push_back("-avx512vl");
#endif
#endif
#endif

#if defined(PIPE_ARCH_PPC)
   MAttrs.push_back(util_cpu_caps.has_altivec ? "+altivec" : "-altivec");
#if (HAVE_LLVM >= 0x0304)
<<<<<<< HEAD
#if (HAVE_LLVM <= 0x0307) || (HAVE_LLVM == 0x0308 && MESA_LLVM_VERSION_PATCH == 0)
=======
#if (HAVE_LLVM < 0x0400)
>>>>>>> 5d3caa1c
   /*
    * Make sure VSX instructions are disabled
    * See LLVM bugs:
    * https://llvm.org/bugs/show_bug.cgi?id=25503#c7 (fixed in 3.8.1)
    * https://llvm.org/bugs/show_bug.cgi?id=26775 (fixed in 3.8.1)
    * https://llvm.org/bugs/show_bug.cgi?id=33531 (fixed in 4.0)
    * https://llvm.org/bugs/show_bug.cgi?id=34647 (llc performance on certain unusual shader IR; intro'd in 4.0, pending as of 5.0)
    */
   if (util_cpu_caps.has_altivec) {
      MAttrs.push_back("-vsx");
   }
#else
   /*
<<<<<<< HEAD
    * However, bug 25503 is fixed, by the same fix that fixed
    * bug 26775, in versions of LLVM later than 3.8 (starting with 3.8.1):
    * Make sure VSX instructions are ENABLED
    * See LLVM bug https://llvm.org/bugs/show_bug.cgi?id=26775
    */
   if (util_cpu_caps.has_altivec) {
      MAttrs.push_back("+vsx");
=======
    * Bug 25503 is fixed, by the same fix that fixed
    * bug 26775, in versions of LLVM later than 3.8 (starting with 3.8.1).
    * BZ 33531 actually comprises more than one bug, all of
    * which are fixed in LLVM 4.0.
    *
    * With LLVM 4.0 or higher:
    * Make sure VSX instructions are ENABLED, unless
    * a) the entire -mattr option is overridden via GALLIVM_MATTRS, or
    * b) VSX instructions are explicitly enabled/disabled via GALLIVM_VSX=1 or 0.
    */
   if (util_cpu_caps.has_altivec) {
      char *env_mattrs = getenv("GALLIVM_MATTRS");
      if (env_mattrs) {
         MAttrs.push_back(env_mattrs);
      }
      else {
         boolean enable_vsx = true;
         char *env_vsx = getenv("GALLIVM_VSX");
         if (env_vsx && env_vsx[0] == '0') {
            enable_vsx = false;
         }
         if (enable_vsx)
            MAttrs.push_back("+vsx");
         else
            MAttrs.push_back("-vsx");
      }
>>>>>>> 5d3caa1c
   }
#endif
#endif
#endif

   builder.setMAttrs(MAttrs);

   if (gallivm_debug & (GALLIVM_DEBUG_IR | GALLIVM_DEBUG_ASM | GALLIVM_DEBUG_DUMP_BC)) {
      int n = MAttrs.size();
      if (n > 0) {
         debug_printf("llc -mattr option(s): ");
         for (int i = 0; i < n; i++)
            debug_printf("%s%s", MAttrs[i].c_str(), (i < n - 1) ? "," : "");
         debug_printf("\n");
      }
   }

#if HAVE_LLVM >= 0x0305
   StringRef MCPU = llvm::sys::getHostCPUName();
   /*
    * The cpu bits are no longer set automatically, so need to set mcpu manually.
    * Note that the MAttrs set above will be sort of ignored (since we should
    * not set any which would not be set by specifying the cpu anyway).
    * It ought to be safe though since getHostCPUName() should include bits
    * not only from the cpu but environment as well (for instance if it's safe
    * to use avx instructions which need OS support). According to
    * http://llvm.org/bugs/show_bug.cgi?id=19429 however if I understand this
    * right it may be necessary to specify older cpu (or disable mattrs) though
    * when not using MCJIT so no instructions are generated which the old JIT
    * can't handle. Not entirely sure if we really need to do anything yet.
    */
#if defined(PIPE_ARCH_LITTLE_ENDIAN)  && defined(PIPE_ARCH_PPC_64)
   /*
    * Versions of LLVM prior to 4.0 lacked a table entry for "POWER8NVL",
    * resulting in (big-endian) "generic" being returned on
    * little-endian Power8NVL systems.  The result was that code that
    * attempted to load the least significant 32 bits of a 64-bit quantity
    * from memory loaded the wrong half.  This resulted in failures in some
    * Piglit tests, e.g.
    * .../arb_gpu_shader_fp64/execution/conversion/frag-conversion-explicit-double-uint
    */
   if (MCPU == "generic")
      MCPU = "pwr8";
#endif
   builder.setMCPU(MCPU);
   if (gallivm_debug & (GALLIVM_DEBUG_IR | GALLIVM_DEBUG_ASM | GALLIVM_DEBUG_DUMP_BC)) {
      debug_printf("llc -mcpu option: %s\n", MCPU.str().c_str());
   }
#endif

   ShaderMemoryManager *MM = NULL;
   if (useMCJIT) {
       BaseMemoryManager* JMM = reinterpret_cast<BaseMemoryManager*>(CMM);
       MM = new ShaderMemoryManager(JMM);
       *OutCode = MM->getGeneratedCode();

#if HAVE_LLVM >= 0x0306
       builder.setMCJITMemoryManager(std::unique_ptr<RTDyldMemoryManager>(MM));
       MM = NULL; // ownership taken by std::unique_ptr
#elif HAVE_LLVM > 0x0303
       builder.setMCJITMemoryManager(MM);
#else
       builder.setJITMemoryManager(MM);
#endif
   } else {
#if HAVE_LLVM < 0x0306
       BaseMemoryManager* JMM = reinterpret_cast<BaseMemoryManager*>(CMM);
       MM = new ShaderMemoryManager(JMM);
       *OutCode = MM->getGeneratedCode();

       builder.setJITMemoryManager(MM);
#else
       assert(0);
#endif
   }

   ExecutionEngine *JIT;

   JIT = builder.create();
#if LLVM_USE_INTEL_JITEVENTS
   JITEventListener *JEL = JITEventListener::createIntelJITEventListener();
   JIT->RegisterJITEventListener(JEL);
#endif
   if (JIT) {
      *OutJIT = wrap(JIT);
      return 0;
   }
   lp_free_generated_code(*OutCode);
   *OutCode = 0;
   delete MM;
   *OutError = strdup(Error.c_str());
   return 1;
}


extern "C"
void
lp_free_generated_code(struct lp_generated_code *code)
{
   ShaderMemoryManager::freeGeneratedCode(code);
}

extern "C"
LLVMMCJITMemoryManagerRef
lp_get_default_memory_manager()
{
   BaseMemoryManager *mm;
#if HAVE_LLVM < 0x0306
   mm = llvm::JITMemoryManager::CreateDefaultMemManager();
#else
   mm = new llvm::SectionMemoryManager();
#endif
   return reinterpret_cast<LLVMMCJITMemoryManagerRef>(mm);
}

extern "C"
void
lp_free_memory_manager(LLVMMCJITMemoryManagerRef memorymgr)
{
   delete reinterpret_cast<BaseMemoryManager*>(memorymgr);
}

extern "C" LLVMValueRef
lp_get_called_value(LLVMValueRef call)
{
#if HAVE_LLVM >= 0x0309
	return LLVMGetCalledValue(call);
#elif HAVE_LLVM >= 0x0305
	return llvm::wrap(llvm::CallSite(llvm::unwrap<llvm::Instruction>(call)).getCalledValue());
#else
	return NULL; /* radeonsi doesn't support so old LLVM. */
#endif
}

extern "C" bool
lp_is_function(LLVMValueRef v)
{
#if HAVE_LLVM >= 0x0309
	return LLVMGetValueKind(v) == LLVMFunctionValueKind;
#else
	return llvm::isa<llvm::Function>(llvm::unwrap(v));
#endif
}<|MERGE_RESOLUTION|>--- conflicted
+++ resolved
@@ -630,11 +630,7 @@
 #if defined(PIPE_ARCH_PPC)
    MAttrs.push_back(util_cpu_caps.has_altivec ? "+altivec" : "-altivec");
 #if (HAVE_LLVM >= 0x0304)
-<<<<<<< HEAD
-#if (HAVE_LLVM <= 0x0307) || (HAVE_LLVM == 0x0308 && MESA_LLVM_VERSION_PATCH == 0)
-=======
 #if (HAVE_LLVM < 0x0400)
->>>>>>> 5d3caa1c
    /*
     * Make sure VSX instructions are disabled
     * See LLVM bugs:
@@ -648,15 +644,6 @@
    }
 #else
    /*
-<<<<<<< HEAD
-    * However, bug 25503 is fixed, by the same fix that fixed
-    * bug 26775, in versions of LLVM later than 3.8 (starting with 3.8.1):
-    * Make sure VSX instructions are ENABLED
-    * See LLVM bug https://llvm.org/bugs/show_bug.cgi?id=26775
-    */
-   if (util_cpu_caps.has_altivec) {
-      MAttrs.push_back("+vsx");
-=======
     * Bug 25503 is fixed, by the same fix that fixed
     * bug 26775, in versions of LLVM later than 3.8 (starting with 3.8.1).
     * BZ 33531 actually comprises more than one bug, all of
@@ -683,7 +670,6 @@
          else
             MAttrs.push_back("-vsx");
       }
->>>>>>> 5d3caa1c
    }
 #endif
 #endif
