--- conflicted
+++ resolved
@@ -425,12 +425,7 @@
 #define PIPE_BARRIER_FRAMEBUFFER       (1 << 9)
 #define PIPE_BARRIER_STREAMOUT_BUFFER  (1 << 10)
 #define PIPE_BARRIER_GLOBAL_BUFFER     (1 << 11)
-#define PIPE_BARRIER_UPDATE_BUFFER     (1 << 12)
-#define PIPE_BARRIER_UPDATE_TEXTURE    (1 << 13)
-#define PIPE_BARRIER_ALL               ((1 << 14) - 1)
-
-#define PIPE_BARRIER_UPDATE \
-   (PIPE_BARRIER_UPDATE_BUFFER | PIPE_BARRIER_UPDATE_TEXTURE)
+#define PIPE_BARRIER_ALL               ((1 << 12) - 1)
 
 /**
  * Flags for pipe_context::texture_barrier.
@@ -492,7 +487,7 @@
 #define PIPE_RESOURCE_FLAG_MAP_COHERENT   (1 << 1)
 #define PIPE_RESOURCE_FLAG_TEXTURING_MORE_LIKELY (1 << 2)
 #define PIPE_RESOURCE_FLAG_SPARSE                (1 << 3)
-#define PIPE_RESOURCE_FLAG_DRV_PRIV    (1 << 8) /* driver/winsys private */
+#define PIPE_RESOURCE_FLAG_DRV_PRIV    (1 << 16) /* driver/winsys private */
 #define PIPE_RESOURCE_FLAG_ST_PRIV     (1 << 24) /* state-tracker/winsys private */
 
 /**
@@ -718,7 +713,6 @@
    PIPE_CAP_VERTEX_COLOR_CLAMPED,
    PIPE_CAP_GLSL_FEATURE_LEVEL,
    PIPE_CAP_GLSL_FEATURE_LEVEL_COMPATIBILITY,
-   PIPE_CAP_ESSL_FEATURE_LEVEL,
    PIPE_CAP_QUADS_FOLLOW_PROVOKING_VERTEX_CONVENTION,
    PIPE_CAP_USER_VERTEX_BUFFERS,
    PIPE_CAP_VERTEX_BUFFER_OFFSET_4BYTE_ALIGNED_ONLY,
@@ -862,13 +856,7 @@
    PIPE_CAP_QUERY_PIPELINE_STATISTICS_SINGLE,
    PIPE_CAP_RGB_OVERRIDE_DST_ALPHA_BLEND,
    PIPE_CAP_DEST_SURFACE_SRGB_CONTROL,
-<<<<<<< HEAD
-   PIPE_CAP_NIR_COMPACT_ARRAYS,
    PIPE_CAP_MAX_VARYINGS,
-   PIPE_CAP_COMPUTE_GRID_INFO_LAST_BLOCK,
-=======
-   PIPE_CAP_MAX_VARYINGS,
->>>>>>> ef961309
 };
 
 /**
