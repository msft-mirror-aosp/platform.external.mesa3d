--- conflicted
+++ resolved
@@ -57,15 +57,9 @@
 #define PIPE_MAX_CLIP_PLANES       8
 #define PIPE_MAX_COLOR_BUFS        8
 #define PIPE_MAX_CONSTANT_BUFFERS 32
-<<<<<<< HEAD
-#define PIPE_MAX_SAMPLERS         16
-#define PIPE_MAX_SHADER_INPUTS    32
-#define PIPE_MAX_SHADER_OUTPUTS   48 /* 32 GENERICs + POS, PSIZE, FOG, etc. */
-=======
 #define PIPE_MAX_SAMPLERS         32
 #define PIPE_MAX_SHADER_INPUTS    80 /* 32 GENERIC + 32 PATCH + 16 others */
 #define PIPE_MAX_SHADER_OUTPUTS   80 /* 32 GENERIC + 32 PATCH + 16 others */
->>>>>>> 3ef8d428
 #define PIPE_MAX_SHADER_SAMPLER_VIEWS 32
 #define PIPE_MAX_SHADER_BUFFERS   32
 #define PIPE_MAX_SHADER_IMAGES    32
@@ -164,11 +158,7 @@
    unsigned line_stipple_factor:8;  /**< [1..256] actually */
    unsigned line_stipple_pattern:16;
 
-<<<<<<< HEAD
-   unsigned sprite_coord_enable; /* bitfield referring to 32 GENERIC inputs */
-=======
    uint32_t sprite_coord_enable; /* referring to 32 TEXCOORD/GENERIC inputs */
->>>>>>> 3ef8d428
 
    float line_width;
    float point_size;           /**< used when no per-vertex size */
