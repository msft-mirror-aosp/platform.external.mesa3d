--- conflicted
+++ resolved
@@ -1464,23 +1464,13 @@
 trans_trig(const struct instr_translater *t, struct etna_compile *c,
            const struct tgsi_full_instruction *inst, struct etna_inst_src *src)
 {
-<<<<<<< HEAD
-   if (c->specs->has_new_sin_cos) { /* Alternative SIN/COS */
-=======
    if (c->specs->has_new_transcendentals) { /* Alternative SIN/COS */
->>>>>>> b85ca86c
       /* On newer chips alternative SIN/COS instructions are implemented,
        * which:
        * - Need their input scaled by 1/pi instead of 2/pi
        * - Output an x and y component, which need to be multiplied to
        *   get the result
        */
-<<<<<<< HEAD
-      /* TGSI lowering should deal with SCS */
-      assert(inst->Instruction.Opcode != TGSI_OPCODE_SCS);
-
-=======
->>>>>>> b85ca86c
       struct etna_native_reg temp = etna_compile_get_inner_temp(c); /* only using .xyz */
       emit_inst(c, &(struct etna_inst) {
          .opcode = INST_OPCODE_MUL,
@@ -1505,13 +1495,6 @@
          .src[0] = etna_native_to_src(temp, SWIZZLE(X, X, X, X)),
          .src[1] = etna_native_to_src(temp, SWIZZLE(Y, Y, Y, Y)),
       });
-<<<<<<< HEAD
-
-   } else if (c->specs->has_sin_cos_sqrt) {
-      /* TGSI lowering should deal with SCS */
-      assert(inst->Instruction.Opcode != TGSI_OPCODE_SCS);
-=======
->>>>>>> b85ca86c
 
    } else if (c->specs->has_sin_cos_sqrt) {
       struct etna_native_reg temp = etna_compile_get_inner_temp(c);
