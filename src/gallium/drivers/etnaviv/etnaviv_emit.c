/*
 * Copyright (c) 2014-2015 Etnaviv Project
 *
 * Permission is hereby granted, free of charge, to any person obtaining a
 * copy of this software and associated documentation files (the "Software"),
 * to deal in the Software without restriction, including without limitation
 * the rights to use, copy, modify, merge, publish, distribute, sub license,
 * and/or sell copies of the Software, and to permit persons to whom the
 * Software is furnished to do so, subject to the following conditions:
 *
 * The above copyright notice and this permission notice (including the
 * next paragraph) shall be included in all copies or substantial portions
 * of the Software.
 *
 * THE SOFTWARE IS PROVIDED "AS IS", WITHOUT WARRANTY OF ANY KIND, EXPRESS OR
 * IMPLIED, INCLUDING BUT NOT LIMITED TO THE WARRANTIES OF MERCHANTABILITY,
 * FITNESS FOR A PARTICULAR PURPOSE AND NON-INFRINGEMENT. IN NO EVENT SHALL
 * THE AUTHORS OR COPYRIGHT HOLDERS BE LIABLE FOR ANY CLAIM, DAMAGES OR OTHER
 * LIABILITY, WHETHER IN AN ACTION OF CONTRACT, TORT OR OTHERWISE, ARISING
 * FROM, OUT OF OR IN CONNECTION WITH THE SOFTWARE OR THE USE OR OTHER
 * DEALINGS IN THE SOFTWARE.
 *
 * Authors:
 *    Wladimir J. van der Laan <laanwj@gmail.com>
 */

#include "etnaviv_emit.h"

#include "etnaviv_blend.h"
#include "etnaviv_compiler.h"
#include "etnaviv_context.h"
#include "etnaviv_rasterizer.h"
#include "etnaviv_resource.h"
#include "etnaviv_rs.h"
#include "etnaviv_screen.h"
#include "etnaviv_shader.h"
#include "etnaviv_texture.h"
#include "etnaviv_translate.h"
#include "etnaviv_uniforms.h"
#include "etnaviv_util.h"
#include "etnaviv_zsa.h"
#include "hw/common.xml.h"
#include "hw/state.xml.h"
#include "hw/state_blt.xml.h"
#include "util/u_math.h"

/* Queue a STALL command (queues 2 words) */
static inline void
CMD_STALL(struct etna_cmd_stream *stream, uint32_t from, uint32_t to)
{
   etna_cmd_stream_emit(stream, VIV_FE_STALL_HEADER_OP_STALL);
   etna_cmd_stream_emit(stream, VIV_FE_STALL_TOKEN_FROM(from) | VIV_FE_STALL_TOKEN_TO(to));
}

void
etna_stall(struct etna_cmd_stream *stream, uint32_t from, uint32_t to)
{
   bool blt = (from == SYNC_RECIPIENT_BLT) || (to == SYNC_RECIPIENT_BLT);
   etna_cmd_stream_reserve(stream, blt ? 8 : 4);

   if (blt) {
      etna_emit_load_state(stream, VIVS_BLT_ENABLE >> 2, 1, 0);
      etna_cmd_stream_emit(stream, 1);
   }

   /* TODO: set bit 28/29 of token after BLT COPY_BUFFER */
   etna_emit_load_state(stream, VIVS_GL_SEMAPHORE_TOKEN >> 2, 1, 0);
   etna_cmd_stream_emit(stream, VIVS_GL_SEMAPHORE_TOKEN_FROM(from) | VIVS_GL_SEMAPHORE_TOKEN_TO(to));

   if (from == SYNC_RECIPIENT_FE) {
      /* if the frontend is to be stalled, queue a STALL frontend command */
      CMD_STALL(stream, from, to);
   } else {
      /* otherwise, load the STALL token state */
      etna_emit_load_state(stream, VIVS_GL_STALL_TOKEN >> 2, 1, 0);
      etna_cmd_stream_emit(stream, VIVS_GL_STALL_TOKEN_FROM(from) | VIVS_GL_STALL_TOKEN_TO(to));
   }

   if (blt) {
      etna_emit_load_state(stream, VIVS_BLT_ENABLE >> 2, 1, 0);
      etna_cmd_stream_emit(stream, 0);
   }
}

#define EMIT_STATE(state_name, src_value) \
   etna_coalsence_emit(stream, &coalesce, VIVS_##state_name, src_value)

#define EMIT_STATE_FIXP(state_name, src_value) \
   etna_coalsence_emit_fixp(stream, &coalesce, VIVS_##state_name, src_value)

#define EMIT_STATE_RELOC(state_name, src_value) \
   etna_coalsence_emit_reloc(stream, &coalesce, VIVS_##state_name, src_value)

#define ETNA_3D_CONTEXT_SIZE  (400) /* keep this number above "Total state updates (fixed)" from gen_weave_state tool */

static unsigned
required_stream_size(struct etna_context *ctx)
{
   unsigned size = ETNA_3D_CONTEXT_SIZE;

   /* stall + flush */
   size += 2 + 4;

   /* vertex elements */
   size += ctx->vertex_elements->num_elements + 1;

   /* uniforms - worst case (2 words per uniform load) */
   size += ctx->shader.vs->uniforms.imm_count * 2;
   size += ctx->shader.fs->uniforms.imm_count * 2;

   /* shader */
   size += ctx->shader_state.vs_inst_mem_size + 1;
   size += ctx->shader_state.ps_inst_mem_size + 1;

   /* DRAW_INDEXED_PRIMITIVES command */
   size += 6;

   /* reserve for alignment etc. */
   size += 64;

   return size;
}

/* Emit state that only exists on HALTI5+ */
static void
emit_halti5_only_state(struct etna_context *ctx, int vs_output_count)
{
   struct etna_cmd_stream *stream = ctx->stream;
   uint32_t dirty = ctx->dirty;
   struct etna_coalesce coalesce;

   etna_coalesce_start(stream, &coalesce);
   if (unlikely(dirty & (ETNA_DIRTY_SHADER))) {
      /* Magic states (load balancing, inter-unit sync, buffers) */
      /*007C4*/ EMIT_STATE(FE_HALTI5_ID_CONFIG, ctx->shader_state.FE_HALTI5_ID_CONFIG);
      /*00870*/ EMIT_STATE(VS_HALTI5_OUTPUT_COUNT, vs_output_count | ((vs_output_count * 0x10) << 8));
      /*008A0*/ EMIT_STATE(VS_HALTI5_UNK008A0, 0x0001000e | ((0x110/vs_output_count) << 20));
      for (int x = 0; x < 4; ++x) {
         /*008E0*/ EMIT_STATE(VS_HALTI5_OUTPUT(x), ctx->shader_state.VS_OUTPUT[x]);
      }
   }
   if (unlikely(dirty & (ETNA_DIRTY_VERTEX_ELEMENTS | ETNA_DIRTY_SHADER))) {
      for (int x = 0; x < 4; ++x) {
         /*008C0*/ EMIT_STATE(VS_HALTI5_INPUT(x), ctx->shader_state.VS_INPUT[x]);
      }
   }
   if (unlikely(dirty & (ETNA_DIRTY_SHADER))) {
      /*00A90*/ EMIT_STATE(PA_VARYING_NUM_COMPONENTS(0), ctx->shader_state.GL_VARYING_NUM_COMPONENTS);
      /*00AA8*/ EMIT_STATE(PA_VS_OUTPUT_COUNT, vs_output_count);
      /*01080*/ EMIT_STATE(PS_VARYING_NUM_COMPONENTS(0), ctx->shader_state.GL_VARYING_NUM_COMPONENTS);
      /*03888*/ EMIT_STATE(GL_HALTI5_SH_SPECIALS, ctx->shader_state.GL_HALTI5_SH_SPECIALS);
   }
   etna_coalesce_end(stream, &coalesce);
}

/* Emit state that no longer exists on HALTI5 */
static void
emit_pre_halti5_state(struct etna_context *ctx)
{
   struct etna_cmd_stream *stream = ctx->stream;
   uint32_t dirty = ctx->dirty;
   struct etna_coalesce coalesce;

   etna_coalesce_start(stream, &coalesce);
   if (unlikely(dirty & (ETNA_DIRTY_SHADER))) {
      /*00800*/ EMIT_STATE(VS_END_PC, ctx->shader_state.VS_END_PC);
   }
   if (unlikely(dirty & (ETNA_DIRTY_SHADER))) {
      for (int x = 0; x < 4; ++x) {
        /*00810*/ EMIT_STATE(VS_OUTPUT(x), ctx->shader_state.VS_OUTPUT[x]);
      }
   }
   if (unlikely(dirty & (ETNA_DIRTY_VERTEX_ELEMENTS | ETNA_DIRTY_SHADER))) {
      for (int x = 0; x < 4; ++x) {
        /*00820*/ EMIT_STATE(VS_INPUT(x), ctx->shader_state.VS_INPUT[x]);
      }
   }
   if (unlikely(dirty & (ETNA_DIRTY_SHADER))) {
      /*00838*/ EMIT_STATE(VS_START_PC, ctx->shader_state.VS_START_PC);
   }
   if (unlikely(dirty & (ETNA_DIRTY_SHADER))) {
      for (int x = 0; x < 10; ++x) {
         /*00A40*/ EMIT_STATE(PA_SHADER_ATTRIBUTES(x), ctx->shader_state.PA_SHADER_ATTRIBUTES[x]);
      }
   }
   if (unlikely(dirty & (ETNA_DIRTY_FRAMEBUFFER))) {
      /*00E04*/ EMIT_STATE(RA_MULTISAMPLE_UNK00E04, ctx->framebuffer.RA_MULTISAMPLE_UNK00E04);
      for (int x = 0; x < 4; ++x) {
         /*00E10*/ EMIT_STATE(RA_MULTISAMPLE_UNK00E10(x), ctx->framebuffer.RA_MULTISAMPLE_UNK00E10[x]);
      }
      for (int x = 0; x < 16; ++x) {
         /*00E40*/ EMIT_STATE(RA_CENTROID_TABLE(x), ctx->framebuffer.RA_CENTROID_TABLE[x]);
      }
   }
   if (unlikely(dirty & (ETNA_DIRTY_SHADER | ETNA_DIRTY_FRAMEBUFFER))) {
      /*01000*/ EMIT_STATE(PS_END_PC, ctx->shader_state.PS_END_PC);
   }
   if (unlikely(dirty & (ETNA_DIRTY_SHADER | ETNA_DIRTY_FRAMEBUFFER))) {
      /*01018*/ EMIT_STATE(PS_START_PC, ctx->shader_state.PS_START_PC);
   }
   if (unlikely(dirty & (ETNA_DIRTY_SHADER))) {
      /*03820*/ EMIT_STATE(GL_VARYING_NUM_COMPONENTS, ctx->shader_state.GL_VARYING_NUM_COMPONENTS);
      for (int x = 0; x < 2; ++x) {
         /*03828*/ EMIT_STATE(GL_VARYING_COMPONENT_USE(x), ctx->shader_state.GL_VARYING_COMPONENT_USE[x]);
      }
   }
   etna_coalesce_end(stream, &coalesce);
}

/* Weave state before draw operation. This function merges all the compiled
 * state blocks under the context into one device register state. Parts of
 * this state that are changed since last call (dirty) will be uploaded as
 * state changes in the command buffer. */
void
etna_emit_state(struct etna_context *ctx)
{
   struct etna_cmd_stream *stream = ctx->stream;
   unsigned ccw = ctx->rasterizer->front_ccw;


   /* Pre-reserve the command buffer space which we are likely to need.
    * This must cover all the state emitted below, and the following
    * draw command. */
   etna_cmd_stream_reserve(stream, required_stream_size(ctx));

   uint32_t dirty = ctx->dirty;

   /* Pre-processing: see what caches we need to flush before making state changes. */
   uint32_t to_flush = 0;
   if (unlikely(dirty & (ETNA_DIRTY_BLEND)))
      to_flush |= VIVS_GL_FLUSH_CACHE_COLOR;
   if (unlikely(dirty & (ETNA_DIRTY_TEXTURE_CACHES)))
      to_flush |= VIVS_GL_FLUSH_CACHE_TEXTURE;
   if (unlikely(dirty & (ETNA_DIRTY_FRAMEBUFFER))) /* Framebuffer config changed? */
      to_flush |= VIVS_GL_FLUSH_CACHE_COLOR | VIVS_GL_FLUSH_CACHE_DEPTH;
   if (DBG_ENABLED(ETNA_DBG_CFLUSH_ALL))
      to_flush |= VIVS_GL_FLUSH_CACHE_TEXTURE | VIVS_GL_FLUSH_CACHE_COLOR | VIVS_GL_FLUSH_CACHE_DEPTH;

   if (to_flush) {
      etna_set_state(stream, VIVS_GL_FLUSH_CACHE, to_flush);
      etna_stall(stream, SYNC_RECIPIENT_RA, SYNC_RECIPIENT_PE);
   }

   /* Flush TS cache before changing TS configuration. */
   if (unlikely(dirty & ETNA_DIRTY_TS)) {
      etna_set_state(stream, VIVS_TS_FLUSH_CACHE, VIVS_TS_FLUSH_CACHE_FLUSH);
   }

   /* Update vertex elements. This is different from any of the other states, in that
    * a) the number of vertex elements written matters: so write only active ones
    * b) the vertex element states must all be written: do not skip entries that stay the same */
   if (dirty & (ETNA_DIRTY_VERTEX_ELEMENTS)) {
      if (ctx->specs.halti >= 5) {
         /*17800*/ etna_set_state_multi(stream, VIVS_NFE_GENERIC_ATTRIB_CONFIG0(0),
            ctx->vertex_elements->num_elements,
            ctx->vertex_elements->NFE_GENERIC_ATTRIB_CONFIG0);
         /*17A00*/ etna_set_state_multi(stream, VIVS_NFE_GENERIC_ATTRIB_SCALE(0),
            ctx->vertex_elements->num_elements,
            ctx->vertex_elements->NFE_GENERIC_ATTRIB_SCALE);
         /*17A80*/ etna_set_state_multi(stream, VIVS_NFE_GENERIC_ATTRIB_CONFIG1(0),
            ctx->vertex_elements->num_elements,
            ctx->vertex_elements->NFE_GENERIC_ATTRIB_CONFIG1);
      } else {
         /* Special case: vertex elements must always be sent in full if changed */
         /*00600*/ etna_set_state_multi(stream, VIVS_FE_VERTEX_ELEMENT_CONFIG(0),
            ctx->vertex_elements->num_elements,
            ctx->vertex_elements->FE_VERTEX_ELEMENT_CONFIG);
         if (ctx->specs.halti >= 2) {
            /*00780*/ etna_set_state_multi(stream, VIVS_FE_GENERIC_ATTRIB_SCALE(0),
               ctx->vertex_elements->num_elements,
               ctx->vertex_elements->NFE_GENERIC_ATTRIB_SCALE);
         }
      }
   }
   unsigned vs_output_count = etna_rasterizer_state(ctx->rasterizer)->point_size_per_vertex
                           ? ctx->shader_state.VS_OUTPUT_COUNT_PSIZE
                           : ctx->shader_state.VS_OUTPUT_COUNT;

   /* The following code is originally generated by gen_merge_state.py, to
    * emit state in increasing order of address (this makes it possible to merge
    * consecutive register updates into one SET_STATE command)
    *
    * There have been some manual changes, where the weaving operation is not
    * simply bitwise or:
    * - scissor fixp
    * - num vertex elements
    * - scissor handling
    * - num samplers
    * - texture lod
    * - ETNA_DIRTY_TS
    * - removed ETNA_DIRTY_BASE_SETUP statements -- these are guaranteed to not
    * change anyway
    * - PS / framebuffer interaction for MSAA
    * - move update of GL_MULTI_SAMPLE_CONFIG first
    * - add unlikely()/likely()
    */
   struct etna_coalesce coalesce;

   etna_coalesce_start(stream, &coalesce);

   /* begin only EMIT_STATE -- make sure no new etna_reserve calls are done here
    * directly
    *    or indirectly */
   /* multi sample config is set first, and outside of the normal sorting
    * order, as changing the multisample state clobbers PS.INPUT_COUNT (and
    * possibly PS.TEMP_REGISTER_CONTROL).
    */
   if (unlikely(dirty & (ETNA_DIRTY_FRAMEBUFFER | ETNA_DIRTY_SAMPLE_MASK))) {
      uint32_t val = VIVS_GL_MULTI_SAMPLE_CONFIG_MSAA_ENABLES(ctx->sample_mask);
      val |= ctx->framebuffer.GL_MULTI_SAMPLE_CONFIG;

      /*03818*/ EMIT_STATE(GL_MULTI_SAMPLE_CONFIG, val);
   }
   if (likely(dirty & (ETNA_DIRTY_INDEX_BUFFER))) {
      /*00644*/ EMIT_STATE_RELOC(FE_INDEX_STREAM_BASE_ADDR, &ctx->index_buffer.FE_INDEX_STREAM_BASE_ADDR);
      /*00648*/ EMIT_STATE(FE_INDEX_STREAM_CONTROL, ctx->index_buffer.FE_INDEX_STREAM_CONTROL);
   }
   if (likely(dirty & (ETNA_DIRTY_INDEX_BUFFER))) {
      /*00674*/ EMIT_STATE(FE_PRIMITIVE_RESTART_INDEX, ctx->index_buffer.FE_PRIMITIVE_RESTART_INDEX);
   }
   if (likely(dirty & (ETNA_DIRTY_VERTEX_BUFFERS))) {
      if (ctx->specs.halti >= 2) { /* HALTI2+: NFE_VERTEX_STREAMS */
         for (int x = 0; x < ctx->vertex_buffer.count; ++x) {
            /*14600*/ EMIT_STATE_RELOC(NFE_VERTEX_STREAMS_BASE_ADDR(x), &ctx->vertex_buffer.cvb[x].FE_VERTEX_STREAM_BASE_ADDR);
         }
         for (int x = 0; x < ctx->vertex_buffer.count; ++x) {
            if (ctx->vertex_buffer.cvb[x].FE_VERTEX_STREAM_BASE_ADDR.bo) {
               /*14640*/ EMIT_STATE(NFE_VERTEX_STREAMS_CONTROL(x), ctx->vertex_buffer.cvb[x].FE_VERTEX_STREAM_CONTROL);
            }
         }
      } else if(ctx->specs.stream_count > 1) { /* hw w/ multiple vertex streams */
         for (int x = 0; x < ctx->vertex_buffer.count; ++x) {
            /*00680*/ EMIT_STATE_RELOC(FE_VERTEX_STREAMS_BASE_ADDR(x), &ctx->vertex_buffer.cvb[x].FE_VERTEX_STREAM_BASE_ADDR);
         }
         for (int x = 0; x < ctx->vertex_buffer.count; ++x) {
            if (ctx->vertex_buffer.cvb[x].FE_VERTEX_STREAM_BASE_ADDR.bo) {
               /*006A0*/ EMIT_STATE(FE_VERTEX_STREAMS_CONTROL(x), ctx->vertex_buffer.cvb[x].FE_VERTEX_STREAM_CONTROL);
            }
         }
      } else { /* hw w/ single vertex stream */
         /*0064C*/ EMIT_STATE_RELOC(FE_VERTEX_STREAM_BASE_ADDR, &ctx->vertex_buffer.cvb[0].FE_VERTEX_STREAM_BASE_ADDR);
         /*00650*/ EMIT_STATE(FE_VERTEX_STREAM_CONTROL, ctx->vertex_buffer.cvb[0].FE_VERTEX_STREAM_CONTROL);
      }
   }
   /* gallium has instance divisor as part of elements state */
   if ((dirty & (ETNA_DIRTY_VERTEX_ELEMENTS)) && ctx->specs.halti >= 2) {
      for (int x = 0; x < ctx->vertex_elements->num_buffers; ++x) {
         /*14680*/ EMIT_STATE(NFE_VERTEX_STREAMS_VERTEX_DIVISOR(x), ctx->vertex_elements->NFE_VERTEX_STREAMS_VERTEX_DIVISOR[x]);
      }
   }

   if (unlikely(dirty & (ETNA_DIRTY_SHADER | ETNA_DIRTY_RASTERIZER))) {

      /*00804*/ EMIT_STATE(VS_OUTPUT_COUNT, vs_output_count);
   }
   if (unlikely(dirty & (ETNA_DIRTY_VERTEX_ELEMENTS | ETNA_DIRTY_SHADER))) {
      /*00808*/ EMIT_STATE(VS_INPUT_COUNT, ctx->shader_state.VS_INPUT_COUNT);
      /*0080C*/ EMIT_STATE(VS_TEMP_REGISTER_CONTROL, ctx->shader_state.VS_TEMP_REGISTER_CONTROL);
   }
   if (unlikely(dirty & (ETNA_DIRTY_SHADER))) {
      /*00830*/ EMIT_STATE(VS_LOAD_BALANCING, ctx->shader_state.VS_LOAD_BALANCING);
   }
   if (unlikely(dirty & (ETNA_DIRTY_VIEWPORT))) {
      /*00A00*/ EMIT_STATE_FIXP(PA_VIEWPORT_SCALE_X, ctx->viewport.PA_VIEWPORT_SCALE_X);
      /*00A04*/ EMIT_STATE_FIXP(PA_VIEWPORT_SCALE_Y, ctx->viewport.PA_VIEWPORT_SCALE_Y);
      /*00A08*/ EMIT_STATE(PA_VIEWPORT_SCALE_Z, ctx->viewport.PA_VIEWPORT_SCALE_Z);
      /*00A0C*/ EMIT_STATE_FIXP(PA_VIEWPORT_OFFSET_X, ctx->viewport.PA_VIEWPORT_OFFSET_X);
      /*00A10*/ EMIT_STATE_FIXP(PA_VIEWPORT_OFFSET_Y, ctx->viewport.PA_VIEWPORT_OFFSET_Y);
      /*00A14*/ EMIT_STATE(PA_VIEWPORT_OFFSET_Z, ctx->viewport.PA_VIEWPORT_OFFSET_Z);
   }
   if (unlikely(dirty & (ETNA_DIRTY_RASTERIZER))) {
      struct etna_rasterizer_state *rasterizer = etna_rasterizer_state(ctx->rasterizer);

      /*00A18*/ EMIT_STATE(PA_LINE_WIDTH, rasterizer->PA_LINE_WIDTH);
      /*00A1C*/ EMIT_STATE(PA_POINT_SIZE, rasterizer->PA_POINT_SIZE);
      /*00A28*/ EMIT_STATE(PA_SYSTEM_MODE, rasterizer->PA_SYSTEM_MODE);
   }
   if (unlikely(dirty & (ETNA_DIRTY_SHADER))) {
      /*00A30*/ EMIT_STATE(PA_ATTRIBUTE_ELEMENT_COUNT, ctx->shader_state.PA_ATTRIBUTE_ELEMENT_COUNT);
   }
   if (unlikely(dirty & (ETNA_DIRTY_RASTERIZER | ETNA_DIRTY_SHADER))) {
      uint32_t val = etna_rasterizer_state(ctx->rasterizer)->PA_CONFIG;
      /*00A34*/ EMIT_STATE(PA_CONFIG, val & ctx->shader_state.PA_CONFIG);
   }
   if (unlikely(dirty & (ETNA_DIRTY_RASTERIZER))) {
      struct etna_rasterizer_state *rasterizer = etna_rasterizer_state(ctx->rasterizer);
      /*00A38*/ EMIT_STATE(PA_WIDE_LINE_WIDTH0, rasterizer->PA_LINE_WIDTH);
      /*00A3C*/ EMIT_STATE(PA_WIDE_LINE_WIDTH1, rasterizer->PA_LINE_WIDTH);
   }
   if (unlikely(dirty & (ETNA_DIRTY_SCISSOR | ETNA_DIRTY_FRAMEBUFFER |
                         ETNA_DIRTY_RASTERIZER | ETNA_DIRTY_VIEWPORT))) {
      /* this is a bit of a mess: rasterizer.scissor determines whether to use
       * only the framebuffer scissor, or specific scissor state, and the
       * viewport clips too so the logic spans four CSOs */
      struct etna_rasterizer_state *rasterizer = etna_rasterizer_state(ctx->rasterizer);

      uint32_t scissor_left =
         MAX2(ctx->framebuffer.SE_SCISSOR_LEFT, ctx->viewport.SE_SCISSOR_LEFT);
      uint32_t scissor_top =
         MAX2(ctx->framebuffer.SE_SCISSOR_TOP, ctx->viewport.SE_SCISSOR_TOP);
      uint32_t scissor_right =
         MIN2(ctx->framebuffer.SE_SCISSOR_RIGHT, ctx->viewport.SE_SCISSOR_RIGHT);
      uint32_t scissor_bottom =
         MIN2(ctx->framebuffer.SE_SCISSOR_BOTTOM, ctx->viewport.SE_SCISSOR_BOTTOM);

      if (rasterizer->scissor) {
         scissor_left = MAX2(ctx->scissor.SE_SCISSOR_LEFT, scissor_left);
         scissor_top = MAX2(ctx->scissor.SE_SCISSOR_TOP, scissor_top);
         scissor_right = MIN2(ctx->scissor.SE_SCISSOR_RIGHT, scissor_right);
         scissor_bottom = MIN2(ctx->scissor.SE_SCISSOR_BOTTOM, scissor_bottom);
      }

      /*00C00*/ EMIT_STATE_FIXP(SE_SCISSOR_LEFT, scissor_left);
      /*00C04*/ EMIT_STATE_FIXP(SE_SCISSOR_TOP, scissor_top);
      /*00C08*/ EMIT_STATE_FIXP(SE_SCISSOR_RIGHT, scissor_right);
      /*00C0C*/ EMIT_STATE_FIXP(SE_SCISSOR_BOTTOM, scissor_bottom);
   }
   if (unlikely(dirty & (ETNA_DIRTY_RASTERIZER))) {
      struct etna_rasterizer_state *rasterizer = etna_rasterizer_state(ctx->rasterizer);

      /*00C10*/ EMIT_STATE(SE_DEPTH_SCALE, rasterizer->SE_DEPTH_SCALE);
      /*00C14*/ EMIT_STATE(SE_DEPTH_BIAS, rasterizer->SE_DEPTH_BIAS);
      /*00C18*/ EMIT_STATE(SE_CONFIG, rasterizer->SE_CONFIG);
   }
   if (unlikely(dirty & (ETNA_DIRTY_SCISSOR | ETNA_DIRTY_FRAMEBUFFER |
                         ETNA_DIRTY_RASTERIZER | ETNA_DIRTY_VIEWPORT))) {
      struct etna_rasterizer_state *rasterizer = etna_rasterizer_state(ctx->rasterizer);

      uint32_t clip_right =
         MIN2(ctx->framebuffer.SE_CLIP_RIGHT, ctx->viewport.SE_CLIP_RIGHT);
      uint32_t clip_bottom =
         MIN2(ctx->framebuffer.SE_CLIP_BOTTOM, ctx->viewport.SE_CLIP_BOTTOM);

      if (rasterizer->scissor) {
         clip_right = MIN2(ctx->scissor.SE_CLIP_RIGHT, clip_right);
         clip_bottom = MIN2(ctx->scissor.SE_CLIP_BOTTOM, clip_bottom);
      }

      /*00C20*/ EMIT_STATE_FIXP(SE_CLIP_RIGHT, clip_right);
      /*00C24*/ EMIT_STATE_FIXP(SE_CLIP_BOTTOM, clip_bottom);
   }
   if (unlikely(dirty & (ETNA_DIRTY_SHADER))) {
      /*00E00*/ EMIT_STATE(RA_CONTROL, ctx->shader_state.RA_CONTROL);
   }
   if (unlikely(dirty & (ETNA_DIRTY_SHADER | ETNA_DIRTY_FRAMEBUFFER))) {
      /*01004*/ EMIT_STATE(PS_OUTPUT_REG, ctx->shader_state.PS_OUTPUT_REG);
      /*01008*/ EMIT_STATE(PS_INPUT_COUNT,
                           ctx->framebuffer.msaa_mode
                              ? ctx->shader_state.PS_INPUT_COUNT_MSAA
                              : ctx->shader_state.PS_INPUT_COUNT);
      /*0100C*/ EMIT_STATE(PS_TEMP_REGISTER_CONTROL,
                           ctx->framebuffer.msaa_mode
                              ? ctx->shader_state.PS_TEMP_REGISTER_CONTROL_MSAA
                              : ctx->shader_state.PS_TEMP_REGISTER_CONTROL);
      /*01010*/ EMIT_STATE(PS_CONTROL, ctx->framebuffer.PS_CONTROL);
      /*01030*/ EMIT_STATE(PS_CONTROL_EXT, ctx->framebuffer.PS_CONTROL_EXT);
   }
   if (unlikely(dirty & (ETNA_DIRTY_ZSA | ETNA_DIRTY_FRAMEBUFFER | ETNA_DIRTY_SHADER))) {
      /*01400*/ EMIT_STATE(PE_DEPTH_CONFIG, (etna_zsa_state(ctx->zsa)->PE_DEPTH_CONFIG |
                                             ctx->framebuffer.PE_DEPTH_CONFIG) &
                                            ctx->shader_state.PE_DEPTH_CONFIG);
   }
   if (unlikely(dirty & (ETNA_DIRTY_VIEWPORT))) {
      /*01404*/ EMIT_STATE(PE_DEPTH_NEAR, ctx->viewport.PE_DEPTH_NEAR);
      /*01408*/ EMIT_STATE(PE_DEPTH_FAR, ctx->viewport.PE_DEPTH_FAR);
   }
   if (unlikely(dirty & (ETNA_DIRTY_FRAMEBUFFER))) {
      /*0140C*/ EMIT_STATE(PE_DEPTH_NORMALIZE, ctx->framebuffer.PE_DEPTH_NORMALIZE);

      if (ctx->specs.pixel_pipes == 1) {
         /*01410*/ EMIT_STATE_RELOC(PE_DEPTH_ADDR, &ctx->framebuffer.PE_DEPTH_ADDR);
      }

      /*01414*/ EMIT_STATE(PE_DEPTH_STRIDE, ctx->framebuffer.PE_DEPTH_STRIDE);
   }

   if (unlikely(dirty & (ETNA_DIRTY_ZSA | ETNA_DIRTY_RASTERIZER))) {
      uint32_t val = etna_zsa_state(ctx->zsa)->PE_STENCIL_OP[ccw];
      /*01418*/ EMIT_STATE(PE_STENCIL_OP, val);
   }
   if (unlikely(dirty & (ETNA_DIRTY_ZSA | ETNA_DIRTY_STENCIL_REF | ETNA_DIRTY_RASTERIZER))) {
      uint32_t val = etna_zsa_state(ctx->zsa)->PE_STENCIL_CONFIG[ccw];
      /*0141C*/ EMIT_STATE(PE_STENCIL_CONFIG, val | ctx->stencil_ref.PE_STENCIL_CONFIG[ccw]);
   }
   if (unlikely(dirty & (ETNA_DIRTY_ZSA))) {
      uint32_t val = etna_zsa_state(ctx->zsa)->PE_ALPHA_OP;
      /*01420*/ EMIT_STATE(PE_ALPHA_OP, val);
   }
   if (unlikely(dirty & (ETNA_DIRTY_BLEND_COLOR))) {
      /*01424*/ EMIT_STATE(PE_ALPHA_BLEND_COLOR, ctx->blend_color.PE_ALPHA_BLEND_COLOR);
   }
   if (unlikely(dirty & (ETNA_DIRTY_BLEND))) {
      uint32_t val = etna_blend_state(ctx->blend)->PE_ALPHA_CONFIG;
      /*01428*/ EMIT_STATE(PE_ALPHA_CONFIG, val);
   }
   if (unlikely(dirty & (ETNA_DIRTY_BLEND | ETNA_DIRTY_FRAMEBUFFER))) {
      uint32_t val;
      /* Use the components and overwrite bits in framebuffer.PE_COLOR_FORMAT
       * as a mask to enable the bits from blend PE_COLOR_FORMAT */
      val = ~(VIVS_PE_COLOR_FORMAT_COMPONENTS__MASK |
              VIVS_PE_COLOR_FORMAT_OVERWRITE);
      val |= etna_blend_state(ctx->blend)->PE_COLOR_FORMAT;
      val &= ctx->framebuffer.PE_COLOR_FORMAT;
      /*0142C*/ EMIT_STATE(PE_COLOR_FORMAT, val);
   }
   if (unlikely(dirty & (ETNA_DIRTY_FRAMEBUFFER))) {
      if (ctx->specs.pixel_pipes == 1) {
         /*01430*/ EMIT_STATE_RELOC(PE_COLOR_ADDR, &ctx->framebuffer.PE_COLOR_ADDR);
         /*01434*/ EMIT_STATE(PE_COLOR_STRIDE, ctx->framebuffer.PE_COLOR_STRIDE);
         /*01454*/ EMIT_STATE(PE_HDEPTH_CONTROL, ctx->framebuffer.PE_HDEPTH_CONTROL);
      } else if (ctx->specs.pixel_pipes == 2) {
         /*01434*/ EMIT_STATE(PE_COLOR_STRIDE, ctx->framebuffer.PE_COLOR_STRIDE);
         /*01454*/ EMIT_STATE(PE_HDEPTH_CONTROL, ctx->framebuffer.PE_HDEPTH_CONTROL);
         /*01460*/ EMIT_STATE_RELOC(PE_PIPE_COLOR_ADDR(0), &ctx->framebuffer.PE_PIPE_COLOR_ADDR[0]);
         /*01464*/ EMIT_STATE_RELOC(PE_PIPE_COLOR_ADDR(1), &ctx->framebuffer.PE_PIPE_COLOR_ADDR[1]);
         /*01480*/ EMIT_STATE_RELOC(PE_PIPE_DEPTH_ADDR(0), &ctx->framebuffer.PE_PIPE_DEPTH_ADDR[0]);
         /*01484*/ EMIT_STATE_RELOC(PE_PIPE_DEPTH_ADDR(1), &ctx->framebuffer.PE_PIPE_DEPTH_ADDR[1]);
      } else {
         abort();
      }
   }
   if (unlikely(dirty & (ETNA_DIRTY_STENCIL_REF | ETNA_DIRTY_RASTERIZER))) {
      /*014A0*/ EMIT_STATE(PE_STENCIL_CONFIG_EXT, ctx->stencil_ref.PE_STENCIL_CONFIG_EXT[ccw]);
   }
   if (unlikely(dirty & (ETNA_DIRTY_BLEND | ETNA_DIRTY_FRAMEBUFFER))) {
      struct etna_blend_state *blend = etna_blend_state(ctx->blend);
      /*014A4*/ EMIT_STATE(PE_LOGIC_OP, blend->PE_LOGIC_OP | ctx->framebuffer.PE_LOGIC_OP);
   }
   if (unlikely(dirty & (ETNA_DIRTY_BLEND))) {
      struct etna_blend_state *blend = etna_blend_state(ctx->blend);
      for (int x = 0; x < 2; ++x) {
         /*014A8*/ EMIT_STATE(PE_DITHER(x), blend->PE_DITHER[x]);
      }
   }
   if (unlikely(dirty & (ETNA_DIRTY_BLEND_COLOR))) {
         /*014B0*/ EMIT_STATE(PE_ALPHA_COLOR_EXT0, ctx->blend_color.PE_ALPHA_COLOR_EXT0);
         /*014B4*/ EMIT_STATE(PE_ALPHA_COLOR_EXT1, ctx->blend_color.PE_ALPHA_COLOR_EXT1);
   }
   if (unlikely(dirty & (ETNA_DIRTY_ZSA | ETNA_DIRTY_RASTERIZER))) {
      /*014B8*/ EMIT_STATE(PE_STENCIL_CONFIG_EXT2, etna_zsa_state(ctx->zsa)->PE_STENCIL_CONFIG_EXT2[ccw]);
   }
   if (unlikely(dirty & (ETNA_DIRTY_FRAMEBUFFER)) && ctx->specs.halti >= 3)
      /*014BC*/ EMIT_STATE(PE_MEM_CONFIG, ctx->framebuffer.PE_MEM_CONFIG);
   if (unlikely(dirty & (ETNA_DIRTY_FRAMEBUFFER | ETNA_DIRTY_TS))) {
      /*01654*/ EMIT_STATE(TS_MEM_CONFIG, ctx->framebuffer.TS_MEM_CONFIG);
      /*01658*/ EMIT_STATE_RELOC(TS_COLOR_STATUS_BASE, &ctx->framebuffer.TS_COLOR_STATUS_BASE);
      /*0165C*/ EMIT_STATE_RELOC(TS_COLOR_SURFACE_BASE, &ctx->framebuffer.TS_COLOR_SURFACE_BASE);
      /*01660*/ EMIT_STATE(TS_COLOR_CLEAR_VALUE, ctx->framebuffer.TS_COLOR_CLEAR_VALUE);
      /*01664*/ EMIT_STATE_RELOC(TS_DEPTH_STATUS_BASE, &ctx->framebuffer.TS_DEPTH_STATUS_BASE);
      /*01668*/ EMIT_STATE_RELOC(TS_DEPTH_SURFACE_BASE, &ctx->framebuffer.TS_DEPTH_SURFACE_BASE);
      /*0166C*/ EMIT_STATE(TS_DEPTH_CLEAR_VALUE, ctx->framebuffer.TS_DEPTH_CLEAR_VALUE);
      /*016BC*/ EMIT_STATE(TS_COLOR_CLEAR_VALUE_EXT, ctx->framebuffer.TS_COLOR_CLEAR_VALUE_EXT);
   }
   if (unlikely(dirty & (ETNA_DIRTY_SHADER))) {
      /*0381C*/ EMIT_STATE(GL_VARYING_TOTAL_COMPONENTS, ctx->shader_state.GL_VARYING_TOTAL_COMPONENTS);
   }
   etna_coalesce_end(stream, &coalesce);
   /* end only EMIT_STATE */

   /* Emit strongly architecture-specific state */
   if (ctx->specs.halti >= 5)
      emit_halti5_only_state(ctx, vs_output_count);
   else
      emit_pre_halti5_state(ctx);

   ctx->emit_texture_state(ctx);

   /* Insert a FE/PE stall as changing the shader instructions (and maybe
    * the uniforms) can corrupt the previous in-progress draw operation.
    * Observed with amoeba on GC2000 during the right-to-left rendering
    * of PI, and can cause GPU hangs immediately after.
    * I summise that this is because the "new" locations at 0xc000 are not
    * properly protected against updates as other states seem to be. Hence,
    * we detect the "new" vertex shader instruction offset to apply this. */
   if (ctx->dirty & (ETNA_DIRTY_SHADER | ETNA_DIRTY_CONSTBUF) && ctx->specs.vs_offset > 0x4000)
      etna_stall(ctx->stream, SYNC_RECIPIENT_FE, SYNC_RECIPIENT_PE);

   /* We need to update the uniform cache only if one of the following bits are
    * set in ctx->dirty:
    * - ETNA_DIRTY_SHADER
    * - ETNA_DIRTY_CONSTBUF
    * - uniforms_dirty_bits
    *
    * In case of ETNA_DIRTY_SHADER we need load all uniforms from the cache. In
    * all
    * other cases we can load on the changed uniforms.
    */
   static const uint32_t uniform_dirty_bits =
      ETNA_DIRTY_SHADER | ETNA_DIRTY_CONSTBUF;

<<<<<<< HEAD
   if (dirty & (uniform_dirty_bits | ctx->shader.vs->uniforms_dirty_bits))
      etna_uniforms_write(
         ctx, ctx->shader.vs, &ctx->constant_buffer[PIPE_SHADER_VERTEX],
         ctx->shader_state.VS_UNIFORMS, &ctx->shader_state.vs_uniforms_size);

   if (dirty & (uniform_dirty_bits | ctx->shader.fs->uniforms_dirty_bits))
      etna_uniforms_write(
         ctx, ctx->shader.fs, &ctx->constant_buffer[PIPE_SHADER_FRAGMENT],
         ctx->shader_state.PS_UNIFORMS, &ctx->shader_state.ps_uniforms_size);

=======
>>>>>>> 4392cf2d
   /**** Large dynamically-sized state ****/
   bool do_uniform_flush = ctx->specs.halti < 5;
   if (dirty & (ETNA_DIRTY_SHADER)) {
      /* Special case: a new shader was loaded; simply re-load all uniforms and
       * shader code at once */
      /* This sequence is special, do not change ordering unless necessary. According to comment
         snippets in the Vivante kernel driver a process called "steering" goes on while programming
         shader state. This (as I understand it) means certain unified states are "steered"
         toward a specific shader unit (VS/PS/...) based on either explicit flags in register
         00860, or what other state is written before "auto-steering". So this means some
         state can legitimately be programmed multiple times.
       */

      if (ctx->specs.halti >= 5) { /* ICACHE (HALTI5) */
         assert(ctx->shader_state.VS_INST_ADDR.bo && ctx->shader_state.PS_INST_ADDR.bo);
         /* Set icache (VS) */
         etna_set_state(stream, VIVS_VS_NEWRANGE_LOW, 0);
         etna_set_state(stream, VIVS_VS_NEWRANGE_HIGH, ctx->shader_state.vs_inst_mem_size / 4);
         assert(ctx->shader_state.VS_INST_ADDR.bo);
         etna_set_state_reloc(stream, VIVS_VS_INST_ADDR, &ctx->shader_state.VS_INST_ADDR);
         etna_set_state(stream, VIVS_SH_CONFIG, 0x00000002);
         etna_set_state(stream, VIVS_VS_ICACHE_CONTROL, VIVS_VS_ICACHE_CONTROL_ENABLE);
         etna_set_state(stream, VIVS_VS_ICACHE_COUNT, ctx->shader_state.vs_inst_mem_size / 4 - 1);

         /* Set icache (PS) */
         etna_set_state(stream, VIVS_PS_NEWRANGE_LOW, 0);
         etna_set_state(stream, VIVS_PS_NEWRANGE_HIGH, ctx->shader_state.ps_inst_mem_size / 4);
         assert(ctx->shader_state.PS_INST_ADDR.bo);
         etna_set_state_reloc(stream, VIVS_PS_INST_ADDR, &ctx->shader_state.PS_INST_ADDR);
         etna_set_state(stream, VIVS_SH_CONFIG, 0x00000002);
         etna_set_state(stream, VIVS_VS_ICACHE_CONTROL, VIVS_VS_ICACHE_CONTROL_ENABLE);
         etna_set_state(stream, VIVS_PS_ICACHE_COUNT, ctx->shader_state.ps_inst_mem_size / 4 - 1);

      } else if (ctx->shader_state.VS_INST_ADDR.bo || ctx->shader_state.PS_INST_ADDR.bo) {
         /* ICACHE (pre-HALTI5) */
         assert(ctx->specs.has_icache && ctx->specs.has_shader_range_registers);
         /* Set icache (VS) */
         etna_set_state(stream, VIVS_VS_RANGE, (ctx->shader_state.vs_inst_mem_size / 4 - 1) << 16);
         etna_set_state(stream, VIVS_VS_ICACHE_CONTROL,
               VIVS_VS_ICACHE_CONTROL_ENABLE |
               VIVS_VS_ICACHE_CONTROL_FLUSH_VS);
         assert(ctx->shader_state.VS_INST_ADDR.bo);
         etna_set_state_reloc(stream, VIVS_VS_INST_ADDR, &ctx->shader_state.VS_INST_ADDR);

         /* Set icache (PS) */
         etna_set_state(stream, VIVS_PS_RANGE, (ctx->shader_state.ps_inst_mem_size / 4 - 1) << 16);
         etna_set_state(stream, VIVS_VS_ICACHE_CONTROL,
               VIVS_VS_ICACHE_CONTROL_ENABLE |
               VIVS_VS_ICACHE_CONTROL_FLUSH_PS);
         assert(ctx->shader_state.PS_INST_ADDR.bo);
         etna_set_state_reloc(stream, VIVS_PS_INST_ADDR, &ctx->shader_state.PS_INST_ADDR);
      } else {
         /* Upload shader directly, first flushing and disabling icache if
          * supported on this hw */
         if (ctx->specs.has_icache) {
            etna_set_state(stream, VIVS_VS_ICACHE_CONTROL,
                  VIVS_VS_ICACHE_CONTROL_FLUSH_PS |
                  VIVS_VS_ICACHE_CONTROL_FLUSH_VS);
         }
         if (ctx->specs.has_shader_range_registers) {
            etna_set_state(stream, VIVS_VS_RANGE, (ctx->shader_state.vs_inst_mem_size / 4 - 1) << 16);
            etna_set_state(stream, VIVS_PS_RANGE, ((ctx->shader_state.ps_inst_mem_size / 4 - 1 + 0x100) << 16) |
                                        0x100);
         }
         etna_set_state_multi(stream, ctx->specs.vs_offset,
                              ctx->shader_state.vs_inst_mem_size,
                              ctx->shader_state.VS_INST_MEM);
         etna_set_state_multi(stream, ctx->specs.ps_offset,
                              ctx->shader_state.ps_inst_mem_size,
                              ctx->shader_state.PS_INST_MEM);
      }

      if (ctx->specs.has_unified_uniforms) {
         etna_set_state(stream, VIVS_VS_UNIFORM_BASE, 0);
         etna_set_state(stream, VIVS_PS_UNIFORM_BASE, ctx->specs.max_vs_uniforms);
      }

      if (do_uniform_flush)
         etna_set_state(stream, VIVS_VS_UNIFORM_CACHE, VIVS_VS_UNIFORM_CACHE_FLUSH);

      etna_uniforms_write(ctx, ctx->shader.vs, ctx->constant_buffer[PIPE_SHADER_VERTEX]);

      if (do_uniform_flush)
         etna_set_state(stream, VIVS_VS_UNIFORM_CACHE, VIVS_VS_UNIFORM_CACHE_FLUSH | VIVS_VS_UNIFORM_CACHE_PS);

      etna_uniforms_write(ctx, ctx->shader.fs, ctx->constant_buffer[PIPE_SHADER_FRAGMENT]);

      if (ctx->specs.halti >= 5) {
         /* HALTI5 needs to be prompted to pre-fetch shaders */
         etna_set_state(stream, VIVS_VS_ICACHE_PREFETCH, 0x00000000);
         etna_set_state(stream, VIVS_PS_ICACHE_PREFETCH, 0x00000000);
         etna_stall(stream, SYNC_RECIPIENT_RA, SYNC_RECIPIENT_PE);
      }
   } else {
      /* ideally this cache would only be flushed if there are VS uniform changes */
      if (do_uniform_flush)
         etna_set_state(stream, VIVS_VS_UNIFORM_CACHE, VIVS_VS_UNIFORM_CACHE_FLUSH);

      if (dirty & (uniform_dirty_bits | ctx->shader.vs->uniforms_dirty_bits))
         etna_uniforms_write(ctx, ctx->shader.vs, ctx->constant_buffer[PIPE_SHADER_VERTEX]);

      /* ideally this cache would only be flushed if there are PS uniform changes */
      if (do_uniform_flush)
         etna_set_state(stream, VIVS_VS_UNIFORM_CACHE, VIVS_VS_UNIFORM_CACHE_FLUSH | VIVS_VS_UNIFORM_CACHE_PS);

      if (dirty & (uniform_dirty_bits | ctx->shader.fs->uniforms_dirty_bits))
         etna_uniforms_write(ctx, ctx->shader.fs, ctx->constant_buffer[PIPE_SHADER_FRAGMENT]);
   }
/**** End of state update ****/
#undef EMIT_STATE
#undef EMIT_STATE_FIXP
#undef EMIT_STATE_RELOC
   ctx->dirty = 0;
   ctx->dirty_sampler_views = 0;
}<|MERGE_RESOLUTION|>--- conflicted
+++ resolved
@@ -588,19 +588,6 @@
    static const uint32_t uniform_dirty_bits =
       ETNA_DIRTY_SHADER | ETNA_DIRTY_CONSTBUF;
 
-<<<<<<< HEAD
-   if (dirty & (uniform_dirty_bits | ctx->shader.vs->uniforms_dirty_bits))
-      etna_uniforms_write(
-         ctx, ctx->shader.vs, &ctx->constant_buffer[PIPE_SHADER_VERTEX],
-         ctx->shader_state.VS_UNIFORMS, &ctx->shader_state.vs_uniforms_size);
-
-   if (dirty & (uniform_dirty_bits | ctx->shader.fs->uniforms_dirty_bits))
-      etna_uniforms_write(
-         ctx, ctx->shader.fs, &ctx->constant_buffer[PIPE_SHADER_FRAGMENT],
-         ctx->shader_state.PS_UNIFORMS, &ctx->shader_state.ps_uniforms_size);
-
-=======
->>>>>>> 4392cf2d
    /**** Large dynamically-sized state ****/
    bool do_uniform_flush = ctx->specs.halti < 5;
    if (dirty & (ETNA_DIRTY_SHADER)) {
