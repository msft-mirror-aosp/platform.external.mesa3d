/*
 * Copyright (c) 2011-2013 Luc Verhaegen <libv@skynet.be>
 * Copyright (c) 2017-2019 Lima Project
 *
 * Permission is hereby granted, free of charge, to any person obtaining a
 * copy of this software and associated documentation files (the "Software"),
 * to deal in the Software without restriction, including without limitation
 * the rights to use, copy, modify, merge, publish, distribute, sub license,
 * and/or sell copies of the Software, and to permit persons to whom the
 * Software is furnished to do so, subject to the following conditions:
 *
 * The above copyright notice and this permission notice (including the
 * next paragraph) shall be included in all copies or substantial portions
 * of the Software.
 *
 * THE SOFTWARE IS PROVIDED "AS IS", WITHOUT WARRANTY OF ANY KIND, EXPRESS OR
 * IMPLIED, INCLUDING BUT NOT LIMITED TO THE WARRANTIES OF MERCHANTABILITY,
 * FITNESS FOR A PARTICULAR PURPOSE AND NON-INFRINGEMENT. IN NO EVENT SHALL
 * THE AUTHORS OR COPYRIGHT HOLDERS BE LIABLE FOR ANY CLAIM, DAMAGES OR OTHER
 * LIABILITY, WHETHER IN AN ACTION OF CONTRACT, TORT OR OTHERWISE, ARISING
 * FROM, OUT OF OR IN CONNECTION WITH THE SOFTWARE OR THE USE OR OTHER
 * DEALINGS IN THE SOFTWARE.
 *
 */

#include "util/u_math.h"
#include "util/format/u_format.h"
#include "util/u_debug.h"
#include "util/u_half.h"
#include "util/u_helpers.h"
#include "util/u_inlines.h"
#include "util/u_pack_color.h"
#include "util/hash_table.h"
#include "util/u_split_draw.h"
#include "util/u_upload_mgr.h"
#include "util/u_prim.h"
#include "util/u_vbuf.h"

#include "lima_context.h"
#include "lima_screen.h"
#include "lima_resource.h"
#include "lima_program.h"
#include "lima_bo.h"
#include "lima_submit.h"
#include "lima_texture.h"
#include "lima_util.h"
#include "lima_fence.h"
#include "lima_format.h"

#include <drm-uapi/lima_drm.h>

struct lima_gp_frame_reg {
   uint32_t vs_cmd_start;
   uint32_t vs_cmd_end;
   uint32_t plbu_cmd_start;
   uint32_t plbu_cmd_end;
   uint32_t tile_heap_start;
   uint32_t tile_heap_end;
};

struct lima_pp_frame_reg {
   uint32_t plbu_array_address;
   uint32_t render_address;
   uint32_t unused_0;
   uint32_t flags;
   uint32_t clear_value_depth;
   uint32_t clear_value_stencil;
   uint32_t clear_value_color;
   uint32_t clear_value_color_1;
   uint32_t clear_value_color_2;
   uint32_t clear_value_color_3;
   uint32_t width;
   uint32_t height;
   uint32_t fragment_stack_address;
   uint32_t fragment_stack_size;
   uint32_t unused_1;
   uint32_t unused_2;
   uint32_t one;
   uint32_t supersampled_height;
   uint32_t dubya;
   uint32_t onscreen;
   uint32_t blocking;
   uint32_t scale;
   uint32_t foureight;
};

struct lima_pp_wb_reg {
   uint32_t type;
   uint32_t address;
   uint32_t pixel_format;
   uint32_t downsample_factor;
   uint32_t pixel_layout;
   uint32_t pitch;
   uint32_t mrt_bits;
   uint32_t mrt_pitch;
   uint32_t zero;
   uint32_t unused0;
   uint32_t unused1;
   uint32_t unused2;
};

struct lima_render_state {
   uint32_t blend_color_bg;
   uint32_t blend_color_ra;
   uint32_t alpha_blend;
   uint32_t depth_test;
   uint32_t depth_range;
   uint32_t stencil_front;
   uint32_t stencil_back;
   uint32_t stencil_test;
   uint32_t multi_sample;
   uint32_t shader_address;
   uint32_t varying_types;
   uint32_t uniforms_address;
   uint32_t textures_address;
   uint32_t aux0;
   uint32_t aux1;
   uint32_t varyings_address;
};


/* plbu commands */
#define PLBU_CMD_BEGIN(max) { \
   int i = 0, max_n = max; \
   uint32_t *plbu_cmd = util_dynarray_ensure_cap(&ctx->plbu_cmd_array, ctx->plbu_cmd_array.size + max_n * 4);

#define PLBU_CMD_END() \
   assert(i <= max_n); \
   ctx->plbu_cmd_array.size += i * 4; \
}

#define PLBU_CMD(v1, v2) \
   do { \
      plbu_cmd[i++] = v1; \
      plbu_cmd[i++] = v2; \
   } while (0)

#define PLBU_CMD_BLOCK_STEP(shift_min, shift_h, shift_w) \
   PLBU_CMD(((shift_min) << 28) | ((shift_h) << 16) | (shift_w), 0x1000010C)
#define PLBU_CMD_TILED_DIMENSIONS(tiled_w, tiled_h) \
   PLBU_CMD((((tiled_w) - 1) << 24) | (((tiled_h) - 1) << 8), 0x10000109)
#define PLBU_CMD_BLOCK_STRIDE(block_w) PLBU_CMD((block_w) & 0xff, 0x30000000)
#define PLBU_CMD_ARRAY_ADDRESS(gp_stream, block_num) \
   PLBU_CMD(gp_stream, 0x28000000 | ((block_num) - 1) | 1)
#define PLBU_CMD_VIEWPORT_LEFT(v) PLBU_CMD(v, 0x10000107)
#define PLBU_CMD_VIEWPORT_RIGHT(v) PLBU_CMD(v, 0x10000108)
#define PLBU_CMD_VIEWPORT_BOTTOM(v) PLBU_CMD(v, 0x10000105)
#define PLBU_CMD_VIEWPORT_TOP(v) PLBU_CMD(v, 0x10000106)
#define PLBU_CMD_ARRAYS_SEMAPHORE_BEGIN() PLBU_CMD(0x00010002, 0x60000000)
#define PLBU_CMD_ARRAYS_SEMAPHORE_END() PLBU_CMD(0x00010001, 0x60000000)
#define PLBU_CMD_PRIMITIVE_SETUP(force_point_size, cull, index_size) \
   PLBU_CMD(0x2200 | ((force_point_size) ? 0x1000 : 0) | \
            (cull) | ((index_size) << 9), 0x1000010B)
#define PLBU_CMD_RSW_VERTEX_ARRAY(rsw, gl_pos) \
   PLBU_CMD(rsw, 0x80000000 | ((gl_pos) >> 4))
#define PLBU_CMD_SCISSORS(minx, maxx, miny, maxy) \
   PLBU_CMD(((minx) << 30) | ((maxy) - 1) << 15 | (miny), \
            0x70000000 | ((maxx) - 1) << 13 | ((minx) >> 2))
#define PLBU_CMD_UNKNOWN1() PLBU_CMD(0x00000000, 0x1000010A)
#define PLBU_CMD_UNKNOWN2() PLBU_CMD(0x00000200, 0x1000010B)
#define PLBU_CMD_LOW_PRIM_SIZE(v) PLBU_CMD(v, 0x1000010D)
#define PLBU_CMD_DEPTH_RANGE_NEAR(v) PLBU_CMD(v, 0x1000010E)
#define PLBU_CMD_DEPTH_RANGE_FAR(v) PLBU_CMD(v, 0x1000010F)
#define PLBU_CMD_INDEXED_DEST(gl_pos) PLBU_CMD(gl_pos, 0x10000100)
#define PLBU_CMD_INDEXED_PT_SIZE(pt_size) PLBU_CMD(pt_size, 0x10000102)
#define PLBU_CMD_INDICES(va) PLBU_CMD(va, 0x10000101)
#define PLBU_CMD_DRAW_ARRAYS(mode, start, count) \
   PLBU_CMD(((count) << 24) | (start), (((mode) & 0x1F) << 16) | ((count) >> 8))
#define PLBU_CMD_DRAW_ELEMENTS(mode, start, count) \
   PLBU_CMD(((count) << 24) | (start), \
            0x00200000 | (((mode) & 0x1F) << 16) | ((count) >> 8))

/* vs commands */
#define VS_CMD_BEGIN(max) { \
   int i = 0, max_n = max; \
   uint32_t *vs_cmd = util_dynarray_ensure_cap(&ctx->vs_cmd_array, ctx->vs_cmd_array.size + max_n * 4);

#define VS_CMD_END() \
   assert(i <= max_n); \
   ctx->vs_cmd_array.size += i * 4; \
}

#define VS_CMD(v1, v2) \
   do { \
      vs_cmd[i++] = v1; \
      vs_cmd[i++] = v2; \
   } while (0)

#define VS_CMD_ARRAYS_SEMAPHORE_BEGIN_1() VS_CMD(0x00028000, 0x50000000)
#define VS_CMD_ARRAYS_SEMAPHORE_BEGIN_2() VS_CMD(0x00000001, 0x50000000)
#define VS_CMD_ARRAYS_SEMAPHORE_END(index_draw) \
   VS_CMD((index_draw) ? 0x00018000 : 0x00000000, 0x50000000)
#define VS_CMD_UNIFORMS_ADDRESS(addr, size) \
   VS_CMD(addr, 0x30000000 | ((size) << 12))
#define VS_CMD_SHADER_ADDRESS(addr, size) \
   VS_CMD(addr, 0x40000000 | ((size) << 12))
#define VS_CMD_SHADER_INFO(prefetch, size) \
   VS_CMD(((prefetch) << 20) | ((((size) >> 4) - 1) << 10), 0x10000040)
#define VS_CMD_VARYING_ATTRIBUTE_COUNT(nv, na) \
   VS_CMD((((nv) - 1) << 8) | (((na) - 1) << 24), 0x10000042)
#define VS_CMD_UNKNOWN1() VS_CMD(0x00000003, 0x10000041)
#define VS_CMD_UNKNOWN2() VS_CMD(0x00000000, 0x60000000)
#define VS_CMD_ATTRIBUTES_ADDRESS(addr, na) \
   VS_CMD(addr, 0x20000000 | ((na) << 17))
#define VS_CMD_VARYINGS_ADDRESS(addr, nv) \
   VS_CMD(addr, 0x20000008 | ((nv) << 17))
#define VS_CMD_DRAW(num, index_draw) \
   VS_CMD(((num) << 24) | ((index_draw) ? 1 : 0), ((num) >> 8))

static inline bool
lima_ctx_dirty(struct lima_context *ctx)
{
   return ctx->plbu_cmd_array.size;
}

static inline struct lima_damage_region *
lima_ctx_get_damage(struct lima_context *ctx)
{
   if (!ctx->framebuffer.base.nr_cbufs)
      return NULL;

   struct lima_surface *surf = lima_surface(ctx->framebuffer.base.cbufs[0]);
   struct lima_resource *res = lima_resource(surf->base.texture);
   return &res->damage;
}

static bool
lima_fb_need_reload(struct lima_context *ctx)
{
   /* Depth buffer is always discarded */
   if (!ctx->framebuffer.base.nr_cbufs)
      return false;

   struct lima_surface *surf = lima_surface(ctx->framebuffer.base.cbufs[0]);
   struct lima_resource *res = lima_resource(surf->base.texture);
   if (res->damage.region) {
      /* for EGL_KHR_partial_update, when EGL_EXT_buffer_age is enabled,
       * we need to reload damage region, otherwise just want to reload
       * the region not aligned to tile boundary */
      //if (!res->damage.aligned)
      //   return true;
      return true;
   }
   else if (surf->reload)
         return true;

   return false;
}

static void
lima_pack_reload_plbu_cmd(struct lima_context *ctx)
{
   #define lima_reload_render_state_offset 0x0000
   #define lima_reload_gl_pos_offset       0x0040
   #define lima_reload_varying_offset      0x0080
   #define lima_reload_tex_desc_offset     0x00c0
   #define lima_reload_tex_array_offset    0x0100
   #define lima_reload_buffer_size         0x0140

   void *cpu;
   unsigned offset;
   struct pipe_resource *pres = NULL;
   u_upload_alloc(ctx->uploader, 0, lima_reload_buffer_size,
                  0x40, &offset, &pres, &cpu);

   struct lima_resource *res = lima_resource(pres);
   uint32_t va = res->bo->va + offset;

   struct lima_screen *screen = lima_screen(ctx->base.screen);

   uint32_t reload_shader_first_instr_size =
      ((uint32_t *)(screen->pp_buffer->map + pp_reload_program_offset))[0] & 0x1f;
   uint32_t reload_shader_va = screen->pp_buffer->va + pp_reload_program_offset;

   struct lima_render_state reload_render_state = {
      .alpha_blend = 0xf03b1ad2,
      .depth_test = 0x0000000e,
      .depth_range = 0xffff0000,
      .stencil_front = 0x00000007,
      .stencil_back = 0x00000007,
      .multi_sample = 0x0000f007,
      .shader_address = reload_shader_va | reload_shader_first_instr_size,
      .varying_types = 0x00000001,
      .textures_address = va + lima_reload_tex_array_offset,
      .aux0 = 0x00004021,
      .varyings_address = va + lima_reload_varying_offset,
   };
   memcpy(cpu + lima_reload_render_state_offset, &reload_render_state,
          sizeof(reload_render_state));

   struct lima_context_framebuffer *fb = &ctx->framebuffer;
   lima_tex_desc *td = cpu + lima_reload_tex_desc_offset;
   memset(td, 0, lima_min_tex_desc_size);
   lima_texture_desc_set_res(ctx, td, fb->base.cbufs[0]->texture, 0, 0);
   td->unnorm_coords = 1;
   td->texture_type = LIMA_TEXTURE_TYPE_2D;
   td->min_img_filter_nearest = 1;
   td->mag_img_filter_nearest = 1;
   td->wrap_s_clamp_to_edge = 1;
   td->wrap_t_clamp_to_edge = 1;
   td->unknown_2_2 = 0x1;

   uint32_t *ta = cpu + lima_reload_tex_array_offset;
   ta[0] = va + lima_reload_tex_desc_offset;

   float reload_gl_pos[] = {
      fb->base.width, 0,               0, 1,
      0,              0,               0, 1,
      0,              fb->base.height, 0, 1,
   };
   memcpy(cpu + lima_reload_gl_pos_offset, reload_gl_pos,
          sizeof(reload_gl_pos));

   float reload_varying[] = {
      fb->base.width, 0,               0, 0,
      0,              fb->base.height, 0, 0,
   };
   memcpy(cpu + lima_reload_varying_offset, reload_varying,
          sizeof(reload_varying));

   lima_submit_add_bo(ctx->pp_submit, res->bo, LIMA_SUBMIT_BO_READ);
   pipe_resource_reference(&pres, NULL);

   PLBU_CMD_BEGIN(20);

   PLBU_CMD_VIEWPORT_LEFT(0);
   PLBU_CMD_VIEWPORT_RIGHT(fui(fb->base.width));
   PLBU_CMD_VIEWPORT_BOTTOM(0);
   PLBU_CMD_VIEWPORT_TOP(fui(fb->base.height));

   PLBU_CMD_RSW_VERTEX_ARRAY(
      va + lima_reload_render_state_offset,
      va + lima_reload_gl_pos_offset);

   PLBU_CMD_UNKNOWN2();
   PLBU_CMD_UNKNOWN1();

   PLBU_CMD_INDICES(screen->pp_buffer->va + pp_shared_index_offset);
   PLBU_CMD_INDEXED_DEST(va + lima_reload_gl_pos_offset);
   PLBU_CMD_DRAW_ELEMENTS(0xf, 0, 3);

   PLBU_CMD_END();
}

static void
lima_pack_head_plbu_cmd(struct lima_context *ctx)
{
   /* first draw need create a PLBU command header */
   if (lima_ctx_dirty(ctx))
      return;

   struct lima_context_framebuffer *fb = &ctx->framebuffer;

   PLBU_CMD_BEGIN(10);

   PLBU_CMD_UNKNOWN2();
   PLBU_CMD_BLOCK_STEP(fb->shift_min, fb->shift_h, fb->shift_w);
   PLBU_CMD_TILED_DIMENSIONS(fb->tiled_w, fb->tiled_h);
   PLBU_CMD_BLOCK_STRIDE(fb->block_w);

   PLBU_CMD_ARRAY_ADDRESS(
      ctx->plb_gp_stream->va + ctx->plb_index * ctx->plb_gp_size,
      fb->block_w * fb->block_h);

   PLBU_CMD_END();

   if (lima_fb_need_reload(ctx))
      lima_pack_reload_plbu_cmd(ctx);
}

static bool
lima_is_scissor_zero(struct lima_context *ctx)
{
   if (!ctx->rasterizer || !ctx->rasterizer->base.scissor)
      return false;

   struct pipe_scissor_state *scissor = &ctx->scissor;
   return
      scissor->minx == scissor->maxx
      && scissor->miny == scissor->maxy;
}

static void
hilbert_rotate(int n, int *x, int *y, int rx, int ry)
{
   if (ry == 0) {
      if (rx == 1) {
         *x = n-1 - *x;
         *y = n-1 - *y;
      }

      /* Swap x and y */
      int t  = *x;
      *x = *y;
      *y = t;
   }
}

static void
hilbert_coords(int n, int d, int *x, int *y)
{
   int rx, ry, i, t=d;

   *x = *y = 0;

   for (i = 0; (1 << i) < n; i++) {

      rx = 1 & (t / 2);
      ry = 1 & (t ^ rx);

      hilbert_rotate(1 << i, x, y, rx, ry);

      *x += rx << i;
      *y += ry << i;

      t /= 4;
   }
}

static int
lima_get_pp_stream_size(int num_pp, int tiled_w, int tiled_h, uint32_t *off)
{
   /* carefully calculate each stream start address:
    * 1. overflow: each stream size may be different due to
    *    fb->tiled_w * fb->tiled_h can't be divided by num_pp,
    *    extra size should be added to the preceeding stream
    * 2. alignment: each stream address should be 0x20 aligned
    */
   int delta = tiled_w * tiled_h / num_pp * 16 + 16;
   int remain = tiled_w * tiled_h % num_pp;
   int offset = 0;

   for (int i = 0; i < num_pp; i++) {
      off[i] = offset;

      offset += delta;
      if (remain) {
         offset += 16;
         remain--;
      }
      offset = align(offset, 0x20);
   }

   return offset;
}

static bool
inside_damage_region(int x, int y, struct lima_damage_region *ds)
{
   if (!ds || !ds->region)
      return true;

   for (int i = 0; i < ds->num_region; i++) {
      struct pipe_scissor_state *ss = ds->region + i;
      if (x >= ss->minx && x < ss->maxx &&
          y >= ss->miny && y < ss->maxy)
         return true;
   }

   return false;
}

static void
lima_generate_pp_stream(struct lima_context *ctx, int off_x, int off_y,
                      int tiled_w, int tiled_h)
{
   struct lima_pp_stream_state *ps = &ctx->pp_stream;
   struct lima_context_framebuffer *fb = &ctx->framebuffer;
   struct lima_damage_region *damage = lima_ctx_get_damage(ctx);
   struct lima_screen *screen = lima_screen(ctx->base.screen);
   int i, num_pp = screen->num_pp;

   /* use hilbert_coords to generates 1D to 2D relationship.
    * 1D for pp stream index and 2D for plb block x/y on framebuffer.
    * if multi pp, interleave the 1D index to make each pp's render target
    * close enough which should result close workload
    */
   int max = MAX2(tiled_w, tiled_h);
   int index = 0;
   uint32_t *stream[4];
   int si[4] = {0};
   int dim = 0;
   int count = 0;

   /* Don't update count if we get zero rect. We'll just generate
    * PP stream with just terminators in it.
    */
   if ((tiled_w * tiled_h) != 0) {
      dim = util_logbase2_ceil(max);
      count = 1 << (dim + dim);
   }

   for (i = 0; i < num_pp; i++)
      stream[i] = ps->bo->map + ps->bo_offset + ps->offset[i];

   for (i = 0; i < count; i++) {
      int x, y;
      hilbert_coords(max, i, &x, &y);
      if (x < tiled_w && y < tiled_h) {
         x += off_x;
         y += off_y;

         if (!inside_damage_region(x, y, damage))
            continue;

         int pp = index % num_pp;
         int offset = ((y >> fb->shift_h) * fb->block_w +
                       (x >> fb->shift_w)) * LIMA_CTX_PLB_BLK_SIZE;
         int plb_va = ctx->plb[ctx->plb_index]->va + offset;

         stream[pp][si[pp]++] = 0;
         stream[pp][si[pp]++] = 0xB8000000 | x | (y << 8);
         stream[pp][si[pp]++] = 0xE0000002 | ((plb_va >> 3) & ~0xE0000003);
         stream[pp][si[pp]++] = 0xB0000000;

         index++;
      }
   }

   for (i = 0; i < num_pp; i++) {
      stream[i][si[i]++] = 0;
      stream[i][si[i]++] = 0xBC000000;
      stream[i][si[i]++] = 0;
      stream[i][si[i]++] = 0;

      lima_dump_command_stream_print(
         stream[i], si[i] * 4, false, "pp plb stream %d at va %x\n",
         i, ps->bo->va + ps->bo_offset + ps->offset[i]);
   }
}

static void
lima_update_damage_pp_stream(struct lima_context *ctx)
{
   struct lima_damage_region *ds = lima_ctx_get_damage(ctx);
   struct lima_context_framebuffer *fb = &ctx->framebuffer;
   struct pipe_scissor_state bound;

   if (ds && ds->region) {
      struct pipe_scissor_state *dbound = &ds->bound;
      bound.minx = MAX2(dbound->minx, ctx->damage_rect.minx >> 4);
      bound.miny = MAX2(dbound->miny, ctx->damage_rect.miny >> 4);
      bound.maxx = MIN2(dbound->maxx, (ctx->damage_rect.maxx + 0xf) >> 4);
      bound.maxy = MIN2(dbound->maxy, (ctx->damage_rect.maxy + 0xf) >> 4);
   } else {
      bound.minx = ctx->damage_rect.minx >> 4;
      bound.miny = ctx->damage_rect.miny >> 4;
      bound.maxx = (ctx->damage_rect.maxx + 0xf) >> 4;
      bound.maxy = (ctx->damage_rect.maxy + 0xf) >> 4;
   }

   /* Clamp to FB size */
   bound.minx = MIN2(bound.minx, fb->tiled_w);
   bound.miny = MIN2(bound.miny, fb->tiled_h);
   bound.maxx = MIN2(bound.maxx, fb->tiled_w);
   bound.maxy = MIN2(bound.maxy, fb->tiled_h);

   int tiled_w = bound.maxx - bound.minx;
   int tiled_h = bound.maxy - bound.miny;

   struct lima_screen *screen = lima_screen(ctx->base.screen);
   int size = lima_get_pp_stream_size(
      screen->num_pp, tiled_w, tiled_h, ctx->pp_stream.offset);

   void *cpu;
   unsigned offset;
   struct pipe_resource *pres = NULL;
   u_upload_alloc(ctx->uploader, 0, size, 0x40, &offset, &pres, &cpu);

   struct lima_resource *res = lima_resource(pres);
   ctx->pp_stream.bo = res->bo;
   ctx->pp_stream.bo_offset = offset;

   lima_generate_pp_stream(ctx, bound.minx, bound.miny, tiled_w, tiled_h);

   lima_submit_add_bo(ctx->pp_submit, res->bo, LIMA_SUBMIT_BO_READ);
   pipe_resource_reference(&pres, NULL);
}

static void
lima_update_full_pp_stream(struct lima_context *ctx)
{
   struct lima_context_framebuffer *fb = &ctx->framebuffer;
   struct lima_ctx_plb_pp_stream_key key = {
      .plb_index = ctx->plb_index,
      .tiled_w = fb->tiled_w,
      .tiled_h = fb->tiled_h,
   };

   struct hash_entry *entry =
      _mesa_hash_table_search(ctx->plb_pp_stream, &key);
   struct lima_ctx_plb_pp_stream *s = entry->data;

   if (s->bo) {
      ctx->pp_stream.bo = s->bo;
      ctx->pp_stream.bo_offset = 0;
      memcpy(ctx->pp_stream.offset, s->offset, sizeof(s->offset));
   }
   else {
      struct lima_screen *screen = lima_screen(ctx->base.screen);
      int size = lima_get_pp_stream_size(
         screen->num_pp, fb->tiled_w, fb->tiled_h, s->offset);
      s->bo = lima_bo_create(screen, size, 0);
      lima_bo_map(s->bo);

      ctx->pp_stream.bo = s->bo;
      ctx->pp_stream.bo_offset = 0;
      memcpy(ctx->pp_stream.offset, s->offset, sizeof(s->offset));

      lima_generate_pp_stream(ctx, 0, 0, fb->tiled_w, fb->tiled_h);
   }

   lima_submit_add_bo(ctx->pp_submit, s->bo, LIMA_SUBMIT_BO_READ);
}

static bool
lima_damage_fullscreen(struct lima_context *ctx)
{
   return ctx->damage_rect.minx == 0 &&
          ctx->damage_rect.miny == 0 &&
          ctx->damage_rect.maxx == ctx->framebuffer.base.width &&
          ctx->damage_rect.maxy == ctx->framebuffer.base.height;
}

static void
lima_update_pp_stream(struct lima_context *ctx)
{
   struct lima_damage_region *damage = lima_ctx_get_damage(ctx);
   if ((damage && damage->region) || !lima_damage_fullscreen(ctx))
      lima_update_damage_pp_stream(ctx);
   else if (ctx->plb_pp_stream)
      lima_update_full_pp_stream(ctx);
   else
      ctx->pp_stream.bo = NULL;
}

static void
lima_update_submit_bo(struct lima_context *ctx)
{
   if (lima_ctx_dirty(ctx))
      return;

   struct lima_screen *screen = lima_screen(ctx->base.screen);
   lima_submit_add_bo(ctx->gp_submit, ctx->plb_gp_stream, LIMA_SUBMIT_BO_READ);
   lima_submit_add_bo(ctx->gp_submit, ctx->plb[ctx->plb_index], LIMA_SUBMIT_BO_WRITE);
   lima_submit_add_bo(ctx->gp_submit, ctx->gp_tile_heap[ctx->plb_index], LIMA_SUBMIT_BO_WRITE);

   lima_dump_command_stream_print(
      ctx->plb_gp_stream->map + ctx->plb_index * ctx->plb_gp_size,
      ctx->plb_gp_size, false, "gp plb stream at va %x\n",
      ctx->plb_gp_stream->va + ctx->plb_index * ctx->plb_gp_size);

   if (ctx->framebuffer.base.nr_cbufs) {
      struct lima_resource *res = lima_resource(ctx->framebuffer.base.cbufs[0]->texture);
      lima_submit_add_bo(ctx->pp_submit, res->bo, LIMA_SUBMIT_BO_WRITE);
   }
   if (ctx->framebuffer.base.zsbuf) {
      struct lima_resource *res = lima_resource(ctx->framebuffer.base.zsbuf->texture);
      lima_submit_add_bo(ctx->pp_submit, res->bo, LIMA_SUBMIT_BO_WRITE);
   }
   lima_submit_add_bo(ctx->pp_submit, ctx->plb[ctx->plb_index], LIMA_SUBMIT_BO_READ);
   lima_submit_add_bo(ctx->pp_submit, ctx->gp_tile_heap[ctx->plb_index], LIMA_SUBMIT_BO_READ);
   lima_submit_add_bo(ctx->pp_submit, screen->pp_buffer, LIMA_SUBMIT_BO_READ);
}

static void
lima_damage_rect_union(struct lima_context *ctx, unsigned minx, unsigned maxx, unsigned miny, unsigned maxy)
{
   ctx->damage_rect.minx = MIN2(ctx->damage_rect.minx, minx);
   ctx->damage_rect.miny = MIN2(ctx->damage_rect.miny, miny);
   ctx->damage_rect.maxx = MAX2(ctx->damage_rect.maxx, maxx);
   ctx->damage_rect.maxy = MAX2(ctx->damage_rect.maxy, maxy);
}

static void
lima_clear(struct pipe_context *pctx, unsigned buffers,
           const union pipe_color_union *color, double depth, unsigned stencil)
{
   struct lima_context *ctx = lima_context(pctx);

   lima_flush(ctx);

   ctx->resolve |= buffers;

   /* no need to reload if cleared */
   if (ctx->framebuffer.base.nr_cbufs && (buffers & PIPE_CLEAR_COLOR0)) {
      struct lima_surface *surf = lima_surface(ctx->framebuffer.base.cbufs[0]);
      surf->reload = false;
   }

   struct lima_context_clear *clear = &ctx->clear;
   clear->buffers = buffers;

   if (buffers & PIPE_CLEAR_COLOR0) {
      clear->color_8pc =
         ((uint32_t)float_to_ubyte(color->f[3]) << 24) |
         ((uint32_t)float_to_ubyte(color->f[2]) << 16) |
         ((uint32_t)float_to_ubyte(color->f[1]) << 8) |
         float_to_ubyte(color->f[0]);

      clear->color_16pc =
         ((uint64_t)float_to_ushort(color->f[3]) << 48) |
         ((uint64_t)float_to_ushort(color->f[2]) << 32) |
         ((uint64_t)float_to_ushort(color->f[1]) << 16) |
         float_to_ushort(color->f[0]);
   }

   if (buffers & PIPE_CLEAR_DEPTH)
      clear->depth = util_pack_z(PIPE_FORMAT_Z24X8_UNORM, depth);

   if (buffers & PIPE_CLEAR_STENCIL)
      clear->stencil = stencil;

   lima_update_submit_bo(ctx);

   lima_pack_head_plbu_cmd(ctx);

   ctx->dirty |= LIMA_CONTEXT_DIRTY_CLEAR;

   lima_damage_rect_union(ctx, 0, ctx->framebuffer.base.width,
                               0, ctx->framebuffer.base.height);
}

enum lima_attrib_type {
   LIMA_ATTRIB_FLOAT = 0x000,
   /* todo: find out what lives here. */
   LIMA_ATTRIB_I16   = 0x004,
   LIMA_ATTRIB_U16   = 0x005,
   LIMA_ATTRIB_I8    = 0x006,
   LIMA_ATTRIB_U8    = 0x007,
   LIMA_ATTRIB_I8N   = 0x008,
   LIMA_ATTRIB_U8N   = 0x009,
   LIMA_ATTRIB_I16N  = 0x00A,
   LIMA_ATTRIB_U16N  = 0x00B,
   /* todo: where is the 32 int */
   /* todo: find out what lives here. */
   LIMA_ATTRIB_FIXED = 0x101
};

static enum lima_attrib_type
lima_pipe_format_to_attrib_type(enum pipe_format format)
{
   const struct util_format_description *desc = util_format_description(format);
   int i = util_format_get_first_non_void_channel(format);
   const struct util_format_channel_description *c = desc->channel + i;

   switch (c->type) {
   case UTIL_FORMAT_TYPE_FLOAT:
      return LIMA_ATTRIB_FLOAT;
   case UTIL_FORMAT_TYPE_FIXED:
      return LIMA_ATTRIB_FIXED;
   case UTIL_FORMAT_TYPE_SIGNED:
      if (c->size == 8) {
         if (c->normalized)
            return LIMA_ATTRIB_I8N;
         else
            return LIMA_ATTRIB_I8;
      }
      else if (c->size == 16) {
         if (c->normalized)
            return LIMA_ATTRIB_I16N;
         else
            return LIMA_ATTRIB_I16;
      }
      break;
   case UTIL_FORMAT_TYPE_UNSIGNED:
      if (c->size == 8) {
         if (c->normalized)
            return LIMA_ATTRIB_U8N;
         else
            return LIMA_ATTRIB_U8;
      }
      else if (c->size == 16) {
         if (c->normalized)
            return LIMA_ATTRIB_U16N;
         else
            return LIMA_ATTRIB_U16;
      }
      break;
   }

   return LIMA_ATTRIB_FLOAT;
}

static void
lima_pack_vs_cmd(struct lima_context *ctx, const struct pipe_draw_info *info)
{
   VS_CMD_BEGIN(24);

   if (!info->index_size) {
      VS_CMD_ARRAYS_SEMAPHORE_BEGIN_1();
      VS_CMD_ARRAYS_SEMAPHORE_BEGIN_2();
   }

   int uniform_size = ctx->vs->uniform_pending_offset + ctx->vs->constant_size + 32;
   VS_CMD_UNIFORMS_ADDRESS(
      lima_ctx_buff_va(ctx, lima_ctx_buff_gp_uniform, LIMA_CTX_BUFF_SUBMIT_GP),
      align(uniform_size, 16));

   VS_CMD_SHADER_ADDRESS(ctx->vs->bo->va, ctx->vs->shader_size);
   VS_CMD_SHADER_INFO(ctx->vs->prefetch, ctx->vs->shader_size);

   int num_outputs = ctx->vs->num_outputs;
   int num_attributes = ctx->vertex_elements->num_elements;
   VS_CMD_VARYING_ATTRIBUTE_COUNT(num_outputs, MAX2(1, num_attributes));

   VS_CMD_UNKNOWN1();

   VS_CMD_ATTRIBUTES_ADDRESS(
      lima_ctx_buff_va(ctx, lima_ctx_buff_gp_attribute_info, LIMA_CTX_BUFF_SUBMIT_GP),
      MAX2(1, num_attributes));

   VS_CMD_VARYINGS_ADDRESS(
      lima_ctx_buff_va(ctx, lima_ctx_buff_gp_varying_info, LIMA_CTX_BUFF_SUBMIT_GP),
      num_outputs);

   unsigned num = info->index_size ? (ctx->max_index - ctx->min_index + 1) : info->count;
   VS_CMD_DRAW(num, info->index_size);

   VS_CMD_UNKNOWN2();

   VS_CMD_ARRAYS_SEMAPHORE_END(info->index_size);

   VS_CMD_END();
}

static void
lima_pack_plbu_cmd(struct lima_context *ctx, const struct pipe_draw_info *info)
{
   struct lima_context_framebuffer *fb = &ctx->framebuffer;
   struct lima_vs_shader_state *vs = ctx->vs;
   unsigned minx, maxx, miny, maxy;

   lima_pack_head_plbu_cmd(ctx);

   /* If it's zero scissor, we skip adding all other commands */
   if (lima_is_scissor_zero(ctx))
      return;

   PLBU_CMD_BEGIN(32);

   PLBU_CMD_VIEWPORT_LEFT(fui(ctx->viewport.left));
   PLBU_CMD_VIEWPORT_RIGHT(fui(ctx->viewport.right));
   PLBU_CMD_VIEWPORT_BOTTOM(fui(ctx->viewport.bottom));
   PLBU_CMD_VIEWPORT_TOP(fui(ctx->viewport.top));

   if (!info->index_size)
      PLBU_CMD_ARRAYS_SEMAPHORE_BEGIN();

   int cf = ctx->rasterizer->base.cull_face;
   int ccw = ctx->rasterizer->base.front_ccw;
   uint32_t cull = 0;
   bool force_point_size = false;

   if (cf != PIPE_FACE_NONE) {
      if (cf & PIPE_FACE_FRONT)
         cull |= ccw ? 0x00040000 : 0x00020000;
      if (cf & PIPE_FACE_BACK)
         cull |= ccw ? 0x00020000 : 0x00040000;
   }

   /* Specify point size with PLBU command if shader doesn't write */
   if (info->mode == PIPE_PRIM_POINTS && ctx->vs->point_size_idx == -1)
      force_point_size = true;

   /* Specify line width with PLBU command for lines */
   if (info->mode > PIPE_PRIM_POINTS && info->mode < PIPE_PRIM_TRIANGLES)
      force_point_size = true;

   PLBU_CMD_PRIMITIVE_SETUP(force_point_size, cull, info->index_size);

   PLBU_CMD_RSW_VERTEX_ARRAY(
      lima_ctx_buff_va(ctx, lima_ctx_buff_pp_plb_rsw, LIMA_CTX_BUFF_SUBMIT_PP),
      ctx->gp_output->va);

   /* TODO
    * - we should set it only for the first draw that enabled the scissor and for
    *   latter draw only if scissor is dirty
    */
   if (ctx->rasterizer->base.scissor) {
      struct pipe_scissor_state *scissor = &ctx->scissor;
      minx = scissor->minx;
      maxx = scissor->maxx;
      miny = scissor->miny;
      maxy = scissor->maxy;
   } else {
      minx = 0;
      maxx = fb->base.width;
      miny = 0;
      maxy = fb->base.height;
   }

   minx = MAX2(minx, ctx->viewport.left);
   maxx = MIN2(maxx, ctx->viewport.right);
   miny = MAX2(miny, ctx->viewport.bottom);
   maxy = MIN2(maxy, ctx->viewport.top);

   PLBU_CMD_SCISSORS(minx, maxx, miny, maxy);
   lima_damage_rect_union(ctx, minx, maxx, miny, maxy);

   PLBU_CMD_UNKNOWN1();

   PLBU_CMD_DEPTH_RANGE_NEAR(fui(ctx->viewport.near));
   PLBU_CMD_DEPTH_RANGE_FAR(fui(ctx->viewport.far));

   if ((info->mode == PIPE_PRIM_POINTS && ctx->vs->point_size_idx == -1) ||
       ((info->mode >= PIPE_PRIM_LINES) && (info->mode < PIPE_PRIM_TRIANGLES)))
   {
      uint32_t v = info->mode == PIPE_PRIM_POINTS ?
         fui(ctx->rasterizer->base.point_size) : fui(ctx->rasterizer->base.line_width);
      PLBU_CMD_LOW_PRIM_SIZE(v);
   }

   if (info->index_size) {
      PLBU_CMD_INDEXED_DEST(ctx->gp_output->va);
      if (vs->point_size_idx != -1)
         PLBU_CMD_INDEXED_PT_SIZE(ctx->gp_output->va + ctx->gp_output_point_size_offt);

      PLBU_CMD_INDICES(ctx->index_res->bo->va + info->start * info->index_size + ctx->index_offset);
   }
   else {
      /* can this make the attribute info static? */
      PLBU_CMD_DRAW_ARRAYS(info->mode, info->start, info->count);
   }

   PLBU_CMD_ARRAYS_SEMAPHORE_END();

   if (info->index_size)
      PLBU_CMD_DRAW_ELEMENTS(info->mode, ctx->min_index, info->count);

   PLBU_CMD_END();
}

static int
lima_blend_func(enum pipe_blend_func pipe)
{
   switch (pipe) {
   case PIPE_BLEND_ADD:
      return 2;
   case PIPE_BLEND_SUBTRACT:
      return 0;
   case PIPE_BLEND_REVERSE_SUBTRACT:
      return 1;
   case PIPE_BLEND_MIN:
      return 4;
   case PIPE_BLEND_MAX:
      return 5;
   }
   return -1;
}

static int
lima_blend_factor_has_alpha(enum pipe_blendfactor pipe)
{
   /* Bit 4 is set if the blendfactor uses alpha */
   switch (pipe) {
   case PIPE_BLENDFACTOR_SRC_ALPHA:
   case PIPE_BLENDFACTOR_DST_ALPHA:
   case PIPE_BLENDFACTOR_CONST_ALPHA:
   case PIPE_BLENDFACTOR_INV_SRC_ALPHA:
   case PIPE_BLENDFACTOR_INV_DST_ALPHA:
   case PIPE_BLENDFACTOR_INV_CONST_ALPHA:
      return 1;

   case PIPE_BLENDFACTOR_SRC_COLOR:
   case PIPE_BLENDFACTOR_INV_SRC_COLOR:
   case PIPE_BLENDFACTOR_DST_COLOR:
   case PIPE_BLENDFACTOR_INV_DST_COLOR:
   case PIPE_BLENDFACTOR_CONST_COLOR:
   case PIPE_BLENDFACTOR_INV_CONST_COLOR:
   case PIPE_BLENDFACTOR_ZERO:
   case PIPE_BLENDFACTOR_ONE:
   case PIPE_BLENDFACTOR_SRC_ALPHA_SATURATE:
      return 0;

   case PIPE_BLENDFACTOR_SRC1_COLOR:
   case PIPE_BLENDFACTOR_SRC1_ALPHA:
   case PIPE_BLENDFACTOR_INV_SRC1_COLOR:
   case PIPE_BLENDFACTOR_INV_SRC1_ALPHA:
      return -1; /* not supported */
   }
   return -1;
}

static int
lima_blend_factor_is_inv(enum pipe_blendfactor pipe)
{
   /* Bit 3 is set if the blendfactor type is inverted */
   switch (pipe) {
   case PIPE_BLENDFACTOR_INV_SRC_COLOR:
   case PIPE_BLENDFACTOR_INV_SRC_ALPHA:
   case PIPE_BLENDFACTOR_INV_DST_COLOR:
   case PIPE_BLENDFACTOR_INV_DST_ALPHA:
   case PIPE_BLENDFACTOR_INV_CONST_COLOR:
   case PIPE_BLENDFACTOR_INV_CONST_ALPHA:
   case PIPE_BLENDFACTOR_ONE:
      return 1;

   case PIPE_BLENDFACTOR_SRC_COLOR:
   case PIPE_BLENDFACTOR_SRC_ALPHA:
   case PIPE_BLENDFACTOR_DST_COLOR:
   case PIPE_BLENDFACTOR_DST_ALPHA:
   case PIPE_BLENDFACTOR_CONST_COLOR:
   case PIPE_BLENDFACTOR_CONST_ALPHA:
   case PIPE_BLENDFACTOR_ZERO:
   case PIPE_BLENDFACTOR_SRC_ALPHA_SATURATE:
      return 0;

   case PIPE_BLENDFACTOR_SRC1_COLOR:
   case PIPE_BLENDFACTOR_SRC1_ALPHA:
   case PIPE_BLENDFACTOR_INV_SRC1_COLOR:
   case PIPE_BLENDFACTOR_INV_SRC1_ALPHA:
      return -1; /* not supported */
   }
   return -1;
}

static int
lima_blend_factor(enum pipe_blendfactor pipe)
{
   /* Bits 0-2 indicate the blendfactor type */
   switch (pipe) {
   case PIPE_BLENDFACTOR_SRC_COLOR:
   case PIPE_BLENDFACTOR_SRC_ALPHA:
   case PIPE_BLENDFACTOR_INV_SRC_COLOR:
   case PIPE_BLENDFACTOR_INV_SRC_ALPHA:
      return 0;

   case PIPE_BLENDFACTOR_DST_COLOR:
   case PIPE_BLENDFACTOR_DST_ALPHA:
   case PIPE_BLENDFACTOR_INV_DST_COLOR:
   case PIPE_BLENDFACTOR_INV_DST_ALPHA:
      return 1;

   case PIPE_BLENDFACTOR_CONST_COLOR:
   case PIPE_BLENDFACTOR_CONST_ALPHA:
   case PIPE_BLENDFACTOR_INV_CONST_COLOR:
   case PIPE_BLENDFACTOR_INV_CONST_ALPHA:
      return 2;

   case PIPE_BLENDFACTOR_ZERO:
   case PIPE_BLENDFACTOR_ONE:
      return 3;

   case PIPE_BLENDFACTOR_SRC_ALPHA_SATURATE:
      return 4;

   case PIPE_BLENDFACTOR_SRC1_COLOR:
   case PIPE_BLENDFACTOR_SRC1_ALPHA:
   case PIPE_BLENDFACTOR_INV_SRC1_COLOR:
   case PIPE_BLENDFACTOR_INV_SRC1_ALPHA:
      return -1; /* not supported */
   }
   return -1;
}

static int
lima_calculate_alpha_blend(enum pipe_blend_func rgb_func, enum pipe_blend_func alpha_func,
                           enum pipe_blendfactor rgb_src_factor, enum pipe_blendfactor rgb_dst_factor,
                           enum pipe_blendfactor alpha_src_factor, enum pipe_blendfactor alpha_dst_factor)
{
   /* PIPE_BLENDFACTOR_SRC_ALPHA_SATURATE has to be changed to PIPE_BLENDFACTOR_ONE
    * if it is set for alpha_src.
    */
   if (alpha_src_factor == PIPE_BLENDFACTOR_SRC_ALPHA_SATURATE)
      alpha_src_factor = PIPE_BLENDFACTOR_ONE;

   return lima_blend_func(rgb_func) |
      (lima_blend_func(alpha_func) << 3) |

      (lima_blend_factor(rgb_src_factor) << 6) |
      (lima_blend_factor_is_inv(rgb_src_factor) << 9) |
      (lima_blend_factor_has_alpha(rgb_src_factor) << 10) |

      (lima_blend_factor(rgb_dst_factor) << 11) |
      (lima_blend_factor_is_inv(rgb_dst_factor) << 14) |
      (lima_blend_factor_has_alpha(rgb_dst_factor) << 15) |

      (lima_blend_factor(alpha_src_factor) << 16) |
      (lima_blend_factor_is_inv(alpha_src_factor) << 19) |

      (lima_blend_factor(alpha_dst_factor) << 20) |
      (lima_blend_factor_is_inv(alpha_dst_factor) << 23) |
      0x0C000000; /* need to check if this is GLESv1 glAlphaFunc */
}

static int
lima_stencil_op(enum pipe_stencil_op pipe)
{
   switch (pipe) {
   case PIPE_STENCIL_OP_KEEP:
      return 0;
   case PIPE_STENCIL_OP_ZERO:
      return 2;
   case PIPE_STENCIL_OP_REPLACE:
      return 1;
   case PIPE_STENCIL_OP_INCR:
      return 6;
   case PIPE_STENCIL_OP_DECR:
      return 7;
   case PIPE_STENCIL_OP_INCR_WRAP:
      return 4;
   case PIPE_STENCIL_OP_DECR_WRAP:
      return 5;
   case PIPE_STENCIL_OP_INVERT:
      return 3;
   }
   return -1;
}

static unsigned
lima_calculate_depth_test(struct pipe_depth_state *depth, struct pipe_rasterizer_state *rst)
{
   int offset_scale = 0, offset_units = 0;
   enum pipe_compare_func func = (depth->enabled ? depth->func : PIPE_FUNC_ALWAYS);

   offset_scale = CLAMP(rst->offset_scale * 4, -128, 127);
   if (offset_scale < 0)
      offset_scale += 0x100;

   offset_units = CLAMP(rst->offset_units * 2, -128, 127);
   if (offset_units < 0)
      offset_units += 0x100;

   return (depth->enabled && depth->writemask) |
      ((int)func << 1) |
      (offset_scale << 16) |
      (offset_units << 24) |
      0x30; /* find out what is this */
}

static void
lima_pack_render_state(struct lima_context *ctx, const struct pipe_draw_info *info)
{
   struct lima_fs_shader_state *fs = ctx->fs;
   struct lima_render_state *render =
      lima_ctx_buff_alloc(ctx, lima_ctx_buff_pp_plb_rsw,
                          sizeof(*render));

   /* do hw support RGBA independ blend?
    * PIPE_CAP_INDEP_BLEND_ENABLE
    *
    * how to handle the no cbuf only zbuf case?
    */
   struct pipe_rt_blend_state *rt = ctx->blend->base.rt;
   render->blend_color_bg = float_to_ubyte(ctx->blend_color.color[2]) |
      (float_to_ubyte(ctx->blend_color.color[1]) << 16);
   render->blend_color_ra = float_to_ubyte(ctx->blend_color.color[0]) |
      (float_to_ubyte(ctx->blend_color.color[3]) << 16);

   if (rt->blend_enable) {
      render->alpha_blend = lima_calculate_alpha_blend(rt->rgb_func, rt->alpha_func,
         rt->rgb_src_factor, rt->rgb_dst_factor,
         rt->alpha_src_factor, rt->alpha_dst_factor);
   }
   else {
      /*
       * Special handling for blending disabled.
       * Binary driver is generating the same alpha_value,
       * as when we would just enable blending, without changing/setting any blend equation/params.
       * Normaly in this case mesa would set all rt fields (func/factor) to zero.
       */
      render->alpha_blend = lima_calculate_alpha_blend(PIPE_BLEND_ADD, PIPE_BLEND_ADD,
         PIPE_BLENDFACTOR_ONE, PIPE_BLENDFACTOR_ZERO,
         PIPE_BLENDFACTOR_ONE, PIPE_BLENDFACTOR_ZERO);
   }

   render->alpha_blend |= (rt->colormask & PIPE_MASK_RGBA) << 28;

   struct pipe_rasterizer_state *rst = &ctx->rasterizer->base;
   struct pipe_depth_state *depth = &ctx->zsa->base.depth;
   render->depth_test = lima_calculate_depth_test(depth, rst);

   ushort far, near;

   near = float_to_ushort(ctx->viewport.near);
   far = float_to_ushort(ctx->viewport.far);

   /* Subtract epsilon from 'near' if far == near. Make sure we don't get overflow */
   if ((far == near) && (near != 0))
         near--;

   /* overlap with plbu? any place can remove one? */
   render->depth_range = near | (far << 16);

   struct pipe_stencil_state *stencil = ctx->zsa->base.stencil;
   struct pipe_stencil_ref *ref = &ctx->stencil_ref;

   if (stencil[0].enabled) { /* stencil is enabled */
      render->stencil_front = stencil[0].func |
         (lima_stencil_op(stencil[0].fail_op) << 3) |
         (lima_stencil_op(stencil[0].zfail_op) << 6) |
         (lima_stencil_op(stencil[0].zpass_op) << 9) |
         (ref->ref_value[0] << 16) |
         (stencil[0].valuemask << 24);
      render->stencil_back = render->stencil_front;
      render->stencil_test = (stencil[0].writemask & 0xff) | (stencil[0].writemask & 0xff) << 8;
      if (stencil[1].enabled) { /* two-side is enabled */
         render->stencil_back = stencil[1].func |
            (lima_stencil_op(stencil[1].fail_op) << 3) |
            (lima_stencil_op(stencil[1].zfail_op) << 6) |
            (lima_stencil_op(stencil[1].zpass_op) << 9) |
            (ref->ref_value[1] << 16) |
            (stencil[1].valuemask << 24);
         render->stencil_test = (stencil[0].writemask & 0xff) | (stencil[1].writemask & 0xff) << 8;
      }
      /* TODO: Find out, what (render->stecil_test & 0xffff0000) is.
       * 0x00ff0000 is probably (float_to_ubyte(alpha->ref_value) << 16)
       * (render->multi_sample & 0x00000007 is probably the compare function
       * of glAlphaFunc then.
       */
   }
   else {
      /* Default values, when stencil is disabled:
       * stencil[0|1].valuemask = 0xff
       * stencil[0|1].func = PIPE_FUNC_ALWAYS
       * stencil[0|1].writemask = 0xff
       */
      render->stencil_front = 0xff000007;
      render->stencil_back = 0xff000007;
      render->stencil_test = 0x0000ffff;
   }

   /* need more investigation */
   if (info->mode == PIPE_PRIM_POINTS)
      render->multi_sample = 0x0000F007;
   else if (info->mode < PIPE_PRIM_TRIANGLES)
      render->multi_sample = 0x0000F407;
   else
      render->multi_sample = 0x0000F807;
   if (ctx->framebuffer.base.samples)
      render->multi_sample |= 0x68;

   render->shader_address =
      ctx->fs->bo->va | (((uint32_t *)ctx->fs->bo->map)[0] & 0x1F);

   /* seems not needed */
   render->uniforms_address = 0x00000000;

   render->textures_address = 0x00000000;

   /* more investigation */
   render->aux0 = 0x00000100 | (ctx->vs->varying_stride >> 3);
   render->aux1 = 0x00001000;
   if (ctx->blend->base.dither)
      render->aux1 |= 0x00002000;

   /* Enable Early-Z if shader doesn't have discard */
   if (!fs->uses_discard)
      render->aux0 |= 0x200;

   if (ctx->tex_stateobj.num_samplers) {
      render->textures_address =
         lima_ctx_buff_va(ctx, lima_ctx_buff_pp_tex_desc, LIMA_CTX_BUFF_SUBMIT_PP);
      render->aux0 |= ctx->tex_stateobj.num_samplers << 14;
      render->aux0 |= 0x20;
   }

   if (ctx->const_buffer[PIPE_SHADER_FRAGMENT].buffer) {
      render->uniforms_address =
         lima_ctx_buff_va(ctx, lima_ctx_buff_pp_uniform_array, LIMA_CTX_BUFF_SUBMIT_PP);
      uint32_t size = ctx->buffer_state[lima_ctx_buff_pp_uniform].size;
      uint32_t bits = 0;
      if (size >= 8) {
         bits = util_last_bit(size >> 3) - 1;
         bits += size & u_bit_consecutive(0, bits + 3) ? 1 : 0;
      }
      render->uniforms_address |= bits > 0xf ? 0xf : bits;

      render->aux0 |= 0x80;
      render->aux1 |= 0x10000;
   }

   if (ctx->vs->num_varyings) {
      render->varying_types = 0x00000000;
      render->varyings_address = ctx->gp_output->va +
                                 ctx->gp_output_varyings_offt;
      for (int i = 0, index = 0; i < ctx->vs->num_outputs; i++) {
         int val;

         if (i == ctx->vs->gl_pos_idx ||
             i == ctx->vs->point_size_idx)
            continue;

         struct lima_varying_info *v = ctx->vs->varying + i;
         if (v->component_size == 4)
            val = v->components > 2 ? 0 : 1;
         else
            val = v->components > 2 ? 2 : 3;

         if (index < 10)
            render->varying_types |= val << (3 * index);
         else if (index == 10) {
            render->varying_types |= val << 30;
            render->varyings_address |= val >> 2;
         }
         else if (index == 11)
            render->varyings_address |= val << 1;

         index++;
      }
   }
   else {
      render->varying_types = 0x00000000;
      render->varyings_address = 0x00000000;
   }

   lima_dump_command_stream_print(
      render, sizeof(*render), false, "add render state at va %x\n",
      lima_ctx_buff_va(ctx, lima_ctx_buff_pp_plb_rsw, 0));

   lima_dump_rsw_command_stream_print(render, sizeof(*render),
                                      lima_ctx_buff_va(ctx, lima_ctx_buff_pp_plb_rsw, 0));

}

static void
lima_update_gp_attribute_info(struct lima_context *ctx, const struct pipe_draw_info *info)
{
   struct lima_vertex_element_state *ve = ctx->vertex_elements;
   struct lima_context_vertex_buffer *vb = &ctx->vertex_buffers;

   uint32_t *attribute =
      lima_ctx_buff_alloc(ctx, lima_ctx_buff_gp_attribute_info,
                          MAX2(1, ve->num_elements) * 8);

   int n = 0;
   for (int i = 0; i < ve->num_elements; i++) {
      struct pipe_vertex_element *pve = ve->pipe + i;

      assert(pve->vertex_buffer_index < vb->count);
      assert(vb->enabled_mask & (1 << pve->vertex_buffer_index));

      struct pipe_vertex_buffer *pvb = vb->vb + pve->vertex_buffer_index;
      struct lima_resource *res = lima_resource(pvb->buffer.resource);

      lima_submit_add_bo(ctx->gp_submit, res->bo, LIMA_SUBMIT_BO_READ);

      unsigned start = info->index_size ? (ctx->min_index + info->index_bias) : info->start;
      attribute[n++] = res->bo->va + pvb->buffer_offset + pve->src_offset
         + start * pvb->stride;
      attribute[n++] = (pvb->stride << 11) |
         (lima_pipe_format_to_attrib_type(pve->src_format) << 2) |
         (util_format_get_nr_components(pve->src_format) - 1);
   }

   lima_dump_command_stream_print(
      attribute, n * 4, false, "update attribute info at va %x\n",
      lima_ctx_buff_va(ctx, lima_ctx_buff_gp_attribute_info, 0));
}

static void
lima_update_gp_uniform(struct lima_context *ctx)
{
   struct lima_context_constant_buffer *ccb =
      ctx->const_buffer + PIPE_SHADER_VERTEX;
   struct lima_vs_shader_state *vs = ctx->vs;

   int size = vs->uniform_pending_offset + vs->constant_size + 32;
   void *vs_const_buff =
      lima_ctx_buff_alloc(ctx, lima_ctx_buff_gp_uniform, size);

   if (ccb->buffer)
      memcpy(vs_const_buff, ccb->buffer, ccb->size);

   memcpy(vs_const_buff + vs->uniform_pending_offset,
          ctx->viewport.transform.scale,
          sizeof(ctx->viewport.transform.scale));
   memcpy(vs_const_buff + vs->uniform_pending_offset + 16,
          ctx->viewport.transform.translate,
          sizeof(ctx->viewport.transform.translate));

   if (vs->constant)
      memcpy(vs_const_buff + vs->uniform_pending_offset + 32,
             vs->constant, vs->constant_size);

   lima_dump_command_stream_print(
      vs_const_buff, size, true,
      "update gp uniform at va %x\n",
      lima_ctx_buff_va(ctx, lima_ctx_buff_gp_uniform, 0));
}

static void
lima_update_pp_uniform(struct lima_context *ctx)
{
   const float *const_buff = ctx->const_buffer[PIPE_SHADER_FRAGMENT].buffer;
   size_t const_buff_size = ctx->const_buffer[PIPE_SHADER_FRAGMENT].size / sizeof(float);

   if (!const_buff)
      return;

   uint16_t *fp16_const_buff =
      lima_ctx_buff_alloc(ctx, lima_ctx_buff_pp_uniform,
                          const_buff_size * sizeof(uint16_t));

   uint32_t *array =
      lima_ctx_buff_alloc(ctx, lima_ctx_buff_pp_uniform_array, 4);

   for (int i = 0; i < const_buff_size; i++)
       fp16_const_buff[i] = util_float_to_half(const_buff[i]);

   *array = lima_ctx_buff_va(ctx, lima_ctx_buff_pp_uniform, LIMA_CTX_BUFF_SUBMIT_PP);

   lima_dump_command_stream_print(
      fp16_const_buff, const_buff_size * 2, false, "add pp uniform data at va %x\n",
      lima_ctx_buff_va(ctx, lima_ctx_buff_pp_uniform, 0));
   lima_dump_command_stream_print(
      array, 4, false, "add pp uniform info at va %x\n",
      lima_ctx_buff_va(ctx, lima_ctx_buff_pp_uniform_array, 0));
}

static void
lima_update_varying(struct lima_context *ctx, const struct pipe_draw_info *info)
{
   struct lima_screen *screen = lima_screen(ctx->base.screen);
   struct lima_vs_shader_state *vs = ctx->vs;
   uint32_t gp_output_size;
   unsigned num = info->index_size ? (ctx->max_index - ctx->min_index + 1) : info->count;

   uint32_t *varying =
      lima_ctx_buff_alloc(ctx, lima_ctx_buff_gp_varying_info,
                          vs->num_outputs * 8);
   int n = 0;

   int offset = 0;

   for (int i = 0; i < vs->num_outputs; i++) {
      struct lima_varying_info *v = vs->varying + i;

      if (i == vs->gl_pos_idx ||
          i == vs->point_size_idx)
         continue;

      int size = v->component_size * 4;

      /* does component_size == 2 need to be 16 aligned? */
      if (v->component_size == 4)
         offset = align(offset, 16);

      v->offset = offset;
      offset += size;
   }

   vs->varying_stride = align(offset, 16);

   /* gl_Position is always present, allocate space for it */
   gp_output_size = align(4 * 4 * num, 0x40);

   /* Allocate space for varyings if there're any */
   if (vs->num_varyings) {
      ctx->gp_output_varyings_offt = gp_output_size;
      gp_output_size += align(vs->varying_stride * num, 0x40);
   }

   /* Allocate space for gl_PointSize if it's there */
   if (vs->point_size_idx != -1) {
      ctx->gp_output_point_size_offt = gp_output_size;
      gp_output_size += 4 * num;
   }

   /* gp_output can be too large for the suballocator, so create a
    * separate bo for it. The bo cache should prevent performance hit.
    */
   ctx->gp_output = lima_bo_create(screen, gp_output_size, 0);
   assert(ctx->gp_output);
   lima_submit_add_bo(ctx->gp_submit, ctx->gp_output, LIMA_SUBMIT_BO_WRITE);
   lima_submit_add_bo(ctx->pp_submit, ctx->gp_output, LIMA_SUBMIT_BO_READ);

   for (int i = 0; i < vs->num_outputs; i++) {
      struct lima_varying_info *v = vs->varying + i;

      if (i == vs->gl_pos_idx) {
         /* gl_Position */
         varying[n++] = ctx->gp_output->va;
         varying[n++] = 0x8020;
      } else if (i == vs->point_size_idx) {
         /* gl_PointSize */
         varying[n++] = ctx->gp_output->va + ctx->gp_output_point_size_offt;
         varying[n++] = 0x2021;
      } else {
         /* Varying */
         varying[n++] = ctx->gp_output->va + ctx->gp_output_varyings_offt +
                        v->offset;
         varying[n++] = (vs->varying_stride << 11) | (v->components - 1) |
            (v->component_size == 2 ? 0x0C : 0);
      }
   }

   lima_dump_command_stream_print(
      varying, n * 4, false, "update varying info at va %x\n",
      lima_ctx_buff_va(ctx, lima_ctx_buff_gp_varying_info, 0));
}

static void
lima_draw_vbo_update(struct pipe_context *pctx,
                     const struct pipe_draw_info *info)
{
   struct lima_context *ctx = lima_context(pctx);

   lima_update_submit_bo(ctx);

   lima_update_gp_attribute_info(ctx, info);

   if ((ctx->dirty & LIMA_CONTEXT_DIRTY_CONST_BUFF &&
        ctx->const_buffer[PIPE_SHADER_VERTEX].dirty) ||
       ctx->dirty & LIMA_CONTEXT_DIRTY_VIEWPORT ||
       ctx->dirty & LIMA_CONTEXT_DIRTY_SHADER_VERT) {
      lima_update_gp_uniform(ctx);
      ctx->const_buffer[PIPE_SHADER_VERTEX].dirty = false;
   }

   lima_update_varying(ctx, info);

   /* If it's zero scissor, don't build vs cmd list */
   if (!lima_is_scissor_zero(ctx))
      lima_pack_vs_cmd(ctx, info);

   if (ctx->dirty & LIMA_CONTEXT_DIRTY_CONST_BUFF &&
       ctx->const_buffer[PIPE_SHADER_FRAGMENT].dirty) {
      lima_update_pp_uniform(ctx);
      ctx->const_buffer[PIPE_SHADER_FRAGMENT].dirty = false;
   }

   if (ctx->dirty & LIMA_CONTEXT_DIRTY_TEXTURES)
      lima_update_textures(ctx);

   lima_pack_render_state(ctx, info);
   lima_pack_plbu_cmd(ctx, info);

   if (ctx->gp_output) {
      lima_bo_unreference(ctx->gp_output); /* held by submit */
      ctx->gp_output = NULL;
   }

   if (ctx->framebuffer.base.zsbuf) {
      if (ctx->zsa->base.depth.enabled)
         ctx->resolve |= PIPE_CLEAR_DEPTH;
      if (ctx->zsa->base.stencil[0].enabled ||
          ctx->zsa->base.stencil[1].enabled)
         ctx->resolve |= PIPE_CLEAR_STENCIL;
   }

   if (ctx->framebuffer.base.nr_cbufs)
      ctx->resolve |= PIPE_CLEAR_COLOR0;

   ctx->dirty = 0;
}

static void
lima_draw_vbo_indexed(struct pipe_context *pctx,
                      const struct pipe_draw_info *info)
{
   struct lima_context *ctx = lima_context(pctx);
   struct pipe_resource *indexbuf = NULL;

   /* Mali Utgard GPU always need min/max index info for index draw,
    * compute it if upper layer does not do for us */
   if (info->max_index == ~0u)
      u_vbuf_get_minmax_index(pctx, info, &ctx->min_index, &ctx->max_index);
   else {
      ctx->min_index = info->min_index;
      ctx->max_index = info->max_index;
   }

   if (info->has_user_indices) {
      util_upload_index_buffer(&ctx->base, info, &indexbuf, &ctx->index_offset, 0x40);
      ctx->index_res = lima_resource(indexbuf);
   }
   else {
      ctx->index_res = lima_resource(info->index.resource);
      ctx->index_offset = 0;
   }

   lima_submit_add_bo(ctx->gp_submit, ctx->index_res->bo, LIMA_SUBMIT_BO_READ);
   lima_submit_add_bo(ctx->pp_submit, ctx->index_res->bo, LIMA_SUBMIT_BO_READ);
   lima_draw_vbo_update(pctx, info);

   if (indexbuf)
      pipe_resource_reference(&indexbuf, NULL);
}

static void
lima_draw_vbo_count(struct pipe_context *pctx,
                    const struct pipe_draw_info *info)
{
   static const uint32_t max_verts = 65535;

   struct pipe_draw_info local_info = *info;
   unsigned start = info->start;
   unsigned count = info->count;

   while (count) {
      unsigned this_count = count;
      unsigned step;

      u_split_draw(info, max_verts, &this_count, &step);

      local_info.start = start;
      local_info.count = this_count;

      lima_draw_vbo_update(pctx, &local_info);

      count -= step;
      start += step;
   }
}

static void
lima_draw_vbo(struct pipe_context *pctx,
              const struct pipe_draw_info *info)
{
   /* check if draw mode and vertex/index count match,
    * otherwise gp will hang */
   if (!u_trim_pipe_prim(info->mode, (unsigned*)&info->count)) {
      debug_printf("draw mode and vertex/index count mismatch\n");
      return;
   }

   struct lima_context *ctx = lima_context(pctx);

   if (!ctx->vs || !ctx->fs) {
      debug_warn_once("no shader, skip draw\n");
      return;
   }

   if (!lima_update_vs_state(ctx) || !lima_update_fs_state(ctx))
      return;

   lima_dump_command_stream_print(
      ctx->vs->bo->map, ctx->vs->shader_size, false,
      "add vs at va %x\n", ctx->vs->bo->va);

   lima_dump_command_stream_print(
      ctx->fs->bo->map, ctx->fs->shader_size, false,
      "add fs at va %x\n", ctx->fs->bo->va);

   lima_submit_add_bo(ctx->gp_submit, ctx->vs->bo, LIMA_SUBMIT_BO_READ);
   lima_submit_add_bo(ctx->pp_submit, ctx->fs->bo, LIMA_SUBMIT_BO_READ);

   if (info->index_size)
      lima_draw_vbo_indexed(pctx, info);
   else
      lima_draw_vbo_count(pctx, info);
}

static void
lima_finish_plbu_cmd(struct lima_context *ctx)
{
   int i = 0;
   uint32_t *plbu_cmd = util_dynarray_ensure_cap(&ctx->plbu_cmd_array, ctx->plbu_cmd_array.size + 2 * 4);

   plbu_cmd[i++] = 0x00000000;
   plbu_cmd[i++] = 0x50000000; /* END */

   ctx->plbu_cmd_array.size += i * 4;
}

static void
lima_pack_wb_zsbuf_reg(struct lima_context *ctx, uint32_t *wb_reg, int wb_idx)
{
   struct lima_context_framebuffer *fb = &ctx->framebuffer;
   struct lima_resource *res = lima_resource(fb->base.zsbuf->texture);
   int level = fb->base.zsbuf->u.tex.level;
<<<<<<< HEAD

   uint32_t format;

   switch (fb->base.zsbuf->format) {
   case PIPE_FORMAT_Z16_UNORM:
      format = LIMA_PIXEL_FORMAT_Z16;
      break;
   case PIPE_FORMAT_Z24_UNORM_S8_UINT:
   case PIPE_FORMAT_Z24X8_UNORM:
   default:
      /* Assume Z24S8 */
      format = LIMA_PIXEL_FORMAT_Z24S8;
      break;
   }
=======
   uint32_t format = lima_format_get_pixel(fb->base.zsbuf->format);
>>>>>>> 4392cf2d

   struct lima_pp_wb_reg *wb = (void *)wb_reg;
   wb[wb_idx].type = 0x01; /* 1 for depth, stencil */
   wb[wb_idx].address = res->bo->va + res->levels[level].offset;
   wb[wb_idx].pixel_format = format;
   if (res->tiled) {
      wb[wb_idx].pixel_layout = 0x2;
      wb[wb_idx].pitch = fb->tiled_w;
   } else {
      wb[wb_idx].pixel_layout = 0x0;
      wb[wb_idx].pitch = res->levels[level].stride / 8;
   }
   wb[wb_idx].mrt_bits = 0;
}

static void
lima_pack_wb_cbuf_reg(struct lima_context *ctx, uint32_t *wb_reg, int wb_idx)
{
   struct lima_context_framebuffer *fb = &ctx->framebuffer;
   struct lima_resource *res = lima_resource(fb->base.cbufs[0]->texture);
   int level = fb->base.cbufs[0]->u.tex.level;
<<<<<<< HEAD

   bool swap_channels = false;
   switch (fb->base.cbufs[0]->format) {
   case PIPE_FORMAT_R8G8B8A8_UNORM:
   case PIPE_FORMAT_R8G8B8X8_UNORM:
      swap_channels = true;
      break;
   default:
      break;
   }

   struct lima_pp_wb_reg *wb = (void *)wb_reg;
   wb[wb_idx].type = 0x02; /* 2 for color buffer */
   wb[wb_idx].address = res->bo->va + res->levels[level].offset;
   wb[wb_idx].pixel_format = LIMA_PIXEL_FORMAT_B8G8R8A8;
=======
   unsigned layer = fb->base.cbufs[0]->u.tex.first_layer;
   uint32_t format = lima_format_get_pixel(fb->base.cbufs[0]->format);
   bool swap_channels = lima_format_get_swap_rb(fb->base.cbufs[0]->format);

   struct lima_pp_wb_reg *wb = (void *)wb_reg;
   wb[wb_idx].type = 0x02; /* 2 for color buffer */
   wb[wb_idx].address = res->bo->va + res->levels[level].offset + layer * res->levels[level].layer_stride;
   wb[wb_idx].pixel_format = format;
>>>>>>> 4392cf2d
   if (res->tiled) {
      wb[wb_idx].pixel_layout = 0x2;
      wb[wb_idx].pitch = fb->tiled_w;
   } else {
      wb[wb_idx].pixel_layout = 0x0;
      wb[wb_idx].pitch = res->levels[level].stride / 8;
   }
   wb[wb_idx].mrt_bits = swap_channels ? 0x4 : 0x0;
}


static void
lima_pack_pp_frame_reg(struct lima_context *ctx, uint32_t *frame_reg,
                       uint32_t *wb_reg)
{
   struct lima_context_framebuffer *fb = &ctx->framebuffer;
   struct lima_pp_frame_reg *frame = (void *)frame_reg;
   struct lima_screen *screen = lima_screen(ctx->base.screen);
   int wb_idx = 0;

   frame->render_address = screen->pp_buffer->va + pp_frame_rsw_offset;
   frame->flags = 0x02;
   frame->clear_value_depth = ctx->clear.depth;
   frame->clear_value_stencil = ctx->clear.stencil;
   frame->clear_value_color = ctx->clear.color_8pc;
   frame->clear_value_color_1 = ctx->clear.color_8pc;
   frame->clear_value_color_2 = ctx->clear.color_8pc;
   frame->clear_value_color_3 = ctx->clear.color_8pc;
   frame->one = 1;

   frame->width = fb->base.width - 1;
   frame->height = fb->base.height - 1;

   /* frame->fragment_stack_address is overwritten per-pp in the kernel
    * by the values of pp_frame.fragment_stack_address[i] */

   /* These are "stack size" and "stack offset" shifted,
    * here they are assumed to be always the same. */
   frame->fragment_stack_size = ctx->pp_max_stack_size << 16 | ctx->pp_max_stack_size;

   /* related with MSAA and different value when r4p0/r7p0 */
   frame->supersampled_height = fb->base.height * 2 - 1;
   frame->scale = 0xE0C;

   frame->dubya = 0x77;
   frame->onscreen = 1;
   frame->blocking = (fb->shift_min << 28) | (fb->shift_h << 16) | fb->shift_w;
   frame->foureight = 0x8888;

   if (fb->base.nr_cbufs && (ctx->resolve & PIPE_CLEAR_COLOR0))
      lima_pack_wb_cbuf_reg(ctx, wb_reg, wb_idx++);

   if (fb->base.zsbuf &&
       (ctx->resolve & (PIPE_CLEAR_DEPTH | PIPE_CLEAR_STENCIL)))
      lima_pack_wb_zsbuf_reg(ctx, wb_reg, wb_idx++);
}

static void
_lima_flush(struct lima_context *ctx, bool end_of_frame)
{
   #define pp_stack_pp_size 0x400

   lima_finish_plbu_cmd(ctx);

   int vs_cmd_size = ctx->vs_cmd_array.size;
   int plbu_cmd_size = ctx->plbu_cmd_array.size;
   uint32_t vs_cmd_va = 0;
   uint32_t plbu_cmd_va;

   if (vs_cmd_size) {
      void *vs_cmd =
         lima_ctx_buff_alloc(ctx, lima_ctx_buff_gp_vs_cmd, vs_cmd_size);
      memcpy(vs_cmd, util_dynarray_begin(&ctx->vs_cmd_array), vs_cmd_size);
      util_dynarray_clear(&ctx->vs_cmd_array);
      vs_cmd_va = lima_ctx_buff_va(ctx, lima_ctx_buff_gp_vs_cmd,
                                   LIMA_CTX_BUFF_SUBMIT_GP);

      lima_dump_command_stream_print(
         vs_cmd, vs_cmd_size, false, "flush vs cmd at va %x\n", vs_cmd_va);
      lima_dump_vs_command_stream_print(vs_cmd, vs_cmd_size, vs_cmd_va);
   }

   void *plbu_cmd =
      lima_ctx_buff_alloc(ctx, lima_ctx_buff_gp_plbu_cmd, plbu_cmd_size);
   memcpy(plbu_cmd, util_dynarray_begin(&ctx->plbu_cmd_array), plbu_cmd_size);
   util_dynarray_clear(&ctx->plbu_cmd_array);
   plbu_cmd_va = lima_ctx_buff_va(ctx, lima_ctx_buff_gp_plbu_cmd,
                                  LIMA_CTX_BUFF_SUBMIT_GP);

   lima_dump_command_stream_print(
      plbu_cmd, plbu_cmd_size, false, "flush plbu cmd at va %x\n", plbu_cmd_va);
   lima_dump_plbu_command_stream_print(plbu_cmd, plbu_cmd_size, plbu_cmd_va);

   struct lima_screen *screen = lima_screen(ctx->base.screen);
   struct drm_lima_gp_frame gp_frame;
   struct lima_gp_frame_reg *gp_frame_reg = (void *)gp_frame.frame;
   gp_frame_reg->vs_cmd_start = vs_cmd_va;
   gp_frame_reg->vs_cmd_end = vs_cmd_va + vs_cmd_size;
   gp_frame_reg->plbu_cmd_start = plbu_cmd_va;
   gp_frame_reg->plbu_cmd_end = plbu_cmd_va + plbu_cmd_size;
   gp_frame_reg->tile_heap_start = ctx->gp_tile_heap[ctx->plb_index]->va;
   gp_frame_reg->tile_heap_end = ctx->gp_tile_heap[ctx->plb_index]->va + ctx->gp_tile_heap_size;

   lima_dump_command_stream_print(
      &gp_frame, sizeof(gp_frame), false, "add gp frame\n");

   if (!lima_submit_start(ctx->gp_submit, &gp_frame, sizeof(gp_frame)))
      fprintf(stderr, "gp submit error\n");

   if (lima_dump_command_stream) {
      if (lima_submit_wait(ctx->gp_submit, PIPE_TIMEOUT_INFINITE)) {
         if (ctx->gp_output) {
            float *pos = lima_bo_map(ctx->gp_output);
            lima_dump_command_stream_print(
               pos, 4 * 4 * 16, true, "gl_pos dump at va %x\n",
               ctx->gp_output->va);
         }

         uint32_t *plb = lima_bo_map(ctx->plb[ctx->plb_index]);
         lima_dump_command_stream_print(
            plb, LIMA_CTX_PLB_BLK_SIZE, false, "plb dump at va %x\n",
            ctx->plb[ctx->plb_index]->va);
      }
      else {
         fprintf(stderr, "gp submit wait error\n");
         exit(1);
      }
   }

   uint32_t pp_stack_va = 0;
   if (ctx->pp_max_stack_size) {
      lima_ctx_buff_alloc(ctx, lima_ctx_buff_pp_stack, screen->num_pp *
                          ctx->pp_max_stack_size * pp_stack_pp_size);
      pp_stack_va = lima_ctx_buff_va(ctx, lima_ctx_buff_pp_stack,
                                     LIMA_CTX_BUFF_SUBMIT_PP);
   }

   lima_update_pp_stream(ctx);

   struct lima_pp_stream_state *ps = &ctx->pp_stream;
   if (screen->gpu_type == DRM_LIMA_PARAM_GPU_ID_MALI400) {
      struct drm_lima_m400_pp_frame pp_frame = {0};
      lima_pack_pp_frame_reg(ctx, pp_frame.frame, pp_frame.wb);
      pp_frame.num_pp = screen->num_pp;

      for (int i = 0; i < screen->num_pp; i++) {
         pp_frame.plbu_array_address[i] = ps->bo->va + ps->bo_offset + ps->offset[i];
         if (ctx->pp_max_stack_size)
            pp_frame.fragment_stack_address[i] = pp_stack_va +
               ctx->pp_max_stack_size * pp_stack_pp_size * i;
      }

      lima_dump_command_stream_print(
         &pp_frame, sizeof(pp_frame), false, "add pp frame\n");

      if (!lima_submit_start(ctx->pp_submit, &pp_frame, sizeof(pp_frame)))
         fprintf(stderr, "pp submit error\n");
   }
   else {
      struct drm_lima_m450_pp_frame pp_frame = {0};
      lima_pack_pp_frame_reg(ctx, pp_frame.frame, pp_frame.wb);
      pp_frame.num_pp = screen->num_pp;

      if (ctx->pp_max_stack_size)
         for (int i = 0; i < screen->num_pp; i++)
            pp_frame.fragment_stack_address[i] = pp_stack_va +
               ctx->pp_max_stack_size * pp_stack_pp_size * i;

      if (ps->bo) {
         for (int i = 0; i < screen->num_pp; i++)
            pp_frame.plbu_array_address[i] = ps->bo->va + ps->bo_offset + ps->offset[i];
      }
      else {
         pp_frame.use_dlbu = true;

         struct lima_context_framebuffer *fb = &ctx->framebuffer;
         pp_frame.dlbu_regs[0] = ctx->plb[ctx->plb_index]->va;
         pp_frame.dlbu_regs[1] = ((fb->tiled_h - 1) << 16) | (fb->tiled_w - 1);
         unsigned s = util_logbase2(LIMA_CTX_PLB_BLK_SIZE) - 7;
         pp_frame.dlbu_regs[2] = (s << 28) | (fb->shift_h << 16) | fb->shift_w;
         pp_frame.dlbu_regs[3] = ((fb->tiled_h - 1) << 24) | ((fb->tiled_w - 1) << 16);
      }

      lima_dump_command_stream_print(
         &pp_frame, sizeof(pp_frame), false, "add pp frame\n");

      if (!lima_submit_start(ctx->pp_submit, &pp_frame, sizeof(pp_frame)))
         fprintf(stderr, "pp submit error\n");
   }

   if (lima_dump_command_stream) {
      if (!lima_submit_wait(ctx->pp_submit, PIPE_TIMEOUT_INFINITE)) {
         fprintf(stderr, "pp wait error\n");
         exit(1);
      }
   }

   ctx->plb_index = (ctx->plb_index + 1) % lima_ctx_num_plb;

   if (ctx->framebuffer.base.nr_cbufs) {
      /* Set reload flag for next draw. It'll be unset if buffer is cleared */
      struct lima_surface *surf = lima_surface(ctx->framebuffer.base.cbufs[0]);
      surf->reload = true;
   }

   ctx->pp_max_stack_size = 0;

   ctx->damage_rect.minx = ctx->damage_rect.miny = 0xffff;
   ctx->damage_rect.maxx = ctx->damage_rect.maxy = 0;

   ctx->resolve = 0;

   lima_dump_file_next();
}

void
lima_flush(struct lima_context *ctx)
{
   if (!lima_ctx_dirty(ctx))
      return;

   _lima_flush(ctx, false);
}

static void
lima_pipe_flush(struct pipe_context *pctx, struct pipe_fence_handle **fence,
                unsigned flags)
{
   struct lima_context *ctx = lima_context(pctx);
   if (lima_ctx_dirty(ctx))
      _lima_flush(ctx, flags & PIPE_FLUSH_END_OF_FRAME);

   if (fence) {
      int fd;
      if (lima_submit_get_out_sync(ctx->pp_submit, &fd))
         *fence = lima_fence_create(fd);
   }
}

void
lima_draw_init(struct lima_context *ctx)
{
   ctx->base.clear = lima_clear;
   ctx->base.draw_vbo = lima_draw_vbo;
   ctx->base.flush = lima_pipe_flush;
}<|MERGE_RESOLUTION|>--- conflicted
+++ resolved
@@ -1661,24 +1661,7 @@
    struct lima_context_framebuffer *fb = &ctx->framebuffer;
    struct lima_resource *res = lima_resource(fb->base.zsbuf->texture);
    int level = fb->base.zsbuf->u.tex.level;
-<<<<<<< HEAD
-
-   uint32_t format;
-
-   switch (fb->base.zsbuf->format) {
-   case PIPE_FORMAT_Z16_UNORM:
-      format = LIMA_PIXEL_FORMAT_Z16;
-      break;
-   case PIPE_FORMAT_Z24_UNORM_S8_UINT:
-   case PIPE_FORMAT_Z24X8_UNORM:
-   default:
-      /* Assume Z24S8 */
-      format = LIMA_PIXEL_FORMAT_Z24S8;
-      break;
-   }
-=======
    uint32_t format = lima_format_get_pixel(fb->base.zsbuf->format);
->>>>>>> 4392cf2d
 
    struct lima_pp_wb_reg *wb = (void *)wb_reg;
    wb[wb_idx].type = 0x01; /* 1 for depth, stencil */
@@ -1700,23 +1683,6 @@
    struct lima_context_framebuffer *fb = &ctx->framebuffer;
    struct lima_resource *res = lima_resource(fb->base.cbufs[0]->texture);
    int level = fb->base.cbufs[0]->u.tex.level;
-<<<<<<< HEAD
-
-   bool swap_channels = false;
-   switch (fb->base.cbufs[0]->format) {
-   case PIPE_FORMAT_R8G8B8A8_UNORM:
-   case PIPE_FORMAT_R8G8B8X8_UNORM:
-      swap_channels = true;
-      break;
-   default:
-      break;
-   }
-
-   struct lima_pp_wb_reg *wb = (void *)wb_reg;
-   wb[wb_idx].type = 0x02; /* 2 for color buffer */
-   wb[wb_idx].address = res->bo->va + res->levels[level].offset;
-   wb[wb_idx].pixel_format = LIMA_PIXEL_FORMAT_B8G8R8A8;
-=======
    unsigned layer = fb->base.cbufs[0]->u.tex.first_layer;
    uint32_t format = lima_format_get_pixel(fb->base.cbufs[0]->format);
    bool swap_channels = lima_format_get_swap_rb(fb->base.cbufs[0]->format);
@@ -1725,7 +1691,6 @@
    wb[wb_idx].type = 0x02; /* 2 for color buffer */
    wb[wb_idx].address = res->bo->va + res->levels[level].offset + layer * res->levels[level].layer_stride;
    wb[wb_idx].pixel_format = format;
->>>>>>> 4392cf2d
    if (res->tiled) {
       wb[wb_idx].pixel_layout = 0x2;
       wb[wb_idx].pitch = fb->tiled_w;
