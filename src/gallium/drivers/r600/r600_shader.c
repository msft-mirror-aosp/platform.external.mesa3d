/*
 * Copyright 2010 Jerome Glisse <glisse@freedesktop.org>
 *
 * Permission is hereby granted, free of charge, to any person obtaining a
 * copy of this software and associated documentation files (the "Software"),
 * to deal in the Software without restriction, including without limitation
 * on the rights to use, copy, modify, merge, publish, distribute, sub
 * license, and/or sell copies of the Software, and to permit persons to whom
 * the Software is furnished to do so, subject to the following conditions:
 *
 * The above copyright notice and this permission notice (including the next
 * paragraph) shall be included in all copies or substantial portions of the
 * Software.
 *
 * THE SOFTWARE IS PROVIDED "AS IS", WITHOUT WARRANTY OF ANY KIND, EXPRESS OR
 * IMPLIED, INCLUDING BUT NOT LIMITED TO THE WARRANTIES OF MERCHANTABILITY,
 * FITNESS FOR A PARTICULAR PURPOSE AND NON-INFRINGEMENT. IN NO EVENT SHALL
 * THE AUTHOR(S) AND/OR THEIR SUPPLIERS BE LIABLE FOR ANY CLAIM,
 * DAMAGES OR OTHER LIABILITY, WHETHER IN AN ACTION OF CONTRACT, TORT OR
 * OTHERWISE, ARISING FROM, OUT OF OR IN CONNECTION WITH THE SOFTWARE OR THE
 * USE OR OTHER DEALINGS IN THE SOFTWARE.
 */
#include "r600_sq.h"
#include "r600_formats.h"
#include "r600_opcodes.h"
#include "r600_shader.h"
#include "r600d.h"

#include "sb/sb_public.h"

#include "pipe/p_shader_tokens.h"
#include "tgsi/tgsi_info.h"
#include "tgsi/tgsi_parse.h"
#include "tgsi/tgsi_scan.h"
#include "tgsi/tgsi_dump.h"
#include "util/u_bitcast.h"
#include "util/u_memory.h"
#include "util/u_math.h"
#include <stdio.h>
#include <errno.h>

/* CAYMAN notes 
Why CAYMAN got loops for lots of instructions is explained here.

-These 8xx t-slot only ops are implemented in all vector slots.
MUL_LIT, FLT_TO_UINT, INT_TO_FLT, UINT_TO_FLT
These 8xx t-slot only opcodes become vector ops, with all four 
slots expecting the arguments on sources a and b. Result is 
broadcast to all channels.
MULLO_INT, MULHI_INT, MULLO_UINT, MULHI_UINT, MUL_64
These 8xx t-slot only opcodes become vector ops in the z, y, and 
x slots.
EXP_IEEE, LOG_IEEE/CLAMPED, RECIP_IEEE/CLAMPED/FF/INT/UINT/_64/CLAMPED_64
RECIPSQRT_IEEE/CLAMPED/FF/_64/CLAMPED_64
SQRT_IEEE/_64
SIN/COS
The w slot may have an independent co-issued operation, or if the 
result is required to be in the w slot, the opcode above may be 
issued in the w slot as well.
The compiler must issue the source argument to slots z, y, and x
*/

/* Contents of r0 on entry to various shaders

 VS - .x = VertexID
      .y = RelVertexID (??)
      .w = InstanceID

 GS - r0.xyw, r1.xyz = per-vertex offsets
      r0.z = PrimitiveID

 TCS - .x = PatchID
       .y = RelPatchID (??)
       .z = InvocationID
       .w = tess factor base.

 TES - .x = TessCoord.x
     - .y = TessCoord.y
     - .z = RelPatchID (??)
     - .w = PrimitiveID

 PS - face_gpr.z = SampleMask
      face_gpr.w = SampleID
*/
#define R600_SHADER_BUFFER_INFO_SEL (512 + R600_BUFFER_INFO_OFFSET / 16)
static int r600_shader_from_tgsi(struct r600_context *rctx,
				 struct r600_pipe_shader *pipeshader,
				 union r600_shader_key key);

static void r600_add_gpr_array(struct r600_shader *ps, int start_gpr,
                           int size, unsigned comp_mask) {

	if (!size)
		return;

	if (ps->num_arrays == ps->max_arrays) {
		ps->max_arrays += 64;
		ps->arrays = realloc(ps->arrays, ps->max_arrays *
		                     sizeof(struct r600_shader_array));
	}

	int n = ps->num_arrays;
	++ps->num_arrays;

	ps->arrays[n].comp_mask = comp_mask;
	ps->arrays[n].gpr_start = start_gpr;
	ps->arrays[n].gpr_count = size;
}

static void r600_dump_streamout(struct pipe_stream_output_info *so)
{
	unsigned i;

	fprintf(stderr, "STREAMOUT\n");
	for (i = 0; i < so->num_outputs; i++) {
		unsigned mask = ((1 << so->output[i].num_components) - 1) <<
				so->output[i].start_component;
		fprintf(stderr, "  %i: MEM_STREAM%d_BUF%i[%i..%i] <- OUT[%i].%s%s%s%s%s\n",
			i,
			so->output[i].stream,
			so->output[i].output_buffer,
			so->output[i].dst_offset, so->output[i].dst_offset + so->output[i].num_components - 1,
			so->output[i].register_index,
			mask & 1 ? "x" : "",
		        mask & 2 ? "y" : "",
		        mask & 4 ? "z" : "",
		        mask & 8 ? "w" : "",
			so->output[i].dst_offset < so->output[i].start_component ? " (will lower)" : "");
	}
}

static int store_shader(struct pipe_context *ctx,
			struct r600_pipe_shader *shader)
{
	struct r600_context *rctx = (struct r600_context *)ctx;
	uint32_t *ptr, i;

	if (shader->bo == NULL) {
		shader->bo = (struct r600_resource*)
			pipe_buffer_create(ctx->screen, 0, PIPE_USAGE_IMMUTABLE, shader->shader.bc.ndw * 4);
		if (shader->bo == NULL) {
			return -ENOMEM;
		}
		ptr = r600_buffer_map_sync_with_rings(&rctx->b, shader->bo, PIPE_TRANSFER_WRITE);
		if (R600_BIG_ENDIAN) {
			for (i = 0; i < shader->shader.bc.ndw; ++i) {
				ptr[i] = util_cpu_to_le32(shader->shader.bc.bytecode[i]);
			}
		} else {
			memcpy(ptr, shader->shader.bc.bytecode, shader->shader.bc.ndw * sizeof(*ptr));
		}
		rctx->b.ws->buffer_unmap(shader->bo->buf);
	}

	return 0;
}

int r600_pipe_shader_create(struct pipe_context *ctx,
			    struct r600_pipe_shader *shader,
			    union r600_shader_key key)
{
	struct r600_context *rctx = (struct r600_context *)ctx;
	struct r600_pipe_shader_selector *sel = shader->selector;
	int r;
	bool dump = r600_can_dump_shader(&rctx->screen->b,
					 tgsi_get_processor_type(sel->tokens));
	unsigned use_sb = !(rctx->screen->b.debug_flags & DBG_NO_SB);
	unsigned sb_disasm = use_sb || (rctx->screen->b.debug_flags & DBG_SB_DISASM);
	unsigned export_shader;

	shader->shader.bc.isa = rctx->isa;

	if (dump) {
		fprintf(stderr, "--------------------------------------------------------------\n");
		tgsi_dump(sel->tokens, 0);

		if (sel->so.num_outputs) {
			r600_dump_streamout(&sel->so);
		}
	}
	r = r600_shader_from_tgsi(rctx, shader, key);
	if (r) {
		R600_ERR("translation from TGSI failed !\n");
		goto error;
	}
	if (shader->shader.processor_type == PIPE_SHADER_VERTEX) {
		/* only disable for vertex shaders in tess paths */
		if (key.vs.as_ls)
			use_sb = 0;
	}
	use_sb &= (shader->shader.processor_type != PIPE_SHADER_TESS_CTRL);
	use_sb &= (shader->shader.processor_type != PIPE_SHADER_TESS_EVAL);

	/* disable SB for shaders using doubles */
	use_sb &= !shader->shader.uses_doubles;

	/* Check if the bytecode has already been built. */
	if (!shader->shader.bc.bytecode) {
		r = r600_bytecode_build(&shader->shader.bc);
		if (r) {
			R600_ERR("building bytecode failed !\n");
			goto error;
		}
	}

	if (dump && !sb_disasm) {
		fprintf(stderr, "--------------------------------------------------------------\n");
		r600_bytecode_disasm(&shader->shader.bc);
		fprintf(stderr, "______________________________________________________________\n");
	} else if ((dump && sb_disasm) || use_sb) {
		r = r600_sb_bytecode_process(rctx, &shader->shader.bc, &shader->shader,
		                             dump, use_sb);
		if (r) {
			R600_ERR("r600_sb_bytecode_process failed !\n");
			goto error;
		}
	}

	if (shader->gs_copy_shader) {
		if (dump) {
			// dump copy shader
			r = r600_sb_bytecode_process(rctx, &shader->gs_copy_shader->shader.bc,
						     &shader->gs_copy_shader->shader, dump, 0);
			if (r)
				goto error;
		}

		if ((r = store_shader(ctx, shader->gs_copy_shader)))
			goto error;
	}

	/* Store the shader in a buffer. */
	if ((r = store_shader(ctx, shader)))
		goto error;

	/* Build state. */
	switch (shader->shader.processor_type) {
	case PIPE_SHADER_TESS_CTRL:
		evergreen_update_hs_state(ctx, shader);
		break;
	case PIPE_SHADER_TESS_EVAL:
		if (key.tes.as_es)
			evergreen_update_es_state(ctx, shader);
		else
			evergreen_update_vs_state(ctx, shader);
		break;
	case PIPE_SHADER_GEOMETRY:
		if (rctx->b.chip_class >= EVERGREEN) {
			evergreen_update_gs_state(ctx, shader);
			evergreen_update_vs_state(ctx, shader->gs_copy_shader);
		} else {
			r600_update_gs_state(ctx, shader);
			r600_update_vs_state(ctx, shader->gs_copy_shader);
		}
		break;
	case PIPE_SHADER_VERTEX:
		export_shader = key.vs.as_es;
		if (rctx->b.chip_class >= EVERGREEN) {
			if (key.vs.as_ls)
				evergreen_update_ls_state(ctx, shader);
			else if (key.vs.as_es)
				evergreen_update_es_state(ctx, shader);
			else
				evergreen_update_vs_state(ctx, shader);
		} else {
			if (export_shader)
				r600_update_es_state(ctx, shader);
			else
				r600_update_vs_state(ctx, shader);
		}
		break;
	case PIPE_SHADER_FRAGMENT:
		if (rctx->b.chip_class >= EVERGREEN) {
			evergreen_update_ps_state(ctx, shader);
		} else {
			r600_update_ps_state(ctx, shader);
		}
		break;
	default:
		r = -EINVAL;
		goto error;
	}
	return 0;

error:
	r600_pipe_shader_destroy(ctx, shader);
	return r;
}

void r600_pipe_shader_destroy(struct pipe_context *ctx, struct r600_pipe_shader *shader)
{
	r600_resource_reference(&shader->bo, NULL);
	r600_bytecode_clear(&shader->shader.bc);
	r600_release_command_buffer(&shader->command_buffer);
}

/*
 * tgsi -> r600 shader
 */
struct r600_shader_tgsi_instruction;

struct r600_shader_src {
	unsigned				sel;
	unsigned				swizzle[4];
	unsigned				neg;
	unsigned				abs;
	unsigned				rel;
	unsigned				kc_bank;
	boolean					kc_rel; /* true if cache bank is indexed */
	uint32_t				value[4];
};

struct eg_interp {
	boolean					enabled;
	unsigned				ij_index;
};

struct r600_shader_ctx {
	struct tgsi_shader_info			info;
	struct tgsi_parse_context		parse;
	const struct tgsi_token			*tokens;
	unsigned				type;
	unsigned				file_offset[TGSI_FILE_COUNT];
	unsigned				temp_reg;
	const struct r600_shader_tgsi_instruction	*inst_info;
	struct r600_bytecode			*bc;
	struct r600_shader			*shader;
	struct r600_shader_src			src[4];
	uint32_t				*literals;
	uint32_t				nliterals;
	uint32_t				max_driver_temp_used;
	/* needed for evergreen interpolation */
	struct eg_interp		eg_interpolators[6]; // indexed by Persp/Linear * 3 + sample/center/centroid
	/* evergreen/cayman also store sample mask in face register */
	int					face_gpr;
	/* sample id is .w component stored in fixed point position register */
	int					fixed_pt_position_gpr;
	int					colors_used;
	boolean                 clip_vertex_write;
	unsigned                cv_output;
	unsigned		edgeflag_output;
	int					fragcoord_input;
	int					native_integers;
	int					next_ring_offset;
	int					gs_out_ring_offset;
	int					gs_next_vertex;
	struct r600_shader	*gs_for_vs;
	int					gs_export_gpr_tregs[4];
	const struct pipe_stream_output_info	*gs_stream_output_info;
	unsigned				enabled_stream_buffers_mask;
	unsigned                                tess_input_info; /* temp with tess input offsets */
	unsigned                                tess_output_info; /* temp with tess input offsets */
};

struct r600_shader_tgsi_instruction {
	unsigned	op;
	int (*process)(struct r600_shader_ctx *ctx);
};

static int emit_gs_ring_writes(struct r600_shader_ctx *ctx, const struct pipe_stream_output_info *so, int stream, bool ind);
static const struct r600_shader_tgsi_instruction r600_shader_tgsi_instruction[], eg_shader_tgsi_instruction[], cm_shader_tgsi_instruction[];
static int tgsi_helper_tempx_replicate(struct r600_shader_ctx *ctx);
static inline void callstack_push(struct r600_shader_ctx *ctx, unsigned reason);
static void fc_pushlevel(struct r600_shader_ctx *ctx, int type);
static int tgsi_else(struct r600_shader_ctx *ctx);
static int tgsi_endif(struct r600_shader_ctx *ctx);
static int tgsi_bgnloop(struct r600_shader_ctx *ctx);
static int tgsi_endloop(struct r600_shader_ctx *ctx);
static int tgsi_loop_brk_cont(struct r600_shader_ctx *ctx);
static int tgsi_fetch_rel_const(struct r600_shader_ctx *ctx,
                                unsigned int cb_idx, unsigned cb_rel, unsigned int offset, unsigned ar_chan,
                                unsigned int dst_reg);
static void r600_bytecode_src(struct r600_bytecode_alu_src *bc_src,
			const struct r600_shader_src *shader_src,
			unsigned chan);
static int do_lds_fetch_values(struct r600_shader_ctx *ctx, unsigned temp_reg,
			       unsigned dst_reg);

static int tgsi_last_instruction(unsigned writemask)
{
	int i, lasti = 0;

	for (i = 0; i < 4; i++) {
		if (writemask & (1 << i)) {
			lasti = i;
		}
	}
	return lasti;
}

static int tgsi_is_supported(struct r600_shader_ctx *ctx)
{
	struct tgsi_full_instruction *i = &ctx->parse.FullToken.FullInstruction;
	unsigned j;

	if (i->Instruction.NumDstRegs > 1 && i->Instruction.Opcode != TGSI_OPCODE_DFRACEXP) {
		R600_ERR("too many dst (%d)\n", i->Instruction.NumDstRegs);
		return -EINVAL;
	}
	if (i->Instruction.Predicate) {
		R600_ERR("predicate unsupported\n");
		return -EINVAL;
	}
#if 0
	if (i->Instruction.Label) {
		R600_ERR("label unsupported\n");
		return -EINVAL;
	}
#endif
	for (j = 0; j < i->Instruction.NumSrcRegs; j++) {
		if (i->Src[j].Register.Dimension) {
		   switch (i->Src[j].Register.File) {
		   case TGSI_FILE_CONSTANT:
			   break;
		   case TGSI_FILE_INPUT:
			   if (ctx->type == PIPE_SHADER_GEOMETRY ||
			       ctx->type == PIPE_SHADER_TESS_CTRL ||
			       ctx->type == PIPE_SHADER_TESS_EVAL)
				   break;
		   case TGSI_FILE_OUTPUT:
			   if (ctx->type == PIPE_SHADER_TESS_CTRL)
				   break;
		   default:
			   R600_ERR("unsupported src %d (file %d, dimension %d)\n", j,
				    i->Src[j].Register.File,
				    i->Src[j].Register.Dimension);
			   return -EINVAL;
		   }
		}
	}
	for (j = 0; j < i->Instruction.NumDstRegs; j++) {
		if (i->Dst[j].Register.Dimension) {
			if (ctx->type == PIPE_SHADER_TESS_CTRL)
				continue;
			R600_ERR("unsupported dst (dimension)\n");
			return -EINVAL;
		}
	}
	return 0;
}

int eg_get_interpolator_index(unsigned interpolate, unsigned location)
{
	if (interpolate == TGSI_INTERPOLATE_COLOR ||
		interpolate == TGSI_INTERPOLATE_LINEAR ||
		interpolate == TGSI_INTERPOLATE_PERSPECTIVE)
	{
		int is_linear = interpolate == TGSI_INTERPOLATE_LINEAR;
		int loc;

		switch(location) {
		case TGSI_INTERPOLATE_LOC_CENTER:
			loc = 1;
			break;
		case TGSI_INTERPOLATE_LOC_CENTROID:
			loc = 2;
			break;
		case TGSI_INTERPOLATE_LOC_SAMPLE:
		default:
			loc = 0; break;
		}

		return is_linear * 3 + loc;
	}

	return -1;
}

static void evergreen_interp_assign_ij_index(struct r600_shader_ctx *ctx,
		int input)
{
	int i = eg_get_interpolator_index(
		ctx->shader->input[input].interpolate,
		ctx->shader->input[input].interpolate_location);
	assert(i >= 0);
	ctx->shader->input[input].ij_index = ctx->eg_interpolators[i].ij_index;
}

static int evergreen_interp_alu(struct r600_shader_ctx *ctx, int input)
{
	int i, r;
	struct r600_bytecode_alu alu;
	int gpr = 0, base_chan = 0;
	int ij_index = ctx->shader->input[input].ij_index;

	/* work out gpr and base_chan from index */
	gpr = ij_index / 2;
	base_chan = (2 * (ij_index % 2)) + 1;

	for (i = 0; i < 8; i++) {
		memset(&alu, 0, sizeof(struct r600_bytecode_alu));

		if (i < 4)
			alu.op = ALU_OP2_INTERP_ZW;
		else
			alu.op = ALU_OP2_INTERP_XY;

		if ((i > 1) && (i < 6)) {
			alu.dst.sel = ctx->shader->input[input].gpr;
			alu.dst.write = 1;
		}

		alu.dst.chan = i % 4;

		alu.src[0].sel = gpr;
		alu.src[0].chan = (base_chan - (i % 2));

		alu.src[1].sel = V_SQ_ALU_SRC_PARAM_BASE + ctx->shader->input[input].lds_pos;

		alu.bank_swizzle_force = SQ_ALU_VEC_210;
		if ((i % 4) == 3)
			alu.last = 1;
		r = r600_bytecode_add_alu(ctx->bc, &alu);
		if (r)
			return r;
	}
	return 0;
}

static int evergreen_interp_flat(struct r600_shader_ctx *ctx, int input)
{
	int i, r;
	struct r600_bytecode_alu alu;

	for (i = 0; i < 4; i++) {
		memset(&alu, 0, sizeof(struct r600_bytecode_alu));

		alu.op = ALU_OP1_INTERP_LOAD_P0;

		alu.dst.sel = ctx->shader->input[input].gpr;
		alu.dst.write = 1;

		alu.dst.chan = i;

		alu.src[0].sel = V_SQ_ALU_SRC_PARAM_BASE + ctx->shader->input[input].lds_pos;
		alu.src[0].chan = i;

		if (i == 3)
			alu.last = 1;
		r = r600_bytecode_add_alu(ctx->bc, &alu);
		if (r)
			return r;
	}
	return 0;
}

/*
 * Special export handling in shaders
 *
 * shader export ARRAY_BASE for EXPORT_POS:
 * 60 is position
 * 61 is misc vector
 * 62, 63 are clip distance vectors
 *
 * The use of the values exported in 61-63 are controlled by PA_CL_VS_OUT_CNTL:
 * VS_OUT_MISC_VEC_ENA - enables the use of all fields in export 61
 * USE_VTX_POINT_SIZE - point size in the X channel of export 61
 * USE_VTX_EDGE_FLAG - edge flag in the Y channel of export 61
 * USE_VTX_RENDER_TARGET_INDX - render target index in the Z channel of export 61
 * USE_VTX_VIEWPORT_INDX - viewport index in the W channel of export 61
 * USE_VTX_KILL_FLAG - kill flag in the Z channel of export 61 (mutually
 * exclusive from render target index)
 * VS_OUT_CCDIST0_VEC_ENA/VS_OUT_CCDIST1_VEC_ENA - enable clip distance vectors
 *
 *
 * shader export ARRAY_BASE for EXPORT_PIXEL:
 * 0-7 CB targets
 * 61 computed Z vector
 *
 * The use of the values exported in the computed Z vector are controlled
 * by DB_SHADER_CONTROL:
 * Z_EXPORT_ENABLE - Z as a float in RED
 * STENCIL_REF_EXPORT_ENABLE - stencil ref as int in GREEN
 * COVERAGE_TO_MASK_ENABLE - alpha to mask in ALPHA
 * MASK_EXPORT_ENABLE - pixel sample mask in BLUE
 * DB_SOURCE_FORMAT - export control restrictions
 *
 */


/* Map name/sid pair from tgsi to the 8-bit semantic index for SPI setup */
static int r600_spi_sid(struct r600_shader_io * io)
{
	int index, name = io->name;

	/* These params are handled differently, they don't need
	 * semantic indices, so we'll use 0 for them.
	 */
	if (name == TGSI_SEMANTIC_POSITION ||
	    name == TGSI_SEMANTIC_PSIZE ||
	    name == TGSI_SEMANTIC_EDGEFLAG ||
	    name == TGSI_SEMANTIC_FACE ||
	    name == TGSI_SEMANTIC_SAMPLEMASK)
		index = 0;
	else {
		if (name == TGSI_SEMANTIC_GENERIC) {
			/* For generic params simply use sid from tgsi */
			index = io->sid;
		} else {
			/* For non-generic params - pack name and sid into 8 bits */
			index = 0x80 | (name<<3) | (io->sid);
		}

		/* Make sure that all really used indices have nonzero value, so
		 * we can just compare it to 0 later instead of comparing the name
		 * with different values to detect special cases. */
		index++;
	}

	return index;
};

/* we need this to get a common lds index for vs/tcs/tes input/outputs */
int r600_get_lds_unique_index(unsigned semantic_name, unsigned index)
{
	switch (semantic_name) {
	case TGSI_SEMANTIC_POSITION:
		return 0;
	case TGSI_SEMANTIC_PSIZE:
		return 1;
	case TGSI_SEMANTIC_CLIPDIST:
		assert(index <= 1);
		return 2 + index;
	case TGSI_SEMANTIC_GENERIC:
		if (index <= 63-4)
			return 4 + index - 9;
		else
			/* same explanation as in the default statement,
			 * the only user hitting this is st/nine.
			 */
			return 0;

	/* patch indices are completely separate and thus start from 0 */
	case TGSI_SEMANTIC_TESSOUTER:
		return 0;
	case TGSI_SEMANTIC_TESSINNER:
		return 1;
	case TGSI_SEMANTIC_PATCH:
		return 2 + index;

	default:
		/* Don't fail here. The result of this function is only used
		 * for LS, TCS, TES, and GS, where legacy GL semantics can't
		 * occur, but this function is called for all vertex shaders
		 * before it's known whether LS will be compiled or not.
		 */
		return 0;
	}
}

/* turn input into interpolate on EG */
static int evergreen_interp_input(struct r600_shader_ctx *ctx, int index)
{
	int r = 0;

	if (ctx->shader->input[index].spi_sid) {
		ctx->shader->input[index].lds_pos = ctx->shader->nlds++;
		if (ctx->shader->input[index].interpolate > 0) {
			evergreen_interp_assign_ij_index(ctx, index);
			r = evergreen_interp_alu(ctx, index);
		} else {
			r = evergreen_interp_flat(ctx, index);
		}
	}
	return r;
}

static int select_twoside_color(struct r600_shader_ctx *ctx, int front, int back)
{
	struct r600_bytecode_alu alu;
	int i, r;
	int gpr_front = ctx->shader->input[front].gpr;
	int gpr_back = ctx->shader->input[back].gpr;

	for (i = 0; i < 4; i++) {
		memset(&alu, 0, sizeof(alu));
		alu.op = ALU_OP3_CNDGT;
		alu.is_op3 = 1;
		alu.dst.write = 1;
		alu.dst.sel = gpr_front;
		alu.src[0].sel = ctx->face_gpr;
		alu.src[1].sel = gpr_front;
		alu.src[2].sel = gpr_back;

		alu.dst.chan = i;
		alu.src[1].chan = i;
		alu.src[2].chan = i;
		alu.last = (i==3);

		if ((r = r600_bytecode_add_alu(ctx->bc, &alu)))
			return r;
	}

	return 0;
}

/* execute a single slot ALU calculation */
static int single_alu_op2(struct r600_shader_ctx *ctx, int op,
			  int dst_sel, int dst_chan,
			  int src0_sel, unsigned src0_chan_val,
			  int src1_sel, unsigned src1_chan_val)
{
	struct r600_bytecode_alu alu;
	int r, i;

	if (ctx->bc->chip_class == CAYMAN && op == ALU_OP2_MULLO_INT) {
		for (i = 0; i < 4; i++) {
			memset(&alu, 0, sizeof(struct r600_bytecode_alu));
			alu.op = op;
			alu.src[0].sel = src0_sel;
			if (src0_sel == V_SQ_ALU_SRC_LITERAL)
				alu.src[0].value = src0_chan_val;
			else
				alu.src[0].chan = src0_chan_val;
			alu.src[1].sel = src1_sel;
			if (src1_sel == V_SQ_ALU_SRC_LITERAL)
				alu.src[1].value = src1_chan_val;
			else
				alu.src[1].chan = src1_chan_val;
			alu.dst.sel = dst_sel;
			alu.dst.chan = i;
			alu.dst.write = i == dst_chan;
			alu.last = (i == 3);
			r = r600_bytecode_add_alu(ctx->bc, &alu);
			if (r)
				return r;
		}
		return 0;
	}

	memset(&alu, 0, sizeof(struct r600_bytecode_alu));
	alu.op = op;
	alu.src[0].sel = src0_sel;
	if (src0_sel == V_SQ_ALU_SRC_LITERAL)
		alu.src[0].value = src0_chan_val;
	else
		alu.src[0].chan = src0_chan_val;
	alu.src[1].sel = src1_sel;
	if (src1_sel == V_SQ_ALU_SRC_LITERAL)
		alu.src[1].value = src1_chan_val;
	else
		alu.src[1].chan = src1_chan_val;
	alu.dst.sel = dst_sel;
	alu.dst.chan = dst_chan;
	alu.dst.write = 1;
	alu.last = 1;
	r = r600_bytecode_add_alu(ctx->bc, &alu);
	if (r)
		return r;
	return 0;
}

/* execute a single slot ALU calculation */
static int single_alu_op3(struct r600_shader_ctx *ctx, int op,
			  int dst_sel, int dst_chan,
			  int src0_sel, unsigned src0_chan_val,
			  int src1_sel, unsigned src1_chan_val,
			  int src2_sel, unsigned src2_chan_val)
{
	struct r600_bytecode_alu alu;
	int r;

	/* validate this for other ops */
	assert(op == ALU_OP3_MULADD_UINT24);
	memset(&alu, 0, sizeof(struct r600_bytecode_alu));
	alu.op = op;
	alu.src[0].sel = src0_sel;
	if (src0_sel == V_SQ_ALU_SRC_LITERAL)
		alu.src[0].value = src0_chan_val;
	else
		alu.src[0].chan = src0_chan_val;
	alu.src[1].sel = src1_sel;
	if (src1_sel == V_SQ_ALU_SRC_LITERAL)
		alu.src[1].value = src1_chan_val;
	else
		alu.src[1].chan = src1_chan_val;
	alu.src[2].sel = src2_sel;
	if (src2_sel == V_SQ_ALU_SRC_LITERAL)
		alu.src[2].value = src2_chan_val;
	else
		alu.src[2].chan = src2_chan_val;
	alu.dst.sel = dst_sel;
	alu.dst.chan = dst_chan;
	alu.is_op3 = 1;
	alu.last = 1;
	r = r600_bytecode_add_alu(ctx->bc, &alu);
	if (r)
		return r;
	return 0;
}

/* put it in temp_reg.x */
static int get_lds_offset0(struct r600_shader_ctx *ctx,
			   int rel_patch_chan,
			   int temp_reg, bool is_patch_var)
{
	int r;

	/* MUL temp.x, patch_stride (input_vals.x), rel_patch_id (r0.y (tcs)) */
	/* ADD
	   Dimension - patch0_offset (input_vals.z),
	   Non-dim - patch0_data_offset (input_vals.w)
	*/
	r = single_alu_op3(ctx, ALU_OP3_MULADD_UINT24,
			   temp_reg, 0,
			   ctx->tess_output_info, 0,
			   0, rel_patch_chan,
			   ctx->tess_output_info, is_patch_var ? 3 : 2);
	if (r)
		return r;
	return 0;
}

static inline int get_address_file_reg(struct r600_shader_ctx *ctx, int index)
{
	return index > 0 ? ctx->bc->index_reg[index - 1] : ctx->bc->ar_reg;
}

static int r600_get_temp(struct r600_shader_ctx *ctx)
{
	return ctx->temp_reg + ctx->max_driver_temp_used++;
}

static int vs_add_primid_output(struct r600_shader_ctx *ctx, int prim_id_sid)
{
	int i;
	i = ctx->shader->noutput++;
	ctx->shader->output[i].name = TGSI_SEMANTIC_PRIMID;
	ctx->shader->output[i].sid = 0;
	ctx->shader->output[i].gpr = 0;
	ctx->shader->output[i].interpolate = TGSI_INTERPOLATE_CONSTANT;
	ctx->shader->output[i].write_mask = 0x4;
	ctx->shader->output[i].spi_sid = prim_id_sid;

	return 0;
}

static int tgsi_barrier(struct r600_shader_ctx *ctx)
{
	struct r600_bytecode_alu alu;
	int r;

	memset(&alu, 0, sizeof(struct r600_bytecode_alu));
	alu.op = ctx->inst_info->op;
	alu.last = 1;

	r = r600_bytecode_add_alu(ctx->bc, &alu);
	if (r)
		return r;
	return 0;
}

static int tgsi_declaration(struct r600_shader_ctx *ctx)
{
	struct tgsi_full_declaration *d = &ctx->parse.FullToken.FullDeclaration;
	int r, i, j, count = d->Range.Last - d->Range.First + 1;

	switch (d->Declaration.File) {
	case TGSI_FILE_INPUT:
		for (j = 0; j < count; j++) {
			i = ctx->shader->ninput + j;
			assert(i < ARRAY_SIZE(ctx->shader->input));
			ctx->shader->input[i].name = d->Semantic.Name;
			ctx->shader->input[i].sid = d->Semantic.Index + j;
			ctx->shader->input[i].interpolate = d->Interp.Interpolate;
			ctx->shader->input[i].interpolate_location = d->Interp.Location;
			ctx->shader->input[i].gpr = ctx->file_offset[TGSI_FILE_INPUT] + d->Range.First + j;
			if (ctx->type == PIPE_SHADER_FRAGMENT) {
				ctx->shader->input[i].spi_sid = r600_spi_sid(&ctx->shader->input[i]);
				switch (ctx->shader->input[i].name) {
				case TGSI_SEMANTIC_FACE:
					if (ctx->face_gpr != -1)
						ctx->shader->input[i].gpr = ctx->face_gpr; /* already allocated by allocate_system_value_inputs */
					else
						ctx->face_gpr = ctx->shader->input[i].gpr;
					break;
				case TGSI_SEMANTIC_COLOR:
					ctx->colors_used++;
					break;
				case TGSI_SEMANTIC_POSITION:
					ctx->fragcoord_input = i;
					break;
				case TGSI_SEMANTIC_PRIMID:
					/* set this for now */
					ctx->shader->gs_prim_id_input = true;
					ctx->shader->ps_prim_id_input = i;
					break;
				}
				if (ctx->bc->chip_class >= EVERGREEN) {
					if ((r = evergreen_interp_input(ctx, i)))
						return r;
				}
			} else if (ctx->type == PIPE_SHADER_GEOMETRY) {
				/* FIXME probably skip inputs if they aren't passed in the ring */
				ctx->shader->input[i].ring_offset = ctx->next_ring_offset;
				ctx->next_ring_offset += 16;
				if (ctx->shader->input[i].name == TGSI_SEMANTIC_PRIMID)
					ctx->shader->gs_prim_id_input = true;
			}
		}
		ctx->shader->ninput += count;
		break;
	case TGSI_FILE_OUTPUT:
		for (j = 0; j < count; j++) {
			i = ctx->shader->noutput + j;
			assert(i < ARRAY_SIZE(ctx->shader->output));
			ctx->shader->output[i].name = d->Semantic.Name;
			ctx->shader->output[i].sid = d->Semantic.Index + j;
			ctx->shader->output[i].gpr = ctx->file_offset[TGSI_FILE_OUTPUT] + d->Range.First + j;
			ctx->shader->output[i].interpolate = d->Interp.Interpolate;
			ctx->shader->output[i].write_mask = d->Declaration.UsageMask;
			if (ctx->type == PIPE_SHADER_VERTEX ||
			    ctx->type == PIPE_SHADER_GEOMETRY ||
			    ctx->type == PIPE_SHADER_TESS_EVAL) {
				ctx->shader->output[i].spi_sid = r600_spi_sid(&ctx->shader->output[i]);
				switch (d->Semantic.Name) {
				case TGSI_SEMANTIC_CLIPDIST:
					ctx->shader->clip_dist_write |= d->Declaration.UsageMask <<
									((d->Semantic.Index + j) << 2);
					break;
				case TGSI_SEMANTIC_PSIZE:
					ctx->shader->vs_out_misc_write = 1;
					ctx->shader->vs_out_point_size = 1;
					break;
				case TGSI_SEMANTIC_EDGEFLAG:
					ctx->shader->vs_out_misc_write = 1;
					ctx->shader->vs_out_edgeflag = 1;
					ctx->edgeflag_output = i;
					break;
				case TGSI_SEMANTIC_VIEWPORT_INDEX:
					ctx->shader->vs_out_misc_write = 1;
					ctx->shader->vs_out_viewport = 1;
					break;
				case TGSI_SEMANTIC_LAYER:
					ctx->shader->vs_out_misc_write = 1;
					ctx->shader->vs_out_layer = 1;
					break;
				case TGSI_SEMANTIC_CLIPVERTEX:
					ctx->clip_vertex_write = TRUE;
					ctx->cv_output = i;
					break;
				}
				if (ctx->type == PIPE_SHADER_GEOMETRY) {
					ctx->gs_out_ring_offset += 16;
				}
			} else if (ctx->type == PIPE_SHADER_FRAGMENT) {
				switch (d->Semantic.Name) {
				case TGSI_SEMANTIC_COLOR:
					ctx->shader->nr_ps_max_color_exports++;
					break;
				}
			}
		}
		ctx->shader->noutput += count;
		break;
	case TGSI_FILE_TEMPORARY:
		if (ctx->info.indirect_files & (1 << TGSI_FILE_TEMPORARY)) {
			if (d->Array.ArrayID) {
				r600_add_gpr_array(ctx->shader,
				               ctx->file_offset[TGSI_FILE_TEMPORARY] +
								   d->Range.First,
				               d->Range.Last - d->Range.First + 1, 0x0F);
			}
		}
		break;

	case TGSI_FILE_CONSTANT:
	case TGSI_FILE_SAMPLER:
	case TGSI_FILE_SAMPLER_VIEW:
	case TGSI_FILE_ADDRESS:
		break;

	case TGSI_FILE_SYSTEM_VALUE:
		if (d->Semantic.Name == TGSI_SEMANTIC_SAMPLEMASK ||
			d->Semantic.Name == TGSI_SEMANTIC_SAMPLEID ||
			d->Semantic.Name == TGSI_SEMANTIC_SAMPLEPOS) {
			break; /* Already handled from allocate_system_value_inputs */
		} else if (d->Semantic.Name == TGSI_SEMANTIC_INSTANCEID) {
			if (!ctx->native_integers) {
				struct r600_bytecode_alu alu;
				memset(&alu, 0, sizeof(struct r600_bytecode_alu));

				alu.op = ALU_OP1_INT_TO_FLT;
				alu.src[0].sel = 0;
				alu.src[0].chan = 3;

				alu.dst.sel = 0;
				alu.dst.chan = 3;
				alu.dst.write = 1;
				alu.last = 1;

				if ((r = r600_bytecode_add_alu(ctx->bc, &alu)))
					return r;
			}
			break;
		} else if (d->Semantic.Name == TGSI_SEMANTIC_VERTEXID)
			break;
		else if (d->Semantic.Name == TGSI_SEMANTIC_INVOCATIONID)
			break;
		else if (d->Semantic.Name == TGSI_SEMANTIC_TESSINNER ||
			 d->Semantic.Name == TGSI_SEMANTIC_TESSOUTER) {
			int param = r600_get_lds_unique_index(d->Semantic.Name, 0);
			int dreg = d->Semantic.Name == TGSI_SEMANTIC_TESSINNER ? 3 : 2;
			unsigned temp_reg = r600_get_temp(ctx);

			r = get_lds_offset0(ctx, 2, temp_reg, true);
			if (r)
				return r;

			r = single_alu_op2(ctx, ALU_OP2_ADD_INT,
					   temp_reg, 0,
					   temp_reg, 0,
					   V_SQ_ALU_SRC_LITERAL, param * 16);
			if (r)
				return r;

			do_lds_fetch_values(ctx, temp_reg, dreg);
		}
		else if (d->Semantic.Name == TGSI_SEMANTIC_TESSCOORD) {
			/* MOV r1.x, r0.x;
			   MOV r1.y, r0.y;
			*/
			for (i = 0; i < 2; i++) {
				struct r600_bytecode_alu alu;
				memset(&alu, 0, sizeof(struct r600_bytecode_alu));
				alu.op = ALU_OP1_MOV;
				alu.src[0].sel = 0;
				alu.src[0].chan = 0 + i;
				alu.dst.sel = 1;
				alu.dst.chan = 0 + i;
				alu.dst.write = 1;
				alu.last = (i == 1) ? 1 : 0;
				if ((r = r600_bytecode_add_alu(ctx->bc, &alu)))
					return r;
			}
			/* ADD r1.z, 1.0f, -r0.x */
			struct r600_bytecode_alu alu;
			memset(&alu, 0, sizeof(struct r600_bytecode_alu));
			alu.op = ALU_OP2_ADD;
			alu.src[0].sel = V_SQ_ALU_SRC_1;
			alu.src[1].sel = 1;
			alu.src[1].chan = 0;
			alu.src[1].neg = 1;
			alu.dst.sel = 1;
			alu.dst.chan = 2;
			alu.dst.write = 1;
			alu.last = 1;
			if ((r = r600_bytecode_add_alu(ctx->bc, &alu)))
				return r;

			/* ADD r1.z, r1.z, -r1.y */
			alu.op = ALU_OP2_ADD;
			alu.src[0].sel = 1;
			alu.src[0].chan = 2;
			alu.src[1].sel = 1;
			alu.src[1].chan = 1;
			alu.src[1].neg = 1;
			alu.dst.sel = 1;
			alu.dst.chan = 2;
			alu.dst.write = 1;
			alu.last = 1;
			if ((r = r600_bytecode_add_alu(ctx->bc, &alu)))
				return r;
			break;
		}
		break;
	default:
		R600_ERR("unsupported file %d declaration\n", d->Declaration.File);
		return -EINVAL;
	}
	return 0;
}

static int allocate_system_value_inputs(struct r600_shader_ctx *ctx, int gpr_offset)
{
	struct tgsi_parse_context parse;
	struct {
		boolean enabled;
		int *reg;
		unsigned name, alternate_name;
	} inputs[2] = {
		{ false, &ctx->face_gpr, TGSI_SEMANTIC_SAMPLEMASK, ~0u }, /* lives in Front Face GPR.z */

		{ false, &ctx->fixed_pt_position_gpr, TGSI_SEMANTIC_SAMPLEID, TGSI_SEMANTIC_SAMPLEPOS } /* SAMPLEID is in Fixed Point Position GPR.w */
	};
	int i, k, num_regs = 0;

	if (tgsi_parse_init(&parse, ctx->tokens) != TGSI_PARSE_OK) {
		return 0;
	}

	/* need to scan shader for system values and interpolateAtSample/Offset/Centroid */
	while (!tgsi_parse_end_of_tokens(&parse)) {
		tgsi_parse_token(&parse);

		if (parse.FullToken.Token.Type == TGSI_TOKEN_TYPE_INSTRUCTION) {
			const struct tgsi_full_instruction *inst = &parse.FullToken.FullInstruction;
			if (inst->Instruction.Opcode == TGSI_OPCODE_INTERP_SAMPLE ||
				inst->Instruction.Opcode == TGSI_OPCODE_INTERP_OFFSET ||
				inst->Instruction.Opcode == TGSI_OPCODE_INTERP_CENTROID)
			{
				int interpolate, location, k;

				if (inst->Instruction.Opcode == TGSI_OPCODE_INTERP_SAMPLE) {
					location = TGSI_INTERPOLATE_LOC_CENTER;
					inputs[1].enabled = true; /* needs SAMPLEID */
				} else if (inst->Instruction.Opcode == TGSI_OPCODE_INTERP_OFFSET) {
					location = TGSI_INTERPOLATE_LOC_CENTER;
					/* Needs sample positions, currently those are always available */
				} else {
					location = TGSI_INTERPOLATE_LOC_CENTROID;
				}

				interpolate = ctx->info.input_interpolate[inst->Src[0].Register.Index];
				k = eg_get_interpolator_index(interpolate, location);
				ctx->eg_interpolators[k].enabled = true;
			}
		} else if (parse.FullToken.Token.Type == TGSI_TOKEN_TYPE_DECLARATION) {
			struct tgsi_full_declaration *d = &parse.FullToken.FullDeclaration;
			if (d->Declaration.File == TGSI_FILE_SYSTEM_VALUE) {
				for (k = 0; k < ARRAY_SIZE(inputs); k++) {
					if (d->Semantic.Name == inputs[k].name ||
						d->Semantic.Name == inputs[k].alternate_name) {
						inputs[k].enabled = true;
					}
				}
			}
		}
	}

	tgsi_parse_free(&parse);

	for (i = 0; i < ARRAY_SIZE(inputs); i++) {
		boolean enabled = inputs[i].enabled;
		int *reg = inputs[i].reg;
		unsigned name = inputs[i].name;

		if (enabled) {
			int gpr = gpr_offset + num_regs++;

			// add to inputs, allocate a gpr
			k = ctx->shader->ninput ++;
			ctx->shader->input[k].name = name;
			ctx->shader->input[k].sid = 0;
			ctx->shader->input[k].interpolate = TGSI_INTERPOLATE_CONSTANT;
			ctx->shader->input[k].interpolate_location = TGSI_INTERPOLATE_LOC_CENTER;
			*reg = ctx->shader->input[k].gpr = gpr;
		}
	}

	return gpr_offset + num_regs;
}

/*
 * for evergreen we need to scan the shader to find the number of GPRs we need to
 * reserve for interpolation and system values
 *
 * we need to know if we are going to emit
 * any sample or centroid inputs
 * if perspective and linear are required
*/
static int evergreen_gpr_count(struct r600_shader_ctx *ctx)
{
	unsigned i;
	int num_baryc;
	struct tgsi_parse_context parse;

	memset(&ctx->eg_interpolators, 0, sizeof(ctx->eg_interpolators));

	for (i = 0; i < ctx->info.num_inputs; i++) {
		int k;
		/* skip position/face/mask/sampleid */
		if (ctx->info.input_semantic_name[i] == TGSI_SEMANTIC_POSITION ||
		    ctx->info.input_semantic_name[i] == TGSI_SEMANTIC_FACE ||
		    ctx->info.input_semantic_name[i] == TGSI_SEMANTIC_SAMPLEMASK ||
		    ctx->info.input_semantic_name[i] == TGSI_SEMANTIC_SAMPLEID)
			continue;

		k = eg_get_interpolator_index(
			ctx->info.input_interpolate[i],
			ctx->info.input_interpolate_loc[i]);
		if (k >= 0)
			ctx->eg_interpolators[k].enabled = TRUE;
	}

	if (tgsi_parse_init(&parse, ctx->tokens) != TGSI_PARSE_OK) {
		return 0;
	}

	/* need to scan shader for system values and interpolateAtSample/Offset/Centroid */
	while (!tgsi_parse_end_of_tokens(&parse)) {
		tgsi_parse_token(&parse);

		if (parse.FullToken.Token.Type == TGSI_TOKEN_TYPE_INSTRUCTION) {
			const struct tgsi_full_instruction *inst = &parse.FullToken.FullInstruction;
			if (inst->Instruction.Opcode == TGSI_OPCODE_INTERP_SAMPLE ||
				inst->Instruction.Opcode == TGSI_OPCODE_INTERP_OFFSET ||
				inst->Instruction.Opcode == TGSI_OPCODE_INTERP_CENTROID)
			{
				int interpolate, location, k;

				if (inst->Instruction.Opcode == TGSI_OPCODE_INTERP_SAMPLE) {
					location = TGSI_INTERPOLATE_LOC_CENTER;
				} else if (inst->Instruction.Opcode == TGSI_OPCODE_INTERP_OFFSET) {
					location = TGSI_INTERPOLATE_LOC_CENTER;
				} else {
					location = TGSI_INTERPOLATE_LOC_CENTROID;
				}

				interpolate = ctx->info.input_interpolate[inst->Src[0].Register.Index];
				k = eg_get_interpolator_index(interpolate, location);
				ctx->eg_interpolators[k].enabled = true;
			}
		}
	}

	tgsi_parse_free(&parse);

	/* assign gpr to each interpolator according to priority */
	num_baryc = 0;
	for (i = 0; i < ARRAY_SIZE(ctx->eg_interpolators); i++) {
		if (ctx->eg_interpolators[i].enabled) {
			ctx->eg_interpolators[i].ij_index = num_baryc;
			num_baryc ++;
		}
	}

	/* XXX PULL MODEL and LINE STIPPLE */

	num_baryc = (num_baryc + 1) >> 1;
	return allocate_system_value_inputs(ctx, num_baryc);
}

/* sample_id_sel == NULL means fetch for current sample */
static int load_sample_position(struct r600_shader_ctx *ctx, struct r600_shader_src *sample_id, int chan_sel)
{
	struct r600_bytecode_vtx vtx;
	int r, t1;

	assert(ctx->fixed_pt_position_gpr != -1);

	t1 = r600_get_temp(ctx);

	memset(&vtx, 0, sizeof(struct r600_bytecode_vtx));
	vtx.op = FETCH_OP_VFETCH;
	vtx.buffer_id = R600_BUFFER_INFO_CONST_BUFFER;
	vtx.fetch_type = SQ_VTX_FETCH_NO_INDEX_OFFSET;
	if (sample_id == NULL) {
		vtx.src_gpr = ctx->fixed_pt_position_gpr; // SAMPLEID is in .w;
		vtx.src_sel_x = 3;
	}
	else {
		struct r600_bytecode_alu alu;

		memset(&alu, 0, sizeof(struct r600_bytecode_alu));
		alu.op = ALU_OP1_MOV;
		r600_bytecode_src(&alu.src[0], sample_id, chan_sel);
		alu.dst.sel = t1;
		alu.dst.write = 1;
		alu.last = 1;
		r = r600_bytecode_add_alu(ctx->bc, &alu);
		if (r)
			return r;

		vtx.src_gpr = t1;
		vtx.src_sel_x = 0;
	}
	vtx.mega_fetch_count = 16;
	vtx.dst_gpr = t1;
	vtx.dst_sel_x = 0;
	vtx.dst_sel_y = 1;
	vtx.dst_sel_z = 2;
	vtx.dst_sel_w = 3;
	vtx.data_format = FMT_32_32_32_32_FLOAT;
	vtx.num_format_all = 2;
	vtx.format_comp_all = 1;
	vtx.use_const_fields = 0;
	vtx.offset = 1; // first element is size of buffer
	vtx.endian = r600_endian_swap(32);
	vtx.srf_mode_all = 1; /* SRF_MODE_NO_ZERO */

	r = r600_bytecode_add_vtx(ctx->bc, &vtx);
	if (r)
		return r;

	return t1;
}

static void tgsi_src(struct r600_shader_ctx *ctx,
		     const struct tgsi_full_src_register *tgsi_src,
		     struct r600_shader_src *r600_src)
{
	memset(r600_src, 0, sizeof(*r600_src));
	r600_src->swizzle[0] = tgsi_src->Register.SwizzleX;
	r600_src->swizzle[1] = tgsi_src->Register.SwizzleY;
	r600_src->swizzle[2] = tgsi_src->Register.SwizzleZ;
	r600_src->swizzle[3] = tgsi_src->Register.SwizzleW;
	r600_src->neg = tgsi_src->Register.Negate;
	r600_src->abs = tgsi_src->Register.Absolute;

	if (tgsi_src->Register.File == TGSI_FILE_IMMEDIATE) {
		int index;
		if ((tgsi_src->Register.SwizzleX == tgsi_src->Register.SwizzleY) &&
			(tgsi_src->Register.SwizzleX == tgsi_src->Register.SwizzleZ) &&
			(tgsi_src->Register.SwizzleX == tgsi_src->Register.SwizzleW)) {

			index = tgsi_src->Register.Index * 4 + tgsi_src->Register.SwizzleX;
			r600_bytecode_special_constants(ctx->literals[index], &r600_src->sel, &r600_src->neg, r600_src->abs);
			if (r600_src->sel != V_SQ_ALU_SRC_LITERAL)
				return;
		}
		index = tgsi_src->Register.Index;
		r600_src->sel = V_SQ_ALU_SRC_LITERAL;
		memcpy(r600_src->value, ctx->literals + index * 4, sizeof(r600_src->value));
	} else if (tgsi_src->Register.File == TGSI_FILE_SYSTEM_VALUE) {
		if (ctx->info.system_value_semantic_name[tgsi_src->Register.Index] == TGSI_SEMANTIC_SAMPLEMASK) {
			r600_src->swizzle[0] = 2; // Z value
			r600_src->swizzle[1] = 2;
			r600_src->swizzle[2] = 2;
			r600_src->swizzle[3] = 2;
			r600_src->sel = ctx->face_gpr;
		} else if (ctx->info.system_value_semantic_name[tgsi_src->Register.Index] == TGSI_SEMANTIC_SAMPLEID) {
			r600_src->swizzle[0] = 3; // W value
			r600_src->swizzle[1] = 3;
			r600_src->swizzle[2] = 3;
			r600_src->swizzle[3] = 3;
			r600_src->sel = ctx->fixed_pt_position_gpr;
		} else if (ctx->info.system_value_semantic_name[tgsi_src->Register.Index] == TGSI_SEMANTIC_SAMPLEPOS) {
			r600_src->swizzle[0] = 0;
			r600_src->swizzle[1] = 1;
			r600_src->swizzle[2] = 4;
			r600_src->swizzle[3] = 4;
			r600_src->sel = load_sample_position(ctx, NULL, -1);
		} else if (ctx->info.system_value_semantic_name[tgsi_src->Register.Index] == TGSI_SEMANTIC_INSTANCEID) {
			r600_src->swizzle[0] = 3;
			r600_src->swizzle[1] = 3;
			r600_src->swizzle[2] = 3;
			r600_src->swizzle[3] = 3;
			r600_src->sel = 0;
		} else if (ctx->info.system_value_semantic_name[tgsi_src->Register.Index] == TGSI_SEMANTIC_VERTEXID) {
			r600_src->swizzle[0] = 0;
			r600_src->swizzle[1] = 0;
			r600_src->swizzle[2] = 0;
			r600_src->swizzle[3] = 0;
			r600_src->sel = 0;
		} else if (ctx->type != PIPE_SHADER_TESS_CTRL && ctx->info.system_value_semantic_name[tgsi_src->Register.Index] == TGSI_SEMANTIC_INVOCATIONID) {
			r600_src->swizzle[0] = 3;
			r600_src->swizzle[1] = 3;
			r600_src->swizzle[2] = 3;
			r600_src->swizzle[3] = 3;
			r600_src->sel = 1;
		} else if (ctx->info.system_value_semantic_name[tgsi_src->Register.Index] == TGSI_SEMANTIC_INVOCATIONID) {
			r600_src->swizzle[0] = 2;
			r600_src->swizzle[1] = 2;
			r600_src->swizzle[2] = 2;
			r600_src->swizzle[3] = 2;
			r600_src->sel = 0;
		} else if (ctx->info.system_value_semantic_name[tgsi_src->Register.Index] == TGSI_SEMANTIC_TESSCOORD) {
			r600_src->sel = 1;
		} else if (ctx->info.system_value_semantic_name[tgsi_src->Register.Index] == TGSI_SEMANTIC_TESSINNER) {
			r600_src->sel = 3;
		} else if (ctx->info.system_value_semantic_name[tgsi_src->Register.Index] == TGSI_SEMANTIC_TESSOUTER) {
			r600_src->sel = 2;
		} else if (ctx->info.system_value_semantic_name[tgsi_src->Register.Index] == TGSI_SEMANTIC_VERTICESIN) {
			if (ctx->type == PIPE_SHADER_TESS_CTRL) {
				r600_src->sel = ctx->tess_input_info;
				r600_src->swizzle[0] = 2;
				r600_src->swizzle[1] = 2;
				r600_src->swizzle[2] = 2;
				r600_src->swizzle[3] = 2;
			} else {
				r600_src->sel = ctx->tess_input_info;
				r600_src->swizzle[0] = 3;
				r600_src->swizzle[1] = 3;
				r600_src->swizzle[2] = 3;
				r600_src->swizzle[3] = 3;
			}
		} else if (ctx->type == PIPE_SHADER_TESS_CTRL && ctx->info.system_value_semantic_name[tgsi_src->Register.Index] == TGSI_SEMANTIC_PRIMID) {
			r600_src->sel = 0;
			r600_src->swizzle[0] = 0;
			r600_src->swizzle[1] = 0;
			r600_src->swizzle[2] = 0;
			r600_src->swizzle[3] = 0;
		} else if (ctx->type == PIPE_SHADER_TESS_EVAL && ctx->info.system_value_semantic_name[tgsi_src->Register.Index] == TGSI_SEMANTIC_PRIMID) {
			r600_src->sel = 0;
			r600_src->swizzle[0] = 3;
			r600_src->swizzle[1] = 3;
			r600_src->swizzle[2] = 3;
			r600_src->swizzle[3] = 3;
		}
	} else {
		if (tgsi_src->Register.Indirect)
			r600_src->rel = V_SQ_REL_RELATIVE;
		r600_src->sel = tgsi_src->Register.Index;
		r600_src->sel += ctx->file_offset[tgsi_src->Register.File];
	}
	if (tgsi_src->Register.File == TGSI_FILE_CONSTANT) {
		if (tgsi_src->Register.Dimension) {
			r600_src->kc_bank = tgsi_src->Dimension.Index;
			if (tgsi_src->Dimension.Indirect) {
				r600_src->kc_rel = 1;
			}
		}
	}
}

static int tgsi_fetch_rel_const(struct r600_shader_ctx *ctx,
                                unsigned int cb_idx, unsigned cb_rel, unsigned int offset, unsigned ar_chan,
                                unsigned int dst_reg)
{
	struct r600_bytecode_vtx vtx;
	unsigned int ar_reg;
	int r;

	if (offset) {
		struct r600_bytecode_alu alu;

		memset(&alu, 0, sizeof(alu));

		alu.op = ALU_OP2_ADD_INT;
		alu.src[0].sel = ctx->bc->ar_reg;
		alu.src[0].chan = ar_chan;

		alu.src[1].sel = V_SQ_ALU_SRC_LITERAL;
		alu.src[1].value = offset;

		alu.dst.sel = dst_reg;
		alu.dst.chan = ar_chan;
		alu.dst.write = 1;
		alu.last = 1;

		if ((r = r600_bytecode_add_alu(ctx->bc, &alu)))
			return r;

		ar_reg = dst_reg;
	} else {
		ar_reg = ctx->bc->ar_reg;
	}

	memset(&vtx, 0, sizeof(vtx));
	vtx.buffer_id = cb_idx;
	vtx.fetch_type = SQ_VTX_FETCH_NO_INDEX_OFFSET;
	vtx.src_gpr = ar_reg;
	vtx.src_sel_x = ar_chan;
	vtx.mega_fetch_count = 16;
	vtx.dst_gpr = dst_reg;
	vtx.dst_sel_x = 0;		/* SEL_X */
	vtx.dst_sel_y = 1;		/* SEL_Y */
	vtx.dst_sel_z = 2;		/* SEL_Z */
	vtx.dst_sel_w = 3;		/* SEL_W */
	vtx.data_format = FMT_32_32_32_32_FLOAT;
	vtx.num_format_all = 2;		/* NUM_FORMAT_SCALED */
	vtx.format_comp_all = 1;	/* FORMAT_COMP_SIGNED */
	vtx.endian = r600_endian_swap(32);
	vtx.buffer_index_mode = cb_rel; // cb_rel ? V_SQ_CF_INDEX_0 : V_SQ_CF_INDEX_NONE;

	if ((r = r600_bytecode_add_vtx(ctx->bc, &vtx)))
		return r;

	return 0;
}

static int fetch_gs_input(struct r600_shader_ctx *ctx, struct tgsi_full_src_register *src, unsigned int dst_reg)
{
	struct r600_bytecode_vtx vtx;
	int r;
	unsigned index = src->Register.Index;
	unsigned vtx_id = src->Dimension.Index;
	int offset_reg = vtx_id / 3;
	int offset_chan = vtx_id % 3;
	int t2 = 0;

	/* offsets of per-vertex data in ESGS ring are passed to GS in R0.x, R0.y,
	 * R0.w, R1.x, R1.y, R1.z (it seems R0.z is used for PrimitiveID) */

	if (offset_reg == 0 && offset_chan == 2)
		offset_chan = 3;

	if (src->Dimension.Indirect || src->Register.Indirect)
		t2 = r600_get_temp(ctx);

	if (src->Dimension.Indirect) {
		int treg[3];
		struct r600_bytecode_alu alu;
		int r, i;
		unsigned addr_reg;
		addr_reg = get_address_file_reg(ctx, src->DimIndirect.Index);
		if (src->DimIndirect.Index > 0) {
			r = single_alu_op2(ctx, ALU_OP1_MOV,
					   ctx->bc->ar_reg, 0,
					   addr_reg, 0,
					   0, 0);
			if (r)
				return r;
		}
		/*
		   we have to put the R0.x/y/w into Rt.x Rt+1.x Rt+2.x then index reg from Rt.
		   at least this is what fglrx seems to do. */
		for (i = 0; i < 3; i++) {
			treg[i] = r600_get_temp(ctx);
		}
		r600_add_gpr_array(ctx->shader, treg[0], 3, 0x0F);

		for (i = 0; i < 3; i++) {
			memset(&alu, 0, sizeof(struct r600_bytecode_alu));
			alu.op = ALU_OP1_MOV;
			alu.src[0].sel = 0;
			alu.src[0].chan = i == 2 ? 3 : i;
			alu.dst.sel = treg[i];
			alu.dst.chan = 0;
			alu.dst.write = 1;
			alu.last = 1;
			r = r600_bytecode_add_alu(ctx->bc, &alu);
			if (r)
				return r;
		}
		memset(&alu, 0, sizeof(struct r600_bytecode_alu));
		alu.op = ALU_OP1_MOV;
		alu.src[0].sel = treg[0];
		alu.src[0].rel = 1;
		alu.dst.sel = t2;
		alu.dst.write = 1;
		alu.last = 1;
		r = r600_bytecode_add_alu(ctx->bc, &alu);
		if (r)
			return r;
		offset_reg = t2;
		offset_chan = 0;
	}

	if (src->Register.Indirect) {
		int addr_reg;
		unsigned first = ctx->info.input_array_first[src->Indirect.ArrayID];

		addr_reg = get_address_file_reg(ctx, src->Indirect.Index);

		/* pull the value from index_reg */
		r = single_alu_op2(ctx, ALU_OP2_ADD_INT,
				   t2, 1,
				   addr_reg, 0,
				   V_SQ_ALU_SRC_LITERAL, first);
		if (r)
			return r;
		r = single_alu_op3(ctx, ALU_OP3_MULADD_UINT24,
				   t2, 0,
				   t2, 1,
				   V_SQ_ALU_SRC_LITERAL, 4,
				   offset_reg, offset_chan);
		if (r)
			return r;
		offset_reg = t2;
		offset_chan = 0;
		index = src->Register.Index - first;
	}

	memset(&vtx, 0, sizeof(vtx));
	vtx.buffer_id = R600_GS_RING_CONST_BUFFER;
	vtx.fetch_type = SQ_VTX_FETCH_NO_INDEX_OFFSET;
	vtx.src_gpr = offset_reg;
	vtx.src_sel_x = offset_chan;
	vtx.offset = index * 16; /*bytes*/
	vtx.mega_fetch_count = 16;
	vtx.dst_gpr = dst_reg;
	vtx.dst_sel_x = 0;		/* SEL_X */
	vtx.dst_sel_y = 1;		/* SEL_Y */
	vtx.dst_sel_z = 2;		/* SEL_Z */
	vtx.dst_sel_w = 3;		/* SEL_W */
	if (ctx->bc->chip_class >= EVERGREEN) {
		vtx.use_const_fields = 1;
	} else {
		vtx.data_format = FMT_32_32_32_32_FLOAT;
	}

	if ((r = r600_bytecode_add_vtx(ctx->bc, &vtx)))
		return r;

	return 0;
}

static int tgsi_split_gs_inputs(struct r600_shader_ctx *ctx)
{
	struct tgsi_full_instruction *inst = &ctx->parse.FullToken.FullInstruction;
	unsigned i;

	for (i = 0; i < inst->Instruction.NumSrcRegs; i++) {
		struct tgsi_full_src_register *src = &inst->Src[i];

		if (src->Register.File == TGSI_FILE_INPUT) {
			if (ctx->shader->input[src->Register.Index].name == TGSI_SEMANTIC_PRIMID) {
				/* primitive id is in R0.z */
				ctx->src[i].sel = 0;
				ctx->src[i].swizzle[0] = 2;
			}
		}
		if (src->Register.File == TGSI_FILE_INPUT && src->Register.Dimension) {
			int treg = r600_get_temp(ctx);

			fetch_gs_input(ctx, src, treg);
			ctx->src[i].sel = treg;
			ctx->src[i].rel = 0;
		}
	}
	return 0;
}


/* Tessellation shaders pass outputs to the next shader using LDS.
 *
 * LS outputs = TCS(HS) inputs
 * TCS(HS) outputs = TES(DS) inputs
 *
 * The LDS layout is:
 * - TCS inputs for patch 0
 * - TCS inputs for patch 1
 * - TCS inputs for patch 2		= get_tcs_in_current_patch_offset (if RelPatchID==2)
 * - ...
 * - TCS outputs for patch 0            = get_tcs_out_patch0_offset
 * - Per-patch TCS outputs for patch 0  = get_tcs_out_patch0_patch_data_offset
 * - TCS outputs for patch 1
 * - Per-patch TCS outputs for patch 1
 * - TCS outputs for patch 2            = get_tcs_out_current_patch_offset (if RelPatchID==2)
 * - Per-patch TCS outputs for patch 2  = get_tcs_out_current_patch_data_offset (if RelPatchID==2)
 * - ...
 *
 * All three shaders VS(LS), TCS, TES share the same LDS space.
 */
/* this will return with the dw address in temp_reg.x */
static int r600_get_byte_address(struct r600_shader_ctx *ctx, int temp_reg,
				 const struct tgsi_full_dst_register *dst,
				 const struct tgsi_full_src_register *src,
				 int stride_bytes_reg, int stride_bytes_chan)
{
	struct tgsi_full_dst_register reg;
	ubyte *name, *index, *array_first;
	int r;
	int param;
	struct tgsi_shader_info *info = &ctx->info;
	/* Set the register description. The address computation is the same
	 * for sources and destinations. */
	if (src) {
		reg.Register.File = src->Register.File;
		reg.Register.Index = src->Register.Index;
		reg.Register.Indirect = src->Register.Indirect;
		reg.Register.Dimension = src->Register.Dimension;
		reg.Indirect = src->Indirect;
		reg.Dimension = src->Dimension;
		reg.DimIndirect = src->DimIndirect;
	} else
		reg = *dst;

	/* If the register is 2-dimensional (e.g. an array of vertices
	 * in a primitive), calculate the base address of the vertex. */
	if (reg.Register.Dimension) {
		int sel, chan;
		if (reg.Dimension.Indirect) {
			unsigned addr_reg;
			assert (reg.DimIndirect.File == TGSI_FILE_ADDRESS);

			addr_reg = get_address_file_reg(ctx, reg.DimIndirect.Index);
			/* pull the value from index_reg */
			sel = addr_reg;
			chan = 0;
		} else {
			sel = V_SQ_ALU_SRC_LITERAL;
			chan = reg.Dimension.Index;
		}

		r = single_alu_op3(ctx, ALU_OP3_MULADD_UINT24,
				   temp_reg, 0,
				   stride_bytes_reg, stride_bytes_chan,
				   sel, chan,
				   temp_reg, 0);
		if (r)
			return r;
	}

	if (reg.Register.File == TGSI_FILE_INPUT) {
		name = info->input_semantic_name;
		index = info->input_semantic_index;
		array_first = info->input_array_first;
	} else if (reg.Register.File == TGSI_FILE_OUTPUT) {
		name = info->output_semantic_name;
		index = info->output_semantic_index;
		array_first = info->output_array_first;
	} else {
		assert(0);
		return -1;
	}
	if (reg.Register.Indirect) {
		int addr_reg;
		int first;
		/* Add the relative address of the element. */
		if (reg.Indirect.ArrayID)
			first = array_first[reg.Indirect.ArrayID];
		else
			first = reg.Register.Index;

		addr_reg = get_address_file_reg(ctx, reg.Indirect.Index);

		/* pull the value from index_reg */
		r = single_alu_op3(ctx, ALU_OP3_MULADD_UINT24,
				   temp_reg, 0,
				   V_SQ_ALU_SRC_LITERAL, 16,
				   addr_reg, 0,
				   temp_reg, 0);
		if (r)
			return r;

		param = r600_get_lds_unique_index(name[first],
						  index[first]);

	} else {
		param = r600_get_lds_unique_index(name[reg.Register.Index],
						  index[reg.Register.Index]);
	}

	/* add to base_addr - passed in temp_reg.x */
	if (param) {
		r = single_alu_op2(ctx, ALU_OP2_ADD_INT,
				   temp_reg, 0,
				   temp_reg, 0,
				   V_SQ_ALU_SRC_LITERAL, param * 16);
		if (r)
			return r;

	}
	return 0;
}

static int do_lds_fetch_values(struct r600_shader_ctx *ctx, unsigned temp_reg,
			       unsigned dst_reg)
{
	struct r600_bytecode_alu alu;
	int r, i;

	if ((ctx->bc->cf_last->ndw>>1) >= 0x60)
		ctx->bc->force_add_cf = 1;
	for (i = 1; i < 4; i++) {
		r = single_alu_op2(ctx, ALU_OP2_ADD_INT,
				   temp_reg, i,
				   temp_reg, 0,
				   V_SQ_ALU_SRC_LITERAL, 4 * i);
		if (r)
			return r;
	}
	for (i = 0; i < 4; i++) {
		/* emit an LDS_READ_RET */
		memset(&alu, 0, sizeof(alu));
		alu.op = LDS_OP1_LDS_READ_RET;
		alu.src[0].sel = temp_reg;
		alu.src[0].chan = i;
		alu.src[1].sel = V_SQ_ALU_SRC_0;
		alu.src[2].sel = V_SQ_ALU_SRC_0;
		alu.dst.chan = 0;
		alu.is_lds_idx_op = true;
		alu.last = 1;
		r = r600_bytecode_add_alu(ctx->bc, &alu);
		if (r)
			return r;
	}
	for (i = 0; i < 4; i++) {
		/* then read from LDS_OQ_A_POP */
		memset(&alu, 0, sizeof(alu));

		alu.op = ALU_OP1_MOV;
		alu.src[0].sel = EG_V_SQ_ALU_SRC_LDS_OQ_A_POP;
		alu.src[0].chan = 0;
		alu.dst.sel = dst_reg;
		alu.dst.chan = i;
		alu.dst.write = 1;
		alu.last = 1;
		r = r600_bytecode_add_alu(ctx->bc, &alu);
		if (r)
			return r;
	}
	return 0;
}

static int fetch_tes_input(struct r600_shader_ctx *ctx, struct tgsi_full_src_register *src, unsigned int dst_reg)
{
	int r;
	unsigned temp_reg = r600_get_temp(ctx);

	r = get_lds_offset0(ctx, 2, temp_reg,
			    src->Register.Dimension ? false : true);
	if (r)
		return r;

	/* the base address is now in temp.x */
	r = r600_get_byte_address(ctx, temp_reg,
				  NULL, src, ctx->tess_output_info, 1);
	if (r)
		return r;

	r = do_lds_fetch_values(ctx, temp_reg, dst_reg);
	if (r)
		return r;
	return 0;
}

static int fetch_tcs_input(struct r600_shader_ctx *ctx, struct tgsi_full_src_register *src, unsigned int dst_reg)
{
	int r;
	unsigned temp_reg = r600_get_temp(ctx);

	/* t.x = ips * r0.y */
	r = single_alu_op2(ctx, ALU_OP2_MUL_UINT24,
			   temp_reg, 0,
			   ctx->tess_input_info, 0,
			   0, 1);

	if (r)
		return r;

	/* the base address is now in temp.x */
	r = r600_get_byte_address(ctx, temp_reg,
				  NULL, src, ctx->tess_input_info, 1);
	if (r)
		return r;

	r = do_lds_fetch_values(ctx, temp_reg, dst_reg);
	if (r)
		return r;
	return 0;
}

static int fetch_tcs_output(struct r600_shader_ctx *ctx, struct tgsi_full_src_register *src, unsigned int dst_reg)
{
	int r;
	unsigned temp_reg = r600_get_temp(ctx);

	r = get_lds_offset0(ctx, 1, temp_reg,
			    src->Register.Dimension ? false : true);
	if (r)
		return r;
	/* the base address is now in temp.x */
	r = r600_get_byte_address(ctx, temp_reg,
				  NULL, src,
				  ctx->tess_output_info, 1);
	if (r)
		return r;

	r = do_lds_fetch_values(ctx, temp_reg, dst_reg);
	if (r)
		return r;
	return 0;
}

static int tgsi_split_lds_inputs(struct r600_shader_ctx *ctx)
{
	struct tgsi_full_instruction *inst = &ctx->parse.FullToken.FullInstruction;
	unsigned i;

	for (i = 0; i < inst->Instruction.NumSrcRegs; i++) {
		struct tgsi_full_src_register *src = &inst->Src[i];

		if (ctx->type == PIPE_SHADER_TESS_EVAL && src->Register.File == TGSI_FILE_INPUT) {
			int treg = r600_get_temp(ctx);
			fetch_tes_input(ctx, src, treg);
			ctx->src[i].sel = treg;
			ctx->src[i].rel = 0;
		}
		if (ctx->type == PIPE_SHADER_TESS_CTRL && src->Register.File == TGSI_FILE_INPUT) {
			int treg = r600_get_temp(ctx);
			fetch_tcs_input(ctx, src, treg);
			ctx->src[i].sel = treg;
			ctx->src[i].rel = 0;
		}
		if (ctx->type == PIPE_SHADER_TESS_CTRL && src->Register.File == TGSI_FILE_OUTPUT) {
			int treg = r600_get_temp(ctx);
			fetch_tcs_output(ctx, src, treg);
			ctx->src[i].sel = treg;
			ctx->src[i].rel = 0;
		}
	}
	return 0;
}

static int tgsi_split_constant(struct r600_shader_ctx *ctx)
{
	struct tgsi_full_instruction *inst = &ctx->parse.FullToken.FullInstruction;
	struct r600_bytecode_alu alu;
	int i, j, k, nconst, r;

	for (i = 0, nconst = 0; i < inst->Instruction.NumSrcRegs; i++) {
		if (inst->Src[i].Register.File == TGSI_FILE_CONSTANT) {
			nconst++;
		}
		tgsi_src(ctx, &inst->Src[i], &ctx->src[i]);
	}
	for (i = 0, j = nconst - 1; i < inst->Instruction.NumSrcRegs; i++) {
		if (inst->Src[i].Register.File != TGSI_FILE_CONSTANT) {
			continue;
		}

		if (ctx->src[i].rel) {
			int chan = inst->Src[i].Indirect.Swizzle;
			int treg = r600_get_temp(ctx);
			if ((r = tgsi_fetch_rel_const(ctx, ctx->src[i].kc_bank, ctx->src[i].kc_rel, ctx->src[i].sel - 512, chan, treg)))
				return r;

			ctx->src[i].kc_bank = 0;
			ctx->src[i].kc_rel = 0;
			ctx->src[i].sel = treg;
			ctx->src[i].rel = 0;
			j--;
		} else if (j > 0) {
			int treg = r600_get_temp(ctx);
			for (k = 0; k < 4; k++) {
				memset(&alu, 0, sizeof(struct r600_bytecode_alu));
				alu.op = ALU_OP1_MOV;
				alu.src[0].sel = ctx->src[i].sel;
				alu.src[0].chan = k;
				alu.src[0].rel = ctx->src[i].rel;
				alu.src[0].kc_bank = ctx->src[i].kc_bank;
				alu.src[0].kc_rel = ctx->src[i].kc_rel;
				alu.dst.sel = treg;
				alu.dst.chan = k;
				alu.dst.write = 1;
				if (k == 3)
					alu.last = 1;
				r = r600_bytecode_add_alu(ctx->bc, &alu);
				if (r)
					return r;
			}
			ctx->src[i].sel = treg;
			ctx->src[i].rel =0;
			j--;
		}
	}
	return 0;
}

/* need to move any immediate into a temp - for trig functions which use literal for PI stuff */
static int tgsi_split_literal_constant(struct r600_shader_ctx *ctx)
{
	struct tgsi_full_instruction *inst = &ctx->parse.FullToken.FullInstruction;
	struct r600_bytecode_alu alu;
	int i, j, k, nliteral, r;

	for (i = 0, nliteral = 0; i < inst->Instruction.NumSrcRegs; i++) {
		if (ctx->src[i].sel == V_SQ_ALU_SRC_LITERAL) {
			nliteral++;
		}
	}
	for (i = 0, j = nliteral - 1; i < inst->Instruction.NumSrcRegs; i++) {
		if (j > 0 && ctx->src[i].sel == V_SQ_ALU_SRC_LITERAL) {
			int treg = r600_get_temp(ctx);
			for (k = 0; k < 4; k++) {
				memset(&alu, 0, sizeof(struct r600_bytecode_alu));
				alu.op = ALU_OP1_MOV;
				alu.src[0].sel = ctx->src[i].sel;
				alu.src[0].chan = k;
				alu.src[0].value = ctx->src[i].value[k];
				alu.dst.sel = treg;
				alu.dst.chan = k;
				alu.dst.write = 1;
				if (k == 3)
					alu.last = 1;
				r = r600_bytecode_add_alu(ctx->bc, &alu);
				if (r)
					return r;
			}
			ctx->src[i].sel = treg;
			j--;
		}
	}
	return 0;
}

static int process_twoside_color_inputs(struct r600_shader_ctx *ctx)
{
	int i, r, count = ctx->shader->ninput;

	for (i = 0; i < count; i++) {
		if (ctx->shader->input[i].name == TGSI_SEMANTIC_COLOR) {
			r = select_twoside_color(ctx, i, ctx->shader->input[i].back_color_input);
			if (r)
				return r;
		}
	}
	return 0;
}

static int emit_streamout(struct r600_shader_ctx *ctx, struct pipe_stream_output_info *so,
						  int stream, unsigned *stream_item_size)
{
	unsigned so_gpr[PIPE_MAX_SHADER_OUTPUTS];
	unsigned start_comp[PIPE_MAX_SHADER_OUTPUTS];
	int i, j, r;

	/* Sanity checking. */
	if (so->num_outputs > PIPE_MAX_SO_OUTPUTS) {
		R600_ERR("Too many stream outputs: %d\n", so->num_outputs);
		r = -EINVAL;
		goto out_err;
	}
	for (i = 0; i < so->num_outputs; i++) {
		if (so->output[i].output_buffer >= 4) {
			R600_ERR("Exceeded the max number of stream output buffers, got: %d\n",
				 so->output[i].output_buffer);
			r = -EINVAL;
			goto out_err;
		}
	}

	/* Initialize locations where the outputs are stored. */
	for (i = 0; i < so->num_outputs; i++) {

		so_gpr[i] = ctx->shader->output[so->output[i].register_index].gpr;
		start_comp[i] = so->output[i].start_component;
		/* Lower outputs with dst_offset < start_component.
		 *
		 * We can only output 4D vectors with a write mask, e.g. we can
		 * only output the W component at offset 3, etc. If we want
		 * to store Y, Z, or W at buffer offset 0, we need to use MOV
		 * to move it to X and output X. */
		if (so->output[i].dst_offset < so->output[i].start_component) {
			unsigned tmp = r600_get_temp(ctx);

			for (j = 0; j < so->output[i].num_components; j++) {
				struct r600_bytecode_alu alu;
				memset(&alu, 0, sizeof(struct r600_bytecode_alu));
				alu.op = ALU_OP1_MOV;
				alu.src[0].sel = so_gpr[i];
				alu.src[0].chan = so->output[i].start_component + j;

				alu.dst.sel = tmp;
				alu.dst.chan = j;
				alu.dst.write = 1;
				if (j == so->output[i].num_components - 1)
					alu.last = 1;
				r = r600_bytecode_add_alu(ctx->bc, &alu);
				if (r)
					return r;
			}
			start_comp[i] = 0;
			so_gpr[i] = tmp;
		}
	}

	/* Write outputs to buffers. */
	for (i = 0; i < so->num_outputs; i++) {
		struct r600_bytecode_output output;

		if (stream != -1 && stream != so->output[i].output_buffer)
			continue;

		memset(&output, 0, sizeof(struct r600_bytecode_output));
		output.gpr = so_gpr[i];
		output.elem_size = so->output[i].num_components - 1;
		if (output.elem_size == 2)
			output.elem_size = 3; // 3 not supported, write 4 with junk at end
		output.array_base = so->output[i].dst_offset - start_comp[i];
		output.type = V_SQ_CF_ALLOC_EXPORT_WORD0_SQ_EXPORT_WRITE;
		output.burst_count = 1;
		/* array_size is an upper limit for the burst_count
		 * with MEM_STREAM instructions */
		output.array_size = 0xFFF;
		output.comp_mask = ((1 << so->output[i].num_components) - 1) << start_comp[i];

		if (ctx->bc->chip_class >= EVERGREEN) {
			switch (so->output[i].output_buffer) {
			case 0:
				output.op = CF_OP_MEM_STREAM0_BUF0;
				break;
			case 1:
				output.op = CF_OP_MEM_STREAM0_BUF1;
				break;
			case 2:
				output.op = CF_OP_MEM_STREAM0_BUF2;
				break;
			case 3:
				output.op = CF_OP_MEM_STREAM0_BUF3;
				break;
			}
			output.op += so->output[i].stream * 4;
			assert(output.op >= CF_OP_MEM_STREAM0_BUF0 && output.op <= CF_OP_MEM_STREAM3_BUF3);
			ctx->enabled_stream_buffers_mask |= (1 << so->output[i].output_buffer) << so->output[i].stream * 4;
		} else {
			switch (so->output[i].output_buffer) {
			case 0:
				output.op = CF_OP_MEM_STREAM0;
				break;
			case 1:
				output.op = CF_OP_MEM_STREAM1;
				break;
			case 2:
				output.op = CF_OP_MEM_STREAM2;
				break;
			case 3:
				output.op = CF_OP_MEM_STREAM3;
					break;
			}
			ctx->enabled_stream_buffers_mask |= 1 << so->output[i].output_buffer;
		}
		r = r600_bytecode_add_output(ctx->bc, &output);
		if (r)
			goto out_err;
	}
	return 0;
out_err:
	return r;
}

static void convert_edgeflag_to_int(struct r600_shader_ctx *ctx)
{
	struct r600_bytecode_alu alu;
	unsigned reg;

	if (!ctx->shader->vs_out_edgeflag)
		return;

	reg = ctx->shader->output[ctx->edgeflag_output].gpr;

	/* clamp(x, 0, 1) */
	memset(&alu, 0, sizeof(alu));
	alu.op = ALU_OP1_MOV;
	alu.src[0].sel = reg;
	alu.dst.sel = reg;
	alu.dst.write = 1;
	alu.dst.clamp = 1;
	alu.last = 1;
	r600_bytecode_add_alu(ctx->bc, &alu);

	memset(&alu, 0, sizeof(alu));
	alu.op = ALU_OP1_FLT_TO_INT;
	alu.src[0].sel = reg;
	alu.dst.sel = reg;
	alu.dst.write = 1;
	alu.last = 1;
	r600_bytecode_add_alu(ctx->bc, &alu);
}

static int generate_gs_copy_shader(struct r600_context *rctx,
				   struct r600_pipe_shader *gs,
				   struct pipe_stream_output_info *so)
{
	struct r600_shader_ctx ctx = {};
	struct r600_shader *gs_shader = &gs->shader;
	struct r600_pipe_shader *cshader;
	int ocnt = gs_shader->noutput;
	struct r600_bytecode_alu alu;
	struct r600_bytecode_vtx vtx;
	struct r600_bytecode_output output;
	struct r600_bytecode_cf *cf_jump, *cf_pop,
		*last_exp_pos = NULL, *last_exp_param = NULL;
	int i, j, next_clip_pos = 61, next_param = 0;
	int ring;
	bool only_ring_0 = true;
	cshader = calloc(1, sizeof(struct r600_pipe_shader));
	if (!cshader)
		return 0;

	memcpy(cshader->shader.output, gs_shader->output, ocnt *
	       sizeof(struct r600_shader_io));

	cshader->shader.noutput = ocnt;

	ctx.shader = &cshader->shader;
	ctx.bc = &ctx.shader->bc;
	ctx.type = ctx.bc->type = PIPE_SHADER_VERTEX;

	r600_bytecode_init(ctx.bc, rctx->b.chip_class, rctx->b.family,
			   rctx->screen->has_compressed_msaa_texturing);

	ctx.bc->isa = rctx->isa;

	cf_jump = NULL;
	memset(cshader->shader.ring_item_sizes, 0, sizeof(cshader->shader.ring_item_sizes));

	/* R0.x = R0.x & 0x3fffffff */
	memset(&alu, 0, sizeof(alu));
	alu.op = ALU_OP2_AND_INT;
	alu.src[1].sel = V_SQ_ALU_SRC_LITERAL;
	alu.src[1].value = 0x3fffffff;
	alu.dst.write = 1;
	r600_bytecode_add_alu(ctx.bc, &alu);

	/* R0.y = R0.x >> 30 */
	memset(&alu, 0, sizeof(alu));
	alu.op = ALU_OP2_LSHR_INT;
	alu.src[1].sel = V_SQ_ALU_SRC_LITERAL;
	alu.src[1].value = 0x1e;
	alu.dst.chan = 1;
	alu.dst.write = 1;
	alu.last = 1;
	r600_bytecode_add_alu(ctx.bc, &alu);

	/* fetch vertex data from GSVS ring */
	for (i = 0; i < ocnt; ++i) {
		struct r600_shader_io *out = &ctx.shader->output[i];

		out->gpr = i + 1;
		out->ring_offset = i * 16;

		memset(&vtx, 0, sizeof(vtx));
		vtx.op = FETCH_OP_VFETCH;
		vtx.buffer_id = R600_GS_RING_CONST_BUFFER;
		vtx.fetch_type = SQ_VTX_FETCH_NO_INDEX_OFFSET;
		vtx.mega_fetch_count = 16;
		vtx.offset = out->ring_offset;
		vtx.dst_gpr = out->gpr;
		vtx.src_gpr = 0;
		vtx.dst_sel_x = 0;
		vtx.dst_sel_y = 1;
		vtx.dst_sel_z = 2;
		vtx.dst_sel_w = 3;
		if (rctx->b.chip_class >= EVERGREEN) {
			vtx.use_const_fields = 1;
		} else {
			vtx.data_format = FMT_32_32_32_32_FLOAT;
		}

		r600_bytecode_add_vtx(ctx.bc, &vtx);
	}
	ctx.temp_reg = i + 1;
	for (ring = 3; ring >= 0; --ring) {
		bool enabled = false;
		for (i = 0; i < so->num_outputs; i++) {
			if (so->output[i].stream == ring) {
				enabled = true;
				if (ring > 0)
					only_ring_0 = false;
				break;
			}
		}
		if (ring != 0 && !enabled) {
			cshader->shader.ring_item_sizes[ring] = 0;
			continue;
		}

		if (cf_jump) {
			// Patch up jump label
			r600_bytecode_add_cfinst(ctx.bc, CF_OP_POP);
			cf_pop = ctx.bc->cf_last;

			cf_jump->cf_addr = cf_pop->id + 2;
			cf_jump->pop_count = 1;
			cf_pop->cf_addr = cf_pop->id + 2;
			cf_pop->pop_count = 1;
		}

		/* PRED_SETE_INT __, R0.y, ring */
		memset(&alu, 0, sizeof(alu));
		alu.op = ALU_OP2_PRED_SETE_INT;
		alu.src[0].chan = 1;
		alu.src[1].sel = V_SQ_ALU_SRC_LITERAL;
		alu.src[1].value = ring;
		alu.execute_mask = 1;
		alu.update_pred = 1;
		alu.last = 1;
		r600_bytecode_add_alu_type(ctx.bc, &alu, CF_OP_ALU_PUSH_BEFORE);

		r600_bytecode_add_cfinst(ctx.bc, CF_OP_JUMP);
		cf_jump = ctx.bc->cf_last;

		if (enabled)
			emit_streamout(&ctx, so, only_ring_0 ? -1 : ring, &cshader->shader.ring_item_sizes[ring]);
		cshader->shader.ring_item_sizes[ring] = ocnt * 16;
	}

	/* bc adds nops - copy it */
	if (ctx.bc->chip_class == R600) {
		memset(&alu, 0, sizeof(struct r600_bytecode_alu));
		alu.op = ALU_OP0_NOP;
		alu.last = 1;
		r600_bytecode_add_alu(ctx.bc, &alu);

		r600_bytecode_add_cfinst(ctx.bc, CF_OP_NOP);
	}

	/* export vertex data */
	/* XXX factor out common code with r600_shader_from_tgsi ? */
	for (i = 0; i < ocnt; ++i) {
		struct r600_shader_io *out = &ctx.shader->output[i];
		bool instream0 = true;
		if (out->name == TGSI_SEMANTIC_CLIPVERTEX)
			continue;

		for (j = 0; j < so->num_outputs; j++) {
			if (so->output[j].register_index == i) {
				if (so->output[j].stream == 0)
					break;
				if (so->output[j].stream > 0)
					instream0 = false;
			}
		}
		if (!instream0)
			continue;
		memset(&output, 0, sizeof(output));
		output.gpr = out->gpr;
		output.elem_size = 3;
		output.swizzle_x = 0;
		output.swizzle_y = 1;
		output.swizzle_z = 2;
		output.swizzle_w = 3;
		output.burst_count = 1;
		output.type = V_SQ_CF_ALLOC_EXPORT_WORD0_SQ_EXPORT_PARAM;
		output.op = CF_OP_EXPORT;
		switch (out->name) {
		case TGSI_SEMANTIC_POSITION:
			output.array_base = 60;
			output.type = V_SQ_CF_ALLOC_EXPORT_WORD0_SQ_EXPORT_POS;
			break;

		case TGSI_SEMANTIC_PSIZE:
			output.array_base = 61;
			if (next_clip_pos == 61)
				next_clip_pos = 62;
			output.type = V_SQ_CF_ALLOC_EXPORT_WORD0_SQ_EXPORT_POS;
			output.swizzle_y = 7;
			output.swizzle_z = 7;
			output.swizzle_w = 7;
			ctx.shader->vs_out_misc_write = 1;
			ctx.shader->vs_out_point_size = 1;
			break;
		case TGSI_SEMANTIC_LAYER:
			if (out->spi_sid) {
				/* duplicate it as PARAM to pass to the pixel shader */
				output.array_base = next_param++;
				r600_bytecode_add_output(ctx.bc, &output);
				last_exp_param = ctx.bc->cf_last;
			}
			output.array_base = 61;
			if (next_clip_pos == 61)
				next_clip_pos = 62;
			output.type = V_SQ_CF_ALLOC_EXPORT_WORD0_SQ_EXPORT_POS;
			output.swizzle_x = 7;
			output.swizzle_y = 7;
			output.swizzle_z = 0;
			output.swizzle_w = 7;
			ctx.shader->vs_out_misc_write = 1;
			ctx.shader->vs_out_layer = 1;
			break;
		case TGSI_SEMANTIC_VIEWPORT_INDEX:
			if (out->spi_sid) {
				/* duplicate it as PARAM to pass to the pixel shader */
				output.array_base = next_param++;
				r600_bytecode_add_output(ctx.bc, &output);
				last_exp_param = ctx.bc->cf_last;
			}
			output.array_base = 61;
			if (next_clip_pos == 61)
				next_clip_pos = 62;
			output.type = V_SQ_CF_ALLOC_EXPORT_WORD0_SQ_EXPORT_POS;
			ctx.shader->vs_out_misc_write = 1;
			ctx.shader->vs_out_viewport = 1;
			output.swizzle_x = 7;
			output.swizzle_y = 7;
			output.swizzle_z = 7;
			output.swizzle_w = 0;
			break;
		case TGSI_SEMANTIC_CLIPDIST:
			/* spi_sid is 0 for clipdistance outputs that were generated
			 * for clipvertex - we don't need to pass them to PS */
			ctx.shader->clip_dist_write = gs->shader.clip_dist_write;
			if (out->spi_sid) {
				/* duplicate it as PARAM to pass to the pixel shader */
				output.array_base = next_param++;
				r600_bytecode_add_output(ctx.bc, &output);
				last_exp_param = ctx.bc->cf_last;
			}
			output.array_base = next_clip_pos++;
			output.type = V_SQ_CF_ALLOC_EXPORT_WORD0_SQ_EXPORT_POS;
			break;
		case TGSI_SEMANTIC_FOG:
			output.swizzle_y = 4; /* 0 */
			output.swizzle_z = 4; /* 0 */
			output.swizzle_w = 5; /* 1 */
			break;
		default:
			output.array_base = next_param++;
			break;
		}
		r600_bytecode_add_output(ctx.bc, &output);
		if (output.type == V_SQ_CF_ALLOC_EXPORT_WORD0_SQ_EXPORT_PARAM)
			last_exp_param = ctx.bc->cf_last;
		else
			last_exp_pos = ctx.bc->cf_last;
	}

	if (!last_exp_pos) {
		memset(&output, 0, sizeof(output));
		output.gpr = 0;
		output.elem_size = 3;
		output.swizzle_x = 7;
		output.swizzle_y = 7;
		output.swizzle_z = 7;
		output.swizzle_w = 7;
		output.burst_count = 1;
		output.type = 2;
		output.op = CF_OP_EXPORT;
		output.array_base = 60;
		output.type = V_SQ_CF_ALLOC_EXPORT_WORD0_SQ_EXPORT_POS;
		r600_bytecode_add_output(ctx.bc, &output);
		last_exp_pos = ctx.bc->cf_last;
	}

	if (!last_exp_param) {
		memset(&output, 0, sizeof(output));
		output.gpr = 0;
		output.elem_size = 3;
		output.swizzle_x = 7;
		output.swizzle_y = 7;
		output.swizzle_z = 7;
		output.swizzle_w = 7;
		output.burst_count = 1;
		output.type = 2;
		output.op = CF_OP_EXPORT;
		output.array_base = next_param++;
		output.type = V_SQ_CF_ALLOC_EXPORT_WORD0_SQ_EXPORT_PARAM;
		r600_bytecode_add_output(ctx.bc, &output);
		last_exp_param = ctx.bc->cf_last;
	}

	last_exp_pos->op = CF_OP_EXPORT_DONE;
	last_exp_param->op = CF_OP_EXPORT_DONE;

	r600_bytecode_add_cfinst(ctx.bc, CF_OP_POP);
	cf_pop = ctx.bc->cf_last;

	cf_jump->cf_addr = cf_pop->id + 2;
	cf_jump->pop_count = 1;
	cf_pop->cf_addr = cf_pop->id + 2;
	cf_pop->pop_count = 1;

	if (ctx.bc->chip_class == CAYMAN)
		cm_bytecode_add_cf_end(ctx.bc);
	else {
		r600_bytecode_add_cfinst(ctx.bc, CF_OP_NOP);
		ctx.bc->cf_last->end_of_program = 1;
	}

	gs->gs_copy_shader = cshader;
	cshader->enabled_stream_buffers_mask = ctx.enabled_stream_buffers_mask;

	ctx.bc->nstack = 1;

	return r600_bytecode_build(ctx.bc);
}

static int emit_inc_ring_offset(struct r600_shader_ctx *ctx, int idx, bool ind)
{
	if (ind) {
		struct r600_bytecode_alu alu;
		int r;

		memset(&alu, 0, sizeof(struct r600_bytecode_alu));
		alu.op = ALU_OP2_ADD_INT;
		alu.src[0].sel = ctx->gs_export_gpr_tregs[idx];
		alu.src[1].sel = V_SQ_ALU_SRC_LITERAL;
		alu.src[1].value = ctx->gs_out_ring_offset >> 4;
		alu.dst.sel = ctx->gs_export_gpr_tregs[idx];
		alu.dst.write = 1;
		alu.last = 1;
		r = r600_bytecode_add_alu(ctx->bc, &alu);
		if (r)
			return r;
	}
	return 0;
}

static int emit_gs_ring_writes(struct r600_shader_ctx *ctx, const struct pipe_stream_output_info *so, int stream, bool ind)
{
	struct r600_bytecode_output output;
	int i, k, ring_offset;
	int effective_stream = stream == -1 ? 0 : stream;
	int idx = 0;

	for (i = 0; i < ctx->shader->noutput; i++) {
		if (ctx->gs_for_vs) {
			/* for ES we need to lookup corresponding ring offset expected by GS
			 * (map this output to GS input by name and sid) */
			/* FIXME precompute offsets */
			ring_offset = -1;
			for(k = 0; k < ctx->gs_for_vs->ninput; ++k) {
				struct r600_shader_io *in = &ctx->gs_for_vs->input[k];
				struct r600_shader_io *out = &ctx->shader->output[i];
				if (in->name == out->name && in->sid == out->sid)
					ring_offset = in->ring_offset;
			}

			if (ring_offset == -1)
				continue;
		} else {
			ring_offset = idx * 16;
			idx++;
		}

		if (stream > 0 && ctx->shader->output[i].name == TGSI_SEMANTIC_POSITION)
			continue;
		/* next_ring_offset after parsing input decls contains total size of
		 * single vertex data, gs_next_vertex - current vertex index */
		if (!ind)
			ring_offset += ctx->gs_out_ring_offset * ctx->gs_next_vertex;

		memset(&output, 0, sizeof(struct r600_bytecode_output));
		output.gpr = ctx->shader->output[i].gpr;
		output.elem_size = 3;
		output.comp_mask = 0xF;
		output.burst_count = 1;

		if (ind)
			output.type = V_SQ_CF_ALLOC_EXPORT_WORD0_SQ_EXPORT_WRITE_IND;
		else
			output.type = V_SQ_CF_ALLOC_EXPORT_WORD0_SQ_EXPORT_WRITE;

		switch (stream) {
		default:
		case 0:
			output.op = CF_OP_MEM_RING; break;
		case 1:
			output.op = CF_OP_MEM_RING1; break;
		case 2:
			output.op = CF_OP_MEM_RING2; break;
		case 3:
			output.op = CF_OP_MEM_RING3; break;
		}

		if (ind) {
			output.array_base = ring_offset >> 2; /* in dwords */
			output.array_size = 0xfff;
			output.index_gpr = ctx->gs_export_gpr_tregs[effective_stream];
		} else
			output.array_base = ring_offset >> 2; /* in dwords */
		r600_bytecode_add_output(ctx->bc, &output);
	}

	++ctx->gs_next_vertex;
	return 0;
}


static int r600_fetch_tess_io_info(struct r600_shader_ctx *ctx)
{
	int r;
	struct r600_bytecode_vtx vtx;
	int temp_val = ctx->temp_reg;
	/* need to store the TCS output somewhere */
	r = single_alu_op2(ctx, ALU_OP1_MOV,
			   temp_val, 0,
			   V_SQ_ALU_SRC_LITERAL, 0,
			   0, 0);
	if (r)
		return r;

	/* used by VS/TCS */
	if (ctx->tess_input_info) {
		/* fetch tcs input values into resv space */
		memset(&vtx, 0, sizeof(struct r600_bytecode_vtx));
		vtx.op = FETCH_OP_VFETCH;
		vtx.buffer_id = R600_LDS_INFO_CONST_BUFFER;
		vtx.fetch_type = SQ_VTX_FETCH_NO_INDEX_OFFSET;
		vtx.mega_fetch_count = 16;
		vtx.data_format = FMT_32_32_32_32;
		vtx.num_format_all = 2;
		vtx.format_comp_all = 1;
		vtx.use_const_fields = 0;
		vtx.endian = r600_endian_swap(32);
		vtx.srf_mode_all = 1;
		vtx.offset = 0;
		vtx.dst_gpr = ctx->tess_input_info;
		vtx.dst_sel_x = 0;
		vtx.dst_sel_y = 1;
		vtx.dst_sel_z = 2;
		vtx.dst_sel_w = 3;
		vtx.src_gpr = temp_val;
		vtx.src_sel_x = 0;

		r = r600_bytecode_add_vtx(ctx->bc, &vtx);
		if (r)
			return r;
	}

	/* used by TCS/TES */
	if (ctx->tess_output_info) {
		/* fetch tcs output values into resv space */
		memset(&vtx, 0, sizeof(struct r600_bytecode_vtx));
		vtx.op = FETCH_OP_VFETCH;
		vtx.buffer_id = R600_LDS_INFO_CONST_BUFFER;
		vtx.fetch_type = SQ_VTX_FETCH_NO_INDEX_OFFSET;
		vtx.mega_fetch_count = 16;
		vtx.data_format = FMT_32_32_32_32;
		vtx.num_format_all = 2;
		vtx.format_comp_all = 1;
		vtx.use_const_fields = 0;
		vtx.endian = r600_endian_swap(32);
		vtx.srf_mode_all = 1;
		vtx.offset = 16;
		vtx.dst_gpr = ctx->tess_output_info;
		vtx.dst_sel_x = 0;
		vtx.dst_sel_y = 1;
		vtx.dst_sel_z = 2;
		vtx.dst_sel_w = 3;
		vtx.src_gpr = temp_val;
		vtx.src_sel_x = 0;

		r = r600_bytecode_add_vtx(ctx->bc, &vtx);
		if (r)
			return r;
	}
	return 0;
}

static int emit_lds_vs_writes(struct r600_shader_ctx *ctx)
{
	int i, j, r;
	int temp_reg;

	/* fetch tcs input values into input_vals */
	ctx->tess_input_info = r600_get_temp(ctx);
	ctx->tess_output_info = 0;
	r = r600_fetch_tess_io_info(ctx);
	if (r)
		return r;

	temp_reg = r600_get_temp(ctx);
	/* dst reg contains LDS address stride * idx */
	/* MUL vertexID, vertex_dw_stride */
	r = single_alu_op2(ctx, ALU_OP2_MUL_UINT24,
			   temp_reg, 0,
			   ctx->tess_input_info, 1,
			   0, 1); /* rel id in r0.y? */
	if (r)
		return r;

	for (i = 0; i < ctx->shader->noutput; i++) {
		struct r600_bytecode_alu alu;
		int param = r600_get_lds_unique_index(ctx->shader->output[i].name, ctx->shader->output[i].sid);

		if (param) {
			r = single_alu_op2(ctx, ALU_OP2_ADD_INT,
					   temp_reg, 1,
					   temp_reg, 0,
					   V_SQ_ALU_SRC_LITERAL, param * 16);
			if (r)
				return r;
		}

		r = single_alu_op2(ctx, ALU_OP2_ADD_INT,
				   temp_reg, 2,
				   temp_reg, param ? 1 : 0,
				   V_SQ_ALU_SRC_LITERAL, 8);
		if (r)
			return r;


		for (j = 0; j < 2; j++) {
			int chan = (j == 1) ? 2 : (param ? 1 : 0);
			memset(&alu, 0, sizeof(struct r600_bytecode_alu));
			alu.op = LDS_OP3_LDS_WRITE_REL;
			alu.src[0].sel = temp_reg;
			alu.src[0].chan = chan;
			alu.src[1].sel = ctx->shader->output[i].gpr;
			alu.src[1].chan = j * 2;
			alu.src[2].sel = ctx->shader->output[i].gpr;
			alu.src[2].chan = (j * 2) + 1;
			alu.last = 1;
			alu.dst.chan = 0;
			alu.lds_idx = 1;
			alu.is_lds_idx_op = true;
			r = r600_bytecode_add_alu(ctx->bc, &alu);
			if (r)
				return r;
		}
	}
	return 0;
}

static int r600_store_tcs_output(struct r600_shader_ctx *ctx)
{
	struct tgsi_full_instruction *inst = &ctx->parse.FullToken.FullInstruction;
	const struct tgsi_full_dst_register *dst = &inst->Dst[0];
	int i, r, lasti;
	int temp_reg = r600_get_temp(ctx);
	struct r600_bytecode_alu alu;
	unsigned write_mask = dst->Register.WriteMask;

	if (inst->Dst[0].Register.File != TGSI_FILE_OUTPUT)
		return 0;

	r = get_lds_offset0(ctx, 1, temp_reg, dst->Register.Dimension ? false : true);
	if (r)
		return r;

	/* the base address is now in temp.x */
	r = r600_get_byte_address(ctx, temp_reg,
				  &inst->Dst[0], NULL, ctx->tess_output_info, 1);
	if (r)
		return r;

	/* LDS write */
	lasti = tgsi_last_instruction(write_mask);
	for (i = 1; i <= lasti; i++) {

		if (!(write_mask & (1 << i)))
			continue;
		r = single_alu_op2(ctx, ALU_OP2_ADD_INT,
				   temp_reg, i,
				   temp_reg, 0,
				   V_SQ_ALU_SRC_LITERAL, 4 * i);
		if (r)
			return r;
	}

	for (i = 0; i <= lasti; i++) {
		if (!(write_mask & (1 << i)))
			continue;

		if ((i == 0 && ((write_mask & 3) == 3)) ||
		    (i == 2 && ((write_mask & 0xc) == 0xc))) {
			memset(&alu, 0, sizeof(struct r600_bytecode_alu));
			alu.op = LDS_OP3_LDS_WRITE_REL;
			alu.src[0].sel = temp_reg;
			alu.src[0].chan = i;

			alu.src[1].sel = dst->Register.Index;
			alu.src[1].sel += ctx->file_offset[dst->Register.File];
			alu.src[1].chan = i;

			alu.src[2].sel = dst->Register.Index;
			alu.src[2].sel += ctx->file_offset[dst->Register.File];
			alu.src[2].chan = i + 1;
			alu.lds_idx = 1;
			alu.dst.chan = 0;
			alu.last = 1;
			alu.is_lds_idx_op = true;
			r = r600_bytecode_add_alu(ctx->bc, &alu);
			if (r)
				return r;
			i += 1;
			continue;
		}
		memset(&alu, 0, sizeof(struct r600_bytecode_alu));
		alu.op = LDS_OP2_LDS_WRITE;
		alu.src[0].sel = temp_reg;
		alu.src[0].chan = i;

		alu.src[1].sel = dst->Register.Index;
		alu.src[1].sel += ctx->file_offset[dst->Register.File];
		alu.src[1].chan = i;

		alu.src[2].sel = V_SQ_ALU_SRC_0;
		alu.dst.chan = 0;
		alu.last = 1;
		alu.is_lds_idx_op = true;
		r = r600_bytecode_add_alu(ctx->bc, &alu);
		if (r)
			return r;
	}
	return 0;
}

static int r600_tess_factor_read(struct r600_shader_ctx *ctx,
				 int output_idx)
{
	int param;
	unsigned temp_reg = r600_get_temp(ctx);
	unsigned name = ctx->shader->output[output_idx].name;
	int dreg = ctx->shader->output[output_idx].gpr;
	int r;

	param = r600_get_lds_unique_index(name, 0);
	r = get_lds_offset0(ctx, 1, temp_reg, true);
	if (r)
		return r;

	r = single_alu_op2(ctx, ALU_OP2_ADD_INT,
			   temp_reg, 0,
			   temp_reg, 0,
			   V_SQ_ALU_SRC_LITERAL, param * 16);
	if (r)
		return r;

	do_lds_fetch_values(ctx, temp_reg, dreg);
	return 0;
}

static int r600_emit_tess_factor(struct r600_shader_ctx *ctx)
{
	unsigned i;
	int stride, outer_comps, inner_comps;
	int tessinner_idx = -1, tessouter_idx = -1;
	int r;
	int temp_reg = r600_get_temp(ctx);
	int treg[3] = {-1, -1, -1};
	struct r600_bytecode_alu alu;
	struct r600_bytecode_cf *cf_jump, *cf_pop;

	/* only execute factor emission for invocation 0 */
	/* PRED_SETE_INT __, R0.x, 0 */
	memset(&alu, 0, sizeof(alu));
	alu.op = ALU_OP2_PRED_SETE_INT;
	alu.src[0].chan = 2;
	alu.src[1].sel = V_SQ_ALU_SRC_LITERAL;
	alu.execute_mask = 1;
	alu.update_pred = 1;
	alu.last = 1;
	r600_bytecode_add_alu_type(ctx->bc, &alu, CF_OP_ALU_PUSH_BEFORE);

	r600_bytecode_add_cfinst(ctx->bc, CF_OP_JUMP);
	cf_jump = ctx->bc->cf_last;

	treg[0] = r600_get_temp(ctx);
	switch (ctx->shader->tcs_prim_mode) {
	case PIPE_PRIM_LINES:
		stride = 8; /* 2 dwords, 1 vec2 store */
		outer_comps = 2;
		inner_comps = 0;
		break;
	case PIPE_PRIM_TRIANGLES:
		stride = 16; /* 4 dwords, 1 vec4 store */
		outer_comps = 3;
		inner_comps = 1;
		treg[1] = r600_get_temp(ctx);
		break;
	case PIPE_PRIM_QUADS:
		stride = 24; /* 6 dwords, 2 stores (vec4 + vec2) */
		outer_comps = 4;
		inner_comps = 2;
		treg[1] = r600_get_temp(ctx);
		treg[2] = r600_get_temp(ctx);
		break;
	default:
		assert(0);
		return -1;
	}

	/* R0 is InvocationID, RelPatchID, PatchID, tf_base */
	/* TF_WRITE takes index in R.x, value in R.y */
	for (i = 0; i < ctx->shader->noutput; i++) {
		if (ctx->shader->output[i].name == TGSI_SEMANTIC_TESSINNER)
			tessinner_idx = i;
		if (ctx->shader->output[i].name == TGSI_SEMANTIC_TESSOUTER)
			tessouter_idx = i;
	}

	if (tessouter_idx == -1)
		return -1;

	if (tessinner_idx == -1 && inner_comps)
		return -1;

	if (tessouter_idx != -1) {
		r = r600_tess_factor_read(ctx, tessouter_idx);
		if (r)
			return r;
	}

	if (tessinner_idx != -1) {
		r = r600_tess_factor_read(ctx, tessinner_idx);
		if (r)
			return r;
	}

	/* r.x = tf_base(r0.w) + relpatchid(r0.y) * tf_stride */
	/* r.x = relpatchid(r0.y) * tf_stride */

	/* multiply incoming r0.y * stride - t.x = r0.y * stride */
	/* add incoming r0.w to it: t.x = t.x + r0.w */
	r = single_alu_op3(ctx, ALU_OP3_MULADD_UINT24,
			   temp_reg, 0,
			   0, 1,
			   V_SQ_ALU_SRC_LITERAL, stride,
			   0, 3);
	if (r)
		return r;

	for (i = 0; i < outer_comps + inner_comps; i++) {
		int out_idx = i >= outer_comps ? tessinner_idx : tessouter_idx;
		int out_comp = i >= outer_comps ? i - outer_comps : i;

		r = single_alu_op2(ctx, ALU_OP2_ADD_INT,
				   treg[i / 2], (2 * (i % 2)),
				   temp_reg, 0,
				   V_SQ_ALU_SRC_LITERAL, 4 * i);
		if (r)
			return r;
		r = single_alu_op2(ctx, ALU_OP1_MOV,
				   treg[i / 2], 1 + (2 * (i%2)),
				   ctx->shader->output[out_idx].gpr, out_comp,
				   0, 0);
		if (r)
			return r;
	}
	for (i = 0; i < outer_comps + inner_comps; i++) {
		struct r600_bytecode_gds gds;

		memset(&gds, 0, sizeof(struct r600_bytecode_gds));
		gds.src_gpr = treg[i / 2];
		gds.src_sel_x = 2 * (i % 2);
		gds.src_sel_y = 1 + (2 * (i % 2));
		gds.src_sel_z = 4;
		gds.dst_sel_x = 7;
		gds.dst_sel_y = 7;
		gds.dst_sel_z = 7;
		gds.dst_sel_w = 7;
		gds.op = FETCH_OP_TF_WRITE;
		r = r600_bytecode_add_gds(ctx->bc, &gds);
		if (r)
			return r;
	}

	// Patch up jump label
	r600_bytecode_add_cfinst(ctx->bc, CF_OP_POP);
	cf_pop = ctx->bc->cf_last;

	cf_jump->cf_addr = cf_pop->id + 2;
	cf_jump->pop_count = 1;
	cf_pop->cf_addr = cf_pop->id + 2;
	cf_pop->pop_count = 1;

	return 0;
}

static int r600_shader_from_tgsi(struct r600_context *rctx,
				 struct r600_pipe_shader *pipeshader,
				 union r600_shader_key key)
{
	struct r600_screen *rscreen = rctx->screen;
	struct r600_shader *shader = &pipeshader->shader;
	struct tgsi_token *tokens = pipeshader->selector->tokens;
	struct pipe_stream_output_info so = pipeshader->selector->so;
	struct tgsi_full_immediate *immediate;
	struct r600_shader_ctx ctx;
	struct r600_bytecode_output output[ARRAY_SIZE(shader->output)];
	unsigned output_done, noutput;
	unsigned opcode;
	int i, j, k, r = 0;
	int next_param_base = 0, next_clip_base;
	int max_color_exports = MAX2(key.ps.nr_cbufs, 1);
	bool indirect_gprs;
	bool ring_outputs = false;
	bool lds_outputs = false;
	bool lds_inputs = false;
	bool pos_emitted = false;

	ctx.bc = &shader->bc;
	ctx.shader = shader;
	ctx.native_integers = true;

	r600_bytecode_init(ctx.bc, rscreen->b.chip_class, rscreen->b.family,
			   rscreen->has_compressed_msaa_texturing);
	ctx.tokens = tokens;
	tgsi_scan_shader(tokens, &ctx.info);
	shader->indirect_files = ctx.info.indirect_files;

	shader->uses_doubles = ctx.info.uses_doubles;

	indirect_gprs = ctx.info.indirect_files & ~((1 << TGSI_FILE_CONSTANT) | (1 << TGSI_FILE_SAMPLER));
	tgsi_parse_init(&ctx.parse, tokens);
	ctx.type = ctx.info.processor;
	shader->processor_type = ctx.type;
	ctx.bc->type = shader->processor_type;

	switch (ctx.type) {
	case PIPE_SHADER_VERTEX:
		shader->vs_as_gs_a = key.vs.as_gs_a;
		shader->vs_as_es = key.vs.as_es;
		shader->vs_as_ls = key.vs.as_ls;
		if (shader->vs_as_es)
			ring_outputs = true;
		if (shader->vs_as_ls)
			lds_outputs = true;
		break;
	case PIPE_SHADER_GEOMETRY:
		ring_outputs = true;
		break;
	case PIPE_SHADER_TESS_CTRL:
		shader->tcs_prim_mode = key.tcs.prim_mode;
		lds_outputs = true;
		lds_inputs = true;
		break;
	case PIPE_SHADER_TESS_EVAL:
		shader->tes_as_es = key.tes.as_es;
		lds_inputs = true;
		if (shader->tes_as_es)
			ring_outputs = true;
		break;
	case PIPE_SHADER_FRAGMENT:
		shader->two_side = key.ps.color_two_side;
		break;
	default:
		break;
	}

	if (shader->vs_as_es || shader->tes_as_es) {
		ctx.gs_for_vs = &rctx->gs_shader->current->shader;
	} else {
		ctx.gs_for_vs = NULL;
	}

	ctx.next_ring_offset = 0;
	ctx.gs_out_ring_offset = 0;
	ctx.gs_next_vertex = 0;
	ctx.gs_stream_output_info = &so;

	ctx.face_gpr = -1;
	ctx.fixed_pt_position_gpr = -1;
	ctx.fragcoord_input = -1;
	ctx.colors_used = 0;
	ctx.clip_vertex_write = 0;

	shader->nr_ps_color_exports = 0;
	shader->nr_ps_max_color_exports = 0;


	/* register allocations */
	/* Values [0,127] correspond to GPR[0..127].
	 * Values [128,159] correspond to constant buffer bank 0
	 * Values [160,191] correspond to constant buffer bank 1
	 * Values [256,511] correspond to cfile constants c[0..255]. (Gone on EG)
	 * Values [256,287] correspond to constant buffer bank 2 (EG)
	 * Values [288,319] correspond to constant buffer bank 3 (EG)
	 * Other special values are shown in the list below.
	 * 244  ALU_SRC_1_DBL_L: special constant 1.0 double-float, LSW. (RV670+)
	 * 245  ALU_SRC_1_DBL_M: special constant 1.0 double-float, MSW. (RV670+)
	 * 246  ALU_SRC_0_5_DBL_L: special constant 0.5 double-float, LSW. (RV670+)
	 * 247  ALU_SRC_0_5_DBL_M: special constant 0.5 double-float, MSW. (RV670+)
	 * 248	SQ_ALU_SRC_0: special constant 0.0.
	 * 249	SQ_ALU_SRC_1: special constant 1.0 float.
	 * 250	SQ_ALU_SRC_1_INT: special constant 1 integer.
	 * 251	SQ_ALU_SRC_M_1_INT: special constant -1 integer.
	 * 252	SQ_ALU_SRC_0_5: special constant 0.5 float.
	 * 253	SQ_ALU_SRC_LITERAL: literal constant.
	 * 254	SQ_ALU_SRC_PV: previous vector result.
	 * 255	SQ_ALU_SRC_PS: previous scalar result.
	 */
	for (i = 0; i < TGSI_FILE_COUNT; i++) {
		ctx.file_offset[i] = 0;
	}

	if (ctx.type == PIPE_SHADER_VERTEX) {
		ctx.file_offset[TGSI_FILE_INPUT] = 1;
		r600_bytecode_add_cfinst(ctx.bc, CF_OP_CALL_FS);
	}
	if (ctx.type == PIPE_SHADER_FRAGMENT) {
		if (ctx.bc->chip_class >= EVERGREEN)
			ctx.file_offset[TGSI_FILE_INPUT] = evergreen_gpr_count(&ctx);
		else
			ctx.file_offset[TGSI_FILE_INPUT] = allocate_system_value_inputs(&ctx, ctx.file_offset[TGSI_FILE_INPUT]);
	}
	if (ctx.type == PIPE_SHADER_GEOMETRY) {
		/* FIXME 1 would be enough in some cases (3 or less input vertices) */
		ctx.file_offset[TGSI_FILE_INPUT] = 2;
	}
	if (ctx.type == PIPE_SHADER_TESS_CTRL)
		ctx.file_offset[TGSI_FILE_INPUT] = 1;
	if (ctx.type == PIPE_SHADER_TESS_EVAL) {
		bool add_tesscoord = false, add_tess_inout = false;
		ctx.file_offset[TGSI_FILE_INPUT] = 1;
		for (i = 0; i < PIPE_MAX_SHADER_INPUTS; i++) {
			/* if we have tesscoord save one reg */
			if (ctx.info.system_value_semantic_name[i] == TGSI_SEMANTIC_TESSCOORD)
				add_tesscoord = true;
			if (ctx.info.system_value_semantic_name[i] == TGSI_SEMANTIC_TESSINNER ||
			    ctx.info.system_value_semantic_name[i] == TGSI_SEMANTIC_TESSOUTER)
				add_tess_inout = true;
		}
		if (add_tesscoord || add_tess_inout)
			ctx.file_offset[TGSI_FILE_INPUT]++;
		if (add_tess_inout)
			ctx.file_offset[TGSI_FILE_INPUT]+=2;
	}

	ctx.file_offset[TGSI_FILE_OUTPUT] =
			ctx.file_offset[TGSI_FILE_INPUT] +
			ctx.info.file_max[TGSI_FILE_INPUT] + 1;
	ctx.file_offset[TGSI_FILE_TEMPORARY] = ctx.file_offset[TGSI_FILE_OUTPUT] +
						ctx.info.file_max[TGSI_FILE_OUTPUT] + 1;

	/* Outside the GPR range. This will be translated to one of the
	 * kcache banks later. */
	ctx.file_offset[TGSI_FILE_CONSTANT] = 512;

	ctx.file_offset[TGSI_FILE_IMMEDIATE] = V_SQ_ALU_SRC_LITERAL;
	ctx.bc->ar_reg = ctx.file_offset[TGSI_FILE_TEMPORARY] +
			ctx.info.file_max[TGSI_FILE_TEMPORARY] + 1;
	ctx.bc->index_reg[0] = ctx.bc->ar_reg + 1;
	ctx.bc->index_reg[1] = ctx.bc->ar_reg + 2;

	if (ctx.type == PIPE_SHADER_TESS_CTRL) {
		ctx.tess_input_info = ctx.bc->ar_reg + 3;
		ctx.tess_output_info = ctx.bc->ar_reg + 4;
		ctx.temp_reg = ctx.bc->ar_reg + 5;
	} else if (ctx.type == PIPE_SHADER_TESS_EVAL) {
		ctx.tess_input_info = 0;
		ctx.tess_output_info = ctx.bc->ar_reg + 3;
		ctx.temp_reg = ctx.bc->ar_reg + 4;
	} else if (ctx.type == PIPE_SHADER_GEOMETRY) {
		ctx.gs_export_gpr_tregs[0] = ctx.bc->ar_reg + 3;
		ctx.gs_export_gpr_tregs[1] = ctx.bc->ar_reg + 4;
		ctx.gs_export_gpr_tregs[2] = ctx.bc->ar_reg + 5;
		ctx.gs_export_gpr_tregs[3] = ctx.bc->ar_reg + 6;
		ctx.temp_reg = ctx.bc->ar_reg + 7;
	} else {
		ctx.temp_reg = ctx.bc->ar_reg + 3;
	}

	shader->max_arrays = 0;
	shader->num_arrays = 0;
	if (indirect_gprs) {

		if (ctx.info.indirect_files & (1 << TGSI_FILE_INPUT)) {
			r600_add_gpr_array(shader, ctx.file_offset[TGSI_FILE_INPUT],
			                   ctx.file_offset[TGSI_FILE_OUTPUT] -
			                   ctx.file_offset[TGSI_FILE_INPUT],
			                   0x0F);
		}
		if (ctx.info.indirect_files & (1 << TGSI_FILE_OUTPUT)) {
			r600_add_gpr_array(shader, ctx.file_offset[TGSI_FILE_OUTPUT],
			                   ctx.file_offset[TGSI_FILE_TEMPORARY] -
			                   ctx.file_offset[TGSI_FILE_OUTPUT],
			                   0x0F);
		}
	}

	ctx.nliterals = 0;
	ctx.literals = NULL;

	shader->fs_write_all = ctx.info.properties[TGSI_PROPERTY_FS_COLOR0_WRITES_ALL_CBUFS] &&
			       ctx.info.colors_written == 1;
	shader->vs_position_window_space = ctx.info.properties[TGSI_PROPERTY_VS_WINDOW_SPACE_POSITION];
	shader->ps_conservative_z = (uint8_t)ctx.info.properties[TGSI_PROPERTY_FS_DEPTH_LAYOUT];

	if (shader->vs_as_gs_a)
		vs_add_primid_output(&ctx, key.vs.prim_id_out);

	if (ctx.type == PIPE_SHADER_TESS_EVAL)
		r600_fetch_tess_io_info(&ctx);

	while (!tgsi_parse_end_of_tokens(&ctx.parse)) {
		tgsi_parse_token(&ctx.parse);
		switch (ctx.parse.FullToken.Token.Type) {
		case TGSI_TOKEN_TYPE_IMMEDIATE:
			immediate = &ctx.parse.FullToken.FullImmediate;
			ctx.literals = realloc(ctx.literals, (ctx.nliterals + 1) * 16);
			if(ctx.literals == NULL) {
				r = -ENOMEM;
				goto out_err;
			}
			ctx.literals[ctx.nliterals * 4 + 0] = immediate->u[0].Uint;
			ctx.literals[ctx.nliterals * 4 + 1] = immediate->u[1].Uint;
			ctx.literals[ctx.nliterals * 4 + 2] = immediate->u[2].Uint;
			ctx.literals[ctx.nliterals * 4 + 3] = immediate->u[3].Uint;
			ctx.nliterals++;
			break;
		case TGSI_TOKEN_TYPE_DECLARATION:
			r = tgsi_declaration(&ctx);
			if (r)
				goto out_err;
			break;
		case TGSI_TOKEN_TYPE_INSTRUCTION:
		case TGSI_TOKEN_TYPE_PROPERTY:
			break;
		default:
			R600_ERR("unsupported token type %d\n", ctx.parse.FullToken.Token.Type);
			r = -EINVAL;
			goto out_err;
		}
	}
	
	shader->ring_item_sizes[0] = ctx.next_ring_offset;
	shader->ring_item_sizes[1] = 0;
	shader->ring_item_sizes[2] = 0;
	shader->ring_item_sizes[3] = 0;

	/* Process two side if needed */
	if (shader->two_side && ctx.colors_used) {
		int i, count = ctx.shader->ninput;
		unsigned next_lds_loc = ctx.shader->nlds;

		/* additional inputs will be allocated right after the existing inputs,
		 * we won't need them after the color selection, so we don't need to
		 * reserve these gprs for the rest of the shader code and to adjust
		 * output offsets etc. */
		int gpr = ctx.file_offset[TGSI_FILE_INPUT] +
				ctx.info.file_max[TGSI_FILE_INPUT] + 1;

		/* if two sided and neither face or sample mask is used by shader, ensure face_gpr is emitted */
		if (ctx.face_gpr == -1) {
			i = ctx.shader->ninput++;
			ctx.shader->input[i].name = TGSI_SEMANTIC_FACE;
			ctx.shader->input[i].spi_sid = 0;
			ctx.shader->input[i].gpr = gpr++;
			ctx.face_gpr = ctx.shader->input[i].gpr;
		}

		for (i = 0; i < count; i++) {
			if (ctx.shader->input[i].name == TGSI_SEMANTIC_COLOR) {
				int ni = ctx.shader->ninput++;
				memcpy(&ctx.shader->input[ni],&ctx.shader->input[i], sizeof(struct r600_shader_io));
				ctx.shader->input[ni].name = TGSI_SEMANTIC_BCOLOR;
				ctx.shader->input[ni].spi_sid = r600_spi_sid(&ctx.shader->input[ni]);
				ctx.shader->input[ni].gpr = gpr++;
				// TGSI to LLVM needs to know the lds position of inputs.
				// Non LLVM path computes it later (in process_twoside_color)
				ctx.shader->input[ni].lds_pos = next_lds_loc++;
				ctx.shader->input[i].back_color_input = ni;
				if (ctx.bc->chip_class >= EVERGREEN) {
					if ((r = evergreen_interp_input(&ctx, ni)))
						return r;
				}
			}
		}
	}

	if (shader->fs_write_all && rscreen->b.chip_class >= EVERGREEN)
		shader->nr_ps_max_color_exports = 8;

	if (ctx.fragcoord_input >= 0) {
		if (ctx.bc->chip_class == CAYMAN) {
			for (j = 0 ; j < 4; j++) {
				struct r600_bytecode_alu alu;
				memset(&alu, 0, sizeof(struct r600_bytecode_alu));
				alu.op = ALU_OP1_RECIP_IEEE;
				alu.src[0].sel = shader->input[ctx.fragcoord_input].gpr;
				alu.src[0].chan = 3;

				alu.dst.sel = shader->input[ctx.fragcoord_input].gpr;
				alu.dst.chan = j;
				alu.dst.write = (j == 3);
				alu.last = 1;
				if ((r = r600_bytecode_add_alu(ctx.bc, &alu)))
					return r;
			}
		} else {
			struct r600_bytecode_alu alu;
			memset(&alu, 0, sizeof(struct r600_bytecode_alu));
			alu.op = ALU_OP1_RECIP_IEEE;
			alu.src[0].sel = shader->input[ctx.fragcoord_input].gpr;
			alu.src[0].chan = 3;

			alu.dst.sel = shader->input[ctx.fragcoord_input].gpr;
			alu.dst.chan = 3;
			alu.dst.write = 1;
			alu.last = 1;
			if ((r = r600_bytecode_add_alu(ctx.bc, &alu)))
				return r;
		}
	}

	if (ctx.type == PIPE_SHADER_GEOMETRY) {
		struct r600_bytecode_alu alu;
		int r;

		/* GS thread with no output workaround - emit a cut at start of GS */
		if (ctx.bc->chip_class == R600)
			r600_bytecode_add_cfinst(ctx.bc, CF_OP_CUT_VERTEX);

		for (j = 0; j < 4; j++) {
			memset(&alu, 0, sizeof(struct r600_bytecode_alu));
			alu.op = ALU_OP1_MOV;
			alu.src[0].sel = V_SQ_ALU_SRC_LITERAL;
			alu.src[0].value = 0;
			alu.dst.sel = ctx.gs_export_gpr_tregs[j];
			alu.dst.write = 1;
			alu.last = 1;
			r = r600_bytecode_add_alu(ctx.bc, &alu);
			if (r)
				return r;
		}
	}

	if (ctx.type == PIPE_SHADER_TESS_CTRL)
		r600_fetch_tess_io_info(&ctx);

	if (shader->two_side && ctx.colors_used) {
		if ((r = process_twoside_color_inputs(&ctx)))
			return r;
	}

	tgsi_parse_init(&ctx.parse, tokens);
	while (!tgsi_parse_end_of_tokens(&ctx.parse)) {
		tgsi_parse_token(&ctx.parse);
		switch (ctx.parse.FullToken.Token.Type) {
		case TGSI_TOKEN_TYPE_INSTRUCTION:
			r = tgsi_is_supported(&ctx);
			if (r)
				goto out_err;
			ctx.max_driver_temp_used = 0;
			/* reserve first tmp for everyone */
			r600_get_temp(&ctx);

			opcode = ctx.parse.FullToken.FullInstruction.Instruction.Opcode;
			if ((r = tgsi_split_constant(&ctx)))
				goto out_err;
			if ((r = tgsi_split_literal_constant(&ctx)))
				goto out_err;
			if (ctx.type == PIPE_SHADER_GEOMETRY) {
				if ((r = tgsi_split_gs_inputs(&ctx)))
					goto out_err;
			} else if (lds_inputs) {
				if ((r = tgsi_split_lds_inputs(&ctx)))
					goto out_err;
			}
			if (ctx.bc->chip_class == CAYMAN)
				ctx.inst_info = &cm_shader_tgsi_instruction[opcode];
			else if (ctx.bc->chip_class >= EVERGREEN)
				ctx.inst_info = &eg_shader_tgsi_instruction[opcode];
			else
				ctx.inst_info = &r600_shader_tgsi_instruction[opcode];
			r = ctx.inst_info->process(&ctx);
			if (r)
				goto out_err;

			if (ctx.type == PIPE_SHADER_TESS_CTRL) {
				r = r600_store_tcs_output(&ctx);
				if (r)
					goto out_err;
			}
			break;
		default:
			break;
		}
	}

	/* Reset the temporary register counter. */
	ctx.max_driver_temp_used = 0;

	noutput = shader->noutput;

	if (!ring_outputs && ctx.clip_vertex_write) {
		unsigned clipdist_temp[2];

		clipdist_temp[0] = r600_get_temp(&ctx);
		clipdist_temp[1] = r600_get_temp(&ctx);

		/* need to convert a clipvertex write into clipdistance writes and not export
		   the clip vertex anymore */

		memset(&shader->output[noutput], 0, 2*sizeof(struct r600_shader_io));
		shader->output[noutput].name = TGSI_SEMANTIC_CLIPDIST;
		shader->output[noutput].gpr = clipdist_temp[0];
		noutput++;
		shader->output[noutput].name = TGSI_SEMANTIC_CLIPDIST;
		shader->output[noutput].gpr = clipdist_temp[1];
		noutput++;

		/* reset spi_sid for clipvertex output to avoid confusing spi */
		shader->output[ctx.cv_output].spi_sid = 0;

		shader->clip_dist_write = 0xFF;

		for (i = 0; i < 8; i++) {
			int oreg = i >> 2;
			int ochan = i & 3;

			for (j = 0; j < 4; j++) {
				struct r600_bytecode_alu alu;
				memset(&alu, 0, sizeof(struct r600_bytecode_alu));
				alu.op = ALU_OP2_DOT4;
				alu.src[0].sel = shader->output[ctx.cv_output].gpr;
				alu.src[0].chan = j;

				alu.src[1].sel = 512 + i;
				alu.src[1].kc_bank = R600_BUFFER_INFO_CONST_BUFFER;
				alu.src[1].chan = j;

				alu.dst.sel = clipdist_temp[oreg];
				alu.dst.chan = j;
				alu.dst.write = (j == ochan);
				if (j == 3)
					alu.last = 1;
				r = r600_bytecode_add_alu(ctx.bc, &alu);
				if (r)
					return r;
			}
		}
	}

	/* Add stream outputs. */
	if (so.num_outputs) {
		bool emit = false;
		if (!lds_outputs && !ring_outputs && ctx.type == PIPE_SHADER_VERTEX)
			emit = true;
		if (!ring_outputs && ctx.type == PIPE_SHADER_TESS_EVAL)
			emit = true;
		if (emit)
			emit_streamout(&ctx, &so, -1, NULL);
	}
	pipeshader->enabled_stream_buffers_mask = ctx.enabled_stream_buffers_mask;
	convert_edgeflag_to_int(&ctx);

	if (ctx.type == PIPE_SHADER_TESS_CTRL)
		r600_emit_tess_factor(&ctx);

	if (lds_outputs) {
		if (ctx.type == PIPE_SHADER_VERTEX) {
			if (ctx.shader->noutput)
				emit_lds_vs_writes(&ctx);
		}
	} else if (ring_outputs) {
		if (shader->vs_as_es || shader->tes_as_es) {
			ctx.gs_export_gpr_tregs[0] = r600_get_temp(&ctx);
			ctx.gs_export_gpr_tregs[1] = -1;
			ctx.gs_export_gpr_tregs[2] = -1;
			ctx.gs_export_gpr_tregs[3] = -1;

			emit_gs_ring_writes(&ctx, &so, -1, FALSE);
		}
	} else {
		/* Export output */
		next_clip_base = shader->vs_out_misc_write ? 62 : 61;

		for (i = 0, j = 0; i < noutput; i++, j++) {
			memset(&output[j], 0, sizeof(struct r600_bytecode_output));
			output[j].gpr = shader->output[i].gpr;
			output[j].elem_size = 3;
			output[j].swizzle_x = 0;
			output[j].swizzle_y = 1;
			output[j].swizzle_z = 2;
			output[j].swizzle_w = 3;
			output[j].burst_count = 1;
			output[j].type = -1;
			output[j].op = CF_OP_EXPORT;
			switch (ctx.type) {
			case PIPE_SHADER_VERTEX:
			case PIPE_SHADER_TESS_EVAL:
				switch (shader->output[i].name) {
				case TGSI_SEMANTIC_POSITION:
					output[j].array_base = 60;
					output[j].type = V_SQ_CF_ALLOC_EXPORT_WORD0_SQ_EXPORT_POS;
					pos_emitted = true;
					break;

				case TGSI_SEMANTIC_PSIZE:
					output[j].array_base = 61;
					output[j].swizzle_y = 7;
					output[j].swizzle_z = 7;
					output[j].swizzle_w = 7;
					output[j].type = V_SQ_CF_ALLOC_EXPORT_WORD0_SQ_EXPORT_POS;
					pos_emitted = true;
					break;
				case TGSI_SEMANTIC_EDGEFLAG:
					output[j].array_base = 61;
					output[j].swizzle_x = 7;
					output[j].swizzle_y = 0;
					output[j].swizzle_z = 7;
					output[j].swizzle_w = 7;
					output[j].type = V_SQ_CF_ALLOC_EXPORT_WORD0_SQ_EXPORT_POS;
					pos_emitted = true;
					break;
				case TGSI_SEMANTIC_LAYER:
					/* spi_sid is 0 for outputs that are
					 * not consumed by PS */
					if (shader->output[i].spi_sid) {
						output[j].array_base = next_param_base++;
						output[j].type = V_SQ_CF_ALLOC_EXPORT_WORD0_SQ_EXPORT_PARAM;
						j++;
						memcpy(&output[j], &output[j-1], sizeof(struct r600_bytecode_output));
					}
					output[j].array_base = 61;
					output[j].swizzle_x = 7;
					output[j].swizzle_y = 7;
					output[j].swizzle_z = 0;
					output[j].swizzle_w = 7;
					output[j].type = V_SQ_CF_ALLOC_EXPORT_WORD0_SQ_EXPORT_POS;
					pos_emitted = true;
					break;
				case TGSI_SEMANTIC_VIEWPORT_INDEX:
					/* spi_sid is 0 for outputs that are
					 * not consumed by PS */
					if (shader->output[i].spi_sid) {
						output[j].array_base = next_param_base++;
						output[j].type = V_SQ_CF_ALLOC_EXPORT_WORD0_SQ_EXPORT_PARAM;
						j++;
						memcpy(&output[j], &output[j-1], sizeof(struct r600_bytecode_output));
					}
					output[j].array_base = 61;
					output[j].swizzle_x = 7;
					output[j].swizzle_y = 7;
					output[j].swizzle_z = 7;
					output[j].swizzle_w = 0;
					output[j].type = V_SQ_CF_ALLOC_EXPORT_WORD0_SQ_EXPORT_POS;
					pos_emitted = true;
					break;
				case TGSI_SEMANTIC_CLIPVERTEX:
					j--;
					break;
				case TGSI_SEMANTIC_CLIPDIST:
					output[j].array_base = next_clip_base++;
					output[j].type = V_SQ_CF_ALLOC_EXPORT_WORD0_SQ_EXPORT_POS;
					pos_emitted = true;
					/* spi_sid is 0 for clipdistance outputs that were generated
					 * for clipvertex - we don't need to pass them to PS */
					if (shader->output[i].spi_sid) {
						j++;
						/* duplicate it as PARAM to pass to the pixel shader */
						memcpy(&output[j], &output[j-1], sizeof(struct r600_bytecode_output));
						output[j].array_base = next_param_base++;
						output[j].type = V_SQ_CF_ALLOC_EXPORT_WORD0_SQ_EXPORT_PARAM;
					}
					break;
				case TGSI_SEMANTIC_FOG:
					output[j].swizzle_y = 4; /* 0 */
					output[j].swizzle_z = 4; /* 0 */
					output[j].swizzle_w = 5; /* 1 */
					break;
				case TGSI_SEMANTIC_PRIMID:
					output[j].swizzle_x = 2;
					output[j].swizzle_y = 4; /* 0 */
					output[j].swizzle_z = 4; /* 0 */
					output[j].swizzle_w = 4; /* 0 */
					break;
				}

				break;
			case PIPE_SHADER_FRAGMENT:
				if (shader->output[i].name == TGSI_SEMANTIC_COLOR) {
					/* never export more colors than the number of CBs */
					if (shader->output[i].sid >= max_color_exports) {
						/* skip export */
						j--;
						continue;
					}
					output[j].swizzle_w = key.ps.alpha_to_one ? 5 : 3;
					output[j].array_base = shader->output[i].sid;
					output[j].type = V_SQ_CF_ALLOC_EXPORT_WORD0_SQ_EXPORT_PIXEL;
					shader->nr_ps_color_exports++;
					if (shader->fs_write_all && (rscreen->b.chip_class >= EVERGREEN)) {
						for (k = 1; k < max_color_exports; k++) {
							j++;
							memset(&output[j], 0, sizeof(struct r600_bytecode_output));
							output[j].gpr = shader->output[i].gpr;
							output[j].elem_size = 3;
							output[j].swizzle_x = 0;
							output[j].swizzle_y = 1;
							output[j].swizzle_z = 2;
							output[j].swizzle_w = key.ps.alpha_to_one ? 5 : 3;
							output[j].burst_count = 1;
							output[j].array_base = k;
							output[j].op = CF_OP_EXPORT;
							output[j].type = V_SQ_CF_ALLOC_EXPORT_WORD0_SQ_EXPORT_PIXEL;
							shader->nr_ps_color_exports++;
						}
					}
				} else if (shader->output[i].name == TGSI_SEMANTIC_POSITION) {
					output[j].array_base = 61;
					output[j].swizzle_x = 2;
					output[j].swizzle_y = 7;
					output[j].swizzle_z = output[j].swizzle_w = 7;
					output[j].type = V_SQ_CF_ALLOC_EXPORT_WORD0_SQ_EXPORT_PIXEL;
				} else if (shader->output[i].name == TGSI_SEMANTIC_STENCIL) {
					output[j].array_base = 61;
					output[j].swizzle_x = 7;
					output[j].swizzle_y = 1;
					output[j].swizzle_z = output[j].swizzle_w = 7;
					output[j].type = V_SQ_CF_ALLOC_EXPORT_WORD0_SQ_EXPORT_PIXEL;
				} else if (shader->output[i].name == TGSI_SEMANTIC_SAMPLEMASK) {
					output[j].array_base = 61;
					output[j].swizzle_x = 7;
					output[j].swizzle_y = 7;
					output[j].swizzle_z = 0;
					output[j].swizzle_w = 7;
					output[j].type = V_SQ_CF_ALLOC_EXPORT_WORD0_SQ_EXPORT_PIXEL;
				} else {
					R600_ERR("unsupported fragment output name %d\n", shader->output[i].name);
					r = -EINVAL;
					goto out_err;
				}
				break;
			case PIPE_SHADER_TESS_CTRL:
				break;
			default:
				R600_ERR("unsupported processor type %d\n", ctx.type);
				r = -EINVAL;
				goto out_err;
			}

			if (output[j].type==-1) {
				output[j].type = V_SQ_CF_ALLOC_EXPORT_WORD0_SQ_EXPORT_PARAM;
				output[j].array_base = next_param_base++;
			}
		}

		/* add fake position export */
		if ((ctx.type == PIPE_SHADER_VERTEX || ctx.type == PIPE_SHADER_TESS_EVAL) && pos_emitted == false) {
			memset(&output[j], 0, sizeof(struct r600_bytecode_output));
			output[j].gpr = 0;
			output[j].elem_size = 3;
			output[j].swizzle_x = 7;
			output[j].swizzle_y = 7;
			output[j].swizzle_z = 7;
			output[j].swizzle_w = 7;
			output[j].burst_count = 1;
			output[j].type = V_SQ_CF_ALLOC_EXPORT_WORD0_SQ_EXPORT_POS;
			output[j].array_base = 60;
			output[j].op = CF_OP_EXPORT;
			j++;
		}

		/* add fake param output for vertex shader if no param is exported */
		if ((ctx.type == PIPE_SHADER_VERTEX || ctx.type == PIPE_SHADER_TESS_EVAL) && next_param_base == 0) {
			memset(&output[j], 0, sizeof(struct r600_bytecode_output));
			output[j].gpr = 0;
			output[j].elem_size = 3;
			output[j].swizzle_x = 7;
			output[j].swizzle_y = 7;
			output[j].swizzle_z = 7;
			output[j].swizzle_w = 7;
			output[j].burst_count = 1;
			output[j].type = V_SQ_CF_ALLOC_EXPORT_WORD0_SQ_EXPORT_PARAM;
			output[j].array_base = 0;
			output[j].op = CF_OP_EXPORT;
			j++;
		}

		/* add fake pixel export */
		if (ctx.type == PIPE_SHADER_FRAGMENT && shader->nr_ps_color_exports == 0) {
			memset(&output[j], 0, sizeof(struct r600_bytecode_output));
			output[j].gpr = 0;
			output[j].elem_size = 3;
			output[j].swizzle_x = 7;
			output[j].swizzle_y = 7;
			output[j].swizzle_z = 7;
			output[j].swizzle_w = 7;
			output[j].burst_count = 1;
			output[j].type = V_SQ_CF_ALLOC_EXPORT_WORD0_SQ_EXPORT_PIXEL;
			output[j].array_base = 0;
			output[j].op = CF_OP_EXPORT;
			j++;
			shader->nr_ps_color_exports++;
		}

		noutput = j;

		/* set export done on last export of each type */
		for (i = noutput - 1, output_done = 0; i >= 0; i--) {
			if (!(output_done & (1 << output[i].type))) {
				output_done |= (1 << output[i].type);
				output[i].op = CF_OP_EXPORT_DONE;
			}
		}
		/* add output to bytecode */
		for (i = 0; i < noutput; i++) {
			r = r600_bytecode_add_output(ctx.bc, &output[i]);
			if (r)
				goto out_err;
		}
	}

	/* add program end */
	if (ctx.bc->chip_class == CAYMAN)
		cm_bytecode_add_cf_end(ctx.bc);
	else {
		const struct cf_op_info *last = NULL;

		if (ctx.bc->cf_last)
			last = r600_isa_cf(ctx.bc->cf_last->op);

		/* alu clause instructions don't have EOP bit, so add NOP */
		if (!last || last->flags & CF_ALU || ctx.bc->cf_last->op == CF_OP_LOOP_END || ctx.bc->cf_last->op == CF_OP_CALL_FS || ctx.bc->cf_last->op == CF_OP_POP || ctx.bc->cf_last->op == CF_OP_GDS)
			r600_bytecode_add_cfinst(ctx.bc, CF_OP_NOP);

		ctx.bc->cf_last->end_of_program = 1;
	}

	/* check GPR limit - we have 124 = 128 - 4
	 * (4 are reserved as alu clause temporary registers) */
	if (ctx.bc->ngpr > 124) {
		R600_ERR("GPR limit exceeded - shader requires %d registers\n", ctx.bc->ngpr);
		r = -ENOMEM;
		goto out_err;
	}

	if (ctx.type == PIPE_SHADER_GEOMETRY) {
		if ((r = generate_gs_copy_shader(rctx, pipeshader, &so)))
			return r;
	}

	free(ctx.literals);
	tgsi_parse_free(&ctx.parse);
	return 0;
out_err:
	free(ctx.literals);
	tgsi_parse_free(&ctx.parse);
	return r;
}

static int tgsi_unsupported(struct r600_shader_ctx *ctx)
{
	const unsigned tgsi_opcode =
		ctx->parse.FullToken.FullInstruction.Instruction.Opcode;
	R600_ERR("%s tgsi opcode unsupported\n",
		 tgsi_get_opcode_name(tgsi_opcode));
	return -EINVAL;
}

static int tgsi_end(struct r600_shader_ctx *ctx)
{
	return 0;
}

static void r600_bytecode_src(struct r600_bytecode_alu_src *bc_src,
			const struct r600_shader_src *shader_src,
			unsigned chan)
{
	bc_src->sel = shader_src->sel;
	bc_src->chan = shader_src->swizzle[chan];
	bc_src->neg = shader_src->neg;
	bc_src->abs = shader_src->abs;
	bc_src->rel = shader_src->rel;
	bc_src->value = shader_src->value[bc_src->chan];
	bc_src->kc_bank = shader_src->kc_bank;
	bc_src->kc_rel = shader_src->kc_rel;
}

static void r600_bytecode_src_set_abs(struct r600_bytecode_alu_src *bc_src)
{
	bc_src->abs = 1;
	bc_src->neg = 0;
}

static void r600_bytecode_src_toggle_neg(struct r600_bytecode_alu_src *bc_src)
{
	bc_src->neg = !bc_src->neg;
}

static void tgsi_dst(struct r600_shader_ctx *ctx,
		     const struct tgsi_full_dst_register *tgsi_dst,
		     unsigned swizzle,
		     struct r600_bytecode_alu_dst *r600_dst)
{
	struct tgsi_full_instruction *inst = &ctx->parse.FullToken.FullInstruction;

	r600_dst->sel = tgsi_dst->Register.Index;
	r600_dst->sel += ctx->file_offset[tgsi_dst->Register.File];
	r600_dst->chan = swizzle;
	r600_dst->write = 1;
	if (inst->Instruction.Saturate) {
		r600_dst->clamp = 1;
	}
	if (ctx->type == PIPE_SHADER_TESS_CTRL) {
		if (tgsi_dst->Register.File == TGSI_FILE_OUTPUT) {
			return;
		}
	}
	if (tgsi_dst->Register.Indirect)
		r600_dst->rel = V_SQ_REL_RELATIVE;

}

static int tgsi_op2_64_params(struct r600_shader_ctx *ctx, bool singledest, bool swap)
{
	struct tgsi_full_instruction *inst = &ctx->parse.FullToken.FullInstruction;
	unsigned write_mask = inst->Dst[0].Register.WriteMask;
	struct r600_bytecode_alu alu;
	int i, j, r, lasti = tgsi_last_instruction(write_mask);
	int use_tmp = 0;

	if (singledest) {
		switch (write_mask) {
		case 0x1:
			write_mask = 0x3;
			break;
		case 0x2:
			use_tmp = 1;
			write_mask = 0x3;
			break;
		case 0x4:
			write_mask = 0xc;
			break;
		case 0x8:
			write_mask = 0xc;
			use_tmp = 3;
			break;
		}
	}

	lasti = tgsi_last_instruction(write_mask);
	for (i = 0; i <= lasti; i++) {

		if (!(write_mask & (1 << i)))
			continue;

		memset(&alu, 0, sizeof(struct r600_bytecode_alu));

		if (singledest) {
			tgsi_dst(ctx, &inst->Dst[0], i, &alu.dst);
			if (use_tmp) {
				alu.dst.sel = ctx->temp_reg;
				alu.dst.chan = i;
				alu.dst.write = 1;
			}
			if (i == 1 || i == 3)
				alu.dst.write = 0;
		} else
			tgsi_dst(ctx, &inst->Dst[0], i, &alu.dst);

		alu.op = ctx->inst_info->op;
		if (ctx->parse.FullToken.FullInstruction.Instruction.Opcode == TGSI_OPCODE_DABS) {
			r600_bytecode_src(&alu.src[0], &ctx->src[0], i);
		} else if (!swap) {
			for (j = 0; j < inst->Instruction.NumSrcRegs; j++) {
				r600_bytecode_src(&alu.src[j], &ctx->src[j], fp64_switch(i));
			}
		} else {
			r600_bytecode_src(&alu.src[0], &ctx->src[1], fp64_switch(i));
			r600_bytecode_src(&alu.src[1], &ctx->src[0], fp64_switch(i));
		}

		/* handle some special cases */
		if (i == 1 || i == 3) {
			switch (ctx->parse.FullToken.FullInstruction.Instruction.Opcode) {
			case TGSI_OPCODE_DABS:
				r600_bytecode_src_set_abs(&alu.src[0]);
				break;
			default:
				break;
			}
		}
		if (i == lasti) {
			alu.last = 1;
		}
		r = r600_bytecode_add_alu(ctx->bc, &alu);
		if (r)
			return r;
	}

	if (use_tmp) {
		write_mask = inst->Dst[0].Register.WriteMask;

		/* move result from temp to dst */
		for (i = 0; i <= lasti; i++) {
			if (!(write_mask & (1 << i)))
				continue;

			memset(&alu, 0, sizeof(struct r600_bytecode_alu));
			alu.op = ALU_OP1_MOV;
			tgsi_dst(ctx, &inst->Dst[0], i, &alu.dst);
			alu.src[0].sel = ctx->temp_reg;
			alu.src[0].chan = use_tmp - 1;
			alu.last = (i == lasti);

			r = r600_bytecode_add_alu(ctx->bc, &alu);
			if (r)
				return r;
		}
	}
	return 0;
}

static int tgsi_op2_64(struct r600_shader_ctx *ctx)
{
	struct tgsi_full_instruction *inst = &ctx->parse.FullToken.FullInstruction;
	unsigned write_mask = inst->Dst[0].Register.WriteMask;
	/* confirm writemasking */
	if ((write_mask & 0x3) != 0x3 &&
	    (write_mask & 0xc) != 0xc) {
		fprintf(stderr, "illegal writemask for 64-bit: 0x%x\n", write_mask);
		return -1;
	}
	return tgsi_op2_64_params(ctx, false, false);
}

static int tgsi_op2_64_single_dest(struct r600_shader_ctx *ctx)
{
	return tgsi_op2_64_params(ctx, true, false);
}

static int tgsi_op2_64_single_dest_s(struct r600_shader_ctx *ctx)
{
	return tgsi_op2_64_params(ctx, true, true);
}

static int tgsi_op3_64(struct r600_shader_ctx *ctx)
{
	struct tgsi_full_instruction *inst = &ctx->parse.FullToken.FullInstruction;
	struct r600_bytecode_alu alu;
	int i, j, r;
	int lasti = 3;
	int tmp = r600_get_temp(ctx);

	for (i = 0; i < lasti + 1; i++) {

		memset(&alu, 0, sizeof(struct r600_bytecode_alu));
		alu.op = ctx->inst_info->op;
		for (j = 0; j < inst->Instruction.NumSrcRegs; j++) {
			r600_bytecode_src(&alu.src[j], &ctx->src[j], i == 3 ? 0 : 1);
		}

		if (inst->Dst[0].Register.WriteMask & (1 << i))
			tgsi_dst(ctx, &inst->Dst[0], i, &alu.dst);
		else
			alu.dst.sel = tmp;

		alu.dst.chan = i;
		alu.is_op3 = 1;
		if (i == lasti) {
			alu.last = 1;
		}
		r = r600_bytecode_add_alu(ctx->bc, &alu);
		if (r)
			return r;
	}
	return 0;
}

static int tgsi_op2_s(struct r600_shader_ctx *ctx, int swap, int trans_only)
{
	struct tgsi_full_instruction *inst = &ctx->parse.FullToken.FullInstruction;
	struct r600_bytecode_alu alu;
	unsigned write_mask = inst->Dst[0].Register.WriteMask;
	int i, j, r, lasti = tgsi_last_instruction(write_mask);
	/* use temp register if trans_only and more than one dst component */
	int use_tmp = trans_only && (write_mask ^ (1 << lasti));

	for (i = 0; i <= lasti; i++) {
		if (!(write_mask & (1 << i)))
			continue;

		memset(&alu, 0, sizeof(struct r600_bytecode_alu));
		if (use_tmp) {
			alu.dst.sel = ctx->temp_reg;
			alu.dst.chan = i;
			alu.dst.write = 1;
		} else
			tgsi_dst(ctx, &inst->Dst[0], i, &alu.dst);

		alu.op = ctx->inst_info->op;
		if (!swap) {
			for (j = 0; j < inst->Instruction.NumSrcRegs; j++) {
				r600_bytecode_src(&alu.src[j], &ctx->src[j], i);
			}
		} else {
			r600_bytecode_src(&alu.src[0], &ctx->src[1], i);
			r600_bytecode_src(&alu.src[1], &ctx->src[0], i);
		}
		if (i == lasti || trans_only) {
			alu.last = 1;
		}
		r = r600_bytecode_add_alu(ctx->bc, &alu);
		if (r)
			return r;
	}

	if (use_tmp) {
		/* move result from temp to dst */
		for (i = 0; i <= lasti; i++) {
			if (!(write_mask & (1 << i)))
				continue;

			memset(&alu, 0, sizeof(struct r600_bytecode_alu));
			alu.op = ALU_OP1_MOV;
			tgsi_dst(ctx, &inst->Dst[0], i, &alu.dst);
			alu.src[0].sel = ctx->temp_reg;
			alu.src[0].chan = i;
			alu.last = (i == lasti);

			r = r600_bytecode_add_alu(ctx->bc, &alu);
			if (r)
				return r;
		}
	}
	return 0;
}

static int tgsi_op2(struct r600_shader_ctx *ctx)
{
	return tgsi_op2_s(ctx, 0, 0);
}

static int tgsi_op2_swap(struct r600_shader_ctx *ctx)
{
	return tgsi_op2_s(ctx, 1, 0);
}

static int tgsi_op2_trans(struct r600_shader_ctx *ctx)
{
	return tgsi_op2_s(ctx, 0, 1);
}

static int tgsi_ineg(struct r600_shader_ctx *ctx)
{
	struct tgsi_full_instruction *inst = &ctx->parse.FullToken.FullInstruction;
	struct r600_bytecode_alu alu;
	int i, r;
	int lasti = tgsi_last_instruction(inst->Dst[0].Register.WriteMask);

	for (i = 0; i < lasti + 1; i++) {

		if (!(inst->Dst[0].Register.WriteMask & (1 << i)))
			continue;
		memset(&alu, 0, sizeof(struct r600_bytecode_alu));
		alu.op = ctx->inst_info->op;

		alu.src[0].sel = V_SQ_ALU_SRC_0;

		r600_bytecode_src(&alu.src[1], &ctx->src[0], i);

		tgsi_dst(ctx, &inst->Dst[0], i, &alu.dst);

		if (i == lasti) {
			alu.last = 1;
		}
		r = r600_bytecode_add_alu(ctx->bc, &alu);
		if (r)
			return r;
	}
	return 0;

}

static int tgsi_dneg(struct r600_shader_ctx *ctx)
{
	struct tgsi_full_instruction *inst = &ctx->parse.FullToken.FullInstruction;
	struct r600_bytecode_alu alu;
	int i, r;
	int lasti = tgsi_last_instruction(inst->Dst[0].Register.WriteMask);

	for (i = 0; i < lasti + 1; i++) {

		if (!(inst->Dst[0].Register.WriteMask & (1 << i)))
			continue;
		memset(&alu, 0, sizeof(struct r600_bytecode_alu));
		alu.op = ALU_OP1_MOV;

		r600_bytecode_src(&alu.src[0], &ctx->src[0], i);

		if (i == 1 || i == 3)
			r600_bytecode_src_toggle_neg(&alu.src[0]);
		tgsi_dst(ctx, &inst->Dst[0], i, &alu.dst);

		if (i == lasti) {
			alu.last = 1;
		}
		r = r600_bytecode_add_alu(ctx->bc, &alu);
		if (r)
			return r;
	}
	return 0;

}

static int tgsi_dfracexp(struct r600_shader_ctx *ctx)
{
	struct tgsi_full_instruction *inst = &ctx->parse.FullToken.FullInstruction;
	struct r600_bytecode_alu alu;
	unsigned write_mask = inst->Dst[0].Register.WriteMask;
	int i, j, r;
	int firsti = write_mask == 0xc ? 2 : 0;

	for (i = 0; i <= 3; i++) {
		memset(&alu, 0, sizeof(struct r600_bytecode_alu));
		alu.op = ctx->inst_info->op;

		alu.dst.sel = ctx->temp_reg;
		alu.dst.chan = i;
		alu.dst.write = 1;
		for (j = 0; j < inst->Instruction.NumSrcRegs; j++) {
			r600_bytecode_src(&alu.src[j], &ctx->src[j], fp64_switch(i));
		}

		if (i == 3)
			alu.last = 1;

		r = r600_bytecode_add_alu(ctx->bc, &alu);
		if (r)
			return r;
	}

	/* MOV first two channels to writemask dst0 */
	for (i = 0; i <= 1; i++) {
		memset(&alu, 0, sizeof(struct r600_bytecode_alu));
		alu.op = ALU_OP1_MOV;
		alu.src[0].chan = i + 2;
		alu.src[0].sel = ctx->temp_reg;

		tgsi_dst(ctx, &inst->Dst[0], firsti + i, &alu.dst);
		alu.dst.write = (inst->Dst[0].Register.WriteMask >> (firsti + i)) & 1;
		alu.last = 1;
		r = r600_bytecode_add_alu(ctx->bc, &alu);
		if (r)
			return r;
	}

	for (i = 0; i <= 3; i++) {
		if (inst->Dst[1].Register.WriteMask & (1 << i)) {
			/* MOV third channels to writemask dst1 */
			memset(&alu, 0, sizeof(struct r600_bytecode_alu));
			alu.op = ALU_OP1_MOV;
			alu.src[0].chan = 1;
			alu.src[0].sel = ctx->temp_reg;

			tgsi_dst(ctx, &inst->Dst[1], i, &alu.dst);
			alu.last = 1;
			r = r600_bytecode_add_alu(ctx->bc, &alu);
			if (r)
				return r;
			break;
		}
	}
	return 0;
}


static int egcm_int_to_double(struct r600_shader_ctx *ctx)
{
	struct tgsi_full_instruction *inst = &ctx->parse.FullToken.FullInstruction;
	struct r600_bytecode_alu alu;
	int i, r;
	int lasti = tgsi_last_instruction(inst->Dst[0].Register.WriteMask);

	assert(inst->Instruction.Opcode == TGSI_OPCODE_I2D ||
		inst->Instruction.Opcode == TGSI_OPCODE_U2D);

	for (i = 0; i <= (lasti+1)/2; i++) {
		memset(&alu, 0, sizeof(struct r600_bytecode_alu));
		alu.op = ctx->inst_info->op;

		r600_bytecode_src(&alu.src[0], &ctx->src[0], i);
		alu.dst.sel = ctx->temp_reg;
		alu.dst.chan = i;
		alu.dst.write = 1;
		alu.last = 1;

		r = r600_bytecode_add_alu(ctx->bc, &alu);
		if (r)
			return r;
	}

	for (i = 0; i <= lasti; i++) {
		memset(&alu, 0, sizeof(struct r600_bytecode_alu));
		alu.op = ALU_OP1_FLT32_TO_FLT64;

		alu.src[0].chan = i/2;
		if (i%2 == 0)
			alu.src[0].sel = ctx->temp_reg;
		else {
			alu.src[0].sel = V_SQ_ALU_SRC_LITERAL;
			alu.src[0].value = 0x0;
		}
		tgsi_dst(ctx, &inst->Dst[0], i, &alu.dst);
		alu.last = i == lasti;

		r = r600_bytecode_add_alu(ctx->bc, &alu);
		if (r)
			return r;
	}

	return 0;
}

static int egcm_double_to_int(struct r600_shader_ctx *ctx)
{
	struct tgsi_full_instruction *inst = &ctx->parse.FullToken.FullInstruction;
	struct r600_bytecode_alu alu;
	int i, r;
	int lasti = tgsi_last_instruction(inst->Dst[0].Register.WriteMask);

	assert(inst->Instruction.Opcode == TGSI_OPCODE_D2I ||
		inst->Instruction.Opcode == TGSI_OPCODE_D2U);

	for (i = 0; i <= lasti; i++) {
		memset(&alu, 0, sizeof(struct r600_bytecode_alu));
		alu.op = ALU_OP1_FLT64_TO_FLT32;

		r600_bytecode_src(&alu.src[0], &ctx->src[0], fp64_switch(i));
		alu.dst.chan = i;
		alu.dst.sel = ctx->temp_reg;
		alu.dst.write = i%2 == 0;
		alu.last = i == lasti;

		r = r600_bytecode_add_alu(ctx->bc, &alu);
		if (r)
			return r;
	}

	for (i = 0; i <= (lasti+1)/2; i++) {
		memset(&alu, 0, sizeof(struct r600_bytecode_alu));
		alu.op = ctx->inst_info->op;

		alu.src[0].chan = i*2;
		alu.src[0].sel = ctx->temp_reg;
		tgsi_dst(ctx, &inst->Dst[0], 0, &alu.dst);
		alu.last = 1;

		r = r600_bytecode_add_alu(ctx->bc, &alu);
		if (r)
			return r;
	}

	return 0;
}

static int cayman_emit_unary_double_raw(struct r600_bytecode *bc,
					unsigned op,
					int dst_reg,
					struct r600_shader_src *src,
					bool abs)
{
	struct r600_bytecode_alu alu;
	const int last_slot = 3;
	int r;

	/* these have to write the result to X/Y by the looks of it */
	for (int i = 0 ; i < last_slot; i++) {
		memset(&alu, 0, sizeof(struct r600_bytecode_alu));
		alu.op = op;

		r600_bytecode_src(&alu.src[0], src, 1);
		r600_bytecode_src(&alu.src[1], src, 0);

		if (abs)
			r600_bytecode_src_set_abs(&alu.src[1]);

		alu.dst.sel = dst_reg;
		alu.dst.chan = i;
		alu.dst.write = (i == 0 || i == 1);

		if (bc->chip_class != CAYMAN || i == last_slot - 1)
			alu.last = 1;
		r = r600_bytecode_add_alu(bc, &alu);
		if (r)
			return r;
	}

	return 0;
}

static int cayman_emit_double_instr(struct r600_shader_ctx *ctx)
{
	struct tgsi_full_instruction *inst = &ctx->parse.FullToken.FullInstruction;
	int i, r;
	struct r600_bytecode_alu alu;
	int lasti = tgsi_last_instruction(inst->Dst[0].Register.WriteMask);
	int t1 = ctx->temp_reg;

	/* should only be one src regs */
	assert(inst->Instruction.NumSrcRegs == 1);

	/* only support one double at a time */
	assert(inst->Dst[0].Register.WriteMask == TGSI_WRITEMASK_XY ||
	       inst->Dst[0].Register.WriteMask == TGSI_WRITEMASK_ZW);

	r = cayman_emit_unary_double_raw(
		ctx->bc, ctx->inst_info->op, t1,
		&ctx->src[0],
		ctx->parse.FullToken.FullInstruction.Instruction.Opcode == TGSI_OPCODE_DRSQ ||
		ctx->parse.FullToken.FullInstruction.Instruction.Opcode == TGSI_OPCODE_DSQRT);
	if (r)
		return r;

	for (i = 0 ; i <= lasti; i++) {
		if (!(inst->Dst[0].Register.WriteMask & (1 << i)))
			continue;
		memset(&alu, 0, sizeof(struct r600_bytecode_alu));
		alu.op = ALU_OP1_MOV;
		alu.src[0].sel = t1;
		alu.src[0].chan = (i == 0 || i == 2) ? 0 : 1;
		tgsi_dst(ctx, &inst->Dst[0], i, &alu.dst);
		alu.dst.write = 1;
		if (i == lasti)
			alu.last = 1;
		r = r600_bytecode_add_alu(ctx->bc, &alu);
		if (r)
			return r;
	}
	return 0;
}

static int cayman_emit_float_instr(struct r600_shader_ctx *ctx)
{
	struct tgsi_full_instruction *inst = &ctx->parse.FullToken.FullInstruction;
	int i, j, r;
	struct r600_bytecode_alu alu;
	int last_slot = (inst->Dst[0].Register.WriteMask & 0x8) ? 4 : 3;
	
	for (i = 0 ; i < last_slot; i++) {
		memset(&alu, 0, sizeof(struct r600_bytecode_alu));
		alu.op = ctx->inst_info->op;
		for (j = 0; j < inst->Instruction.NumSrcRegs; j++) {
			r600_bytecode_src(&alu.src[j], &ctx->src[j], 0);

			/* RSQ should take the absolute value of src */
			if (inst->Instruction.Opcode == TGSI_OPCODE_RSQ) {
				r600_bytecode_src_set_abs(&alu.src[j]);
			}
		}
		tgsi_dst(ctx, &inst->Dst[0], i, &alu.dst);
		alu.dst.write = (inst->Dst[0].Register.WriteMask >> i) & 1;

		if (i == last_slot - 1)
			alu.last = 1;
		r = r600_bytecode_add_alu(ctx->bc, &alu);
		if (r)
			return r;
	}
	return 0;
}

static int cayman_mul_int_instr(struct r600_shader_ctx *ctx)
{
	struct tgsi_full_instruction *inst = &ctx->parse.FullToken.FullInstruction;
	int i, j, k, r;
	struct r600_bytecode_alu alu;
	int lasti = tgsi_last_instruction(inst->Dst[0].Register.WriteMask);
	int t1 = ctx->temp_reg;

	for (k = 0; k <= lasti; k++) {
		if (!(inst->Dst[0].Register.WriteMask & (1 << k)))
			continue;

		for (i = 0 ; i < 4; i++) {
			memset(&alu, 0, sizeof(struct r600_bytecode_alu));
			alu.op = ctx->inst_info->op;
			for (j = 0; j < inst->Instruction.NumSrcRegs; j++) {
				r600_bytecode_src(&alu.src[j], &ctx->src[j], k);
			}
			alu.dst.sel = t1;
			alu.dst.chan = i;
			alu.dst.write = (i == k);
			if (i == 3)
				alu.last = 1;
			r = r600_bytecode_add_alu(ctx->bc, &alu);
			if (r)
				return r;
		}
	}

	for (i = 0 ; i <= lasti; i++) {
		if (!(inst->Dst[0].Register.WriteMask & (1 << i)))
			continue;
		memset(&alu, 0, sizeof(struct r600_bytecode_alu));
		alu.op = ALU_OP1_MOV;
		alu.src[0].sel = t1;
		alu.src[0].chan = i;
		tgsi_dst(ctx, &inst->Dst[0], i, &alu.dst);
		alu.dst.write = 1;
		if (i == lasti)
			alu.last = 1;
		r = r600_bytecode_add_alu(ctx->bc, &alu);
		if (r)
			return r;
	}

	return 0;
}


static int cayman_mul_double_instr(struct r600_shader_ctx *ctx)
{
	struct tgsi_full_instruction *inst = &ctx->parse.FullToken.FullInstruction;
	int i, j, k, r;
	struct r600_bytecode_alu alu;
	int lasti = tgsi_last_instruction(inst->Dst[0].Register.WriteMask);
	int t1 = ctx->temp_reg;

	/* t1 would get overwritten below if we actually tried to
	 * multiply two pairs of doubles at a time. */
	assert(inst->Dst[0].Register.WriteMask == TGSI_WRITEMASK_XY ||
	       inst->Dst[0].Register.WriteMask == TGSI_WRITEMASK_ZW);

	k = inst->Dst[0].Register.WriteMask == TGSI_WRITEMASK_XY ? 0 : 1;

	for (i = 0; i < 4; i++) {
		memset(&alu, 0, sizeof(struct r600_bytecode_alu));
		alu.op = ctx->inst_info->op;
		for (j = 0; j < inst->Instruction.NumSrcRegs; j++) {
<<<<<<< HEAD
			r600_bytecode_src(&alu.src[j], &ctx->src[j], 0);

			/* RSQ should take the absolute value of src */
			if (ctx->inst_info->tgsi_opcode == TGSI_OPCODE_RSQ) {
				r600_bytecode_src_set_abs(&alu.src[j]);
			}
=======
			r600_bytecode_src(&alu.src[j], &ctx->src[j], k * 2 + ((i == 3) ? 0 : 1));
>>>>>>> 367bafc7
		}
		alu.dst.sel = t1;
		alu.dst.chan = i;
		alu.dst.write = 1;
		if (i == 3)
			alu.last = 1;
		r = r600_bytecode_add_alu(ctx->bc, &alu);
		if (r)
			return r;
	}

	for (i = 0; i <= lasti; i++) {
		if (!(inst->Dst[0].Register.WriteMask & (1 << i)))
			continue;
		memset(&alu, 0, sizeof(struct r600_bytecode_alu));
		alu.op = ALU_OP1_MOV;
		alu.src[0].sel = t1;
		alu.src[0].chan = i;
		tgsi_dst(ctx, &inst->Dst[0], i, &alu.dst);
		alu.dst.write = 1;
		if (i == lasti)
			alu.last = 1;
		r = r600_bytecode_add_alu(ctx->bc, &alu);
		if (r)
			return r;
	}

	return 0;
}

/*
 * Emit RECIP_64 + MUL_64 to implement division.
 */
static int cayman_ddiv_instr(struct r600_shader_ctx *ctx)
{
	struct tgsi_full_instruction *inst = &ctx->parse.FullToken.FullInstruction;
	int r;
	struct r600_bytecode_alu alu;
	int t1 = ctx->temp_reg;
	int k;

	/* Only support one double at a time. This is the same constraint as
	 * in DMUL lowering. */
	assert(inst->Dst[0].Register.WriteMask == TGSI_WRITEMASK_XY ||
	       inst->Dst[0].Register.WriteMask == TGSI_WRITEMASK_ZW);

	k = inst->Dst[0].Register.WriteMask == TGSI_WRITEMASK_XY ? 0 : 1;

	r = cayman_emit_unary_double_raw(ctx->bc, ALU_OP2_RECIP_64, t1, &ctx->src[1], false);
	if (r)
		return r;

	for (int i = 0; i < 4; i++) {
		memset(&alu, 0, sizeof(struct r600_bytecode_alu));
		alu.op = ALU_OP2_MUL_64;

		r600_bytecode_src(&alu.src[0], &ctx->src[0], k * 2 + ((i == 3) ? 0 : 1));

		alu.src[1].sel = t1;
		alu.src[1].chan = (i == 3) ? 0 : 1;

		alu.dst.sel = t1;
		alu.dst.chan = i;
		alu.dst.write = 1;
		if (i == 3)
			alu.last = 1;
		r = r600_bytecode_add_alu(ctx->bc, &alu);
		if (r)
			return r;
	}

	for (int i = 0; i < 2; i++) {
		memset(&alu, 0, sizeof(struct r600_bytecode_alu));
		alu.op = ALU_OP1_MOV;
		alu.src[0].sel = t1;
		alu.src[0].chan = i;
		tgsi_dst(ctx, &inst->Dst[0], k * 2 + i, &alu.dst);
		alu.dst.write = 1;
		if (i == 1)
			alu.last = 1;
		r = r600_bytecode_add_alu(ctx->bc, &alu);
		if (r)
			return r;
	}
	return 0;
}

/*
 * r600 - trunc to -PI..PI range
 * r700 - normalize by dividing by 2PI
 * see fdo bug 27901
 */
static int tgsi_setup_trig(struct r600_shader_ctx *ctx)
{
	int r;
	struct r600_bytecode_alu alu;

	memset(&alu, 0, sizeof(struct r600_bytecode_alu));
	alu.op = ALU_OP3_MULADD;
	alu.is_op3 = 1;

	alu.dst.chan = 0;
	alu.dst.sel = ctx->temp_reg;
	alu.dst.write = 1;

	r600_bytecode_src(&alu.src[0], &ctx->src[0], 0);

	alu.src[1].sel = V_SQ_ALU_SRC_LITERAL;
	alu.src[1].chan = 0;
	alu.src[1].value = u_bitcast_f2u(0.5f * M_1_PI);
	alu.src[2].sel = V_SQ_ALU_SRC_0_5;
	alu.src[2].chan = 0;
	alu.last = 1;
	r = r600_bytecode_add_alu(ctx->bc, &alu);
	if (r)
		return r;

	memset(&alu, 0, sizeof(struct r600_bytecode_alu));
	alu.op = ALU_OP1_FRACT;

	alu.dst.chan = 0;
	alu.dst.sel = ctx->temp_reg;
	alu.dst.write = 1;

	alu.src[0].sel = ctx->temp_reg;
	alu.src[0].chan = 0;
	alu.last = 1;
	r = r600_bytecode_add_alu(ctx->bc, &alu);
	if (r)
		return r;

	memset(&alu, 0, sizeof(struct r600_bytecode_alu));
	alu.op = ALU_OP3_MULADD;
	alu.is_op3 = 1;

	alu.dst.chan = 0;
	alu.dst.sel = ctx->temp_reg;
	alu.dst.write = 1;

	alu.src[0].sel = ctx->temp_reg;
	alu.src[0].chan = 0;

	alu.src[1].sel = V_SQ_ALU_SRC_LITERAL;
	alu.src[1].chan = 0;
	alu.src[2].sel = V_SQ_ALU_SRC_LITERAL;
	alu.src[2].chan = 0;

	if (ctx->bc->chip_class == R600) {
		alu.src[1].value = u_bitcast_f2u(2.0f * M_PI);
		alu.src[2].value = u_bitcast_f2u(-M_PI);
	} else {
		alu.src[1].sel = V_SQ_ALU_SRC_1;
		alu.src[2].sel = V_SQ_ALU_SRC_0_5;
		alu.src[2].neg = 1;
	}

	alu.last = 1;
	r = r600_bytecode_add_alu(ctx->bc, &alu);
	if (r)
		return r;
	return 0;
}

static int cayman_trig(struct r600_shader_ctx *ctx)
{
	struct tgsi_full_instruction *inst = &ctx->parse.FullToken.FullInstruction;
	struct r600_bytecode_alu alu;
	int last_slot = (inst->Dst[0].Register.WriteMask & 0x8) ? 4 : 3;
	int i, r;

	r = tgsi_setup_trig(ctx);
	if (r)
		return r;


	for (i = 0; i < last_slot; i++) {
		memset(&alu, 0, sizeof(struct r600_bytecode_alu));
		alu.op = ctx->inst_info->op;
		alu.dst.chan = i;

		tgsi_dst(ctx, &inst->Dst[0], i, &alu.dst);
		alu.dst.write = (inst->Dst[0].Register.WriteMask >> i) & 1;

		alu.src[0].sel = ctx->temp_reg;
		alu.src[0].chan = 0;
		if (i == last_slot - 1)
			alu.last = 1;
		r = r600_bytecode_add_alu(ctx->bc, &alu);
		if (r)
			return r;
	}
	return 0;
}

static int tgsi_trig(struct r600_shader_ctx *ctx)
{
	struct tgsi_full_instruction *inst = &ctx->parse.FullToken.FullInstruction;
	struct r600_bytecode_alu alu;
	int i, r;
	int lasti = tgsi_last_instruction(inst->Dst[0].Register.WriteMask);

	r = tgsi_setup_trig(ctx);
	if (r)
		return r;

	memset(&alu, 0, sizeof(struct r600_bytecode_alu));
	alu.op = ctx->inst_info->op;
	alu.dst.chan = 0;
	alu.dst.sel = ctx->temp_reg;
	alu.dst.write = 1;

	alu.src[0].sel = ctx->temp_reg;
	alu.src[0].chan = 0;
	alu.last = 1;
	r = r600_bytecode_add_alu(ctx->bc, &alu);
	if (r)
		return r;

	/* replicate result */
	for (i = 0; i < lasti + 1; i++) {
		if (!(inst->Dst[0].Register.WriteMask & (1 << i)))
			continue;

		memset(&alu, 0, sizeof(struct r600_bytecode_alu));
		alu.op = ALU_OP1_MOV;

		alu.src[0].sel = ctx->temp_reg;
		tgsi_dst(ctx, &inst->Dst[0], i, &alu.dst);
		if (i == lasti)
			alu.last = 1;
		r = r600_bytecode_add_alu(ctx->bc, &alu);
		if (r)
			return r;
	}
	return 0;
}

static int tgsi_scs(struct r600_shader_ctx *ctx)
{
	struct tgsi_full_instruction *inst = &ctx->parse.FullToken.FullInstruction;
	struct r600_bytecode_alu alu;
	int i, r;

	/* We'll only need the trig stuff if we are going to write to the
	 * X or Y components of the destination vector.
	 */
	if (likely(inst->Dst[0].Register.WriteMask & TGSI_WRITEMASK_XY)) {
		r = tgsi_setup_trig(ctx);
		if (r)
			return r;
	}

	/* dst.x = COS */
	if (inst->Dst[0].Register.WriteMask & TGSI_WRITEMASK_X) {
		if (ctx->bc->chip_class == CAYMAN) {
			for (i = 0 ; i < 3; i++) {
				memset(&alu, 0, sizeof(struct r600_bytecode_alu));
				alu.op = ALU_OP1_COS;
				tgsi_dst(ctx, &inst->Dst[0], i, &alu.dst);

				if (i == 0)
					alu.dst.write = 1;
				else
					alu.dst.write = 0;
				alu.src[0].sel = ctx->temp_reg;
				alu.src[0].chan = 0;
				if (i == 2)
					alu.last = 1;
				r = r600_bytecode_add_alu(ctx->bc, &alu);
				if (r)
					return r;
			}
		} else {
			memset(&alu, 0, sizeof(struct r600_bytecode_alu));
			alu.op = ALU_OP1_COS;
			tgsi_dst(ctx, &inst->Dst[0], 0, &alu.dst);

			alu.src[0].sel = ctx->temp_reg;
			alu.src[0].chan = 0;
			alu.last = 1;
			r = r600_bytecode_add_alu(ctx->bc, &alu);
			if (r)
				return r;
		}
	}

	/* dst.y = SIN */
	if (inst->Dst[0].Register.WriteMask & TGSI_WRITEMASK_Y) {
		if (ctx->bc->chip_class == CAYMAN) {
			for (i = 0 ; i < 3; i++) {
				memset(&alu, 0, sizeof(struct r600_bytecode_alu));
				alu.op = ALU_OP1_SIN;
				tgsi_dst(ctx, &inst->Dst[0], i, &alu.dst);
				if (i == 1)
					alu.dst.write = 1;
				else
					alu.dst.write = 0;
				alu.src[0].sel = ctx->temp_reg;
				alu.src[0].chan = 0;
				if (i == 2)
					alu.last = 1;
				r = r600_bytecode_add_alu(ctx->bc, &alu);
				if (r)
					return r;
			}
		} else {
			memset(&alu, 0, sizeof(struct r600_bytecode_alu));
			alu.op = ALU_OP1_SIN;
			tgsi_dst(ctx, &inst->Dst[0], 1, &alu.dst);

			alu.src[0].sel = ctx->temp_reg;
			alu.src[0].chan = 0;
			alu.last = 1;
			r = r600_bytecode_add_alu(ctx->bc, &alu);
			if (r)
				return r;
		}
	}

	/* dst.z = 0.0; */
	if (inst->Dst[0].Register.WriteMask & TGSI_WRITEMASK_Z) {
		memset(&alu, 0, sizeof(struct r600_bytecode_alu));

		alu.op = ALU_OP1_MOV;

		tgsi_dst(ctx, &inst->Dst[0], 2, &alu.dst);

		alu.src[0].sel = V_SQ_ALU_SRC_0;
		alu.src[0].chan = 0;

		alu.last = 1;

		r = r600_bytecode_add_alu(ctx->bc, &alu);
		if (r)
			return r;
	}

	/* dst.w = 1.0; */
	if (inst->Dst[0].Register.WriteMask & TGSI_WRITEMASK_W) {
		memset(&alu, 0, sizeof(struct r600_bytecode_alu));

		alu.op = ALU_OP1_MOV;

		tgsi_dst(ctx, &inst->Dst[0], 3, &alu.dst);

		alu.src[0].sel = V_SQ_ALU_SRC_1;
		alu.src[0].chan = 0;

		alu.last = 1;

		r = r600_bytecode_add_alu(ctx->bc, &alu);
		if (r)
			return r;
	}

	return 0;
}

static int tgsi_kill(struct r600_shader_ctx *ctx)
{
	const struct tgsi_full_instruction *inst = &ctx->parse.FullToken.FullInstruction;
	struct r600_bytecode_alu alu;
	int i, r;

	for (i = 0; i < 4; i++) {
		memset(&alu, 0, sizeof(struct r600_bytecode_alu));
		alu.op = ctx->inst_info->op;

		alu.dst.chan = i;

		alu.src[0].sel = V_SQ_ALU_SRC_0;

		if (inst->Instruction.Opcode == TGSI_OPCODE_KILL) {
			alu.src[1].sel = V_SQ_ALU_SRC_1;
			alu.src[1].neg = 1;
		} else {
			r600_bytecode_src(&alu.src[1], &ctx->src[0], i);
		}
		if (i == 3) {
			alu.last = 1;
		}
		r = r600_bytecode_add_alu(ctx->bc, &alu);
		if (r)
			return r;
	}

	/* kill must be last in ALU */
	ctx->bc->force_add_cf = 1;
	ctx->shader->uses_kill = TRUE;
	return 0;
}

static int tgsi_lit(struct r600_shader_ctx *ctx)
{
	struct tgsi_full_instruction *inst = &ctx->parse.FullToken.FullInstruction;
	struct r600_bytecode_alu alu;
	int r;

	/* tmp.x = max(src.y, 0.0) */
	memset(&alu, 0, sizeof(struct r600_bytecode_alu));
	alu.op = ALU_OP2_MAX;
	r600_bytecode_src(&alu.src[0], &ctx->src[0], 1);
	alu.src[1].sel  = V_SQ_ALU_SRC_0; /*0.0*/
	alu.src[1].chan = 1;

	alu.dst.sel = ctx->temp_reg;
	alu.dst.chan = 0;
	alu.dst.write = 1;

	alu.last = 1;
	r = r600_bytecode_add_alu(ctx->bc, &alu);
	if (r)
		return r;

	if (inst->Dst[0].Register.WriteMask & (1 << 2))
	{
		int chan;
		int sel;
		unsigned i;

		if (ctx->bc->chip_class == CAYMAN) {
			for (i = 0; i < 3; i++) {
				/* tmp.z = log(tmp.x) */
				memset(&alu, 0, sizeof(struct r600_bytecode_alu));
				alu.op = ALU_OP1_LOG_CLAMPED;
				alu.src[0].sel = ctx->temp_reg;
				alu.src[0].chan = 0;
				alu.dst.sel = ctx->temp_reg;
				alu.dst.chan = i;
				if (i == 2) {
					alu.dst.write = 1;
					alu.last = 1;
				} else
					alu.dst.write = 0;
				
				r = r600_bytecode_add_alu(ctx->bc, &alu);
				if (r)
					return r;
			}
		} else {
			/* tmp.z = log(tmp.x) */
			memset(&alu, 0, sizeof(struct r600_bytecode_alu));
			alu.op = ALU_OP1_LOG_CLAMPED;
			alu.src[0].sel = ctx->temp_reg;
			alu.src[0].chan = 0;
			alu.dst.sel = ctx->temp_reg;
			alu.dst.chan = 2;
			alu.dst.write = 1;
			alu.last = 1;
			r = r600_bytecode_add_alu(ctx->bc, &alu);
			if (r)
				return r;
		}

		chan = alu.dst.chan;
		sel = alu.dst.sel;

		/* tmp.x = amd MUL_LIT(tmp.z, src.w, src.x ) */
		memset(&alu, 0, sizeof(struct r600_bytecode_alu));
		alu.op = ALU_OP3_MUL_LIT;
		alu.src[0].sel  = sel;
		alu.src[0].chan = chan;
		r600_bytecode_src(&alu.src[1], &ctx->src[0], 3);
		r600_bytecode_src(&alu.src[2], &ctx->src[0], 0);
		alu.dst.sel = ctx->temp_reg;
		alu.dst.chan = 0;
		alu.dst.write = 1;
		alu.is_op3 = 1;
		alu.last = 1;
		r = r600_bytecode_add_alu(ctx->bc, &alu);
		if (r)
			return r;

		if (ctx->bc->chip_class == CAYMAN) {
			for (i = 0; i < 3; i++) {
				/* dst.z = exp(tmp.x) */
				memset(&alu, 0, sizeof(struct r600_bytecode_alu));
				alu.op = ALU_OP1_EXP_IEEE;
				alu.src[0].sel = ctx->temp_reg;
				alu.src[0].chan = 0;
				tgsi_dst(ctx, &inst->Dst[0], i, &alu.dst);
				if (i == 2) {
					alu.dst.write = 1;
					alu.last = 1;
				} else
					alu.dst.write = 0;
				r = r600_bytecode_add_alu(ctx->bc, &alu);
				if (r)
					return r;
			}
		} else {
			/* dst.z = exp(tmp.x) */
			memset(&alu, 0, sizeof(struct r600_bytecode_alu));
			alu.op = ALU_OP1_EXP_IEEE;
			alu.src[0].sel = ctx->temp_reg;
			alu.src[0].chan = 0;
			tgsi_dst(ctx, &inst->Dst[0], 2, &alu.dst);
			alu.last = 1;
			r = r600_bytecode_add_alu(ctx->bc, &alu);
			if (r)
				return r;
		}
	}

	/* dst.x, <- 1.0  */
	memset(&alu, 0, sizeof(struct r600_bytecode_alu));
	alu.op = ALU_OP1_MOV;
	alu.src[0].sel  = V_SQ_ALU_SRC_1; /*1.0*/
	alu.src[0].chan = 0;
	tgsi_dst(ctx, &inst->Dst[0], 0, &alu.dst);
	alu.dst.write = (inst->Dst[0].Register.WriteMask >> 0) & 1;
	r = r600_bytecode_add_alu(ctx->bc, &alu);
	if (r)
		return r;

	/* dst.y = max(src.x, 0.0) */
	memset(&alu, 0, sizeof(struct r600_bytecode_alu));
	alu.op = ALU_OP2_MAX;
	r600_bytecode_src(&alu.src[0], &ctx->src[0], 0);
	alu.src[1].sel  = V_SQ_ALU_SRC_0; /*0.0*/
	alu.src[1].chan = 0;
	tgsi_dst(ctx, &inst->Dst[0], 1, &alu.dst);
	alu.dst.write = (inst->Dst[0].Register.WriteMask >> 1) & 1;
	r = r600_bytecode_add_alu(ctx->bc, &alu);
	if (r)
		return r;

	/* dst.w, <- 1.0  */
	memset(&alu, 0, sizeof(struct r600_bytecode_alu));
	alu.op = ALU_OP1_MOV;
	alu.src[0].sel  = V_SQ_ALU_SRC_1;
	alu.src[0].chan = 0;
	tgsi_dst(ctx, &inst->Dst[0], 3, &alu.dst);
	alu.dst.write = (inst->Dst[0].Register.WriteMask >> 3) & 1;
	alu.last = 1;
	r = r600_bytecode_add_alu(ctx->bc, &alu);
	if (r)
		return r;

	return 0;
}

static int tgsi_rsq(struct r600_shader_ctx *ctx)
{
	struct tgsi_full_instruction *inst = &ctx->parse.FullToken.FullInstruction;
	struct r600_bytecode_alu alu;
	int i, r;

	memset(&alu, 0, sizeof(struct r600_bytecode_alu));

	/* XXX:
	 * For state trackers other than OpenGL, we'll want to use
	 * _RECIPSQRT_IEEE instead.
	 */
	alu.op = ALU_OP1_RECIPSQRT_CLAMPED;

	for (i = 0; i < inst->Instruction.NumSrcRegs; i++) {
		r600_bytecode_src(&alu.src[i], &ctx->src[i], 0);
		r600_bytecode_src_set_abs(&alu.src[i]);
	}
	alu.dst.sel = ctx->temp_reg;
	alu.dst.write = 1;
	alu.last = 1;
	r = r600_bytecode_add_alu(ctx->bc, &alu);
	if (r)
		return r;
	/* replicate result */
	return tgsi_helper_tempx_replicate(ctx);
}

static int tgsi_helper_tempx_replicate(struct r600_shader_ctx *ctx)
{
	struct tgsi_full_instruction *inst = &ctx->parse.FullToken.FullInstruction;
	struct r600_bytecode_alu alu;
	int i, r;

	for (i = 0; i < 4; i++) {
		memset(&alu, 0, sizeof(struct r600_bytecode_alu));
		alu.src[0].sel = ctx->temp_reg;
		alu.op = ALU_OP1_MOV;
		alu.dst.chan = i;
		tgsi_dst(ctx, &inst->Dst[0], i, &alu.dst);
		alu.dst.write = (inst->Dst[0].Register.WriteMask >> i) & 1;
		if (i == 3)
			alu.last = 1;
		r = r600_bytecode_add_alu(ctx->bc, &alu);
		if (r)
			return r;
	}
	return 0;
}

static int tgsi_trans_srcx_replicate(struct r600_shader_ctx *ctx)
{
	struct tgsi_full_instruction *inst = &ctx->parse.FullToken.FullInstruction;
	struct r600_bytecode_alu alu;
	int i, r;

	memset(&alu, 0, sizeof(struct r600_bytecode_alu));
	alu.op = ctx->inst_info->op;
	for (i = 0; i < inst->Instruction.NumSrcRegs; i++) {
		r600_bytecode_src(&alu.src[i], &ctx->src[i], 0);
	}
	alu.dst.sel = ctx->temp_reg;
	alu.dst.write = 1;
	alu.last = 1;
	r = r600_bytecode_add_alu(ctx->bc, &alu);
	if (r)
		return r;
	/* replicate result */
	return tgsi_helper_tempx_replicate(ctx);
}

static int cayman_pow(struct r600_shader_ctx *ctx)
{
	struct tgsi_full_instruction *inst = &ctx->parse.FullToken.FullInstruction;
	int i, r;
	struct r600_bytecode_alu alu;
	int last_slot = (inst->Dst[0].Register.WriteMask & 0x8) ? 4 : 3;

	for (i = 0; i < 3; i++) {
		memset(&alu, 0, sizeof(struct r600_bytecode_alu));
		alu.op = ALU_OP1_LOG_IEEE;
		r600_bytecode_src(&alu.src[0], &ctx->src[0], 0);
		alu.dst.sel = ctx->temp_reg;
		alu.dst.chan = i;
		alu.dst.write = 1;
		if (i == 2)
			alu.last = 1;
		r = r600_bytecode_add_alu(ctx->bc, &alu);
		if (r)
			return r;
	}

	/* b * LOG2(a) */
	memset(&alu, 0, sizeof(struct r600_bytecode_alu));
	alu.op = ALU_OP2_MUL;
	r600_bytecode_src(&alu.src[0], &ctx->src[1], 0);
	alu.src[1].sel = ctx->temp_reg;
	alu.dst.sel = ctx->temp_reg;
	alu.dst.write = 1;
	alu.last = 1;
	r = r600_bytecode_add_alu(ctx->bc, &alu);
	if (r)
		return r;

	for (i = 0; i < last_slot; i++) {
		/* POW(a,b) = EXP2(b * LOG2(a))*/
		memset(&alu, 0, sizeof(struct r600_bytecode_alu));
		alu.op = ALU_OP1_EXP_IEEE;
		alu.src[0].sel = ctx->temp_reg;

		tgsi_dst(ctx, &inst->Dst[0], i, &alu.dst);
		alu.dst.write = (inst->Dst[0].Register.WriteMask >> i) & 1;
		if (i == last_slot - 1)
			alu.last = 1;
		r = r600_bytecode_add_alu(ctx->bc, &alu);
		if (r)
			return r;
	}
	return 0;
}

static int tgsi_pow(struct r600_shader_ctx *ctx)
{
	struct r600_bytecode_alu alu;
	int r;

	/* LOG2(a) */
	memset(&alu, 0, sizeof(struct r600_bytecode_alu));
	alu.op = ALU_OP1_LOG_IEEE;
	r600_bytecode_src(&alu.src[0], &ctx->src[0], 0);
	alu.dst.sel = ctx->temp_reg;
	alu.dst.write = 1;
	alu.last = 1;
	r = r600_bytecode_add_alu(ctx->bc, &alu);
	if (r)
		return r;
	/* b * LOG2(a) */
	memset(&alu, 0, sizeof(struct r600_bytecode_alu));
	alu.op = ALU_OP2_MUL;
	r600_bytecode_src(&alu.src[0], &ctx->src[1], 0);
	alu.src[1].sel = ctx->temp_reg;
	alu.dst.sel = ctx->temp_reg;
	alu.dst.write = 1;
	alu.last = 1;
	r = r600_bytecode_add_alu(ctx->bc, &alu);
	if (r)
		return r;
	/* POW(a,b) = EXP2(b * LOG2(a))*/
	memset(&alu, 0, sizeof(struct r600_bytecode_alu));
	alu.op = ALU_OP1_EXP_IEEE;
	alu.src[0].sel = ctx->temp_reg;
	alu.dst.sel = ctx->temp_reg;
	alu.dst.write = 1;
	alu.last = 1;
	r = r600_bytecode_add_alu(ctx->bc, &alu);
	if (r)
		return r;
	return tgsi_helper_tempx_replicate(ctx);
}

static int tgsi_divmod(struct r600_shader_ctx *ctx, int mod, int signed_op)
{
	struct tgsi_full_instruction *inst = &ctx->parse.FullToken.FullInstruction;
	struct r600_bytecode_alu alu;
	int i, r, j;
	unsigned write_mask = inst->Dst[0].Register.WriteMask;
	int tmp0 = ctx->temp_reg;
	int tmp1 = r600_get_temp(ctx);
	int tmp2 = r600_get_temp(ctx);
	int tmp3 = r600_get_temp(ctx);
	/* Unsigned path:
	 *
	 * we need to represent src1 as src2*q + r, where q - quotient, r - remainder
	 *
	 * 1. tmp0.x = rcp (src2)     = 2^32/src2 + e, where e is rounding error
	 * 2. tmp0.z = lo (tmp0.x * src2)
	 * 3. tmp0.w = -tmp0.z
	 * 4. tmp0.y = hi (tmp0.x * src2)
	 * 5. tmp0.z = (tmp0.y == 0 ? tmp0.w : tmp0.z)      = abs(lo(rcp*src2))
	 * 6. tmp0.w = hi (tmp0.z * tmp0.x)    = e, rounding error
	 * 7. tmp1.x = tmp0.x - tmp0.w
	 * 8. tmp1.y = tmp0.x + tmp0.w
	 * 9. tmp0.x = (tmp0.y == 0 ? tmp1.y : tmp1.x)
	 * 10. tmp0.z = hi(tmp0.x * src1)     = q
	 * 11. tmp0.y = lo (tmp0.z * src2)     = src2*q = src1 - r
	 *
	 * 12. tmp0.w = src1 - tmp0.y       = r
	 * 13. tmp1.x = tmp0.w >= src2		= r >= src2 (uint comparison)
	 * 14. tmp1.y = src1 >= tmp0.y      = r >= 0 (uint comparison)
	 *
	 * if DIV
	 *
	 *   15. tmp1.z = tmp0.z + 1			= q + 1
	 *   16. tmp1.w = tmp0.z - 1			= q - 1
	 *
	 * else MOD
	 *
	 *   15. tmp1.z = tmp0.w - src2			= r - src2
	 *   16. tmp1.w = tmp0.w + src2			= r + src2
	 *
	 * endif
	 *
	 * 17. tmp1.x = tmp1.x & tmp1.y
	 *
	 * DIV: 18. tmp0.z = tmp1.x==0 ? tmp0.z : tmp1.z
	 * MOD: 18. tmp0.z = tmp1.x==0 ? tmp0.w : tmp1.z
	 *
	 * 19. tmp0.z = tmp1.y==0 ? tmp1.w : tmp0.z
	 * 20. dst = src2==0 ? MAX_UINT : tmp0.z
	 *
	 * Signed path:
	 *
	 * Same as unsigned, using abs values of the operands,
	 * and fixing the sign of the result in the end.
	 */

	for (i = 0; i < 4; i++) {
		if (!(write_mask & (1<<i)))
			continue;

		if (signed_op) {

			/* tmp2.x = -src0 */
			memset(&alu, 0, sizeof(struct r600_bytecode_alu));
			alu.op = ALU_OP2_SUB_INT;

			alu.dst.sel = tmp2;
			alu.dst.chan = 0;
			alu.dst.write = 1;

			alu.src[0].sel = V_SQ_ALU_SRC_0;

			r600_bytecode_src(&alu.src[1], &ctx->src[0], i);

			alu.last = 1;
			if ((r = r600_bytecode_add_alu(ctx->bc, &alu)))
				return r;

			/* tmp2.y = -src1 */
			memset(&alu, 0, sizeof(struct r600_bytecode_alu));
			alu.op = ALU_OP2_SUB_INT;

			alu.dst.sel = tmp2;
			alu.dst.chan = 1;
			alu.dst.write = 1;

			alu.src[0].sel = V_SQ_ALU_SRC_0;

			r600_bytecode_src(&alu.src[1], &ctx->src[1], i);

			alu.last = 1;
			if ((r = r600_bytecode_add_alu(ctx->bc, &alu)))
				return r;

			/* tmp2.z sign bit is set if src0 and src2 signs are different */
			/* it will be a sign of the quotient */
			if (!mod) {

				memset(&alu, 0, sizeof(struct r600_bytecode_alu));
				alu.op = ALU_OP2_XOR_INT;

				alu.dst.sel = tmp2;
				alu.dst.chan = 2;
				alu.dst.write = 1;

				r600_bytecode_src(&alu.src[0], &ctx->src[0], i);
				r600_bytecode_src(&alu.src[1], &ctx->src[1], i);

				alu.last = 1;
				if ((r = r600_bytecode_add_alu(ctx->bc, &alu)))
					return r;
			}

			/* tmp2.x = |src0| */
			memset(&alu, 0, sizeof(struct r600_bytecode_alu));
			alu.op = ALU_OP3_CNDGE_INT;
			alu.is_op3 = 1;

			alu.dst.sel = tmp2;
			alu.dst.chan = 0;
			alu.dst.write = 1;

			r600_bytecode_src(&alu.src[0], &ctx->src[0], i);
			r600_bytecode_src(&alu.src[1], &ctx->src[0], i);
			alu.src[2].sel = tmp2;
			alu.src[2].chan = 0;

			alu.last = 1;
			if ((r = r600_bytecode_add_alu(ctx->bc, &alu)))
				return r;

			/* tmp2.y = |src1| */
			memset(&alu, 0, sizeof(struct r600_bytecode_alu));
			alu.op = ALU_OP3_CNDGE_INT;
			alu.is_op3 = 1;

			alu.dst.sel = tmp2;
			alu.dst.chan = 1;
			alu.dst.write = 1;

			r600_bytecode_src(&alu.src[0], &ctx->src[1], i);
			r600_bytecode_src(&alu.src[1], &ctx->src[1], i);
			alu.src[2].sel = tmp2;
			alu.src[2].chan = 1;

			alu.last = 1;
			if ((r = r600_bytecode_add_alu(ctx->bc, &alu)))
				return r;

		}

		/* 1. tmp0.x = rcp_u (src2)     = 2^32/src2 + e, where e is rounding error */
		if (ctx->bc->chip_class == CAYMAN) {
			/* tmp3.x = u2f(src2) */
			memset(&alu, 0, sizeof(struct r600_bytecode_alu));
			alu.op = ALU_OP1_UINT_TO_FLT;

			alu.dst.sel = tmp3;
			alu.dst.chan = 0;
			alu.dst.write = 1;

			if (signed_op) {
				alu.src[0].sel = tmp2;
				alu.src[0].chan = 1;
			} else {
				r600_bytecode_src(&alu.src[0], &ctx->src[1], i);
			}

			alu.last = 1;
			if ((r = r600_bytecode_add_alu(ctx->bc, &alu)))
				return r;

			/* tmp0.x = recip(tmp3.x) */
			for (j = 0 ; j < 3; j++) {
				memset(&alu, 0, sizeof(struct r600_bytecode_alu));
				alu.op = ALU_OP1_RECIP_IEEE;

				alu.dst.sel = tmp0;
				alu.dst.chan = j;
				alu.dst.write = (j == 0);

				alu.src[0].sel = tmp3;
				alu.src[0].chan = 0;

				if (j == 2)
					alu.last = 1;
				if ((r = r600_bytecode_add_alu(ctx->bc, &alu)))
					return r;
			}

			memset(&alu, 0, sizeof(struct r600_bytecode_alu));
			alu.op = ALU_OP2_MUL;

			alu.src[0].sel = tmp0;
			alu.src[0].chan = 0;

			alu.src[1].sel = V_SQ_ALU_SRC_LITERAL;
			alu.src[1].value = 0x4f800000;

			alu.dst.sel = tmp3;
			alu.dst.write = 1;
			alu.last = 1;
			r = r600_bytecode_add_alu(ctx->bc, &alu);
			if (r)
				return r;

			memset(&alu, 0, sizeof(struct r600_bytecode_alu));
			alu.op = ALU_OP1_FLT_TO_UINT;
		  
			alu.dst.sel = tmp0;
			alu.dst.chan = 0;
			alu.dst.write = 1;

			alu.src[0].sel = tmp3;
			alu.src[0].chan = 0;

			alu.last = 1;
			if ((r = r600_bytecode_add_alu(ctx->bc, &alu)))
				return r;

		} else {
			memset(&alu, 0, sizeof(struct r600_bytecode_alu));
			alu.op = ALU_OP1_RECIP_UINT;

			alu.dst.sel = tmp0;
			alu.dst.chan = 0;
			alu.dst.write = 1;

			if (signed_op) {
				alu.src[0].sel = tmp2;
				alu.src[0].chan = 1;
			} else {
				r600_bytecode_src(&alu.src[0], &ctx->src[1], i);
			}

			alu.last = 1;
			if ((r = r600_bytecode_add_alu(ctx->bc, &alu)))
				return r;
		}

		/* 2. tmp0.z = lo (tmp0.x * src2) */
		if (ctx->bc->chip_class == CAYMAN) {
			for (j = 0 ; j < 4; j++) {
				memset(&alu, 0, sizeof(struct r600_bytecode_alu));
				alu.op = ALU_OP2_MULLO_UINT;

				alu.dst.sel = tmp0;
				alu.dst.chan = j;
				alu.dst.write = (j == 2);

				alu.src[0].sel = tmp0;
				alu.src[0].chan = 0;
				if (signed_op) {
					alu.src[1].sel = tmp2;
					alu.src[1].chan = 1;
				} else {
					r600_bytecode_src(&alu.src[1], &ctx->src[1], i);
				}

				alu.last = (j == 3);
				if ((r = r600_bytecode_add_alu(ctx->bc, &alu)))
					return r;
			}
		} else {
			memset(&alu, 0, sizeof(struct r600_bytecode_alu));
			alu.op = ALU_OP2_MULLO_UINT;

			alu.dst.sel = tmp0;
			alu.dst.chan = 2;
			alu.dst.write = 1;

			alu.src[0].sel = tmp0;
			alu.src[0].chan = 0;
			if (signed_op) {
				alu.src[1].sel = tmp2;
				alu.src[1].chan = 1;
			} else {
				r600_bytecode_src(&alu.src[1], &ctx->src[1], i);
			}
			
			alu.last = 1;
			if ((r = r600_bytecode_add_alu(ctx->bc, &alu)))
				return r;
		}

		/* 3. tmp0.w = -tmp0.z */
		memset(&alu, 0, sizeof(struct r600_bytecode_alu));
		alu.op = ALU_OP2_SUB_INT;

		alu.dst.sel = tmp0;
		alu.dst.chan = 3;
		alu.dst.write = 1;

		alu.src[0].sel = V_SQ_ALU_SRC_0;
		alu.src[1].sel = tmp0;
		alu.src[1].chan = 2;

		alu.last = 1;
		if ((r = r600_bytecode_add_alu(ctx->bc, &alu)))
			return r;

		/* 4. tmp0.y = hi (tmp0.x * src2) */
		if (ctx->bc->chip_class == CAYMAN) {
			for (j = 0 ; j < 4; j++) {
				memset(&alu, 0, sizeof(struct r600_bytecode_alu));
				alu.op = ALU_OP2_MULHI_UINT;

				alu.dst.sel = tmp0;
				alu.dst.chan = j;
				alu.dst.write = (j == 1);

				alu.src[0].sel = tmp0;
				alu.src[0].chan = 0;

				if (signed_op) {
					alu.src[1].sel = tmp2;
					alu.src[1].chan = 1;
				} else {
					r600_bytecode_src(&alu.src[1], &ctx->src[1], i);
				}
				alu.last = (j == 3);
				if ((r = r600_bytecode_add_alu(ctx->bc, &alu)))
					return r;
			}
		} else {
			memset(&alu, 0, sizeof(struct r600_bytecode_alu));
			alu.op = ALU_OP2_MULHI_UINT;

			alu.dst.sel = tmp0;
			alu.dst.chan = 1;
			alu.dst.write = 1;

			alu.src[0].sel = tmp0;
			alu.src[0].chan = 0;

			if (signed_op) {
				alu.src[1].sel = tmp2;
				alu.src[1].chan = 1;
			} else {
				r600_bytecode_src(&alu.src[1], &ctx->src[1], i);
			}

			alu.last = 1;
			if ((r = r600_bytecode_add_alu(ctx->bc, &alu)))
				return r;
		}

		/* 5. tmp0.z = (tmp0.y == 0 ? tmp0.w : tmp0.z)      = abs(lo(rcp*src)) */
		memset(&alu, 0, sizeof(struct r600_bytecode_alu));
		alu.op = ALU_OP3_CNDE_INT;
		alu.is_op3 = 1;

		alu.dst.sel = tmp0;
		alu.dst.chan = 2;
		alu.dst.write = 1;

		alu.src[0].sel = tmp0;
		alu.src[0].chan = 1;
		alu.src[1].sel = tmp0;
		alu.src[1].chan = 3;
		alu.src[2].sel = tmp0;
		alu.src[2].chan = 2;

		alu.last = 1;
		if ((r = r600_bytecode_add_alu(ctx->bc, &alu)))
			return r;

		/* 6. tmp0.w = hi (tmp0.z * tmp0.x)    = e, rounding error */
		if (ctx->bc->chip_class == CAYMAN) {
			for (j = 0 ; j < 4; j++) {
				memset(&alu, 0, sizeof(struct r600_bytecode_alu));
				alu.op = ALU_OP2_MULHI_UINT;

				alu.dst.sel = tmp0;
				alu.dst.chan = j;
				alu.dst.write = (j == 3);

				alu.src[0].sel = tmp0;
				alu.src[0].chan = 2;

				alu.src[1].sel = tmp0;
				alu.src[1].chan = 0;

				alu.last = (j == 3);
				if ((r = r600_bytecode_add_alu(ctx->bc, &alu)))
					return r;
			}
		} else {
			memset(&alu, 0, sizeof(struct r600_bytecode_alu));
			alu.op = ALU_OP2_MULHI_UINT;

			alu.dst.sel = tmp0;
			alu.dst.chan = 3;
			alu.dst.write = 1;

			alu.src[0].sel = tmp0;
			alu.src[0].chan = 2;

			alu.src[1].sel = tmp0;
			alu.src[1].chan = 0;

			alu.last = 1;
			if ((r = r600_bytecode_add_alu(ctx->bc, &alu)))
				return r;
		}

		/* 7. tmp1.x = tmp0.x - tmp0.w */
		memset(&alu, 0, sizeof(struct r600_bytecode_alu));
		alu.op = ALU_OP2_SUB_INT;

		alu.dst.sel = tmp1;
		alu.dst.chan = 0;
		alu.dst.write = 1;

		alu.src[0].sel = tmp0;
		alu.src[0].chan = 0;
		alu.src[1].sel = tmp0;
		alu.src[1].chan = 3;

		alu.last = 1;
		if ((r = r600_bytecode_add_alu(ctx->bc, &alu)))
			return r;

		/* 8. tmp1.y = tmp0.x + tmp0.w */
		memset(&alu, 0, sizeof(struct r600_bytecode_alu));
		alu.op = ALU_OP2_ADD_INT;

		alu.dst.sel = tmp1;
		alu.dst.chan = 1;
		alu.dst.write = 1;

		alu.src[0].sel = tmp0;
		alu.src[0].chan = 0;
		alu.src[1].sel = tmp0;
		alu.src[1].chan = 3;

		alu.last = 1;
		if ((r = r600_bytecode_add_alu(ctx->bc, &alu)))
			return r;

		/* 9. tmp0.x = (tmp0.y == 0 ? tmp1.y : tmp1.x) */
		memset(&alu, 0, sizeof(struct r600_bytecode_alu));
		alu.op = ALU_OP3_CNDE_INT;
		alu.is_op3 = 1;

		alu.dst.sel = tmp0;
		alu.dst.chan = 0;
		alu.dst.write = 1;

		alu.src[0].sel = tmp0;
		alu.src[0].chan = 1;
		alu.src[1].sel = tmp1;
		alu.src[1].chan = 1;
		alu.src[2].sel = tmp1;
		alu.src[2].chan = 0;

		alu.last = 1;
		if ((r = r600_bytecode_add_alu(ctx->bc, &alu)))
			return r;

		/* 10. tmp0.z = hi(tmp0.x * src1)     = q */
		if (ctx->bc->chip_class == CAYMAN) {
			for (j = 0 ; j < 4; j++) {
				memset(&alu, 0, sizeof(struct r600_bytecode_alu));
				alu.op = ALU_OP2_MULHI_UINT;

				alu.dst.sel = tmp0;
				alu.dst.chan = j;
				alu.dst.write = (j == 2);

				alu.src[0].sel = tmp0;
				alu.src[0].chan = 0;

				if (signed_op) {
					alu.src[1].sel = tmp2;
					alu.src[1].chan = 0;
				} else {
					r600_bytecode_src(&alu.src[1], &ctx->src[0], i);
				}

				alu.last = (j == 3);
				if ((r = r600_bytecode_add_alu(ctx->bc, &alu)))
					return r;
			}
		} else {
			memset(&alu, 0, sizeof(struct r600_bytecode_alu));
			alu.op = ALU_OP2_MULHI_UINT;

			alu.dst.sel = tmp0;
			alu.dst.chan = 2;
			alu.dst.write = 1;

			alu.src[0].sel = tmp0;
			alu.src[0].chan = 0;

			if (signed_op) {
				alu.src[1].sel = tmp2;
				alu.src[1].chan = 0;
			} else {
				r600_bytecode_src(&alu.src[1], &ctx->src[0], i);
			}

			alu.last = 1;
			if ((r = r600_bytecode_add_alu(ctx->bc, &alu)))
				return r;
		}

		/* 11. tmp0.y = lo (src2 * tmp0.z)     = src2*q = src1 - r */
		if (ctx->bc->chip_class == CAYMAN) {
			for (j = 0 ; j < 4; j++) {
				memset(&alu, 0, sizeof(struct r600_bytecode_alu));
				alu.op = ALU_OP2_MULLO_UINT;

				alu.dst.sel = tmp0;
				alu.dst.chan = j;
				alu.dst.write = (j == 1);

				if (signed_op) {
					alu.src[0].sel = tmp2;
					alu.src[0].chan = 1;
				} else {
					r600_bytecode_src(&alu.src[0], &ctx->src[1], i);
				}

				alu.src[1].sel = tmp0;
				alu.src[1].chan = 2;

				alu.last = (j == 3);
				if ((r = r600_bytecode_add_alu(ctx->bc, &alu)))
					return r;
			}
		} else {
			memset(&alu, 0, sizeof(struct r600_bytecode_alu));
			alu.op = ALU_OP2_MULLO_UINT;

			alu.dst.sel = tmp0;
			alu.dst.chan = 1;
			alu.dst.write = 1;

			if (signed_op) {
				alu.src[0].sel = tmp2;
				alu.src[0].chan = 1;
			} else {
				r600_bytecode_src(&alu.src[0], &ctx->src[1], i);
			}
			
			alu.src[1].sel = tmp0;
			alu.src[1].chan = 2;

			alu.last = 1;
			if ((r = r600_bytecode_add_alu(ctx->bc, &alu)))
				return r;
		}

		/* 12. tmp0.w = src1 - tmp0.y       = r */
		memset(&alu, 0, sizeof(struct r600_bytecode_alu));
		alu.op = ALU_OP2_SUB_INT;

		alu.dst.sel = tmp0;
		alu.dst.chan = 3;
		alu.dst.write = 1;

		if (signed_op) {
			alu.src[0].sel = tmp2;
			alu.src[0].chan = 0;
		} else {
			r600_bytecode_src(&alu.src[0], &ctx->src[0], i);
		}

		alu.src[1].sel = tmp0;
		alu.src[1].chan = 1;

		alu.last = 1;
		if ((r = r600_bytecode_add_alu(ctx->bc, &alu)))
			return r;

		/* 13. tmp1.x = tmp0.w >= src2		= r >= src2 */
		memset(&alu, 0, sizeof(struct r600_bytecode_alu));
		alu.op = ALU_OP2_SETGE_UINT;

		alu.dst.sel = tmp1;
		alu.dst.chan = 0;
		alu.dst.write = 1;

		alu.src[0].sel = tmp0;
		alu.src[0].chan = 3;
		if (signed_op) {
			alu.src[1].sel = tmp2;
			alu.src[1].chan = 1;
		} else {
			r600_bytecode_src(&alu.src[1], &ctx->src[1], i);
		}

		alu.last = 1;
		if ((r = r600_bytecode_add_alu(ctx->bc, &alu)))
			return r;

		/* 14. tmp1.y = src1 >= tmp0.y       = r >= 0 */
		memset(&alu, 0, sizeof(struct r600_bytecode_alu));
		alu.op = ALU_OP2_SETGE_UINT;

		alu.dst.sel = tmp1;
		alu.dst.chan = 1;
		alu.dst.write = 1;

		if (signed_op) {
			alu.src[0].sel = tmp2;
			alu.src[0].chan = 0;
		} else {
			r600_bytecode_src(&alu.src[0], &ctx->src[0], i);
		}

		alu.src[1].sel = tmp0;
		alu.src[1].chan = 1;

		alu.last = 1;
		if ((r = r600_bytecode_add_alu(ctx->bc, &alu)))
			return r;

		if (mod) { /* UMOD */

			/* 15. tmp1.z = tmp0.w - src2			= r - src2 */
			memset(&alu, 0, sizeof(struct r600_bytecode_alu));
			alu.op = ALU_OP2_SUB_INT;

			alu.dst.sel = tmp1;
			alu.dst.chan = 2;
			alu.dst.write = 1;

			alu.src[0].sel = tmp0;
			alu.src[0].chan = 3;

			if (signed_op) {
				alu.src[1].sel = tmp2;
				alu.src[1].chan = 1;
			} else {
				r600_bytecode_src(&alu.src[1], &ctx->src[1], i);
			}

			alu.last = 1;
			if ((r = r600_bytecode_add_alu(ctx->bc, &alu)))
				return r;

			/* 16. tmp1.w = tmp0.w + src2			= r + src2 */
			memset(&alu, 0, sizeof(struct r600_bytecode_alu));
			alu.op = ALU_OP2_ADD_INT;

			alu.dst.sel = tmp1;
			alu.dst.chan = 3;
			alu.dst.write = 1;

			alu.src[0].sel = tmp0;
			alu.src[0].chan = 3;
			if (signed_op) {
				alu.src[1].sel = tmp2;
				alu.src[1].chan = 1;
			} else {
				r600_bytecode_src(&alu.src[1], &ctx->src[1], i);
			}

			alu.last = 1;
			if ((r = r600_bytecode_add_alu(ctx->bc, &alu)))
				return r;

		} else { /* UDIV */

			/* 15. tmp1.z = tmp0.z + 1       = q + 1       DIV */
			memset(&alu, 0, sizeof(struct r600_bytecode_alu));
			alu.op = ALU_OP2_ADD_INT;

			alu.dst.sel = tmp1;
			alu.dst.chan = 2;
			alu.dst.write = 1;

			alu.src[0].sel = tmp0;
			alu.src[0].chan = 2;
			alu.src[1].sel = V_SQ_ALU_SRC_1_INT;

			alu.last = 1;
			if ((r = r600_bytecode_add_alu(ctx->bc, &alu)))
				return r;

			/* 16. tmp1.w = tmp0.z - 1			= q - 1 */
			memset(&alu, 0, sizeof(struct r600_bytecode_alu));
			alu.op = ALU_OP2_ADD_INT;

			alu.dst.sel = tmp1;
			alu.dst.chan = 3;
			alu.dst.write = 1;

			alu.src[0].sel = tmp0;
			alu.src[0].chan = 2;
			alu.src[1].sel = V_SQ_ALU_SRC_M_1_INT;

			alu.last = 1;
			if ((r = r600_bytecode_add_alu(ctx->bc, &alu)))
				return r;

		}

		/* 17. tmp1.x = tmp1.x & tmp1.y */
		memset(&alu, 0, sizeof(struct r600_bytecode_alu));
		alu.op = ALU_OP2_AND_INT;

		alu.dst.sel = tmp1;
		alu.dst.chan = 0;
		alu.dst.write = 1;

		alu.src[0].sel = tmp1;
		alu.src[0].chan = 0;
		alu.src[1].sel = tmp1;
		alu.src[1].chan = 1;

		alu.last = 1;
		if ((r = r600_bytecode_add_alu(ctx->bc, &alu)))
			return r;

		/* 18. tmp0.z = tmp1.x==0 ? tmp0.z : tmp1.z    DIV */
		/* 18. tmp0.z = tmp1.x==0 ? tmp0.w : tmp1.z    MOD */
		memset(&alu, 0, sizeof(struct r600_bytecode_alu));
		alu.op = ALU_OP3_CNDE_INT;
		alu.is_op3 = 1;

		alu.dst.sel = tmp0;
		alu.dst.chan = 2;
		alu.dst.write = 1;

		alu.src[0].sel = tmp1;
		alu.src[0].chan = 0;
		alu.src[1].sel = tmp0;
		alu.src[1].chan = mod ? 3 : 2;
		alu.src[2].sel = tmp1;
		alu.src[2].chan = 2;

		alu.last = 1;
		if ((r = r600_bytecode_add_alu(ctx->bc, &alu)))
			return r;

		/* 19. tmp0.z = tmp1.y==0 ? tmp1.w : tmp0.z */
		memset(&alu, 0, sizeof(struct r600_bytecode_alu));
		alu.op = ALU_OP3_CNDE_INT;
		alu.is_op3 = 1;

		if (signed_op) {
			alu.dst.sel = tmp0;
			alu.dst.chan = 2;
			alu.dst.write = 1;
		} else {
			tgsi_dst(ctx, &inst->Dst[0], i, &alu.dst);
		}

		alu.src[0].sel = tmp1;
		alu.src[0].chan = 1;
		alu.src[1].sel = tmp1;
		alu.src[1].chan = 3;
		alu.src[2].sel = tmp0;
		alu.src[2].chan = 2;

		alu.last = 1;
		if ((r = r600_bytecode_add_alu(ctx->bc, &alu)))
			return r;

		if (signed_op) {

			/* fix the sign of the result */

			if (mod) {

				/* tmp0.x = -tmp0.z */
				memset(&alu, 0, sizeof(struct r600_bytecode_alu));
				alu.op = ALU_OP2_SUB_INT;

				alu.dst.sel = tmp0;
				alu.dst.chan = 0;
				alu.dst.write = 1;

				alu.src[0].sel = V_SQ_ALU_SRC_0;
				alu.src[1].sel = tmp0;
				alu.src[1].chan = 2;

				alu.last = 1;
				if ((r = r600_bytecode_add_alu(ctx->bc, &alu)))
					return r;

				/* sign of the remainder is the same as the sign of src0 */
				/* tmp0.x = src0>=0 ? tmp0.z : tmp0.x */
				memset(&alu, 0, sizeof(struct r600_bytecode_alu));
				alu.op = ALU_OP3_CNDGE_INT;
				alu.is_op3 = 1;

				tgsi_dst(ctx, &inst->Dst[0], i, &alu.dst);

				r600_bytecode_src(&alu.src[0], &ctx->src[0], i);
				alu.src[1].sel = tmp0;
				alu.src[1].chan = 2;
				alu.src[2].sel = tmp0;
				alu.src[2].chan = 0;

				alu.last = 1;
				if ((r = r600_bytecode_add_alu(ctx->bc, &alu)))
					return r;

			} else {

				/* tmp0.x = -tmp0.z */
				memset(&alu, 0, sizeof(struct r600_bytecode_alu));
				alu.op = ALU_OP2_SUB_INT;

				alu.dst.sel = tmp0;
				alu.dst.chan = 0;
				alu.dst.write = 1;

				alu.src[0].sel = V_SQ_ALU_SRC_0;
				alu.src[1].sel = tmp0;
				alu.src[1].chan = 2;

				alu.last = 1;
				if ((r = r600_bytecode_add_alu(ctx->bc, &alu)))
					return r;

				/* fix the quotient sign (same as the sign of src0*src1) */
				/* tmp0.x = tmp2.z>=0 ? tmp0.z : tmp0.x */
				memset(&alu, 0, sizeof(struct r600_bytecode_alu));
				alu.op = ALU_OP3_CNDGE_INT;
				alu.is_op3 = 1;

				tgsi_dst(ctx, &inst->Dst[0], i, &alu.dst);

				alu.src[0].sel = tmp2;
				alu.src[0].chan = 2;
				alu.src[1].sel = tmp0;
				alu.src[1].chan = 2;
				alu.src[2].sel = tmp0;
				alu.src[2].chan = 0;

				alu.last = 1;
				if ((r = r600_bytecode_add_alu(ctx->bc, &alu)))
					return r;
			}
		}
	}
	return 0;
}

static int tgsi_udiv(struct r600_shader_ctx *ctx)
{
	return tgsi_divmod(ctx, 0, 0);
}

static int tgsi_umod(struct r600_shader_ctx *ctx)
{
	return tgsi_divmod(ctx, 1, 0);
}

static int tgsi_idiv(struct r600_shader_ctx *ctx)
{
	return tgsi_divmod(ctx, 0, 1);
}

static int tgsi_imod(struct r600_shader_ctx *ctx)
{
	return tgsi_divmod(ctx, 1, 1);
}


static int tgsi_f2i(struct r600_shader_ctx *ctx)
{
	struct tgsi_full_instruction *inst = &ctx->parse.FullToken.FullInstruction;
	struct r600_bytecode_alu alu;
	int i, r;
	unsigned write_mask = inst->Dst[0].Register.WriteMask;
	int last_inst = tgsi_last_instruction(write_mask);

	for (i = 0; i < 4; i++) {
		if (!(write_mask & (1<<i)))
			continue;

		memset(&alu, 0, sizeof(struct r600_bytecode_alu));
		alu.op = ALU_OP1_TRUNC;

		alu.dst.sel = ctx->temp_reg;
		alu.dst.chan = i;
		alu.dst.write = 1;

		r600_bytecode_src(&alu.src[0], &ctx->src[0], i);
		if (i == last_inst)
			alu.last = 1;
		r = r600_bytecode_add_alu(ctx->bc, &alu);
		if (r)
			return r;
	}

	for (i = 0; i < 4; i++) {
		if (!(write_mask & (1<<i)))
			continue;

		memset(&alu, 0, sizeof(struct r600_bytecode_alu));
		alu.op = ctx->inst_info->op;

		tgsi_dst(ctx, &inst->Dst[0], i, &alu.dst);

		alu.src[0].sel = ctx->temp_reg;
		alu.src[0].chan = i;

		if (i == last_inst || alu.op == ALU_OP1_FLT_TO_UINT)
			alu.last = 1;
		r = r600_bytecode_add_alu(ctx->bc, &alu);
		if (r)
			return r;
	}

	return 0;
}

static int tgsi_iabs(struct r600_shader_ctx *ctx)
{
	struct tgsi_full_instruction *inst = &ctx->parse.FullToken.FullInstruction;
	struct r600_bytecode_alu alu;
	int i, r;
	unsigned write_mask = inst->Dst[0].Register.WriteMask;
	int last_inst = tgsi_last_instruction(write_mask);

	/* tmp = -src */
	for (i = 0; i < 4; i++) {
		if (!(write_mask & (1<<i)))
			continue;

		memset(&alu, 0, sizeof(struct r600_bytecode_alu));
		alu.op = ALU_OP2_SUB_INT;

		alu.dst.sel = ctx->temp_reg;
		alu.dst.chan = i;
		alu.dst.write = 1;

		r600_bytecode_src(&alu.src[1], &ctx->src[0], i);
		alu.src[0].sel = V_SQ_ALU_SRC_0;

		if (i == last_inst)
			alu.last = 1;
		r = r600_bytecode_add_alu(ctx->bc, &alu);
		if (r)
			return r;
	}

	/* dst = (src >= 0 ? src : tmp) */
	for (i = 0; i < 4; i++) {
		if (!(write_mask & (1<<i)))
			continue;

		memset(&alu, 0, sizeof(struct r600_bytecode_alu));
		alu.op = ALU_OP3_CNDGE_INT;
		alu.is_op3 = 1;
		alu.dst.write = 1;

		tgsi_dst(ctx, &inst->Dst[0], i, &alu.dst);

		r600_bytecode_src(&alu.src[0], &ctx->src[0], i);
		r600_bytecode_src(&alu.src[1], &ctx->src[0], i);
		alu.src[2].sel = ctx->temp_reg;
		alu.src[2].chan = i;

		if (i == last_inst)
			alu.last = 1;
		r = r600_bytecode_add_alu(ctx->bc, &alu);
		if (r)
			return r;
	}
	return 0;
}

static int tgsi_issg(struct r600_shader_ctx *ctx)
{
	struct tgsi_full_instruction *inst = &ctx->parse.FullToken.FullInstruction;
	struct r600_bytecode_alu alu;
	int i, r;
	unsigned write_mask = inst->Dst[0].Register.WriteMask;
	int last_inst = tgsi_last_instruction(write_mask);

	/* tmp = (src >= 0 ? src : -1) */
	for (i = 0; i < 4; i++) {
		if (!(write_mask & (1<<i)))
			continue;

		memset(&alu, 0, sizeof(struct r600_bytecode_alu));
		alu.op = ALU_OP3_CNDGE_INT;
		alu.is_op3 = 1;

		alu.dst.sel = ctx->temp_reg;
		alu.dst.chan = i;
		alu.dst.write = 1;

		r600_bytecode_src(&alu.src[0], &ctx->src[0], i);
		r600_bytecode_src(&alu.src[1], &ctx->src[0], i);
		alu.src[2].sel = V_SQ_ALU_SRC_M_1_INT;

		if (i == last_inst)
			alu.last = 1;
		r = r600_bytecode_add_alu(ctx->bc, &alu);
		if (r)
			return r;
	}

	/* dst = (tmp > 0 ? 1 : tmp) */
	for (i = 0; i < 4; i++) {
		if (!(write_mask & (1<<i)))
			continue;

		memset(&alu, 0, sizeof(struct r600_bytecode_alu));
		alu.op = ALU_OP3_CNDGT_INT;
		alu.is_op3 = 1;
		alu.dst.write = 1;

		tgsi_dst(ctx, &inst->Dst[0], i, &alu.dst);

		alu.src[0].sel = ctx->temp_reg;
		alu.src[0].chan = i;

		alu.src[1].sel = V_SQ_ALU_SRC_1_INT;

		alu.src[2].sel = ctx->temp_reg;
		alu.src[2].chan = i;

		if (i == last_inst)
			alu.last = 1;
		r = r600_bytecode_add_alu(ctx->bc, &alu);
		if (r)
			return r;
	}
	return 0;
}



static int tgsi_ssg(struct r600_shader_ctx *ctx)
{
	struct tgsi_full_instruction *inst = &ctx->parse.FullToken.FullInstruction;
	struct r600_bytecode_alu alu;
	int i, r;

	/* tmp = (src > 0 ? 1 : src) */
	for (i = 0; i < 4; i++) {
		memset(&alu, 0, sizeof(struct r600_bytecode_alu));
		alu.op = ALU_OP3_CNDGT;
		alu.is_op3 = 1;

		alu.dst.sel = ctx->temp_reg;
		alu.dst.chan = i;

		r600_bytecode_src(&alu.src[0], &ctx->src[0], i);
		alu.src[1].sel = V_SQ_ALU_SRC_1;
		r600_bytecode_src(&alu.src[2], &ctx->src[0], i);

		if (i == 3)
			alu.last = 1;
		r = r600_bytecode_add_alu(ctx->bc, &alu);
		if (r)
			return r;
	}

	/* dst = (-tmp > 0 ? -1 : tmp) */
	for (i = 0; i < 4; i++) {
		memset(&alu, 0, sizeof(struct r600_bytecode_alu));
		alu.op = ALU_OP3_CNDGT;
		alu.is_op3 = 1;
		tgsi_dst(ctx, &inst->Dst[0], i, &alu.dst);

		alu.src[0].sel = ctx->temp_reg;
		alu.src[0].chan = i;
		alu.src[0].neg = 1;

		alu.src[1].sel = V_SQ_ALU_SRC_1;
		alu.src[1].neg = 1;

		alu.src[2].sel = ctx->temp_reg;
		alu.src[2].chan = i;

		if (i == 3)
			alu.last = 1;
		r = r600_bytecode_add_alu(ctx->bc, &alu);
		if (r)
			return r;
	}
	return 0;
}

static int tgsi_bfi(struct r600_shader_ctx *ctx)
{
	struct tgsi_full_instruction *inst = &ctx->parse.FullToken.FullInstruction;
	struct r600_bytecode_alu alu;
	int i, r, t1, t2;

	unsigned write_mask = inst->Dst[0].Register.WriteMask;
	int last_inst = tgsi_last_instruction(write_mask);

	t1 = ctx->temp_reg;

	for (i = 0; i < 4; i++) {
		if (!(write_mask & (1<<i)))
			continue;

		/* create mask tmp */
		memset(&alu, 0, sizeof(struct r600_bytecode_alu));
		alu.op = ALU_OP2_BFM_INT;
		alu.dst.sel = t1;
		alu.dst.chan = i;
		alu.dst.write = 1;
		alu.last = i == last_inst;

		r600_bytecode_src(&alu.src[0], &ctx->src[3], i);
		r600_bytecode_src(&alu.src[1], &ctx->src[2], i);

		r = r600_bytecode_add_alu(ctx->bc, &alu);
		if (r)
			return r;
	}

	t2 = r600_get_temp(ctx);

	for (i = 0; i < 4; i++) {
		if (!(write_mask & (1<<i)))
			continue;

		/* shift insert left */
		memset(&alu, 0, sizeof(struct r600_bytecode_alu));
		alu.op = ALU_OP2_LSHL_INT;
		alu.dst.sel = t2;
		alu.dst.chan = i;
		alu.dst.write = 1;
		alu.last = i == last_inst;

		r600_bytecode_src(&alu.src[0], &ctx->src[1], i);
		r600_bytecode_src(&alu.src[1], &ctx->src[2], i);

		r = r600_bytecode_add_alu(ctx->bc, &alu);
		if (r)
			return r;
	}

	for (i = 0; i < 4; i++) {
		if (!(write_mask & (1<<i)))
			continue;

		/* actual bitfield insert */
		memset(&alu, 0, sizeof(struct r600_bytecode_alu));
		alu.op = ALU_OP3_BFI_INT;
		alu.is_op3 = 1;
		tgsi_dst(ctx, &inst->Dst[0], i, &alu.dst);
		alu.dst.chan = i;
		alu.dst.write = 1;
		alu.last = i == last_inst;

		alu.src[0].sel = t1;
		alu.src[0].chan = i;
		alu.src[1].sel = t2;
		alu.src[1].chan = i;
		r600_bytecode_src(&alu.src[2], &ctx->src[0], i);

		r = r600_bytecode_add_alu(ctx->bc, &alu);
		if (r)
			return r;
	}

	return 0;
}

static int tgsi_msb(struct r600_shader_ctx *ctx)
{
	struct tgsi_full_instruction *inst = &ctx->parse.FullToken.FullInstruction;
	struct r600_bytecode_alu alu;
	int i, r, t1, t2;

	unsigned write_mask = inst->Dst[0].Register.WriteMask;
	int last_inst = tgsi_last_instruction(write_mask);

	assert(ctx->inst_info->op == ALU_OP1_FFBH_INT ||
		ctx->inst_info->op == ALU_OP1_FFBH_UINT);

	t1 = ctx->temp_reg;

	/* bit position is indexed from lsb by TGSI, and from msb by the hardware */
	for (i = 0; i < 4; i++) {
		if (!(write_mask & (1<<i)))
			continue;

		/* t1 = FFBH_INT / FFBH_UINT */
		memset(&alu, 0, sizeof(struct r600_bytecode_alu));
		alu.op = ctx->inst_info->op;
		alu.dst.sel = t1;
		alu.dst.chan = i;
		alu.dst.write = 1;
		alu.last = i == last_inst;

		r600_bytecode_src(&alu.src[0], &ctx->src[0], i);

		r = r600_bytecode_add_alu(ctx->bc, &alu);
		if (r)
			return r;
	}

	t2 = r600_get_temp(ctx);

	for (i = 0; i < 4; i++) {
		if (!(write_mask & (1<<i)))
			continue;

		/* t2 = 31 - t1 */
		memset(&alu, 0, sizeof(struct r600_bytecode_alu));
		alu.op = ALU_OP2_SUB_INT;
		alu.dst.sel = t2;
		alu.dst.chan = i;
		alu.dst.write = 1;
		alu.last = i == last_inst;

		alu.src[0].sel = V_SQ_ALU_SRC_LITERAL;
		alu.src[0].value = 31;
		alu.src[1].sel = t1;
		alu.src[1].chan = i;

		r = r600_bytecode_add_alu(ctx->bc, &alu);
		if (r)
			return r;
	}

	for (i = 0; i < 4; i++) {
		if (!(write_mask & (1<<i)))
			continue;

		/* result = t1 >= 0 ? t2 : t1 */
		memset(&alu, 0, sizeof(struct r600_bytecode_alu));
		alu.op = ALU_OP3_CNDGE_INT;
		alu.is_op3 = 1;
		tgsi_dst(ctx, &inst->Dst[0], i, &alu.dst);
		alu.dst.chan = i;
		alu.dst.write = 1;
		alu.last = i == last_inst;

		alu.src[0].sel = t1;
		alu.src[0].chan = i;
		alu.src[1].sel = t2;
		alu.src[1].chan = i;
		alu.src[2].sel = t1;
		alu.src[2].chan = i;

		r = r600_bytecode_add_alu(ctx->bc, &alu);
		if (r)
			return r;
	}

	return 0;
}

static int tgsi_interp_egcm(struct r600_shader_ctx *ctx)
{
	struct tgsi_full_instruction *inst = &ctx->parse.FullToken.FullInstruction;
	struct r600_bytecode_alu alu;
	int r, i = 0, k, interp_gpr, interp_base_chan, tmp, lasti;
	unsigned location;
	int input;

	assert(inst->Src[0].Register.File == TGSI_FILE_INPUT);

	input = inst->Src[0].Register.Index;

	/* Interpolators have been marked for use already by allocate_system_value_inputs */
	if (inst->Instruction.Opcode == TGSI_OPCODE_INTERP_OFFSET ||
		inst->Instruction.Opcode == TGSI_OPCODE_INTERP_SAMPLE) {
		location = TGSI_INTERPOLATE_LOC_CENTER; /* sample offset will be added explicitly */
	}
	else {
		location = TGSI_INTERPOLATE_LOC_CENTROID;
	}

	k = eg_get_interpolator_index(ctx->shader->input[input].interpolate, location);
	if (k < 0)
		k = 0;
	interp_gpr = ctx->eg_interpolators[k].ij_index / 2;
	interp_base_chan = 2 * (ctx->eg_interpolators[k].ij_index % 2);

	/* NOTE: currently offset is not perspective correct */
	if (inst->Instruction.Opcode == TGSI_OPCODE_INTERP_OFFSET ||
		inst->Instruction.Opcode == TGSI_OPCODE_INTERP_SAMPLE) {
		int sample_gpr = -1;
		int gradientsH, gradientsV;
		struct r600_bytecode_tex tex;

		if (inst->Instruction.Opcode == TGSI_OPCODE_INTERP_SAMPLE) {
			sample_gpr = load_sample_position(ctx, &ctx->src[1], ctx->src[1].swizzle[0]);
		}

		gradientsH = r600_get_temp(ctx);
		gradientsV = r600_get_temp(ctx);
		for (i = 0; i < 2; i++) {
			memset(&tex, 0, sizeof(struct r600_bytecode_tex));
			tex.op = i == 0 ? FETCH_OP_GET_GRADIENTS_H : FETCH_OP_GET_GRADIENTS_V;
			tex.src_gpr = interp_gpr;
			tex.src_sel_x = interp_base_chan + 0;
			tex.src_sel_y = interp_base_chan + 1;
			tex.src_sel_z = 0;
			tex.src_sel_w = 0;
			tex.dst_gpr = i == 0 ? gradientsH : gradientsV;
			tex.dst_sel_x = 0;
			tex.dst_sel_y = 1;
			tex.dst_sel_z = 7;
			tex.dst_sel_w = 7;
			tex.inst_mod = 1; // Use per pixel gradient calculation
			tex.sampler_id = 0;
			tex.resource_id = tex.sampler_id;
			r = r600_bytecode_add_tex(ctx->bc, &tex);
			if (r)
				return r;
		}

		for (i = 0; i < 2; i++) {
			memset(&alu, 0, sizeof(struct r600_bytecode_alu));
			alu.op = ALU_OP3_MULADD;
			alu.is_op3 = 1;
			alu.src[0].sel = gradientsH;
			alu.src[0].chan = i;
			if (inst->Instruction.Opcode == TGSI_OPCODE_INTERP_SAMPLE) {
				alu.src[1].sel = sample_gpr;
				alu.src[1].chan = 2;
			}
			else {
				r600_bytecode_src(&alu.src[1], &ctx->src[1], 0);
			}
			alu.src[2].sel = interp_gpr;
			alu.src[2].chan = interp_base_chan + i;
			alu.dst.sel = ctx->temp_reg;
			alu.dst.chan = i;
			alu.last = i == 1;

			r = r600_bytecode_add_alu(ctx->bc, &alu);
			if (r)
				return r;
		}

		for (i = 0; i < 2; i++) {
			memset(&alu, 0, sizeof(struct r600_bytecode_alu));
			alu.op = ALU_OP3_MULADD;
			alu.is_op3 = 1;
			alu.src[0].sel = gradientsV;
			alu.src[0].chan = i;
			if (inst->Instruction.Opcode == TGSI_OPCODE_INTERP_SAMPLE) {
				alu.src[1].sel = sample_gpr;
				alu.src[1].chan = 3;
			}
			else {
				r600_bytecode_src(&alu.src[1], &ctx->src[1], 1);
			}
			alu.src[2].sel = ctx->temp_reg;
			alu.src[2].chan = i;
			alu.dst.sel = ctx->temp_reg;
			alu.dst.chan = i;
			alu.last = i == 1;

			r = r600_bytecode_add_alu(ctx->bc, &alu);
			if (r)
				return r;
		}
	}

	tmp = r600_get_temp(ctx);
	for (i = 0; i < 8; i++) {
		memset(&alu, 0, sizeof(struct r600_bytecode_alu));
		alu.op = i < 4 ? ALU_OP2_INTERP_ZW : ALU_OP2_INTERP_XY;

		alu.dst.sel = tmp;
		if ((i > 1 && i < 6)) {
			alu.dst.write = 1;
		}
		else {
			alu.dst.write = 0;
		}
		alu.dst.chan = i % 4;

		if (inst->Instruction.Opcode == TGSI_OPCODE_INTERP_OFFSET ||
			inst->Instruction.Opcode == TGSI_OPCODE_INTERP_SAMPLE) {
			alu.src[0].sel = ctx->temp_reg;
			alu.src[0].chan = 1 - (i % 2);
		} else {
			alu.src[0].sel = interp_gpr;
			alu.src[0].chan = interp_base_chan + 1 - (i % 2);
		}
		alu.src[1].sel = V_SQ_ALU_SRC_PARAM_BASE + ctx->shader->input[input].lds_pos;
		alu.src[1].chan = 0;

		alu.last = i % 4 == 3;
		alu.bank_swizzle_force = SQ_ALU_VEC_210;

		r = r600_bytecode_add_alu(ctx->bc, &alu);
		if (r)
			return r;
	}

	// INTERP can't swizzle dst
	lasti = tgsi_last_instruction(inst->Dst[0].Register.WriteMask);
	for (i = 0; i <= lasti; i++) {
		if (!(inst->Dst[0].Register.WriteMask & (1 << i)))
			continue;

		memset(&alu, 0, sizeof(struct r600_bytecode_alu));
		alu.op = ALU_OP1_MOV;
		alu.src[0].sel = tmp;
		alu.src[0].chan = ctx->src[0].swizzle[i];
		tgsi_dst(ctx, &inst->Dst[0], i, &alu.dst);
		alu.dst.write = 1;
		alu.last = i == lasti;
		r = r600_bytecode_add_alu(ctx->bc, &alu);
		if (r)
			return r;
	}

	return 0;
}


static int tgsi_helper_copy(struct r600_shader_ctx *ctx, struct tgsi_full_instruction *inst)
{
	struct r600_bytecode_alu alu;
	int i, r;

	for (i = 0; i < 4; i++) {
		memset(&alu, 0, sizeof(struct r600_bytecode_alu));
		if (!(inst->Dst[0].Register.WriteMask & (1 << i))) {
			alu.op = ALU_OP0_NOP;
			alu.dst.chan = i;
		} else {
			alu.op = ALU_OP1_MOV;
			tgsi_dst(ctx, &inst->Dst[0], i, &alu.dst);
			alu.src[0].sel = ctx->temp_reg;
			alu.src[0].chan = i;
		}
		if (i == 3) {
			alu.last = 1;
		}
		r = r600_bytecode_add_alu(ctx->bc, &alu);
		if (r)
			return r;
	}
	return 0;
}

static int tgsi_make_src_for_op3(struct r600_shader_ctx *ctx,
                                 unsigned temp, int chan,
                                 struct r600_bytecode_alu_src *bc_src,
                                 const struct r600_shader_src *shader_src)
{
	struct r600_bytecode_alu alu;
	int r;

	r600_bytecode_src(bc_src, shader_src, chan);

	/* op3 operands don't support abs modifier */
	if (bc_src->abs) {
		assert(temp!=0);      /* we actually need the extra register, make sure it is allocated. */
		memset(&alu, 0, sizeof(struct r600_bytecode_alu));
		alu.op = ALU_OP1_MOV;
		alu.dst.sel = temp;
		alu.dst.chan = chan;
		alu.dst.write = 1;

		alu.src[0] = *bc_src;
		alu.last = true; // sufficient?
		r = r600_bytecode_add_alu(ctx->bc, &alu);
		if (r)
			return r;

		memset(bc_src, 0, sizeof(*bc_src));
		bc_src->sel = temp;
		bc_src->chan = chan;
	}
	return 0;
}

static int tgsi_op3(struct r600_shader_ctx *ctx)
{
	struct tgsi_full_instruction *inst = &ctx->parse.FullToken.FullInstruction;
	struct r600_bytecode_alu alu;
	int i, j, r;
	int lasti = tgsi_last_instruction(inst->Dst[0].Register.WriteMask);
	int temp_regs[4];

	for (j = 0; j < inst->Instruction.NumSrcRegs; j++) {
		temp_regs[j] = 0;
		if (ctx->src[j].abs)
			temp_regs[j] = r600_get_temp(ctx);
	}
	for (i = 0; i < lasti + 1; i++) {
		if (!(inst->Dst[0].Register.WriteMask & (1 << i)))
			continue;

		memset(&alu, 0, sizeof(struct r600_bytecode_alu));
		alu.op = ctx->inst_info->op;
		for (j = 0; j < inst->Instruction.NumSrcRegs; j++) {
			r = tgsi_make_src_for_op3(ctx, temp_regs[j], i, &alu.src[j], &ctx->src[j]);
			if (r)
				return r;
		}

		tgsi_dst(ctx, &inst->Dst[0], i, &alu.dst);
		alu.dst.chan = i;
		alu.dst.write = 1;
		alu.is_op3 = 1;
		if (i == lasti) {
			alu.last = 1;
		}
		r = r600_bytecode_add_alu(ctx->bc, &alu);
		if (r)
			return r;
	}
	return 0;
}

static int tgsi_dp(struct r600_shader_ctx *ctx)
{
	struct tgsi_full_instruction *inst = &ctx->parse.FullToken.FullInstruction;
	struct r600_bytecode_alu alu;
	int i, j, r;

	for (i = 0; i < 4; i++) {
		memset(&alu, 0, sizeof(struct r600_bytecode_alu));
		alu.op = ctx->inst_info->op;
		for (j = 0; j < inst->Instruction.NumSrcRegs; j++) {
			r600_bytecode_src(&alu.src[j], &ctx->src[j], i);
		}

		tgsi_dst(ctx, &inst->Dst[0], i, &alu.dst);
		alu.dst.chan = i;
		alu.dst.write = (inst->Dst[0].Register.WriteMask >> i) & 1;
		/* handle some special cases */
		switch (inst->Instruction.Opcode) {
		case TGSI_OPCODE_DP2:
			if (i > 1) {
				alu.src[0].sel = alu.src[1].sel = V_SQ_ALU_SRC_0;
				alu.src[0].chan = alu.src[1].chan = 0;
			}
			break;
		case TGSI_OPCODE_DP3:
			if (i > 2) {
				alu.src[0].sel = alu.src[1].sel = V_SQ_ALU_SRC_0;
				alu.src[0].chan = alu.src[1].chan = 0;
			}
			break;
		case TGSI_OPCODE_DPH:
			if (i == 3) {
				alu.src[0].sel = V_SQ_ALU_SRC_1;
				alu.src[0].chan = 0;
				alu.src[0].neg = 0;
			}
			break;
		default:
			break;
		}
		if (i == 3) {
			alu.last = 1;
		}
		r = r600_bytecode_add_alu(ctx->bc, &alu);
		if (r)
			return r;
	}
	return 0;
}

static inline boolean tgsi_tex_src_requires_loading(struct r600_shader_ctx *ctx,
						    unsigned index)
{
	struct tgsi_full_instruction *inst = &ctx->parse.FullToken.FullInstruction;
	return 	(inst->Src[index].Register.File != TGSI_FILE_TEMPORARY &&
		inst->Src[index].Register.File != TGSI_FILE_INPUT &&
		inst->Src[index].Register.File != TGSI_FILE_OUTPUT) ||
		ctx->src[index].neg || ctx->src[index].abs ||
		(inst->Src[index].Register.File == TGSI_FILE_INPUT && ctx->type == PIPE_SHADER_GEOMETRY);
}

static inline unsigned tgsi_tex_get_src_gpr(struct r600_shader_ctx *ctx,
					unsigned index)
{
	struct tgsi_full_instruction *inst = &ctx->parse.FullToken.FullInstruction;
	return ctx->file_offset[inst->Src[index].Register.File] + inst->Src[index].Register.Index;
}

static int do_vtx_fetch_inst(struct r600_shader_ctx *ctx, boolean src_requires_loading)
{
	struct r600_bytecode_vtx vtx;
	struct r600_bytecode_alu alu;
	struct tgsi_full_instruction *inst = &ctx->parse.FullToken.FullInstruction;
	int src_gpr, r, i;
	int id = tgsi_tex_get_src_gpr(ctx, 1);

	src_gpr = tgsi_tex_get_src_gpr(ctx, 0);
	if (src_requires_loading) {
		for (i = 0; i < 4; i++) {
			memset(&alu, 0, sizeof(struct r600_bytecode_alu));
			alu.op = ALU_OP1_MOV;
			r600_bytecode_src(&alu.src[0], &ctx->src[0], i);
			alu.dst.sel = ctx->temp_reg;
			alu.dst.chan = i;
			if (i == 3)
				alu.last = 1;
			alu.dst.write = 1;
			r = r600_bytecode_add_alu(ctx->bc, &alu);
			if (r)
				return r;
		}
		src_gpr = ctx->temp_reg;
	}

	memset(&vtx, 0, sizeof(vtx));
	vtx.op = FETCH_OP_VFETCH;
	vtx.buffer_id = id + R600_MAX_CONST_BUFFERS;
	vtx.fetch_type = SQ_VTX_FETCH_NO_INDEX_OFFSET;
	vtx.src_gpr = src_gpr;
	vtx.mega_fetch_count = 16;
	vtx.dst_gpr = ctx->file_offset[inst->Dst[0].Register.File] + inst->Dst[0].Register.Index;
	vtx.dst_sel_x = (inst->Dst[0].Register.WriteMask & 1) ? 0 : 7;		/* SEL_X */
	vtx.dst_sel_y = (inst->Dst[0].Register.WriteMask & 2) ? 1 : 7;		/* SEL_Y */
	vtx.dst_sel_z = (inst->Dst[0].Register.WriteMask & 4) ? 2 : 7;		/* SEL_Z */
	vtx.dst_sel_w = (inst->Dst[0].Register.WriteMask & 8) ? 3 : 7;		/* SEL_W */
	vtx.use_const_fields = 1;

	if ((r = r600_bytecode_add_vtx(ctx->bc, &vtx)))
		return r;

	if (ctx->bc->chip_class >= EVERGREEN)
		return 0;

	for (i = 0; i < 4; i++) {
		int lasti = tgsi_last_instruction(inst->Dst[0].Register.WriteMask);
		if (!(inst->Dst[0].Register.WriteMask & (1 << i)))
			continue;

		memset(&alu, 0, sizeof(struct r600_bytecode_alu));
		alu.op = ALU_OP2_AND_INT;

		alu.dst.chan = i;
		alu.dst.sel = vtx.dst_gpr;
		alu.dst.write = 1;

		alu.src[0].sel = vtx.dst_gpr;
		alu.src[0].chan = i;

		alu.src[1].sel = R600_SHADER_BUFFER_INFO_SEL;
		alu.src[1].sel += (id * 2);
		alu.src[1].chan = i % 4;
		alu.src[1].kc_bank = R600_BUFFER_INFO_CONST_BUFFER;

		if (i == lasti)
			alu.last = 1;
		r = r600_bytecode_add_alu(ctx->bc, &alu);
		if (r)
			return r;
	}

	if (inst->Dst[0].Register.WriteMask & 3) {
		memset(&alu, 0, sizeof(struct r600_bytecode_alu));
		alu.op = ALU_OP2_OR_INT;

		alu.dst.chan = 3;
		alu.dst.sel = vtx.dst_gpr;
		alu.dst.write = 1;

		alu.src[0].sel = vtx.dst_gpr;
		alu.src[0].chan = 3;

		alu.src[1].sel = R600_SHADER_BUFFER_INFO_SEL + (id * 2) + 1;
		alu.src[1].chan = 0;
		alu.src[1].kc_bank = R600_BUFFER_INFO_CONST_BUFFER;

		alu.last = 1;
		r = r600_bytecode_add_alu(ctx->bc, &alu);
		if (r)
			return r;
	}
	return 0;
}

static int r600_do_buffer_txq(struct r600_shader_ctx *ctx)
{
	struct tgsi_full_instruction *inst = &ctx->parse.FullToken.FullInstruction;
	struct r600_bytecode_alu alu;
	int r;
	int id = tgsi_tex_get_src_gpr(ctx, 1);

	memset(&alu, 0, sizeof(struct r600_bytecode_alu));
	alu.op = ALU_OP1_MOV;
	alu.src[0].sel = R600_SHADER_BUFFER_INFO_SEL;
	if (ctx->bc->chip_class >= EVERGREEN) {
		/* channel 0 or 2 of each word */
		alu.src[0].sel += (id / 2);
		alu.src[0].chan = (id % 2) * 2;
	} else {
		/* r600 we have them at channel 2 of the second dword */
		alu.src[0].sel += (id * 2) + 1;
		alu.src[0].chan = 1;
	}
	alu.src[0].kc_bank = R600_BUFFER_INFO_CONST_BUFFER;
	tgsi_dst(ctx, &inst->Dst[0], 0, &alu.dst);
	alu.last = 1;
	r = r600_bytecode_add_alu(ctx->bc, &alu);
	if (r)
		return r;
	return 0;
}

static int tgsi_tex(struct r600_shader_ctx *ctx)
{
	struct tgsi_full_instruction *inst = &ctx->parse.FullToken.FullInstruction;
	struct r600_bytecode_tex tex;
	struct r600_bytecode_alu alu;
	unsigned src_gpr;
	int r, i, j;
	int opcode;
	bool read_compressed_msaa = ctx->bc->has_compressed_msaa_texturing &&
				    inst->Instruction.Opcode == TGSI_OPCODE_TXF &&
				    (inst->Texture.Texture == TGSI_TEXTURE_2D_MSAA ||
				     inst->Texture.Texture == TGSI_TEXTURE_2D_ARRAY_MSAA);

	bool txf_add_offsets = inst->Texture.NumOffsets &&
			     inst->Instruction.Opcode == TGSI_OPCODE_TXF &&
			     inst->Texture.Texture != TGSI_TEXTURE_BUFFER;

	/* Texture fetch instructions can only use gprs as source.
	 * Also they cannot negate the source or take the absolute value */
	const boolean src_requires_loading = (inst->Instruction.Opcode != TGSI_OPCODE_TXQ_LZ &&
					      inst->Instruction.Opcode != TGSI_OPCODE_TXQS &&
                                              tgsi_tex_src_requires_loading(ctx, 0)) ||
					     read_compressed_msaa || txf_add_offsets;

	boolean src_loaded = FALSE;
	unsigned sampler_src_reg = inst->Instruction.Opcode == TGSI_OPCODE_TXQ_LZ ? 0 : 1;
	int8_t offset_x = 0, offset_y = 0, offset_z = 0;
	boolean has_txq_cube_array_z = false;
	unsigned sampler_index_mode;

	if (inst->Instruction.Opcode == TGSI_OPCODE_TXQ &&
	    ((inst->Texture.Texture == TGSI_TEXTURE_CUBE_ARRAY ||
	      inst->Texture.Texture == TGSI_TEXTURE_SHADOWCUBE_ARRAY)))
		if (inst->Dst[0].Register.WriteMask & 4) {
			ctx->shader->has_txq_cube_array_z_comp = true;
			has_txq_cube_array_z = true;
		}

	if (inst->Instruction.Opcode == TGSI_OPCODE_TEX2 ||
	    inst->Instruction.Opcode == TGSI_OPCODE_TXB2 ||
	    inst->Instruction.Opcode == TGSI_OPCODE_TXL2 ||
	    inst->Instruction.Opcode == TGSI_OPCODE_TG4)
		sampler_src_reg = 2;

	/* TGSI moves the sampler to src reg 3 for TXD */
	if (inst->Instruction.Opcode == TGSI_OPCODE_TXD)
		sampler_src_reg = 3;

	sampler_index_mode = inst->Src[sampler_src_reg].Indirect.Index == 2 ? 2 : 0; // CF_INDEX_1 : CF_INDEX_NONE

	src_gpr = tgsi_tex_get_src_gpr(ctx, 0);

	if (inst->Texture.Texture == TGSI_TEXTURE_BUFFER) {
		if (inst->Instruction.Opcode == TGSI_OPCODE_TXQ) {
			ctx->shader->uses_tex_buffers = true;
			return r600_do_buffer_txq(ctx);
		}
		else if (inst->Instruction.Opcode == TGSI_OPCODE_TXF) {
			if (ctx->bc->chip_class < EVERGREEN)
				ctx->shader->uses_tex_buffers = true;
			return do_vtx_fetch_inst(ctx, src_requires_loading);
		}
	}

	if (inst->Instruction.Opcode == TGSI_OPCODE_TXP) {
		int out_chan;
		/* Add perspective divide */
		if (ctx->bc->chip_class == CAYMAN) {
			out_chan = 2;
			for (i = 0; i < 3; i++) {
				memset(&alu, 0, sizeof(struct r600_bytecode_alu));
				alu.op = ALU_OP1_RECIP_IEEE;
				r600_bytecode_src(&alu.src[0], &ctx->src[0], 3);

				alu.dst.sel = ctx->temp_reg;
				alu.dst.chan = i;
				if (i == 2)
					alu.last = 1;
				if (out_chan == i)
					alu.dst.write = 1;
				r = r600_bytecode_add_alu(ctx->bc, &alu);
				if (r)
					return r;
			}

		} else {
			out_chan = 3;
			memset(&alu, 0, sizeof(struct r600_bytecode_alu));
			alu.op = ALU_OP1_RECIP_IEEE;
			r600_bytecode_src(&alu.src[0], &ctx->src[0], 3);

			alu.dst.sel = ctx->temp_reg;
			alu.dst.chan = out_chan;
			alu.last = 1;
			alu.dst.write = 1;
			r = r600_bytecode_add_alu(ctx->bc, &alu);
			if (r)
				return r;
		}

		for (i = 0; i < 3; i++) {
			memset(&alu, 0, sizeof(struct r600_bytecode_alu));
			alu.op = ALU_OP2_MUL;
			alu.src[0].sel = ctx->temp_reg;
			alu.src[0].chan = out_chan;
			r600_bytecode_src(&alu.src[1], &ctx->src[0], i);
			alu.dst.sel = ctx->temp_reg;
			alu.dst.chan = i;
			alu.dst.write = 1;
			r = r600_bytecode_add_alu(ctx->bc, &alu);
			if (r)
				return r;
		}
		memset(&alu, 0, sizeof(struct r600_bytecode_alu));
		alu.op = ALU_OP1_MOV;
		alu.src[0].sel = V_SQ_ALU_SRC_1;
		alu.src[0].chan = 0;
		alu.dst.sel = ctx->temp_reg;
		alu.dst.chan = 3;
		alu.last = 1;
		alu.dst.write = 1;
		r = r600_bytecode_add_alu(ctx->bc, &alu);
		if (r)
			return r;
		src_loaded = TRUE;
		src_gpr = ctx->temp_reg;
	}


	if ((inst->Texture.Texture == TGSI_TEXTURE_CUBE ||
	     inst->Texture.Texture == TGSI_TEXTURE_CUBE_ARRAY ||
	     inst->Texture.Texture == TGSI_TEXTURE_SHADOWCUBE ||
	     inst->Texture.Texture == TGSI_TEXTURE_SHADOWCUBE_ARRAY) &&
	    inst->Instruction.Opcode != TGSI_OPCODE_TXQ &&
	    inst->Instruction.Opcode != TGSI_OPCODE_TXQ_LZ) {

		static const unsigned src0_swizzle[] = {2, 2, 0, 1};
		static const unsigned src1_swizzle[] = {1, 0, 2, 2};

		/* tmp1.xyzw = CUBE(R0.zzxy, R0.yxzz) */
		for (i = 0; i < 4; i++) {
			memset(&alu, 0, sizeof(struct r600_bytecode_alu));
			alu.op = ALU_OP2_CUBE;
			r600_bytecode_src(&alu.src[0], &ctx->src[0], src0_swizzle[i]);
			r600_bytecode_src(&alu.src[1], &ctx->src[0], src1_swizzle[i]);
			alu.dst.sel = ctx->temp_reg;
			alu.dst.chan = i;
			if (i == 3)
				alu.last = 1;
			alu.dst.write = 1;
			r = r600_bytecode_add_alu(ctx->bc, &alu);
			if (r)
				return r;
		}

		/* tmp1.z = RCP_e(|tmp1.z|) */
		if (ctx->bc->chip_class == CAYMAN) {
			for (i = 0; i < 3; i++) {
				memset(&alu, 0, sizeof(struct r600_bytecode_alu));
				alu.op = ALU_OP1_RECIP_IEEE;
				alu.src[0].sel = ctx->temp_reg;
				alu.src[0].chan = 2;
				alu.src[0].abs = 1;
				alu.dst.sel = ctx->temp_reg;
				alu.dst.chan = i;
				if (i == 2)
					alu.dst.write = 1;
				if (i == 2)
					alu.last = 1;
				r = r600_bytecode_add_alu(ctx->bc, &alu);
				if (r)
					return r;
			}
		} else {
			memset(&alu, 0, sizeof(struct r600_bytecode_alu));
			alu.op = ALU_OP1_RECIP_IEEE;
			alu.src[0].sel = ctx->temp_reg;
			alu.src[0].chan = 2;
			alu.src[0].abs = 1;
			alu.dst.sel = ctx->temp_reg;
			alu.dst.chan = 2;
			alu.dst.write = 1;
			alu.last = 1;
			r = r600_bytecode_add_alu(ctx->bc, &alu);
			if (r)
				return r;
		}

		/* MULADD R0.x,  R0.x,  PS1,  (0x3FC00000, 1.5f).x
		 * MULADD R0.y,  R0.y,  PS1,  (0x3FC00000, 1.5f).x
		 * muladd has no writemask, have to use another temp
		 */
		memset(&alu, 0, sizeof(struct r600_bytecode_alu));
		alu.op = ALU_OP3_MULADD;
		alu.is_op3 = 1;

		alu.src[0].sel = ctx->temp_reg;
		alu.src[0].chan = 0;
		alu.src[1].sel = ctx->temp_reg;
		alu.src[1].chan = 2;

		alu.src[2].sel = V_SQ_ALU_SRC_LITERAL;
		alu.src[2].chan = 0;
		alu.src[2].value = u_bitcast_f2u(1.5f);

		alu.dst.sel = ctx->temp_reg;
		alu.dst.chan = 0;
		alu.dst.write = 1;

		r = r600_bytecode_add_alu(ctx->bc, &alu);
		if (r)
			return r;

		memset(&alu, 0, sizeof(struct r600_bytecode_alu));
		alu.op = ALU_OP3_MULADD;
		alu.is_op3 = 1;

		alu.src[0].sel = ctx->temp_reg;
		alu.src[0].chan = 1;
		alu.src[1].sel = ctx->temp_reg;
		alu.src[1].chan = 2;

		alu.src[2].sel = V_SQ_ALU_SRC_LITERAL;
		alu.src[2].chan = 0;
		alu.src[2].value = u_bitcast_f2u(1.5f);

		alu.dst.sel = ctx->temp_reg;
		alu.dst.chan = 1;
		alu.dst.write = 1;

		alu.last = 1;
		r = r600_bytecode_add_alu(ctx->bc, &alu);
		if (r)
			return r;
		/* write initial compare value into Z component 
		  - W src 0 for shadow cube
		  - X src 1 for shadow cube array */
		if (inst->Texture.Texture == TGSI_TEXTURE_SHADOWCUBE ||
		    inst->Texture.Texture == TGSI_TEXTURE_SHADOWCUBE_ARRAY) {
			memset(&alu, 0, sizeof(struct r600_bytecode_alu));
			alu.op = ALU_OP1_MOV;
			if (inst->Texture.Texture == TGSI_TEXTURE_SHADOWCUBE_ARRAY)
				r600_bytecode_src(&alu.src[0], &ctx->src[1], 0);
			else
				r600_bytecode_src(&alu.src[0], &ctx->src[0], 3);
			alu.dst.sel = ctx->temp_reg;
			alu.dst.chan = 2;
			alu.dst.write = 1;
			alu.last = 1;
			r = r600_bytecode_add_alu(ctx->bc, &alu);
			if (r)
				return r;
		}

		if (inst->Texture.Texture == TGSI_TEXTURE_CUBE_ARRAY ||
		    inst->Texture.Texture == TGSI_TEXTURE_SHADOWCUBE_ARRAY) {
			if (ctx->bc->chip_class >= EVERGREEN) {
				int mytmp = r600_get_temp(ctx);
				memset(&alu, 0, sizeof(struct r600_bytecode_alu));
				alu.op = ALU_OP1_MOV;
				alu.src[0].sel = ctx->temp_reg;
				alu.src[0].chan = 3;
				alu.dst.sel = mytmp;
				alu.dst.chan = 0;
				alu.dst.write = 1;
				alu.last = 1;
				r = r600_bytecode_add_alu(ctx->bc, &alu);
				if (r)
					return r;

				/* have to multiply original layer by 8 and add to face id (temp.w) in Z */
				memset(&alu, 0, sizeof(struct r600_bytecode_alu));
				alu.op = ALU_OP3_MULADD;
				alu.is_op3 = 1;
				r600_bytecode_src(&alu.src[0], &ctx->src[0], 3);
				alu.src[1].sel = V_SQ_ALU_SRC_LITERAL;
				alu.src[1].chan = 0;
				alu.src[1].value = u_bitcast_f2u(8.0f);
				alu.src[2].sel = mytmp;
				alu.src[2].chan = 0;
				alu.dst.sel = ctx->temp_reg;
				alu.dst.chan = 3;
				alu.dst.write = 1;
				alu.last = 1;
				r = r600_bytecode_add_alu(ctx->bc, &alu);
				if (r)
					return r;
			} else if (ctx->bc->chip_class < EVERGREEN) {
				memset(&tex, 0, sizeof(struct r600_bytecode_tex));
				tex.op = FETCH_OP_SET_CUBEMAP_INDEX;
				tex.sampler_id = tgsi_tex_get_src_gpr(ctx, sampler_src_reg);
				tex.resource_id = tex.sampler_id + R600_MAX_CONST_BUFFERS;
				tex.src_gpr = r600_get_temp(ctx);
				tex.src_sel_x = 0;
				tex.src_sel_y = 0;
				tex.src_sel_z = 0;
				tex.src_sel_w = 0;
				tex.dst_sel_x = tex.dst_sel_y = tex.dst_sel_z = tex.dst_sel_w = 7;
				tex.coord_type_x = 1;
				tex.coord_type_y = 1;
				tex.coord_type_z = 1;
				tex.coord_type_w = 1;
				memset(&alu, 0, sizeof(struct r600_bytecode_alu));
				alu.op = ALU_OP1_MOV;
				r600_bytecode_src(&alu.src[0], &ctx->src[0], 3);
				alu.dst.sel = tex.src_gpr;
				alu.dst.chan = 0;
				alu.last = 1;
				alu.dst.write = 1;
				r = r600_bytecode_add_alu(ctx->bc, &alu);
				if (r)
					return r;
					
				r = r600_bytecode_add_tex(ctx->bc, &tex);
				if (r)
					return r;
			}

		}

		/* for cube forms of lod and bias we need to route things */
		if (inst->Instruction.Opcode == TGSI_OPCODE_TXB ||
		    inst->Instruction.Opcode == TGSI_OPCODE_TXL ||
		    inst->Instruction.Opcode == TGSI_OPCODE_TXB2 ||
		    inst->Instruction.Opcode == TGSI_OPCODE_TXL2) {
			memset(&alu, 0, sizeof(struct r600_bytecode_alu));
			alu.op = ALU_OP1_MOV;
			if (inst->Instruction.Opcode == TGSI_OPCODE_TXB2 ||
			    inst->Instruction.Opcode == TGSI_OPCODE_TXL2)
				r600_bytecode_src(&alu.src[0], &ctx->src[1], 0);
			else
				r600_bytecode_src(&alu.src[0], &ctx->src[0], 3);
			alu.dst.sel = ctx->temp_reg;
			alu.dst.chan = 2;
			alu.last = 1;
			alu.dst.write = 1;
			r = r600_bytecode_add_alu(ctx->bc, &alu);
			if (r)
				return r;
		}

		src_loaded = TRUE;
		src_gpr = ctx->temp_reg;
	}

	if (inst->Instruction.Opcode == TGSI_OPCODE_TXD) {
		int temp_h = 0, temp_v = 0;
		int start_val = 0;

		/* if we've already loaded the src (i.e. CUBE don't reload it). */
		if (src_loaded == TRUE)
			start_val = 1;
		else
			src_loaded = TRUE;
		for (i = start_val; i < 3; i++) {
			int treg = r600_get_temp(ctx);

			if (i == 0)
				src_gpr = treg;
			else if (i == 1)
				temp_h = treg;
			else
				temp_v = treg;

			for (j = 0; j < 4; j++) {
				memset(&alu, 0, sizeof(struct r600_bytecode_alu));
				alu.op = ALU_OP1_MOV;
                                r600_bytecode_src(&alu.src[0], &ctx->src[i], j);
                                alu.dst.sel = treg;
                                alu.dst.chan = j;
                                if (j == 3)
                                   alu.last = 1;
                                alu.dst.write = 1;
                                r = r600_bytecode_add_alu(ctx->bc, &alu);
                                if (r)
                                    return r;
			}
		}
		for (i = 1; i < 3; i++) {
			/* set gradients h/v */
			memset(&tex, 0, sizeof(struct r600_bytecode_tex));
			tex.op = (i == 1) ? FETCH_OP_SET_GRADIENTS_H :
				FETCH_OP_SET_GRADIENTS_V;
			tex.sampler_id = tgsi_tex_get_src_gpr(ctx, sampler_src_reg);
			tex.sampler_index_mode = sampler_index_mode;
			tex.resource_id = tex.sampler_id + R600_MAX_CONST_BUFFERS;
			tex.resource_index_mode = sampler_index_mode;

			tex.src_gpr = (i == 1) ? temp_h : temp_v;
			tex.src_sel_x = 0;
			tex.src_sel_y = 1;
			tex.src_sel_z = 2;
			tex.src_sel_w = 3;

			tex.dst_gpr = r600_get_temp(ctx); /* just to avoid confusing the asm scheduler */
			tex.dst_sel_x = tex.dst_sel_y = tex.dst_sel_z = tex.dst_sel_w = 7;
			if (inst->Texture.Texture != TGSI_TEXTURE_RECT) {
				tex.coord_type_x = 1;
				tex.coord_type_y = 1;
				tex.coord_type_z = 1;
				tex.coord_type_w = 1;
			}
			r = r600_bytecode_add_tex(ctx->bc, &tex);
			if (r)
				return r;
		}
	}

	if (src_requires_loading && !src_loaded) {
		for (i = 0; i < 4; i++) {
			memset(&alu, 0, sizeof(struct r600_bytecode_alu));
			alu.op = ALU_OP1_MOV;
			r600_bytecode_src(&alu.src[0], &ctx->src[0], i);
			alu.dst.sel = ctx->temp_reg;
			alu.dst.chan = i;
			if (i == 3)
				alu.last = 1;
			alu.dst.write = 1;
			r = r600_bytecode_add_alu(ctx->bc, &alu);
			if (r)
				return r;
		}
		src_loaded = TRUE;
		src_gpr = ctx->temp_reg;
	}

	/* get offset values */
	if (inst->Texture.NumOffsets) {
		assert(inst->Texture.NumOffsets == 1);

		/* The texture offset feature doesn't work with the TXF instruction
		 * and must be emulated by adding the offset to the texture coordinates. */
		if (txf_add_offsets) {
			const struct tgsi_texture_offset *off = inst->TexOffsets;

			switch (inst->Texture.Texture) {
			case TGSI_TEXTURE_3D:
				memset(&alu, 0, sizeof(struct r600_bytecode_alu));
				alu.op = ALU_OP2_ADD_INT;
				alu.src[0].sel = src_gpr;
				alu.src[0].chan = 2;
				alu.src[1].sel = V_SQ_ALU_SRC_LITERAL;
				alu.src[1].value = ctx->literals[4 * off[0].Index + off[0].SwizzleZ];
				alu.dst.sel = src_gpr;
				alu.dst.chan = 2;
				alu.dst.write = 1;
				alu.last = 1;
				r = r600_bytecode_add_alu(ctx->bc, &alu);
				if (r)
					return r;
				/* fall through */

			case TGSI_TEXTURE_2D:
			case TGSI_TEXTURE_SHADOW2D:
			case TGSI_TEXTURE_RECT:
			case TGSI_TEXTURE_SHADOWRECT:
			case TGSI_TEXTURE_2D_ARRAY:
			case TGSI_TEXTURE_SHADOW2D_ARRAY:
				memset(&alu, 0, sizeof(struct r600_bytecode_alu));
				alu.op = ALU_OP2_ADD_INT;
				alu.src[0].sel = src_gpr;
				alu.src[0].chan = 1;
				alu.src[1].sel = V_SQ_ALU_SRC_LITERAL;
				alu.src[1].value = ctx->literals[4 * off[0].Index + off[0].SwizzleY];
				alu.dst.sel = src_gpr;
				alu.dst.chan = 1;
				alu.dst.write = 1;
				alu.last = 1;
				r = r600_bytecode_add_alu(ctx->bc, &alu);
				if (r)
					return r;
				/* fall through */

			case TGSI_TEXTURE_1D:
			case TGSI_TEXTURE_SHADOW1D:
			case TGSI_TEXTURE_1D_ARRAY:
			case TGSI_TEXTURE_SHADOW1D_ARRAY:
				memset(&alu, 0, sizeof(struct r600_bytecode_alu));
				alu.op = ALU_OP2_ADD_INT;
				alu.src[0].sel = src_gpr;
				alu.src[1].sel = V_SQ_ALU_SRC_LITERAL;
				alu.src[1].value = ctx->literals[4 * off[0].Index + off[0].SwizzleX];
				alu.dst.sel = src_gpr;
				alu.dst.write = 1;
				alu.last = 1;
				r = r600_bytecode_add_alu(ctx->bc, &alu);
				if (r)
					return r;
				break;
				/* texture offsets do not apply to other texture targets */
			}
		} else {
			switch (inst->Texture.Texture) {
			case TGSI_TEXTURE_3D:
				offset_z = ctx->literals[4 * inst->TexOffsets[0].Index + inst->TexOffsets[0].SwizzleZ] << 1;
				/* fallthrough */
			case TGSI_TEXTURE_2D:
			case TGSI_TEXTURE_SHADOW2D:
			case TGSI_TEXTURE_RECT:
			case TGSI_TEXTURE_SHADOWRECT:
			case TGSI_TEXTURE_2D_ARRAY:
			case TGSI_TEXTURE_SHADOW2D_ARRAY:
				offset_y = ctx->literals[4 * inst->TexOffsets[0].Index + inst->TexOffsets[0].SwizzleY] << 1;
				/* fallthrough */
			case TGSI_TEXTURE_1D:
			case TGSI_TEXTURE_SHADOW1D:
			case TGSI_TEXTURE_1D_ARRAY:
			case TGSI_TEXTURE_SHADOW1D_ARRAY:
				offset_x = ctx->literals[4 * inst->TexOffsets[0].Index + inst->TexOffsets[0].SwizzleX] << 1;
			}
		}
	}

	/* Obtain the sample index for reading a compressed MSAA color texture.
	 * To read the FMASK, we use the ldfptr instruction, which tells us
	 * where the samples are stored.
	 * For uncompressed 8x MSAA surfaces, ldfptr should return 0x76543210,
	 * which is the identity mapping. Each nibble says which physical sample
	 * should be fetched to get that sample.
	 *
	 * Assume src.z contains the sample index. It should be modified like this:
	 *   src.z = (ldfptr() >> (src.z * 4)) & 0xF;
	 * Then fetch the texel with src.
	 */
	if (read_compressed_msaa) {
		unsigned sample_chan = 3;
		unsigned temp = r600_get_temp(ctx);
		assert(src_loaded);

		/* temp.w = ldfptr() */
		memset(&tex, 0, sizeof(struct r600_bytecode_tex));
		tex.op = FETCH_OP_LD;
		tex.inst_mod = 1; /* to indicate this is ldfptr */
		tex.sampler_id = tgsi_tex_get_src_gpr(ctx, sampler_src_reg);
		tex.sampler_index_mode = sampler_index_mode;
		tex.resource_id = tex.sampler_id + R600_MAX_CONST_BUFFERS;
		tex.resource_index_mode = sampler_index_mode;
		tex.src_gpr = src_gpr;
		tex.dst_gpr = temp;
		tex.dst_sel_x = 7; /* mask out these components */
		tex.dst_sel_y = 7;
		tex.dst_sel_z = 7;
		tex.dst_sel_w = 0; /* store X */
		tex.src_sel_x = 0;
		tex.src_sel_y = 1;
		tex.src_sel_z = 2;
		tex.src_sel_w = 3;
		tex.offset_x = offset_x;
		tex.offset_y = offset_y;
		tex.offset_z = offset_z;
		r = r600_bytecode_add_tex(ctx->bc, &tex);
		if (r)
			return r;

		/* temp.x = sample_index*4 */
		if (ctx->bc->chip_class == CAYMAN) {
			for (i = 0 ; i < 4; i++) {
				memset(&alu, 0, sizeof(struct r600_bytecode_alu));
				alu.op = ALU_OP2_MULLO_INT;
				alu.src[0].sel = src_gpr;
				alu.src[0].chan = sample_chan;
				alu.src[1].sel = V_SQ_ALU_SRC_LITERAL;
				alu.src[1].value = 4;
				alu.dst.sel = temp;
				alu.dst.chan = i;
				alu.dst.write = i == 0;
				if (i == 3)
					alu.last = 1;
				r = r600_bytecode_add_alu(ctx->bc, &alu);
				if (r)
					return r;
			}
		} else {
			memset(&alu, 0, sizeof(struct r600_bytecode_alu));
			alu.op = ALU_OP2_MULLO_INT;
			alu.src[0].sel = src_gpr;
			alu.src[0].chan = sample_chan;
			alu.src[1].sel = V_SQ_ALU_SRC_LITERAL;
			alu.src[1].value = 4;
			alu.dst.sel = temp;
			alu.dst.chan = 0;
			alu.dst.write = 1;
			alu.last = 1;
			r = r600_bytecode_add_alu(ctx->bc, &alu);
			if (r)
				return r;
		}

		/* sample_index = temp.w >> temp.x */
		memset(&alu, 0, sizeof(struct r600_bytecode_alu));
		alu.op = ALU_OP2_LSHR_INT;
		alu.src[0].sel = temp;
		alu.src[0].chan = 3;
		alu.src[1].sel = temp;
		alu.src[1].chan = 0;
		alu.dst.sel = src_gpr;
		alu.dst.chan = sample_chan;
		alu.dst.write = 1;
		alu.last = 1;
		r = r600_bytecode_add_alu(ctx->bc, &alu);
		if (r)
			return r;

		/* sample_index & 0xF */
		memset(&alu, 0, sizeof(struct r600_bytecode_alu));
		alu.op = ALU_OP2_AND_INT;
		alu.src[0].sel = src_gpr;
		alu.src[0].chan = sample_chan;
		alu.src[1].sel = V_SQ_ALU_SRC_LITERAL;
		alu.src[1].value = 0xF;
		alu.dst.sel = src_gpr;
		alu.dst.chan = sample_chan;
		alu.dst.write = 1;
		alu.last = 1;
		r = r600_bytecode_add_alu(ctx->bc, &alu);
		if (r)
			return r;
#if 0
		/* visualize the FMASK */
		for (i = 0; i < 4; i++) {
			memset(&alu, 0, sizeof(struct r600_bytecode_alu));
			alu.op = ALU_OP1_INT_TO_FLT;
			alu.src[0].sel = src_gpr;
			alu.src[0].chan = sample_chan;
			alu.dst.sel = ctx->file_offset[inst->Dst[0].Register.File] + inst->Dst[0].Register.Index;
			alu.dst.chan = i;
			alu.dst.write = 1;
			alu.last = 1;
			r = r600_bytecode_add_alu(ctx->bc, &alu);
			if (r)
				return r;
		}
<<<<<<< HEAD

		/* for cube forms of lod and bias we need to route the lod
		   value into Z */
		if (inst->Instruction.Opcode == TGSI_OPCODE_TXB ||
		    inst->Instruction.Opcode == TGSI_OPCODE_TXL) {
			memset(&alu, 0, sizeof(struct r600_bytecode_alu));
			alu.inst = CTX_INST(V_SQ_ALU_WORD1_OP2_SQ_OP2_INST_MOV);
			r600_bytecode_src(&alu.src[0], &ctx->src[0], 3);
			alu.dst.sel = ctx->temp_reg;
			alu.dst.chan = 2;
			alu.last = 1;
			alu.dst.write = 1;
			r = r600_bytecode_add_alu(ctx->bc, &alu);
			if (r)
				return r;
		}

		src_loaded = TRUE;
		src_gpr = ctx->temp_reg;
=======
		return 0;
#endif
>>>>>>> 367bafc7
	}

	/* does this shader want a num layers from TXQ for a cube array? */
	if (has_txq_cube_array_z) {
		int id = tgsi_tex_get_src_gpr(ctx, sampler_src_reg);
		
		memset(&alu, 0, sizeof(struct r600_bytecode_alu));
		alu.op = ALU_OP1_MOV;

		alu.src[0].sel = R600_SHADER_BUFFER_INFO_SEL;
		if (ctx->bc->chip_class >= EVERGREEN) {
			/* channel 1 or 3 of each word */
			alu.src[0].sel += (id / 2);
			alu.src[0].chan = ((id % 2) * 2) + 1;
		} else {
			/* r600 we have them at channel 2 of the second dword */
			alu.src[0].sel += (id * 2) + 1;
			alu.src[0].chan = 2;
		}
		alu.src[0].kc_bank = R600_BUFFER_INFO_CONST_BUFFER;
		tgsi_dst(ctx, &inst->Dst[0], 2, &alu.dst);
		alu.last = 1;
		r = r600_bytecode_add_alu(ctx->bc, &alu);
		if (r)
			return r;
		/* disable writemask from texture instruction */
		inst->Dst[0].Register.WriteMask &= ~4;
	}

	opcode = ctx->inst_info->op;
	if (opcode == FETCH_OP_GATHER4 &&
		inst->TexOffsets[0].File != TGSI_FILE_NULL &&
		inst->TexOffsets[0].File != TGSI_FILE_IMMEDIATE) {
		opcode = FETCH_OP_GATHER4_O;

		/* GATHER4_O/GATHER4_C_O use offset values loaded by
		   SET_TEXTURE_OFFSETS instruction. The immediate offset values
		   encoded in the instruction are ignored. */
		memset(&tex, 0, sizeof(struct r600_bytecode_tex));
		tex.op = FETCH_OP_SET_TEXTURE_OFFSETS;
		tex.sampler_id = tgsi_tex_get_src_gpr(ctx, sampler_src_reg);
		tex.sampler_index_mode = sampler_index_mode;
		tex.resource_id = tex.sampler_id + R600_MAX_CONST_BUFFERS;
		tex.resource_index_mode = sampler_index_mode;

		tex.src_gpr = ctx->file_offset[inst->TexOffsets[0].File] + inst->TexOffsets[0].Index;
		tex.src_sel_x = inst->TexOffsets[0].SwizzleX;
		tex.src_sel_y = inst->TexOffsets[0].SwizzleY;
		tex.src_sel_z = inst->TexOffsets[0].SwizzleZ;
		tex.src_sel_w = 4;

		tex.dst_sel_x = 7;
		tex.dst_sel_y = 7;
		tex.dst_sel_z = 7;
		tex.dst_sel_w = 7;

		r = r600_bytecode_add_tex(ctx->bc, &tex);
		if (r)
			return r;
	}

	if (inst->Texture.Texture == TGSI_TEXTURE_SHADOW1D ||
	    inst->Texture.Texture == TGSI_TEXTURE_SHADOW2D ||
	    inst->Texture.Texture == TGSI_TEXTURE_SHADOWRECT ||
	    inst->Texture.Texture == TGSI_TEXTURE_SHADOWCUBE ||
	    inst->Texture.Texture == TGSI_TEXTURE_SHADOW1D_ARRAY ||
	    inst->Texture.Texture == TGSI_TEXTURE_SHADOW2D_ARRAY ||
	    inst->Texture.Texture == TGSI_TEXTURE_SHADOWCUBE_ARRAY) {
		switch (opcode) {
		case FETCH_OP_SAMPLE:
			opcode = FETCH_OP_SAMPLE_C;
			break;
		case FETCH_OP_SAMPLE_L:
			opcode = FETCH_OP_SAMPLE_C_L;
			break;
		case FETCH_OP_SAMPLE_LB:
			opcode = FETCH_OP_SAMPLE_C_LB;
			break;
		case FETCH_OP_SAMPLE_G:
			opcode = FETCH_OP_SAMPLE_C_G;
			break;
		/* Texture gather variants */
		case FETCH_OP_GATHER4:
			opcode = FETCH_OP_GATHER4_C;
			break;
		case FETCH_OP_GATHER4_O:
			opcode = FETCH_OP_GATHER4_C_O;
			break;
		}
	}

	memset(&tex, 0, sizeof(struct r600_bytecode_tex));
	tex.op = opcode;

	tex.sampler_id = tgsi_tex_get_src_gpr(ctx, sampler_src_reg);
	tex.sampler_index_mode = sampler_index_mode;
	tex.resource_id = tex.sampler_id + R600_MAX_CONST_BUFFERS;
	tex.resource_index_mode = sampler_index_mode;
	tex.src_gpr = src_gpr;
	tex.dst_gpr = ctx->file_offset[inst->Dst[0].Register.File] + inst->Dst[0].Register.Index;

	if (inst->Instruction.Opcode == TGSI_OPCODE_DDX_FINE ||
		inst->Instruction.Opcode == TGSI_OPCODE_DDY_FINE) {
		tex.inst_mod = 1; /* per pixel gradient calculation instead of per 2x2 quad */
	}

	if (inst->Instruction.Opcode == TGSI_OPCODE_TG4) {
		int8_t texture_component_select = ctx->literals[4 * inst->Src[1].Register.Index + inst->Src[1].Register.SwizzleX];
		tex.inst_mod = texture_component_select;

		if (ctx->bc->chip_class == CAYMAN) {
		/* GATHER4 result order is different from TGSI TG4 */
			tex.dst_sel_x = (inst->Dst[0].Register.WriteMask & 2) ? 0 : 7;
			tex.dst_sel_y = (inst->Dst[0].Register.WriteMask & 4) ? 1 : 7;
			tex.dst_sel_z = (inst->Dst[0].Register.WriteMask & 1) ? 2 : 7;
			tex.dst_sel_w = (inst->Dst[0].Register.WriteMask & 8) ? 3 : 7;
		} else {
			tex.dst_sel_x = (inst->Dst[0].Register.WriteMask & 2) ? 1 : 7;
			tex.dst_sel_y = (inst->Dst[0].Register.WriteMask & 4) ? 2 : 7;
			tex.dst_sel_z = (inst->Dst[0].Register.WriteMask & 1) ? 0 : 7;
			tex.dst_sel_w = (inst->Dst[0].Register.WriteMask & 8) ? 3 : 7;
		}
	}
	else if (inst->Instruction.Opcode == TGSI_OPCODE_LODQ) {
		tex.dst_sel_x = (inst->Dst[0].Register.WriteMask & 2) ? 1 : 7;
		tex.dst_sel_y = (inst->Dst[0].Register.WriteMask & 1) ? 0 : 7;
		tex.dst_sel_z = 7;
		tex.dst_sel_w = 7;
	}
	else if (inst->Instruction.Opcode == TGSI_OPCODE_TXQS) {
		tex.dst_sel_x = 3;
		tex.dst_sel_y = 7;
		tex.dst_sel_z = 7;
		tex.dst_sel_w = 7;
	}
	else {
		tex.dst_sel_x = (inst->Dst[0].Register.WriteMask & 1) ? 0 : 7;
		tex.dst_sel_y = (inst->Dst[0].Register.WriteMask & 2) ? 1 : 7;
		tex.dst_sel_z = (inst->Dst[0].Register.WriteMask & 4) ? 2 : 7;
		tex.dst_sel_w = (inst->Dst[0].Register.WriteMask & 8) ? 3 : 7;
	}


	if (inst->Instruction.Opcode == TGSI_OPCODE_TXQ_LZ ||
	    inst->Instruction.Opcode == TGSI_OPCODE_TXQS) {
		tex.src_sel_x = 4;
		tex.src_sel_y = 4;
		tex.src_sel_z = 4;
		tex.src_sel_w = 4;
	} else if (src_loaded) {
		tex.src_sel_x = 0;
		tex.src_sel_y = 1;
		tex.src_sel_z = 2;
		tex.src_sel_w = 3;
	} else {
		tex.src_sel_x = ctx->src[0].swizzle[0];
		tex.src_sel_y = ctx->src[0].swizzle[1];
		tex.src_sel_z = ctx->src[0].swizzle[2];
		tex.src_sel_w = ctx->src[0].swizzle[3];
		tex.src_rel = ctx->src[0].rel;
	}

	if (inst->Texture.Texture == TGSI_TEXTURE_CUBE ||
<<<<<<< HEAD
	    inst->Texture.Texture == TGSI_TEXTURE_SHADOWCUBE) {
=======
	    inst->Texture.Texture == TGSI_TEXTURE_SHADOWCUBE ||
	    inst->Texture.Texture == TGSI_TEXTURE_CUBE_ARRAY ||
	    inst->Texture.Texture == TGSI_TEXTURE_SHADOWCUBE_ARRAY) {
>>>>>>> 367bafc7
		tex.src_sel_x = 1;
		tex.src_sel_y = 0;
		tex.src_sel_z = 3;
		tex.src_sel_w = 2; /* route Z compare or Lod value into W */
	}

	if (inst->Texture.Texture != TGSI_TEXTURE_RECT &&
	    inst->Texture.Texture != TGSI_TEXTURE_SHADOWRECT) {
		tex.coord_type_x = 1;
		tex.coord_type_y = 1;
	}
	tex.coord_type_z = 1;
	tex.coord_type_w = 1;

	tex.offset_x = offset_x;
	tex.offset_y = offset_y;
	if (inst->Instruction.Opcode == TGSI_OPCODE_TG4 &&
		(inst->Texture.Texture == TGSI_TEXTURE_2D_ARRAY ||
		 inst->Texture.Texture == TGSI_TEXTURE_SHADOW2D_ARRAY)) {
		tex.offset_z = 0;
	}
	else {
		tex.offset_z = offset_z;
	}

	/* Put the depth for comparison in W.
	 * TGSI_TEXTURE_SHADOW2D_ARRAY already has the depth in W.
	 * Some instructions expect the depth in Z. */
	if ((inst->Texture.Texture == TGSI_TEXTURE_SHADOW1D ||
	     inst->Texture.Texture == TGSI_TEXTURE_SHADOW2D ||
	     inst->Texture.Texture == TGSI_TEXTURE_SHADOWRECT ||
	     inst->Texture.Texture == TGSI_TEXTURE_SHADOW1D_ARRAY) &&
	    opcode != FETCH_OP_SAMPLE_C_L &&
	    opcode != FETCH_OP_SAMPLE_C_LB) {
		tex.src_sel_w = tex.src_sel_z;
	}

	if (inst->Texture.Texture == TGSI_TEXTURE_1D_ARRAY ||
	    inst->Texture.Texture == TGSI_TEXTURE_SHADOW1D_ARRAY) {
		if (opcode == FETCH_OP_SAMPLE_C_L ||
		    opcode == FETCH_OP_SAMPLE_C_LB) {
			/* the array index is read from Y */
			tex.coord_type_y = 0;
		} else {
			/* the array index is read from Z */
			tex.coord_type_z = 0;
			tex.src_sel_z = tex.src_sel_y;
		}
	} else if (inst->Texture.Texture == TGSI_TEXTURE_2D_ARRAY ||
		   inst->Texture.Texture == TGSI_TEXTURE_SHADOW2D_ARRAY ||
		   ((inst->Texture.Texture == TGSI_TEXTURE_CUBE_ARRAY ||
		    inst->Texture.Texture == TGSI_TEXTURE_SHADOWCUBE_ARRAY) &&
		    (ctx->bc->chip_class >= EVERGREEN)))
		/* the array index is read from Z */
		tex.coord_type_z = 0;

	/* mask unused source components */
	if (opcode == FETCH_OP_SAMPLE || opcode == FETCH_OP_GATHER4) {
		switch (inst->Texture.Texture) {
		case TGSI_TEXTURE_2D:
		case TGSI_TEXTURE_RECT:
			tex.src_sel_z = 7;
			tex.src_sel_w = 7;
			break;
		case TGSI_TEXTURE_1D_ARRAY:
			tex.src_sel_y = 7;
			tex.src_sel_w = 7;
			break;
		case TGSI_TEXTURE_1D:
			tex.src_sel_y = 7;
			tex.src_sel_z = 7;
			tex.src_sel_w = 7;
			break;
		}
	}

	r = r600_bytecode_add_tex(ctx->bc, &tex);
	if (r)
		return r;

	/* add shadow ambient support  - gallium doesn't do it yet */
	return 0;
}

static int tgsi_lrp(struct r600_shader_ctx *ctx)
{
	struct tgsi_full_instruction *inst = &ctx->parse.FullToken.FullInstruction;
	struct r600_bytecode_alu alu;
	int lasti = tgsi_last_instruction(inst->Dst[0].Register.WriteMask);
	unsigned i, temp_regs[2];
	int r;

	/* optimize if it's just an equal balance */
	if (ctx->src[0].sel == V_SQ_ALU_SRC_0_5) {
		for (i = 0; i < lasti + 1; i++) {
			if (!(inst->Dst[0].Register.WriteMask & (1 << i)))
				continue;

			memset(&alu, 0, sizeof(struct r600_bytecode_alu));
			alu.op = ALU_OP2_ADD;
			r600_bytecode_src(&alu.src[0], &ctx->src[1], i);
			r600_bytecode_src(&alu.src[1], &ctx->src[2], i);
			alu.omod = 3;
			tgsi_dst(ctx, &inst->Dst[0], i, &alu.dst);
			alu.dst.chan = i;
			if (i == lasti) {
				alu.last = 1;
			}
			r = r600_bytecode_add_alu(ctx->bc, &alu);
			if (r)
				return r;
		}
		return 0;
	}

	/* 1 - src0 */
	for (i = 0; i < lasti + 1; i++) {
		if (!(inst->Dst[0].Register.WriteMask & (1 << i)))
			continue;

		memset(&alu, 0, sizeof(struct r600_bytecode_alu));
		alu.op = ALU_OP2_ADD;
		alu.src[0].sel = V_SQ_ALU_SRC_1;
		alu.src[0].chan = 0;
		r600_bytecode_src(&alu.src[1], &ctx->src[0], i);
		r600_bytecode_src_toggle_neg(&alu.src[1]);
		alu.dst.sel = ctx->temp_reg;
		alu.dst.chan = i;
		if (i == lasti) {
			alu.last = 1;
		}
		alu.dst.write = 1;
		r = r600_bytecode_add_alu(ctx->bc, &alu);
		if (r)
			return r;
	}

	/* (1 - src0) * src2 */
	for (i = 0; i < lasti + 1; i++) {
		if (!(inst->Dst[0].Register.WriteMask & (1 << i)))
			continue;

		memset(&alu, 0, sizeof(struct r600_bytecode_alu));
		alu.op = ALU_OP2_MUL;
		alu.src[0].sel = ctx->temp_reg;
		alu.src[0].chan = i;
		r600_bytecode_src(&alu.src[1], &ctx->src[2], i);
		alu.dst.sel = ctx->temp_reg;
		alu.dst.chan = i;
		if (i == lasti) {
			alu.last = 1;
		}
		alu.dst.write = 1;
		r = r600_bytecode_add_alu(ctx->bc, &alu);
		if (r)
			return r;
	}

	/* src0 * src1 + (1 - src0) * src2 */
        if (ctx->src[0].abs)
		temp_regs[0] = r600_get_temp(ctx);
	else
		temp_regs[0] = 0;
	if (ctx->src[1].abs)
		temp_regs[1] = r600_get_temp(ctx);
	else
		temp_regs[1] = 0;

	for (i = 0; i < lasti + 1; i++) {
		if (!(inst->Dst[0].Register.WriteMask & (1 << i)))
			continue;

		memset(&alu, 0, sizeof(struct r600_bytecode_alu));
		alu.op = ALU_OP3_MULADD;
		alu.is_op3 = 1;
		r = tgsi_make_src_for_op3(ctx, temp_regs[0], i, &alu.src[0], &ctx->src[0]);
		if (r)
			return r;
		r = tgsi_make_src_for_op3(ctx, temp_regs[1], i, &alu.src[1], &ctx->src[1]);
		if (r)
			return r;
		alu.src[2].sel = ctx->temp_reg;
		alu.src[2].chan = i;

		tgsi_dst(ctx, &inst->Dst[0], i, &alu.dst);
		alu.dst.chan = i;
		if (i == lasti) {
			alu.last = 1;
		}
		r = r600_bytecode_add_alu(ctx->bc, &alu);
		if (r)
			return r;
	}
	return 0;
}

static int tgsi_cmp(struct r600_shader_ctx *ctx)
{
	struct tgsi_full_instruction *inst = &ctx->parse.FullToken.FullInstruction;
	struct r600_bytecode_alu alu;
	int i, r, j;
	int lasti = tgsi_last_instruction(inst->Dst[0].Register.WriteMask);
	int temp_regs[3];
	unsigned op;

	if (ctx->src[0].abs && ctx->src[0].neg) {
		op = ALU_OP3_CNDE;
		ctx->src[0].abs = 0;
		ctx->src[0].neg = 0;
	} else {
		op = ALU_OP3_CNDGE;
	}

	for (j = 0; j < inst->Instruction.NumSrcRegs; j++) {
		temp_regs[j] = 0;
		if (ctx->src[j].abs)
			temp_regs[j] = r600_get_temp(ctx);
	}

	for (i = 0; i < lasti + 1; i++) {
		if (!(inst->Dst[0].Register.WriteMask & (1 << i)))
			continue;

		memset(&alu, 0, sizeof(struct r600_bytecode_alu));
		alu.op = op;
		r = tgsi_make_src_for_op3(ctx, temp_regs[0], i, &alu.src[0], &ctx->src[0]);
		if (r)
			return r;
		r = tgsi_make_src_for_op3(ctx, temp_regs[2], i, &alu.src[1], &ctx->src[2]);
		if (r)
			return r;
		r = tgsi_make_src_for_op3(ctx, temp_regs[1], i, &alu.src[2], &ctx->src[1]);
		if (r)
			return r;
		tgsi_dst(ctx, &inst->Dst[0], i, &alu.dst);
		alu.dst.chan = i;
		alu.dst.write = 1;
		alu.is_op3 = 1;
		if (i == lasti)
			alu.last = 1;
		r = r600_bytecode_add_alu(ctx->bc, &alu);
		if (r)
			return r;
	}
	return 0;
}

static int tgsi_ucmp(struct r600_shader_ctx *ctx)
{
	struct tgsi_full_instruction *inst = &ctx->parse.FullToken.FullInstruction;
	struct r600_bytecode_alu alu;
	int i, r;
	int lasti = tgsi_last_instruction(inst->Dst[0].Register.WriteMask);

	for (i = 0; i < lasti + 1; i++) {
		if (!(inst->Dst[0].Register.WriteMask & (1 << i)))
			continue;

		memset(&alu, 0, sizeof(struct r600_bytecode_alu));
		alu.op = ALU_OP3_CNDE_INT;
		r600_bytecode_src(&alu.src[0], &ctx->src[0], i);
		r600_bytecode_src(&alu.src[1], &ctx->src[2], i);
		r600_bytecode_src(&alu.src[2], &ctx->src[1], i);
		tgsi_dst(ctx, &inst->Dst[0], i, &alu.dst);
		alu.dst.chan = i;
		alu.dst.write = 1;
		alu.is_op3 = 1;
		if (i == lasti)
			alu.last = 1;
		r = r600_bytecode_add_alu(ctx->bc, &alu);
		if (r)
			return r;
	}
	return 0;
}

static int tgsi_xpd(struct r600_shader_ctx *ctx)
{
	struct tgsi_full_instruction *inst = &ctx->parse.FullToken.FullInstruction;
	static const unsigned int src0_swizzle[] = {2, 0, 1};
	static const unsigned int src1_swizzle[] = {1, 2, 0};
	struct r600_bytecode_alu alu;
	uint32_t use_temp = 0;
	int i, r;

	if (inst->Dst[0].Register.WriteMask != 0xf)
		use_temp = 1;

	for (i = 0; i < 4; i++) {
		memset(&alu, 0, sizeof(struct r600_bytecode_alu));
		alu.op = ALU_OP2_MUL;
		if (i < 3) {
			r600_bytecode_src(&alu.src[0], &ctx->src[0], src0_swizzle[i]);
			r600_bytecode_src(&alu.src[1], &ctx->src[1], src1_swizzle[i]);
		} else {
			alu.src[0].sel = V_SQ_ALU_SRC_0;
			alu.src[0].chan = i;
			alu.src[1].sel = V_SQ_ALU_SRC_0;
			alu.src[1].chan = i;
		}

		alu.dst.sel = ctx->temp_reg;
		alu.dst.chan = i;
		alu.dst.write = 1;

		if (i == 3)
			alu.last = 1;
		r = r600_bytecode_add_alu(ctx->bc, &alu);
		if (r)
			return r;
	}

	for (i = 0; i < 4; i++) {
		memset(&alu, 0, sizeof(struct r600_bytecode_alu));
		alu.op = ALU_OP3_MULADD;

		if (i < 3) {
			r600_bytecode_src(&alu.src[0], &ctx->src[0], src1_swizzle[i]);
			r600_bytecode_src(&alu.src[1], &ctx->src[1], src0_swizzle[i]);
		} else {
			alu.src[0].sel = V_SQ_ALU_SRC_0;
			alu.src[0].chan = i;
			alu.src[1].sel = V_SQ_ALU_SRC_0;
			alu.src[1].chan = i;
		}

		alu.src[2].sel = ctx->temp_reg;
		alu.src[2].neg = 1;
		alu.src[2].chan = i;

		if (use_temp)
			alu.dst.sel = ctx->temp_reg;
		else
			tgsi_dst(ctx, &inst->Dst[0], i, &alu.dst);
		alu.dst.chan = i;
		alu.dst.write = 1;
		alu.is_op3 = 1;
		if (i == 3)
			alu.last = 1;
		r = r600_bytecode_add_alu(ctx->bc, &alu);
		if (r)
			return r;
	}
	if (use_temp)
		return tgsi_helper_copy(ctx, inst);
	return 0;
}

static int tgsi_exp(struct r600_shader_ctx *ctx)
{
	struct tgsi_full_instruction *inst = &ctx->parse.FullToken.FullInstruction;
	struct r600_bytecode_alu alu;
	int r;
	unsigned i;

	/* result.x = 2^floor(src); */
	if (inst->Dst[0].Register.WriteMask & 1) {
		memset(&alu, 0, sizeof(struct r600_bytecode_alu));

		alu.op = ALU_OP1_FLOOR;
		r600_bytecode_src(&alu.src[0], &ctx->src[0], 0);

		alu.dst.sel = ctx->temp_reg;
		alu.dst.chan = 0;
		alu.dst.write = 1;
		alu.last = 1;
		r = r600_bytecode_add_alu(ctx->bc, &alu);
		if (r)
			return r;

		if (ctx->bc->chip_class == CAYMAN) {
			for (i = 0; i < 3; i++) {
				alu.op = ALU_OP1_EXP_IEEE;
				alu.src[0].sel = ctx->temp_reg;
				alu.src[0].chan = 0;

				alu.dst.sel = ctx->temp_reg;
				alu.dst.chan = i;
				alu.dst.write = i == 0;
				alu.last = i == 2;
				r = r600_bytecode_add_alu(ctx->bc, &alu);
				if (r)
					return r;
			}
		} else {
			alu.op = ALU_OP1_EXP_IEEE;
			alu.src[0].sel = ctx->temp_reg;
			alu.src[0].chan = 0;

			alu.dst.sel = ctx->temp_reg;
			alu.dst.chan = 0;
			alu.dst.write = 1;
			alu.last = 1;
			r = r600_bytecode_add_alu(ctx->bc, &alu);
			if (r)
				return r;
		}
	}

	/* result.y = tmp - floor(tmp); */
	if ((inst->Dst[0].Register.WriteMask >> 1) & 1) {
		memset(&alu, 0, sizeof(struct r600_bytecode_alu));

		alu.op = ALU_OP1_FRACT;
		r600_bytecode_src(&alu.src[0], &ctx->src[0], 0);

		alu.dst.sel = ctx->temp_reg;
#if 0
		r = tgsi_dst(ctx, &inst->Dst[0], i, &alu.dst);
		if (r)
			return r;
#endif
		alu.dst.write = 1;
		alu.dst.chan = 1;

		alu.last = 1;

		r = r600_bytecode_add_alu(ctx->bc, &alu);
		if (r)
			return r;
	}

	/* result.z = RoughApprox2ToX(tmp);*/
	if ((inst->Dst[0].Register.WriteMask >> 2) & 0x1) {
		if (ctx->bc->chip_class == CAYMAN) {
			for (i = 0; i < 3; i++) {
				memset(&alu, 0, sizeof(struct r600_bytecode_alu));
				alu.op = ALU_OP1_EXP_IEEE;
				r600_bytecode_src(&alu.src[0], &ctx->src[0], 0);

				alu.dst.sel = ctx->temp_reg;
				alu.dst.chan = i;
				if (i == 2) {
					alu.dst.write = 1;
					alu.last = 1;
				}

				r = r600_bytecode_add_alu(ctx->bc, &alu);
				if (r)
					return r;
			}
		} else {
			memset(&alu, 0, sizeof(struct r600_bytecode_alu));
			alu.op = ALU_OP1_EXP_IEEE;
			r600_bytecode_src(&alu.src[0], &ctx->src[0], 0);

			alu.dst.sel = ctx->temp_reg;
			alu.dst.write = 1;
			alu.dst.chan = 2;

			alu.last = 1;

			r = r600_bytecode_add_alu(ctx->bc, &alu);
			if (r)
				return r;
		}
	}

	/* result.w = 1.0;*/
	if ((inst->Dst[0].Register.WriteMask >> 3) & 0x1) {
		memset(&alu, 0, sizeof(struct r600_bytecode_alu));

		alu.op = ALU_OP1_MOV;
		alu.src[0].sel = V_SQ_ALU_SRC_1;
		alu.src[0].chan = 0;

		alu.dst.sel = ctx->temp_reg;
		alu.dst.chan = 3;
		alu.dst.write = 1;
		alu.last = 1;
		r = r600_bytecode_add_alu(ctx->bc, &alu);
		if (r)
			return r;
	}
	return tgsi_helper_copy(ctx, inst);
}

static int tgsi_log(struct r600_shader_ctx *ctx)
{
	struct tgsi_full_instruction *inst = &ctx->parse.FullToken.FullInstruction;
	struct r600_bytecode_alu alu;
	int r;
	unsigned i;

	/* result.x = floor(log2(|src|)); */
	if (inst->Dst[0].Register.WriteMask & 1) {
		if (ctx->bc->chip_class == CAYMAN) {
			for (i = 0; i < 3; i++) {
				memset(&alu, 0, sizeof(struct r600_bytecode_alu));

				alu.op = ALU_OP1_LOG_IEEE;
				r600_bytecode_src(&alu.src[0], &ctx->src[0], 0);
				r600_bytecode_src_set_abs(&alu.src[0]);
			
				alu.dst.sel = ctx->temp_reg;
				alu.dst.chan = i;
				if (i == 0) 
					alu.dst.write = 1;
				if (i == 2)
					alu.last = 1;
				r = r600_bytecode_add_alu(ctx->bc, &alu);
				if (r)
					return r;
			}

		} else {
			memset(&alu, 0, sizeof(struct r600_bytecode_alu));

			alu.op = ALU_OP1_LOG_IEEE;
			r600_bytecode_src(&alu.src[0], &ctx->src[0], 0);
			r600_bytecode_src_set_abs(&alu.src[0]);
			
			alu.dst.sel = ctx->temp_reg;
			alu.dst.chan = 0;
			alu.dst.write = 1;
			alu.last = 1;
			r = r600_bytecode_add_alu(ctx->bc, &alu);
			if (r)
				return r;
		}

		alu.op = ALU_OP1_FLOOR;
		alu.src[0].sel = ctx->temp_reg;
		alu.src[0].chan = 0;

		alu.dst.sel = ctx->temp_reg;
		alu.dst.chan = 0;
		alu.dst.write = 1;
		alu.last = 1;

		r = r600_bytecode_add_alu(ctx->bc, &alu);
		if (r)
			return r;
	}

	/* result.y = |src.x| / (2 ^ floor(log2(|src.x|))); */
	if ((inst->Dst[0].Register.WriteMask >> 1) & 1) {

		if (ctx->bc->chip_class == CAYMAN) {
			for (i = 0; i < 3; i++) {
				memset(&alu, 0, sizeof(struct r600_bytecode_alu));

				alu.op = ALU_OP1_LOG_IEEE;
				r600_bytecode_src(&alu.src[0], &ctx->src[0], 0);
				r600_bytecode_src_set_abs(&alu.src[0]);

				alu.dst.sel = ctx->temp_reg;
				alu.dst.chan = i;
				if (i == 1)
					alu.dst.write = 1;
				if (i == 2)
					alu.last = 1;
				
				r = r600_bytecode_add_alu(ctx->bc, &alu);
				if (r)
					return r;	
			}
		} else {
			memset(&alu, 0, sizeof(struct r600_bytecode_alu));

			alu.op = ALU_OP1_LOG_IEEE;
			r600_bytecode_src(&alu.src[0], &ctx->src[0], 0);
			r600_bytecode_src_set_abs(&alu.src[0]);

			alu.dst.sel = ctx->temp_reg;
			alu.dst.chan = 1;
			alu.dst.write = 1;
			alu.last = 1;

			r = r600_bytecode_add_alu(ctx->bc, &alu);
			if (r)
				return r;
		}

		memset(&alu, 0, sizeof(struct r600_bytecode_alu));

		alu.op = ALU_OP1_FLOOR;
		alu.src[0].sel = ctx->temp_reg;
		alu.src[0].chan = 1;

		alu.dst.sel = ctx->temp_reg;
		alu.dst.chan = 1;
		alu.dst.write = 1;
		alu.last = 1;

		r = r600_bytecode_add_alu(ctx->bc, &alu);
		if (r)
			return r;

		if (ctx->bc->chip_class == CAYMAN) {
			for (i = 0; i < 3; i++) {
				memset(&alu, 0, sizeof(struct r600_bytecode_alu));
				alu.op = ALU_OP1_EXP_IEEE;
				alu.src[0].sel = ctx->temp_reg;
				alu.src[0].chan = 1;

				alu.dst.sel = ctx->temp_reg;
				alu.dst.chan = i;
				if (i == 1)
					alu.dst.write = 1;
				if (i == 2)
					alu.last = 1;

				r = r600_bytecode_add_alu(ctx->bc, &alu);
				if (r)
					return r;
			}
		} else {
			memset(&alu, 0, sizeof(struct r600_bytecode_alu));
			alu.op = ALU_OP1_EXP_IEEE;
			alu.src[0].sel = ctx->temp_reg;
			alu.src[0].chan = 1;

			alu.dst.sel = ctx->temp_reg;
			alu.dst.chan = 1;
			alu.dst.write = 1;
			alu.last = 1;

			r = r600_bytecode_add_alu(ctx->bc, &alu);
			if (r)
				return r;
		}

		if (ctx->bc->chip_class == CAYMAN) {
			for (i = 0; i < 3; i++) {
				memset(&alu, 0, sizeof(struct r600_bytecode_alu));
				alu.op = ALU_OP1_RECIP_IEEE;
				alu.src[0].sel = ctx->temp_reg;
				alu.src[0].chan = 1;

				alu.dst.sel = ctx->temp_reg;
				alu.dst.chan = i;
				if (i == 1)
					alu.dst.write = 1;
				if (i == 2)
					alu.last = 1;
				
				r = r600_bytecode_add_alu(ctx->bc, &alu);
				if (r)
					return r;
			}
		} else {
			memset(&alu, 0, sizeof(struct r600_bytecode_alu));
			alu.op = ALU_OP1_RECIP_IEEE;
			alu.src[0].sel = ctx->temp_reg;
			alu.src[0].chan = 1;

			alu.dst.sel = ctx->temp_reg;
			alu.dst.chan = 1;
			alu.dst.write = 1;
			alu.last = 1;

			r = r600_bytecode_add_alu(ctx->bc, &alu);
			if (r)
				return r;
		}

		memset(&alu, 0, sizeof(struct r600_bytecode_alu));

		alu.op = ALU_OP2_MUL;

		r600_bytecode_src(&alu.src[0], &ctx->src[0], 0);
		r600_bytecode_src_set_abs(&alu.src[0]);

		alu.src[1].sel = ctx->temp_reg;
		alu.src[1].chan = 1;

		alu.dst.sel = ctx->temp_reg;
		alu.dst.chan = 1;
		alu.dst.write = 1;
		alu.last = 1;

		r = r600_bytecode_add_alu(ctx->bc, &alu);
		if (r)
			return r;
	}

	/* result.z = log2(|src|);*/
	if ((inst->Dst[0].Register.WriteMask >> 2) & 1) {
		if (ctx->bc->chip_class == CAYMAN) {
			for (i = 0; i < 3; i++) {
				memset(&alu, 0, sizeof(struct r600_bytecode_alu));

				alu.op = ALU_OP1_LOG_IEEE;
				r600_bytecode_src(&alu.src[0], &ctx->src[0], 0);
				r600_bytecode_src_set_abs(&alu.src[0]);

				alu.dst.sel = ctx->temp_reg;
				if (i == 2)
					alu.dst.write = 1;
				alu.dst.chan = i;
				if (i == 2)
					alu.last = 1;

				r = r600_bytecode_add_alu(ctx->bc, &alu);
				if (r)
					return r;
			}
		} else {
			memset(&alu, 0, sizeof(struct r600_bytecode_alu));

			alu.op = ALU_OP1_LOG_IEEE;
			r600_bytecode_src(&alu.src[0], &ctx->src[0], 0);
			r600_bytecode_src_set_abs(&alu.src[0]);

			alu.dst.sel = ctx->temp_reg;
			alu.dst.write = 1;
			alu.dst.chan = 2;
			alu.last = 1;

			r = r600_bytecode_add_alu(ctx->bc, &alu);
			if (r)
				return r;
		}
	}

	/* result.w = 1.0; */
	if ((inst->Dst[0].Register.WriteMask >> 3) & 1) {
		memset(&alu, 0, sizeof(struct r600_bytecode_alu));

		alu.op = ALU_OP1_MOV;
		alu.src[0].sel = V_SQ_ALU_SRC_1;
		alu.src[0].chan = 0;

		alu.dst.sel = ctx->temp_reg;
		alu.dst.chan = 3;
		alu.dst.write = 1;
		alu.last = 1;

		r = r600_bytecode_add_alu(ctx->bc, &alu);
		if (r)
			return r;
	}

	return tgsi_helper_copy(ctx, inst);
}

static int tgsi_eg_arl(struct r600_shader_ctx *ctx)
{
	struct tgsi_full_instruction *inst = &ctx->parse.FullToken.FullInstruction;
	struct r600_bytecode_alu alu;
	int r;
	int i, lasti = tgsi_last_instruction(inst->Dst[0].Register.WriteMask);
	unsigned reg = get_address_file_reg(ctx, inst->Dst[0].Register.Index);

	assert(inst->Dst[0].Register.Index < 3);
	memset(&alu, 0, sizeof(struct r600_bytecode_alu));

	switch (inst->Instruction.Opcode) {
	case TGSI_OPCODE_ARL:
		alu.op = ALU_OP1_FLT_TO_INT_FLOOR;
		break;
	case TGSI_OPCODE_ARR:
		alu.op = ALU_OP1_FLT_TO_INT;
		break;
	case TGSI_OPCODE_UARL:
		alu.op = ALU_OP1_MOV;
		break;
	default:
		assert(0);
		return -1;
	}

	for (i = 0; i <= lasti; ++i) {
		if (!(inst->Dst[0].Register.WriteMask & (1 << i)))
			continue;
		r600_bytecode_src(&alu.src[0], &ctx->src[0], i);
		alu.last = i == lasti;
		alu.dst.sel = reg;
	        alu.dst.chan = i;
		alu.dst.write = 1;
		r = r600_bytecode_add_alu(ctx->bc, &alu);
		if (r)
			return r;
	}

	if (inst->Dst[0].Register.Index > 0)
		ctx->bc->index_loaded[inst->Dst[0].Register.Index - 1] = 0;
	else
		ctx->bc->ar_loaded = 0;

	return 0;
}
static int tgsi_r600_arl(struct r600_shader_ctx *ctx)
{
	struct tgsi_full_instruction *inst = &ctx->parse.FullToken.FullInstruction;
	struct r600_bytecode_alu alu;
	int r;
	int i, lasti = tgsi_last_instruction(inst->Dst[0].Register.WriteMask);

	switch (inst->Instruction.Opcode) {
	case TGSI_OPCODE_ARL:
		memset(&alu, 0, sizeof(alu));
		alu.op = ALU_OP1_FLOOR;
		alu.dst.sel = ctx->bc->ar_reg;
		alu.dst.write = 1;
		for (i = 0; i <= lasti; ++i) {
			if (inst->Dst[0].Register.WriteMask & (1 << i))  {
				alu.dst.chan = i;
				r600_bytecode_src(&alu.src[0], &ctx->src[0], i);
				alu.last = i == lasti;
				if ((r = r600_bytecode_add_alu(ctx->bc, &alu)))
					return r;
			}
		}

		memset(&alu, 0, sizeof(alu));
		alu.op = ALU_OP1_FLT_TO_INT;
		alu.src[0].sel = ctx->bc->ar_reg;
		alu.dst.sel = ctx->bc->ar_reg;
		alu.dst.write = 1;
		/* FLT_TO_INT is trans-only on r600/r700 */
		alu.last = TRUE;
		for (i = 0; i <= lasti; ++i) {
			alu.dst.chan = i;
			alu.src[0].chan = i;
			if ((r = r600_bytecode_add_alu(ctx->bc, &alu)))
				return r;
		}
		break;
	case TGSI_OPCODE_ARR:
		memset(&alu, 0, sizeof(alu));
		alu.op = ALU_OP1_FLT_TO_INT;
		alu.dst.sel = ctx->bc->ar_reg;
		alu.dst.write = 1;
		/* FLT_TO_INT is trans-only on r600/r700 */
		alu.last = TRUE;
		for (i = 0; i <= lasti; ++i) {
			if (inst->Dst[0].Register.WriteMask & (1 << i)) {
				alu.dst.chan = i;
				r600_bytecode_src(&alu.src[0], &ctx->src[0], i);
				if ((r = r600_bytecode_add_alu(ctx->bc, &alu)))
					return r;
			}
		}
		break;
	case TGSI_OPCODE_UARL:
		memset(&alu, 0, sizeof(alu));
		alu.op = ALU_OP1_MOV;
		alu.dst.sel = ctx->bc->ar_reg;
		alu.dst.write = 1;
		for (i = 0; i <= lasti; ++i) {
			if (inst->Dst[0].Register.WriteMask & (1 << i)) {
				alu.dst.chan = i;
				r600_bytecode_src(&alu.src[0], &ctx->src[0], i);
				alu.last = i == lasti;
				if ((r = r600_bytecode_add_alu(ctx->bc, &alu)))
					return r;
			}
		}
		break;
	default:
		assert(0);
		return -1;
	}

	ctx->bc->ar_loaded = 0;
	return 0;
}

static int tgsi_opdst(struct r600_shader_ctx *ctx)
{
	struct tgsi_full_instruction *inst = &ctx->parse.FullToken.FullInstruction;
	struct r600_bytecode_alu alu;
	int i, r = 0;

	for (i = 0; i < 4; i++) {
		memset(&alu, 0, sizeof(struct r600_bytecode_alu));

		alu.op = ALU_OP2_MUL;
		tgsi_dst(ctx, &inst->Dst[0], i, &alu.dst);

		if (i == 0 || i == 3) {
			alu.src[0].sel = V_SQ_ALU_SRC_1;
		} else {
			r600_bytecode_src(&alu.src[0], &ctx->src[0], i);
		}

		if (i == 0 || i == 2) {
			alu.src[1].sel = V_SQ_ALU_SRC_1;
		} else {
			r600_bytecode_src(&alu.src[1], &ctx->src[1], i);
		}
		if (i == 3)
			alu.last = 1;
		r = r600_bytecode_add_alu(ctx->bc, &alu);
		if (r)
			return r;
	}
	return 0;
}

static int emit_logic_pred(struct r600_shader_ctx *ctx, int opcode, int alu_type)
{
	struct r600_bytecode_alu alu;
	int r;

	memset(&alu, 0, sizeof(struct r600_bytecode_alu));
	alu.op = opcode;
	alu.execute_mask = 1;
	alu.update_pred = 1;

	alu.dst.sel = ctx->temp_reg;
	alu.dst.write = 1;
	alu.dst.chan = 0;

	r600_bytecode_src(&alu.src[0], &ctx->src[0], 0);
	alu.src[1].sel = V_SQ_ALU_SRC_0;
	alu.src[1].chan = 0;

	alu.last = 1;

	r = r600_bytecode_add_alu_type(ctx->bc, &alu, alu_type);
	if (r)
		return r;
	return 0;
}

static int pops(struct r600_shader_ctx *ctx, int pops)
{
	unsigned force_pop = ctx->bc->force_add_cf;

	if (!force_pop) {
		int alu_pop = 3;
		if (ctx->bc->cf_last) {
			if (ctx->bc->cf_last->op == CF_OP_ALU)
				alu_pop = 0;
			else if (ctx->bc->cf_last->op == CF_OP_ALU_POP_AFTER)
				alu_pop = 1;
		}
		alu_pop += pops;
		if (alu_pop == 1) {
			ctx->bc->cf_last->op = CF_OP_ALU_POP_AFTER;
			ctx->bc->force_add_cf = 1;
		} else if (alu_pop == 2) {
			ctx->bc->cf_last->op = CF_OP_ALU_POP2_AFTER;
			ctx->bc->force_add_cf = 1;
		} else {
			force_pop = 1;
		}
	}

	if (force_pop) {
		r600_bytecode_add_cfinst(ctx->bc, CF_OP_POP);
		ctx->bc->cf_last->pop_count = pops;
		ctx->bc->cf_last->cf_addr = ctx->bc->cf_last->id + 2;
	}

	return 0;
}

static inline void callstack_update_max_depth(struct r600_shader_ctx *ctx,
                                              unsigned reason)
{
	struct r600_stack_info *stack = &ctx->bc->stack;
	unsigned elements, entries;

	unsigned entry_size = stack->entry_size;

	elements = (stack->loop + stack->push_wqm ) * entry_size;
	elements += stack->push;

	switch (ctx->bc->chip_class) {
	case R600:
	case R700:
		/* pre-r8xx: if any non-WQM PUSH instruction is invoked, 2 elements on
		 * the stack must be reserved to hold the current active/continue
		 * masks */
		if (reason == FC_PUSH_VPM) {
			elements += 2;
		}
		break;

	case CAYMAN:
		/* r9xx: any stack operation on empty stack consumes 2 additional
		 * elements */
		elements += 2;

		/* fallthrough */
		/* FIXME: do the two elements added above cover the cases for the
		 * r8xx+ below? */

	case EVERGREEN:
		/* r8xx+: 2 extra elements are not always required, but one extra
		 * element must be added for each of the following cases:
		 * 1. There is an ALU_ELSE_AFTER instruction at the point of greatest
		 *    stack usage.
		 *    (Currently we don't use ALU_ELSE_AFTER.)
		 * 2. There are LOOP/WQM frames on the stack when any flavor of non-WQM
		 *    PUSH instruction executed.
		 *
		 *    NOTE: it seems we also need to reserve additional element in some
		 *    other cases, e.g. when we have 4 levels of PUSH_VPM in the shader,
		 *    then STACK_SIZE should be 2 instead of 1 */
		if (reason == FC_PUSH_VPM) {
			elements += 1;
		}
		break;

	default:
		assert(0);
		break;
	}

	/* NOTE: it seems STACK_SIZE is interpreted by hw as if entry_size is 4
	 * for all chips, so we use 4 in the final formula, not the real entry_size
	 * for the chip */
	entry_size = 4;

	entries = (elements + (entry_size - 1)) / entry_size;

	if (entries > stack->max_entries)
		stack->max_entries = entries;
}

static inline void callstack_pop(struct r600_shader_ctx *ctx, unsigned reason)
{
	switch(reason) {
	case FC_PUSH_VPM:
		--ctx->bc->stack.push;
		assert(ctx->bc->stack.push >= 0);
		break;
	case FC_PUSH_WQM:
		--ctx->bc->stack.push_wqm;
		assert(ctx->bc->stack.push_wqm >= 0);
		break;
	case FC_LOOP:
		--ctx->bc->stack.loop;
		assert(ctx->bc->stack.loop >= 0);
		break;
	default:
		assert(0);
		break;
	}
}

static inline void callstack_push(struct r600_shader_ctx *ctx, unsigned reason)
{
	switch (reason) {
	case FC_PUSH_VPM:
		++ctx->bc->stack.push;
		break;
	case FC_PUSH_WQM:
		++ctx->bc->stack.push_wqm;
	case FC_LOOP:
		++ctx->bc->stack.loop;
		break;
	default:
		assert(0);
	}

	callstack_update_max_depth(ctx, reason);
}

static void fc_set_mid(struct r600_shader_ctx *ctx, int fc_sp)
{
	struct r600_cf_stack_entry *sp = &ctx->bc->fc_stack[fc_sp];

	sp->mid = realloc((void *)sp->mid,
						sizeof(struct r600_bytecode_cf *) * (sp->num_mid + 1));
	sp->mid[sp->num_mid] = ctx->bc->cf_last;
	sp->num_mid++;
}

static void fc_pushlevel(struct r600_shader_ctx *ctx, int type)
{
	ctx->bc->fc_sp++;
	ctx->bc->fc_stack[ctx->bc->fc_sp].type = type;
	ctx->bc->fc_stack[ctx->bc->fc_sp].start = ctx->bc->cf_last;
}

static void fc_poplevel(struct r600_shader_ctx *ctx)
{
	struct r600_cf_stack_entry *sp = &ctx->bc->fc_stack[ctx->bc->fc_sp];
	free(sp->mid);
	sp->mid = NULL;
	sp->num_mid = 0;
	sp->start = NULL;
	sp->type = 0;
	ctx->bc->fc_sp--;
}

#if 0
static int emit_return(struct r600_shader_ctx *ctx)
{
	r600_bytecode_add_cfinst(ctx->bc, CF_OP_RETURN));
	return 0;
}

static int emit_jump_to_offset(struct r600_shader_ctx *ctx, int pops, int offset)
{

	r600_bytecode_add_cfinst(ctx->bc, CF_OP_JUMP));
	ctx->bc->cf_last->pop_count = pops;
	/* XXX work out offset */
	return 0;
}

static int emit_setret_in_loop_flag(struct r600_shader_ctx *ctx, unsigned flag_value)
{
	return 0;
}

static void emit_testflag(struct r600_shader_ctx *ctx)
{

}

static void emit_return_on_flag(struct r600_shader_ctx *ctx, unsigned ifidx)
{
	emit_testflag(ctx);
	emit_jump_to_offset(ctx, 1, 4);
	emit_setret_in_loop_flag(ctx, V_SQ_ALU_SRC_0);
	pops(ctx, ifidx + 1);
	emit_return(ctx);
}

static void break_loop_on_flag(struct r600_shader_ctx *ctx, unsigned fc_sp)
{
	emit_testflag(ctx);

	r600_bytecode_add_cfinst(ctx->bc, ctx->inst_info->op);
	ctx->bc->cf_last->pop_count = 1;

	fc_set_mid(ctx, fc_sp);

	pops(ctx, 1);
}
#endif

static int emit_if(struct r600_shader_ctx *ctx, int opcode)
{
	int alu_type = CF_OP_ALU_PUSH_BEFORE;

	/* There is a hardware bug on Cayman where a BREAK/CONTINUE followed by
	 * LOOP_STARTxxx for nested loops may put the branch stack into a state
	 * such that ALU_PUSH_BEFORE doesn't work as expected. Workaround this
	 * by replacing the ALU_PUSH_BEFORE with a PUSH + ALU */
	if (ctx->bc->chip_class == CAYMAN && ctx->bc->stack.loop > 1) {
		r600_bytecode_add_cfinst(ctx->bc, CF_OP_PUSH);
		ctx->bc->cf_last->cf_addr = ctx->bc->cf_last->id + 2;
		alu_type = CF_OP_ALU;
	}

	emit_logic_pred(ctx, opcode, alu_type);

	r600_bytecode_add_cfinst(ctx->bc, CF_OP_JUMP);

	fc_pushlevel(ctx, FC_IF);

	callstack_push(ctx, FC_PUSH_VPM);
	return 0;
}

static int tgsi_if(struct r600_shader_ctx *ctx)
{
	return emit_if(ctx, ALU_OP2_PRED_SETNE);
}

static int tgsi_uif(struct r600_shader_ctx *ctx)
{
	return emit_if(ctx, ALU_OP2_PRED_SETNE_INT);
}

static int tgsi_else(struct r600_shader_ctx *ctx)
{
	r600_bytecode_add_cfinst(ctx->bc, CF_OP_ELSE);
	ctx->bc->cf_last->pop_count = 1;

	fc_set_mid(ctx, ctx->bc->fc_sp);
	ctx->bc->fc_stack[ctx->bc->fc_sp].start->cf_addr = ctx->bc->cf_last->id;
	return 0;
}

static int tgsi_endif(struct r600_shader_ctx *ctx)
{
	pops(ctx, 1);
	if (ctx->bc->fc_stack[ctx->bc->fc_sp].type != FC_IF) {
		R600_ERR("if/endif unbalanced in shader\n");
		return -1;
	}

	if (ctx->bc->fc_stack[ctx->bc->fc_sp].mid == NULL) {
		ctx->bc->fc_stack[ctx->bc->fc_sp].start->cf_addr = ctx->bc->cf_last->id + 2;
		ctx->bc->fc_stack[ctx->bc->fc_sp].start->pop_count = 1;
	} else {
		ctx->bc->fc_stack[ctx->bc->fc_sp].mid[0]->cf_addr = ctx->bc->cf_last->id + 2;
	}
	fc_poplevel(ctx);

	callstack_pop(ctx, FC_PUSH_VPM);
	return 0;
}

static int tgsi_bgnloop(struct r600_shader_ctx *ctx)
{
	/* LOOP_START_DX10 ignores the LOOP_CONFIG* registers, so it is not
	 * limited to 4096 iterations, like the other LOOP_* instructions. */
<<<<<<< HEAD
	r600_bytecode_add_cfinst(ctx->bc, CTX_INST(V_SQ_CF_WORD1_SQ_CF_INST_LOOP_START_DX10));
=======
	r600_bytecode_add_cfinst(ctx->bc, CF_OP_LOOP_START_DX10);
>>>>>>> 367bafc7

	fc_pushlevel(ctx, FC_LOOP);

	/* check stack depth */
	callstack_push(ctx, FC_LOOP);
	return 0;
}

static int tgsi_endloop(struct r600_shader_ctx *ctx)
{
	unsigned i;

	r600_bytecode_add_cfinst(ctx->bc, CF_OP_LOOP_END);

	if (ctx->bc->fc_stack[ctx->bc->fc_sp].type != FC_LOOP) {
		R600_ERR("loop/endloop in shader code are not paired.\n");
		return -EINVAL;
	}

	/* fixup loop pointers - from r600isa
	   LOOP END points to CF after LOOP START,
	   LOOP START point to CF after LOOP END
	   BRK/CONT point to LOOP END CF
	*/
	ctx->bc->cf_last->cf_addr = ctx->bc->fc_stack[ctx->bc->fc_sp].start->id + 2;

	ctx->bc->fc_stack[ctx->bc->fc_sp].start->cf_addr = ctx->bc->cf_last->id + 2;

	for (i = 0; i < ctx->bc->fc_stack[ctx->bc->fc_sp].num_mid; i++) {
		ctx->bc->fc_stack[ctx->bc->fc_sp].mid[i]->cf_addr = ctx->bc->cf_last->id;
	}
	/* XXX add LOOPRET support */
	fc_poplevel(ctx);
	callstack_pop(ctx, FC_LOOP);
	return 0;
}

static int tgsi_loop_breakc(struct r600_shader_ctx *ctx)
{
	int r;
	unsigned int fscp;

	for (fscp = ctx->bc->fc_sp; fscp > 0; fscp--)
	{
		if (FC_LOOP == ctx->bc->fc_stack[fscp].type)
			break;
	}
	if (fscp == 0) {
		R600_ERR("BREAKC not inside loop/endloop pair\n");
		return -EINVAL;
	}

	if (ctx->bc->chip_class == EVERGREEN &&
	    ctx->bc->family != CHIP_CYPRESS &&
	    ctx->bc->family != CHIP_JUNIPER) {
		/* HW bug: ALU_BREAK does not save the active mask correctly */
		r = tgsi_uif(ctx);
		if (r)
			return r;

		r = r600_bytecode_add_cfinst(ctx->bc, CF_OP_LOOP_BREAK);
		if (r)
			return r;
		fc_set_mid(ctx, fscp);

		return tgsi_endif(ctx);
	} else {
		r = emit_logic_pred(ctx, ALU_OP2_PRED_SETE_INT, CF_OP_ALU_BREAK);
		if (r)
			return r;
		fc_set_mid(ctx, fscp);
	}

	return 0;
}

static int tgsi_loop_brk_cont(struct r600_shader_ctx *ctx)
{
	unsigned int fscp;

	for (fscp = ctx->bc->fc_sp; fscp > 0; fscp--)
	{
		if (FC_LOOP == ctx->bc->fc_stack[fscp].type)
			break;
	}

	if (fscp == 0) {
		R600_ERR("Break not inside loop/endloop pair\n");
		return -EINVAL;
	}

	r600_bytecode_add_cfinst(ctx->bc, ctx->inst_info->op);

	fc_set_mid(ctx, fscp);

	return 0;
}

static int tgsi_gs_emit(struct r600_shader_ctx *ctx)
{
	struct tgsi_full_instruction *inst = &ctx->parse.FullToken.FullInstruction;
	int stream = ctx->literals[inst->Src[0].Register.Index * 4 + inst->Src[0].Register.SwizzleX];
	int r;

	if (ctx->inst_info->op == CF_OP_EMIT_VERTEX)
		emit_gs_ring_writes(ctx, ctx->gs_stream_output_info, stream, TRUE);

	r = r600_bytecode_add_cfinst(ctx->bc, ctx->inst_info->op);
	if (!r) {
		ctx->bc->cf_last->count = stream; // Count field for CUT/EMIT_VERTEX indicates which stream
		if (ctx->inst_info->op == CF_OP_EMIT_VERTEX)
			return emit_inc_ring_offset(ctx, stream, TRUE);
	}
	return r;
}

static int tgsi_umad(struct r600_shader_ctx *ctx)
{
	struct tgsi_full_instruction *inst = &ctx->parse.FullToken.FullInstruction;
	struct r600_bytecode_alu alu;
	int i, j, k, r;
	int lasti = tgsi_last_instruction(inst->Dst[0].Register.WriteMask);

	/* src0 * src1 */
	for (i = 0; i < lasti + 1; i++) {
		if (!(inst->Dst[0].Register.WriteMask & (1 << i)))
			continue;

		if (ctx->bc->chip_class == CAYMAN) {
			for (j = 0 ; j < 4; j++) {
				memset(&alu, 0, sizeof(struct r600_bytecode_alu));

				alu.op = ALU_OP2_MULLO_UINT;
				for (k = 0; k < inst->Instruction.NumSrcRegs; k++) {
					r600_bytecode_src(&alu.src[k], &ctx->src[k], i);
				}
				alu.dst.chan = j;
				alu.dst.sel = ctx->temp_reg;
				alu.dst.write = (j == i);
				if (j == 3)
					alu.last = 1;
				r = r600_bytecode_add_alu(ctx->bc, &alu);
				if (r)
					return r;
			}
		} else {
			memset(&alu, 0, sizeof(struct r600_bytecode_alu));

			alu.dst.chan = i;
			alu.dst.sel = ctx->temp_reg;
			alu.dst.write = 1;

			alu.op = ALU_OP2_MULLO_UINT;
			for (j = 0; j < 2; j++) {
				r600_bytecode_src(&alu.src[j], &ctx->src[j], i);
			}

			alu.last = 1;
			r = r600_bytecode_add_alu(ctx->bc, &alu);
			if (r)
				return r;
		}
	}


	for (i = 0; i < lasti + 1; i++) {
		if (!(inst->Dst[0].Register.WriteMask & (1 << i)))
			continue;

		memset(&alu, 0, sizeof(struct r600_bytecode_alu));
		tgsi_dst(ctx, &inst->Dst[0], i, &alu.dst);

		alu.op = ALU_OP2_ADD_INT;

		alu.src[0].sel = ctx->temp_reg;
		alu.src[0].chan = i;
		
		r600_bytecode_src(&alu.src[1], &ctx->src[2], i);
		if (i == lasti) {
			alu.last = 1;
		}
		r = r600_bytecode_add_alu(ctx->bc, &alu);
		if (r)
			return r;
	}
	return 0;
}

static int tgsi_pk2h(struct r600_shader_ctx *ctx)
{
	struct tgsi_full_instruction *inst = &ctx->parse.FullToken.FullInstruction;
	struct r600_bytecode_alu alu;
	int r, i;
	int lasti = tgsi_last_instruction(inst->Dst[0].Register.WriteMask);

	/* temp.xy = f32_to_f16(src) */
	memset(&alu, 0, sizeof(struct r600_bytecode_alu));
	alu.op = ALU_OP1_FLT32_TO_FLT16;
	alu.dst.chan = 0;
	alu.dst.sel = ctx->temp_reg;
	alu.dst.write = 1;
	r600_bytecode_src(&alu.src[0], &ctx->src[0], 0);
	r = r600_bytecode_add_alu(ctx->bc, &alu);
	if (r)
		return r;
	alu.dst.chan = 1;
	r600_bytecode_src(&alu.src[0], &ctx->src[0], 1);
	alu.last = 1;
	r = r600_bytecode_add_alu(ctx->bc, &alu);
	if (r)
		return r;

	/* dst.x = temp.y * 0x10000 + temp.x */
	for (i = 0; i < lasti + 1; i++) {
		if (!(inst->Dst[0].Register.WriteMask & (1 << i)))
			continue;

		memset(&alu, 0, sizeof(struct r600_bytecode_alu));
		alu.op = ALU_OP3_MULADD_UINT24;
		alu.is_op3 = 1;
		tgsi_dst(ctx, &inst->Dst[0], i, &alu.dst);
		alu.last = i == lasti;
		alu.src[0].sel = ctx->temp_reg;
		alu.src[0].chan = 1;
		alu.src[1].sel = V_SQ_ALU_SRC_LITERAL;
		alu.src[1].value = 0x10000;
		alu.src[2].sel = ctx->temp_reg;
		alu.src[2].chan = 0;
		r = r600_bytecode_add_alu(ctx->bc, &alu);
		if (r)
			return r;
	}

	return 0;
}

static int tgsi_up2h(struct r600_shader_ctx *ctx)
{
	struct tgsi_full_instruction *inst = &ctx->parse.FullToken.FullInstruction;
	struct r600_bytecode_alu alu;
	int r, i;
	int lasti = tgsi_last_instruction(inst->Dst[0].Register.WriteMask);

	/* temp.x = src.x */
	/* note: no need to mask out the high bits */
	memset(&alu, 0, sizeof(struct r600_bytecode_alu));
	alu.op = ALU_OP1_MOV;
	alu.dst.chan = 0;
	alu.dst.sel = ctx->temp_reg;
	alu.dst.write = 1;
	r600_bytecode_src(&alu.src[0], &ctx->src[0], 0);
	r = r600_bytecode_add_alu(ctx->bc, &alu);
	if (r)
		return r;

	/* temp.y = src.x >> 16 */
	memset(&alu, 0, sizeof(struct r600_bytecode_alu));
	alu.op = ALU_OP2_LSHR_INT;
	alu.dst.chan = 1;
	alu.dst.sel = ctx->temp_reg;
	alu.dst.write = 1;
	r600_bytecode_src(&alu.src[0], &ctx->src[0], 0);
	alu.src[1].sel = V_SQ_ALU_SRC_LITERAL;
	alu.src[1].value = 16;
	alu.last = 1;
	r = r600_bytecode_add_alu(ctx->bc, &alu);
	if (r)
		return r;

	/* dst.wz = dst.xy = f16_to_f32(temp.xy) */
	for (i = 0; i < lasti + 1; i++) {
		if (!(inst->Dst[0].Register.WriteMask & (1 << i)))
			continue;
		memset(&alu, 0, sizeof(struct r600_bytecode_alu));
		tgsi_dst(ctx, &inst->Dst[0], i, &alu.dst);
		alu.op = ALU_OP1_FLT16_TO_FLT32;
		alu.src[0].sel = ctx->temp_reg;
		alu.src[0].chan = i % 2;
		alu.last = i == lasti;
		r = r600_bytecode_add_alu(ctx->bc, &alu);
		if (r)
			return r;
	}

	return 0;
}

static const struct r600_shader_tgsi_instruction r600_shader_tgsi_instruction[] = {
	[TGSI_OPCODE_ARL]	= { ALU_OP0_NOP, tgsi_r600_arl},
	[TGSI_OPCODE_MOV]	= { ALU_OP1_MOV, tgsi_op2},
	[TGSI_OPCODE_LIT]	= { ALU_OP0_NOP, tgsi_lit},

	/* XXX:
	 * For state trackers other than OpenGL, we'll want to use
	 * _RECIP_IEEE instead.
	 */
	[TGSI_OPCODE_RCP]	= { ALU_OP1_RECIP_CLAMPED, tgsi_trans_srcx_replicate},

	[TGSI_OPCODE_RSQ]	= { ALU_OP0_NOP, tgsi_rsq},
	[TGSI_OPCODE_EXP]	= { ALU_OP0_NOP, tgsi_exp},
	[TGSI_OPCODE_LOG]	= { ALU_OP0_NOP, tgsi_log},
	[TGSI_OPCODE_MUL]	= { ALU_OP2_MUL, tgsi_op2},
	[TGSI_OPCODE_ADD]	= { ALU_OP2_ADD, tgsi_op2},
	[TGSI_OPCODE_DP3]	= { ALU_OP2_DOT4, tgsi_dp},
	[TGSI_OPCODE_DP4]	= { ALU_OP2_DOT4, tgsi_dp},
	[TGSI_OPCODE_DST]	= { ALU_OP0_NOP, tgsi_opdst},
	[TGSI_OPCODE_MIN]	= { ALU_OP2_MIN, tgsi_op2},
	[TGSI_OPCODE_MAX]	= { ALU_OP2_MAX, tgsi_op2},
	[TGSI_OPCODE_SLT]	= { ALU_OP2_SETGT, tgsi_op2_swap},
	[TGSI_OPCODE_SGE]	= { ALU_OP2_SETGE, tgsi_op2},
	[TGSI_OPCODE_MAD]	= { ALU_OP3_MULADD, tgsi_op3},
	[TGSI_OPCODE_LRP]	= { ALU_OP0_NOP, tgsi_lrp},
	[TGSI_OPCODE_FMA]	= { ALU_OP0_NOP, tgsi_unsupported},
	[TGSI_OPCODE_SQRT]	= { ALU_OP1_SQRT_IEEE, tgsi_trans_srcx_replicate},
	[TGSI_OPCODE_DP2A]	= { ALU_OP0_NOP, tgsi_unsupported},
	[22]			= { ALU_OP0_NOP, tgsi_unsupported},
	[23]			= { ALU_OP0_NOP, tgsi_unsupported},
	[TGSI_OPCODE_FRC]	= { ALU_OP1_FRACT, tgsi_op2},
	[TGSI_OPCODE_CLAMP]	= { ALU_OP0_NOP, tgsi_unsupported},
	[TGSI_OPCODE_FLR]	= { ALU_OP1_FLOOR, tgsi_op2},
	[TGSI_OPCODE_ROUND]	= { ALU_OP1_RNDNE, tgsi_op2},
	[TGSI_OPCODE_EX2]	= { ALU_OP1_EXP_IEEE, tgsi_trans_srcx_replicate},
	[TGSI_OPCODE_LG2]	= { ALU_OP1_LOG_IEEE, tgsi_trans_srcx_replicate},
	[TGSI_OPCODE_POW]	= { ALU_OP0_NOP, tgsi_pow},
	[TGSI_OPCODE_XPD]	= { ALU_OP0_NOP, tgsi_xpd},
	[32]			= { ALU_OP0_NOP, tgsi_unsupported},
	[33]			= { ALU_OP0_NOP, tgsi_unsupported},
	[34]			= { ALU_OP0_NOP, tgsi_unsupported},
	[TGSI_OPCODE_DPH]	= { ALU_OP2_DOT4, tgsi_dp},
	[TGSI_OPCODE_COS]	= { ALU_OP1_COS, tgsi_trig},
	[TGSI_OPCODE_DDX]	= { FETCH_OP_GET_GRADIENTS_H, tgsi_tex},
	[TGSI_OPCODE_DDY]	= { FETCH_OP_GET_GRADIENTS_V, tgsi_tex},
	[TGSI_OPCODE_KILL]	= { ALU_OP2_KILLGT, tgsi_kill},  /* unconditional kill */
	[TGSI_OPCODE_PK2H]	= { ALU_OP0_NOP, tgsi_unsupported},
	[TGSI_OPCODE_PK2US]	= { ALU_OP0_NOP, tgsi_unsupported},
	[TGSI_OPCODE_PK4B]	= { ALU_OP0_NOP, tgsi_unsupported},
	[TGSI_OPCODE_PK4UB]	= { ALU_OP0_NOP, tgsi_unsupported},
	[44]			= { ALU_OP0_NOP, tgsi_unsupported},
	[TGSI_OPCODE_SEQ]	= { ALU_OP2_SETE, tgsi_op2},
	[46]			= { ALU_OP0_NOP, tgsi_unsupported},
	[TGSI_OPCODE_SGT]	= { ALU_OP2_SETGT, tgsi_op2},
	[TGSI_OPCODE_SIN]	= { ALU_OP1_SIN, tgsi_trig},
	[TGSI_OPCODE_SLE]	= { ALU_OP2_SETGE, tgsi_op2_swap},
	[TGSI_OPCODE_SNE]	= { ALU_OP2_SETNE, tgsi_op2},
	[51]			= { ALU_OP0_NOP, tgsi_unsupported},
	[TGSI_OPCODE_TEX]	= { FETCH_OP_SAMPLE, tgsi_tex},
	[TGSI_OPCODE_TXD]	= { FETCH_OP_SAMPLE_G, tgsi_tex},
	[TGSI_OPCODE_TXP]	= { FETCH_OP_SAMPLE, tgsi_tex},
	[TGSI_OPCODE_UP2H]	= { ALU_OP0_NOP, tgsi_unsupported},
	[TGSI_OPCODE_UP2US]	= { ALU_OP0_NOP, tgsi_unsupported},
	[TGSI_OPCODE_UP4B]	= { ALU_OP0_NOP, tgsi_unsupported},
	[TGSI_OPCODE_UP4UB]	= { ALU_OP0_NOP, tgsi_unsupported},
	[59]			= { ALU_OP0_NOP, tgsi_unsupported},
	[60]			= { ALU_OP0_NOP, tgsi_unsupported},
	[TGSI_OPCODE_ARR]	= { ALU_OP0_NOP, tgsi_r600_arl},
	[62]			= { ALU_OP0_NOP, tgsi_unsupported},
	[TGSI_OPCODE_CAL]	= { ALU_OP0_NOP, tgsi_unsupported},
	[TGSI_OPCODE_RET]	= { ALU_OP0_NOP, tgsi_unsupported},
	[TGSI_OPCODE_SSG]	= { ALU_OP0_NOP, tgsi_ssg},
	[TGSI_OPCODE_CMP]	= { ALU_OP0_NOP, tgsi_cmp},
	[TGSI_OPCODE_SCS]	= { ALU_OP0_NOP, tgsi_scs},
	[TGSI_OPCODE_TXB]	= { FETCH_OP_SAMPLE_LB, tgsi_tex},
	[69]			= { ALU_OP0_NOP, tgsi_unsupported},
	[TGSI_OPCODE_DIV]	= { ALU_OP0_NOP, tgsi_unsupported},
	[TGSI_OPCODE_DP2]	= { ALU_OP2_DOT4, tgsi_dp},
	[TGSI_OPCODE_TXL]	= { FETCH_OP_SAMPLE_L, tgsi_tex},
	[TGSI_OPCODE_BRK]	= { CF_OP_LOOP_BREAK, tgsi_loop_brk_cont},
	[TGSI_OPCODE_IF]	= { ALU_OP0_NOP, tgsi_if},
	[TGSI_OPCODE_UIF]	= { ALU_OP0_NOP, tgsi_uif},
	[76]			= { ALU_OP0_NOP, tgsi_unsupported},
	[TGSI_OPCODE_ELSE]	= { ALU_OP0_NOP, tgsi_else},
	[TGSI_OPCODE_ENDIF]	= { ALU_OP0_NOP, tgsi_endif},
	[TGSI_OPCODE_DDX_FINE]	= { ALU_OP0_NOP, tgsi_unsupported},
	[TGSI_OPCODE_DDY_FINE]	= { ALU_OP0_NOP, tgsi_unsupported},
	[TGSI_OPCODE_PUSHA]	= { ALU_OP0_NOP, tgsi_unsupported},
	[TGSI_OPCODE_POPA]	= { ALU_OP0_NOP, tgsi_unsupported},
	[TGSI_OPCODE_CEIL]	= { ALU_OP1_CEIL, tgsi_op2},
	[TGSI_OPCODE_I2F]	= { ALU_OP1_INT_TO_FLT, tgsi_op2_trans},
	[TGSI_OPCODE_NOT]	= { ALU_OP1_NOT_INT, tgsi_op2},
	[TGSI_OPCODE_TRUNC]	= { ALU_OP1_TRUNC, tgsi_op2},
	[TGSI_OPCODE_SHL]	= { ALU_OP2_LSHL_INT, tgsi_op2_trans},
	[88]			= { ALU_OP0_NOP, tgsi_unsupported},
	[TGSI_OPCODE_AND]	= { ALU_OP2_AND_INT, tgsi_op2},
	[TGSI_OPCODE_OR]	= { ALU_OP2_OR_INT, tgsi_op2},
	[TGSI_OPCODE_MOD]	= { ALU_OP0_NOP, tgsi_imod},
	[TGSI_OPCODE_XOR]	= { ALU_OP2_XOR_INT, tgsi_op2},
	[TGSI_OPCODE_SAD]	= { ALU_OP0_NOP, tgsi_unsupported},
	[TGSI_OPCODE_TXF]	= { FETCH_OP_LD, tgsi_tex},
	[TGSI_OPCODE_TXQ]	= { FETCH_OP_GET_TEXTURE_RESINFO, tgsi_tex},
	[TGSI_OPCODE_CONT]	= { CF_OP_LOOP_CONTINUE, tgsi_loop_brk_cont},
	[TGSI_OPCODE_EMIT]	= { CF_OP_EMIT_VERTEX, tgsi_gs_emit},
	[TGSI_OPCODE_ENDPRIM]	= { CF_OP_CUT_VERTEX, tgsi_gs_emit},
	[TGSI_OPCODE_BGNLOOP]	= { ALU_OP0_NOP, tgsi_bgnloop},
	[TGSI_OPCODE_BGNSUB]	= { ALU_OP0_NOP, tgsi_unsupported},
	[TGSI_OPCODE_ENDLOOP]	= { ALU_OP0_NOP, tgsi_endloop},
	[TGSI_OPCODE_ENDSUB]	= { ALU_OP0_NOP, tgsi_unsupported},
	[TGSI_OPCODE_TXQ_LZ]	= { FETCH_OP_GET_TEXTURE_RESINFO, tgsi_tex},
	[TGSI_OPCODE_TXQS]	= { FETCH_OP_GET_NUMBER_OF_SAMPLES, tgsi_tex},
	[TGSI_OPCODE_RESQ]	= { ALU_OP0_NOP, tgsi_unsupported},
	[106]			= { ALU_OP0_NOP, tgsi_unsupported},
	[TGSI_OPCODE_NOP]	= { ALU_OP0_NOP, tgsi_unsupported},
	[TGSI_OPCODE_FSEQ]	= { ALU_OP2_SETE_DX10, tgsi_op2},
	[TGSI_OPCODE_FSGE]	= { ALU_OP2_SETGE_DX10, tgsi_op2},
	[TGSI_OPCODE_FSLT]	= { ALU_OP2_SETGT_DX10, tgsi_op2_swap},
	[TGSI_OPCODE_FSNE]	= { ALU_OP2_SETNE_DX10, tgsi_op2_swap},
	[TGSI_OPCODE_MEMBAR]	= { ALU_OP0_NOP, tgsi_unsupported},
	[TGSI_OPCODE_CALLNZ]	= { ALU_OP0_NOP, tgsi_unsupported},
	[114]			= { ALU_OP0_NOP, tgsi_unsupported},
	[TGSI_OPCODE_BREAKC]	= { ALU_OP0_NOP, tgsi_loop_breakc},
	[TGSI_OPCODE_KILL_IF]	= { ALU_OP2_KILLGT, tgsi_kill},  /* conditional kill */
	[TGSI_OPCODE_END]	= { ALU_OP0_NOP, tgsi_end},  /* aka HALT */
	[TGSI_OPCODE_DFMA]	= { ALU_OP0_NOP, tgsi_unsupported},
	[TGSI_OPCODE_F2I]	= { ALU_OP1_FLT_TO_INT, tgsi_op2_trans},
	[TGSI_OPCODE_IDIV]	= { ALU_OP0_NOP, tgsi_idiv},
	[TGSI_OPCODE_IMAX]	= { ALU_OP2_MAX_INT, tgsi_op2},
	[TGSI_OPCODE_IMIN]	= { ALU_OP2_MIN_INT, tgsi_op2},
	[TGSI_OPCODE_INEG]	= { ALU_OP2_SUB_INT, tgsi_ineg},
	[TGSI_OPCODE_ISGE]	= { ALU_OP2_SETGE_INT, tgsi_op2},
	[TGSI_OPCODE_ISHR]	= { ALU_OP2_ASHR_INT, tgsi_op2_trans},
	[TGSI_OPCODE_ISLT]	= { ALU_OP2_SETGT_INT, tgsi_op2_swap},
	[TGSI_OPCODE_F2U]	= { ALU_OP1_FLT_TO_UINT, tgsi_op2_trans},
	[TGSI_OPCODE_U2F]	= { ALU_OP1_UINT_TO_FLT, tgsi_op2_trans},
	[TGSI_OPCODE_UADD]	= { ALU_OP2_ADD_INT, tgsi_op2},
	[TGSI_OPCODE_UDIV]	= { ALU_OP0_NOP, tgsi_udiv},
	[TGSI_OPCODE_UMAD]	= { ALU_OP0_NOP, tgsi_umad},
	[TGSI_OPCODE_UMAX]	= { ALU_OP2_MAX_UINT, tgsi_op2},
	[TGSI_OPCODE_UMIN]	= { ALU_OP2_MIN_UINT, tgsi_op2},
	[TGSI_OPCODE_UMOD]	= { ALU_OP0_NOP, tgsi_umod},
	[TGSI_OPCODE_UMUL]	= { ALU_OP2_MULLO_UINT, tgsi_op2_trans},
	[TGSI_OPCODE_USEQ]	= { ALU_OP2_SETE_INT, tgsi_op2},
	[TGSI_OPCODE_USGE]	= { ALU_OP2_SETGE_UINT, tgsi_op2},
	[TGSI_OPCODE_USHR]	= { ALU_OP2_LSHR_INT, tgsi_op2_trans},
	[TGSI_OPCODE_USLT]	= { ALU_OP2_SETGT_UINT, tgsi_op2_swap},
	[TGSI_OPCODE_USNE]	= { ALU_OP2_SETNE_INT, tgsi_op2_swap},
	[TGSI_OPCODE_SWITCH]	= { ALU_OP0_NOP, tgsi_unsupported},
	[TGSI_OPCODE_CASE]	= { ALU_OP0_NOP, tgsi_unsupported},
	[TGSI_OPCODE_DEFAULT]	= { ALU_OP0_NOP, tgsi_unsupported},
	[TGSI_OPCODE_ENDSWITCH]	= { ALU_OP0_NOP, tgsi_unsupported},
	[TGSI_OPCODE_SAMPLE]	= { 0, tgsi_unsupported},
	[TGSI_OPCODE_SAMPLE_I]	= { 0, tgsi_unsupported},
	[TGSI_OPCODE_SAMPLE_I_MS]	= { 0, tgsi_unsupported},
	[TGSI_OPCODE_SAMPLE_B]	= { 0, tgsi_unsupported},
	[TGSI_OPCODE_SAMPLE_C]	= { 0, tgsi_unsupported},
	[TGSI_OPCODE_SAMPLE_C_LZ]	= { 0, tgsi_unsupported},
	[TGSI_OPCODE_SAMPLE_D]	= { 0, tgsi_unsupported},
	[TGSI_OPCODE_SAMPLE_L]	= { 0, tgsi_unsupported},
	[TGSI_OPCODE_GATHER4]	= { 0, tgsi_unsupported},
	[TGSI_OPCODE_SVIEWINFO]	= { 0, tgsi_unsupported},
	[TGSI_OPCODE_SAMPLE_POS]	= { 0, tgsi_unsupported},
	[TGSI_OPCODE_SAMPLE_INFO]	= { 0, tgsi_unsupported},
	[TGSI_OPCODE_UARL]	= { ALU_OP1_MOVA_INT, tgsi_r600_arl},
	[TGSI_OPCODE_UCMP]	= { ALU_OP0_NOP, tgsi_ucmp},
	[TGSI_OPCODE_IABS]	= { 0, tgsi_iabs},
	[TGSI_OPCODE_ISSG]	= { 0, tgsi_issg},
	[TGSI_OPCODE_LOAD]	= { ALU_OP0_NOP, tgsi_unsupported},
	[TGSI_OPCODE_STORE]	= { ALU_OP0_NOP, tgsi_unsupported},
	[TGSI_OPCODE_MFENCE]	= { ALU_OP0_NOP, tgsi_unsupported},
	[TGSI_OPCODE_LFENCE]	= { ALU_OP0_NOP, tgsi_unsupported},
	[TGSI_OPCODE_SFENCE]	= { ALU_OP0_NOP, tgsi_unsupported},
	[TGSI_OPCODE_BARRIER]	= { ALU_OP0_NOP, tgsi_unsupported},
	[TGSI_OPCODE_ATOMUADD]	= { ALU_OP0_NOP, tgsi_unsupported},
	[TGSI_OPCODE_ATOMXCHG]	= { ALU_OP0_NOP, tgsi_unsupported},
	[TGSI_OPCODE_ATOMCAS]	= { ALU_OP0_NOP, tgsi_unsupported},
	[TGSI_OPCODE_ATOMAND]	= { ALU_OP0_NOP, tgsi_unsupported},
	[TGSI_OPCODE_ATOMOR]	= { ALU_OP0_NOP, tgsi_unsupported},
	[TGSI_OPCODE_ATOMXOR]	= { ALU_OP0_NOP, tgsi_unsupported},
	[TGSI_OPCODE_ATOMUMIN]	= { ALU_OP0_NOP, tgsi_unsupported},
	[TGSI_OPCODE_ATOMUMAX]	= { ALU_OP0_NOP, tgsi_unsupported},
	[TGSI_OPCODE_ATOMIMIN]	= { ALU_OP0_NOP, tgsi_unsupported},
	[TGSI_OPCODE_ATOMIMAX]	= { ALU_OP0_NOP, tgsi_unsupported},
	[TGSI_OPCODE_TEX2]	= { FETCH_OP_SAMPLE, tgsi_tex},
	[TGSI_OPCODE_TXB2]	= { FETCH_OP_SAMPLE_LB, tgsi_tex},
	[TGSI_OPCODE_TXL2]	= { FETCH_OP_SAMPLE_L, tgsi_tex},
	[TGSI_OPCODE_IMUL_HI]	= { ALU_OP2_MULHI_INT, tgsi_op2_trans},
	[TGSI_OPCODE_UMUL_HI]	= { ALU_OP2_MULHI_UINT, tgsi_op2_trans},
	[TGSI_OPCODE_TG4]	= { FETCH_OP_GATHER4, tgsi_unsupported},
	[TGSI_OPCODE_LODQ]	= { FETCH_OP_GET_LOD, tgsi_unsupported},
	[TGSI_OPCODE_IBFE]	= { ALU_OP3_BFE_INT, tgsi_unsupported},
	[TGSI_OPCODE_UBFE]	= { ALU_OP3_BFE_UINT, tgsi_unsupported},
	[TGSI_OPCODE_BFI]	= { ALU_OP0_NOP, tgsi_unsupported},
	[TGSI_OPCODE_BREV]	= { ALU_OP1_BFREV_INT, tgsi_unsupported},
	[TGSI_OPCODE_POPC]	= { ALU_OP1_BCNT_INT, tgsi_unsupported},
	[TGSI_OPCODE_LSB]	= { ALU_OP1_FFBL_INT, tgsi_unsupported},
	[TGSI_OPCODE_IMSB]	= { ALU_OP1_FFBH_INT, tgsi_unsupported},
	[TGSI_OPCODE_UMSB]	= { ALU_OP1_FFBH_UINT, tgsi_unsupported},
	[TGSI_OPCODE_INTERP_CENTROID]	= { ALU_OP0_NOP, tgsi_unsupported},
	[TGSI_OPCODE_INTERP_SAMPLE]	= { ALU_OP0_NOP, tgsi_unsupported},
	[TGSI_OPCODE_INTERP_OFFSET]	= { ALU_OP0_NOP, tgsi_unsupported},
	[TGSI_OPCODE_LAST]	= { ALU_OP0_NOP, tgsi_unsupported},
};

static const struct r600_shader_tgsi_instruction eg_shader_tgsi_instruction[] = {
	[TGSI_OPCODE_ARL]	= { ALU_OP0_NOP, tgsi_eg_arl},
	[TGSI_OPCODE_MOV]	= { ALU_OP1_MOV, tgsi_op2},
	[TGSI_OPCODE_LIT]	= { ALU_OP0_NOP, tgsi_lit},
	[TGSI_OPCODE_RCP]	= { ALU_OP1_RECIP_IEEE, tgsi_trans_srcx_replicate},
	[TGSI_OPCODE_RSQ]	= { ALU_OP1_RECIPSQRT_IEEE, tgsi_rsq},
	[TGSI_OPCODE_EXP]	= { ALU_OP0_NOP, tgsi_exp},
	[TGSI_OPCODE_LOG]	= { ALU_OP0_NOP, tgsi_log},
	[TGSI_OPCODE_MUL]	= { ALU_OP2_MUL, tgsi_op2},
	[TGSI_OPCODE_ADD]	= { ALU_OP2_ADD, tgsi_op2},
	[TGSI_OPCODE_DP3]	= { ALU_OP2_DOT4, tgsi_dp},
	[TGSI_OPCODE_DP4]	= { ALU_OP2_DOT4, tgsi_dp},
	[TGSI_OPCODE_DST]	= { ALU_OP0_NOP, tgsi_opdst},
	[TGSI_OPCODE_MIN]	= { ALU_OP2_MIN, tgsi_op2},
	[TGSI_OPCODE_MAX]	= { ALU_OP2_MAX, tgsi_op2},
	[TGSI_OPCODE_SLT]	= { ALU_OP2_SETGT, tgsi_op2_swap},
	[TGSI_OPCODE_SGE]	= { ALU_OP2_SETGE, tgsi_op2},
	[TGSI_OPCODE_MAD]	= { ALU_OP3_MULADD, tgsi_op3},
	[TGSI_OPCODE_LRP]	= { ALU_OP0_NOP, tgsi_lrp},
	[TGSI_OPCODE_FMA]	= { ALU_OP3_FMA, tgsi_op3},
	[TGSI_OPCODE_SQRT]	= { ALU_OP1_SQRT_IEEE, tgsi_trans_srcx_replicate},
	[TGSI_OPCODE_DP2A]	= { ALU_OP0_NOP, tgsi_unsupported},
	[22]			= { ALU_OP0_NOP, tgsi_unsupported},
	[23]			= { ALU_OP0_NOP, tgsi_unsupported},
	[TGSI_OPCODE_FRC]	= { ALU_OP1_FRACT, tgsi_op2},
	[TGSI_OPCODE_CLAMP]	= { ALU_OP0_NOP, tgsi_unsupported},
	[TGSI_OPCODE_FLR]	= { ALU_OP1_FLOOR, tgsi_op2},
	[TGSI_OPCODE_ROUND]	= { ALU_OP1_RNDNE, tgsi_op2},
	[TGSI_OPCODE_EX2]	= { ALU_OP1_EXP_IEEE, tgsi_trans_srcx_replicate},
	[TGSI_OPCODE_LG2]	= { ALU_OP1_LOG_IEEE, tgsi_trans_srcx_replicate},
	[TGSI_OPCODE_POW]	= { ALU_OP0_NOP, tgsi_pow},
	[TGSI_OPCODE_XPD]	= { ALU_OP0_NOP, tgsi_xpd},
	[32]			= { ALU_OP0_NOP, tgsi_unsupported},
	[33]			= { ALU_OP0_NOP, tgsi_unsupported},
	[34]			= { ALU_OP0_NOP, tgsi_unsupported},
	[TGSI_OPCODE_DPH]	= { ALU_OP2_DOT4, tgsi_dp},
	[TGSI_OPCODE_COS]	= { ALU_OP1_COS, tgsi_trig},
	[TGSI_OPCODE_DDX]	= { FETCH_OP_GET_GRADIENTS_H, tgsi_tex},
	[TGSI_OPCODE_DDY]	= { FETCH_OP_GET_GRADIENTS_V, tgsi_tex},
	[TGSI_OPCODE_KILL]	= { ALU_OP2_KILLGT, tgsi_kill},  /* unconditional kill */
	[TGSI_OPCODE_PK2H]	= { ALU_OP0_NOP, tgsi_pk2h},
	[TGSI_OPCODE_PK2US]	= { ALU_OP0_NOP, tgsi_unsupported},
	[TGSI_OPCODE_PK4B]	= { ALU_OP0_NOP, tgsi_unsupported},
	[TGSI_OPCODE_PK4UB]	= { ALU_OP0_NOP, tgsi_unsupported},
	[44]			= { ALU_OP0_NOP, tgsi_unsupported},
	[TGSI_OPCODE_SEQ]	= { ALU_OP2_SETE, tgsi_op2},
	[46]			= { ALU_OP0_NOP, tgsi_unsupported},
	[TGSI_OPCODE_SGT]	= { ALU_OP2_SETGT, tgsi_op2},
	[TGSI_OPCODE_SIN]	= { ALU_OP1_SIN, tgsi_trig},
	[TGSI_OPCODE_SLE]	= { ALU_OP2_SETGE, tgsi_op2_swap},
	[TGSI_OPCODE_SNE]	= { ALU_OP2_SETNE, tgsi_op2},
	[51]			= { ALU_OP0_NOP, tgsi_unsupported},
	[TGSI_OPCODE_TEX]	= { FETCH_OP_SAMPLE, tgsi_tex},
	[TGSI_OPCODE_TXD]	= { FETCH_OP_SAMPLE_G, tgsi_tex},
	[TGSI_OPCODE_TXP]	= { FETCH_OP_SAMPLE, tgsi_tex},
	[TGSI_OPCODE_UP2H]	= { ALU_OP0_NOP, tgsi_up2h},
	[TGSI_OPCODE_UP2US]	= { ALU_OP0_NOP, tgsi_unsupported},
	[TGSI_OPCODE_UP4B]	= { ALU_OP0_NOP, tgsi_unsupported},
	[TGSI_OPCODE_UP4UB]	= { ALU_OP0_NOP, tgsi_unsupported},
	[59]			= { ALU_OP0_NOP, tgsi_unsupported},
	[60]			= { ALU_OP0_NOP, tgsi_unsupported},
	[TGSI_OPCODE_ARR]	= { ALU_OP0_NOP, tgsi_eg_arl},
	[62]			= { ALU_OP0_NOP, tgsi_unsupported},
	[TGSI_OPCODE_CAL]	= { ALU_OP0_NOP, tgsi_unsupported},
	[TGSI_OPCODE_RET]	= { ALU_OP0_NOP, tgsi_unsupported},
	[TGSI_OPCODE_SSG]	= { ALU_OP0_NOP, tgsi_ssg},
	[TGSI_OPCODE_CMP]	= { ALU_OP0_NOP, tgsi_cmp},
	[TGSI_OPCODE_SCS]	= { ALU_OP0_NOP, tgsi_scs},
	[TGSI_OPCODE_TXB]	= { FETCH_OP_SAMPLE_LB, tgsi_tex},
	[69]			= { ALU_OP0_NOP, tgsi_unsupported},
	[TGSI_OPCODE_DIV]	= { ALU_OP0_NOP, tgsi_unsupported},
	[TGSI_OPCODE_DP2]	= { ALU_OP2_DOT4, tgsi_dp},
	[TGSI_OPCODE_TXL]	= { FETCH_OP_SAMPLE_L, tgsi_tex},
	[TGSI_OPCODE_BRK]	= { CF_OP_LOOP_BREAK, tgsi_loop_brk_cont},
	[TGSI_OPCODE_IF]	= { ALU_OP0_NOP, tgsi_if},
	[TGSI_OPCODE_UIF]	= { ALU_OP0_NOP, tgsi_uif},
	[76]			= { ALU_OP0_NOP, tgsi_unsupported},
	[TGSI_OPCODE_ELSE]	= { ALU_OP0_NOP, tgsi_else},
	[TGSI_OPCODE_ENDIF]	= { ALU_OP0_NOP, tgsi_endif},
	[TGSI_OPCODE_DDX_FINE]	= { FETCH_OP_GET_GRADIENTS_H, tgsi_tex},
	[TGSI_OPCODE_DDY_FINE]	= { FETCH_OP_GET_GRADIENTS_V, tgsi_tex},
	[TGSI_OPCODE_PUSHA]	= { ALU_OP0_NOP, tgsi_unsupported},
	[TGSI_OPCODE_POPA]	= { ALU_OP0_NOP, tgsi_unsupported},
	[TGSI_OPCODE_CEIL]	= { ALU_OP1_CEIL, tgsi_op2},
	[TGSI_OPCODE_I2F]	= { ALU_OP1_INT_TO_FLT, tgsi_op2_trans},
	[TGSI_OPCODE_NOT]	= { ALU_OP1_NOT_INT, tgsi_op2},
	[TGSI_OPCODE_TRUNC]	= { ALU_OP1_TRUNC, tgsi_op2},
	[TGSI_OPCODE_SHL]	= { ALU_OP2_LSHL_INT, tgsi_op2},
	[88]			= { ALU_OP0_NOP, tgsi_unsupported},
	[TGSI_OPCODE_AND]	= { ALU_OP2_AND_INT, tgsi_op2},
	[TGSI_OPCODE_OR]	= { ALU_OP2_OR_INT, tgsi_op2},
	[TGSI_OPCODE_MOD]	= { ALU_OP0_NOP, tgsi_imod},
	[TGSI_OPCODE_XOR]	= { ALU_OP2_XOR_INT, tgsi_op2},
	[TGSI_OPCODE_SAD]	= { ALU_OP0_NOP, tgsi_unsupported},
	[TGSI_OPCODE_TXF]	= { FETCH_OP_LD, tgsi_tex},
	[TGSI_OPCODE_TXQ]	= { FETCH_OP_GET_TEXTURE_RESINFO, tgsi_tex},
	[TGSI_OPCODE_CONT]	= { CF_OP_LOOP_CONTINUE, tgsi_loop_brk_cont},
	[TGSI_OPCODE_EMIT]	= { CF_OP_EMIT_VERTEX, tgsi_gs_emit},
	[TGSI_OPCODE_ENDPRIM]	= { CF_OP_CUT_VERTEX, tgsi_gs_emit},
	[TGSI_OPCODE_BGNLOOP]	= { ALU_OP0_NOP, tgsi_bgnloop},
	[TGSI_OPCODE_BGNSUB]	= { ALU_OP0_NOP, tgsi_unsupported},
	[TGSI_OPCODE_ENDLOOP]	= { ALU_OP0_NOP, tgsi_endloop},
	[TGSI_OPCODE_ENDSUB]	= { ALU_OP0_NOP, tgsi_unsupported},
	[TGSI_OPCODE_TXQ_LZ]	= { FETCH_OP_GET_TEXTURE_RESINFO, tgsi_tex},
	[TGSI_OPCODE_TXQS]	= { FETCH_OP_GET_NUMBER_OF_SAMPLES, tgsi_tex},
	[TGSI_OPCODE_RESQ]	= { ALU_OP0_NOP, tgsi_unsupported},
	[106]			= { ALU_OP0_NOP, tgsi_unsupported},
	[TGSI_OPCODE_NOP]	= { ALU_OP0_NOP, tgsi_unsupported},
	[TGSI_OPCODE_FSEQ]	= { ALU_OP2_SETE_DX10, tgsi_op2},
	[TGSI_OPCODE_FSGE]	= { ALU_OP2_SETGE_DX10, tgsi_op2},
	[TGSI_OPCODE_FSLT]	= { ALU_OP2_SETGT_DX10, tgsi_op2_swap},
	[TGSI_OPCODE_FSNE]	= { ALU_OP2_SETNE_DX10, tgsi_op2_swap},
	[TGSI_OPCODE_MEMBAR]	= { ALU_OP0_NOP, tgsi_unsupported},
	[TGSI_OPCODE_CALLNZ]	= { ALU_OP0_NOP, tgsi_unsupported},
	[114]			= { ALU_OP0_NOP, tgsi_unsupported},
	[TGSI_OPCODE_BREAKC]	= { ALU_OP0_NOP, tgsi_unsupported},
	[TGSI_OPCODE_KILL_IF]	= { ALU_OP2_KILLGT, tgsi_kill},  /* conditional kill */
	[TGSI_OPCODE_END]	= { ALU_OP0_NOP, tgsi_end},  /* aka HALT */
	/* Refer below for TGSI_OPCODE_DFMA */
	[TGSI_OPCODE_F2I]	= { ALU_OP1_FLT_TO_INT, tgsi_f2i},
	[TGSI_OPCODE_IDIV]	= { ALU_OP0_NOP, tgsi_idiv},
	[TGSI_OPCODE_IMAX]	= { ALU_OP2_MAX_INT, tgsi_op2},
	[TGSI_OPCODE_IMIN]	= { ALU_OP2_MIN_INT, tgsi_op2},
	[TGSI_OPCODE_INEG]	= { ALU_OP2_SUB_INT, tgsi_ineg},
	[TGSI_OPCODE_ISGE]	= { ALU_OP2_SETGE_INT, tgsi_op2},
	[TGSI_OPCODE_ISHR]	= { ALU_OP2_ASHR_INT, tgsi_op2},
	[TGSI_OPCODE_ISLT]	= { ALU_OP2_SETGT_INT, tgsi_op2_swap},
	[TGSI_OPCODE_F2U]	= { ALU_OP1_FLT_TO_UINT, tgsi_f2i},
	[TGSI_OPCODE_U2F]	= { ALU_OP1_UINT_TO_FLT, tgsi_op2_trans},
	[TGSI_OPCODE_UADD]	= { ALU_OP2_ADD_INT, tgsi_op2},
	[TGSI_OPCODE_UDIV]	= { ALU_OP0_NOP, tgsi_udiv},
	[TGSI_OPCODE_UMAD]	= { ALU_OP0_NOP, tgsi_umad},
	[TGSI_OPCODE_UMAX]	= { ALU_OP2_MAX_UINT, tgsi_op2},
	[TGSI_OPCODE_UMIN]	= { ALU_OP2_MIN_UINT, tgsi_op2},
	[TGSI_OPCODE_UMOD]	= { ALU_OP0_NOP, tgsi_umod},
	[TGSI_OPCODE_UMUL]	= { ALU_OP2_MULLO_UINT, tgsi_op2_trans},
	[TGSI_OPCODE_USEQ]	= { ALU_OP2_SETE_INT, tgsi_op2},
	[TGSI_OPCODE_USGE]	= { ALU_OP2_SETGE_UINT, tgsi_op2},
	[TGSI_OPCODE_USHR]	= { ALU_OP2_LSHR_INT, tgsi_op2},
	[TGSI_OPCODE_USLT]	= { ALU_OP2_SETGT_UINT, tgsi_op2_swap},
	[TGSI_OPCODE_USNE]	= { ALU_OP2_SETNE_INT, tgsi_op2},
	[TGSI_OPCODE_SWITCH]	= { ALU_OP0_NOP, tgsi_unsupported},
	[TGSI_OPCODE_CASE]	= { ALU_OP0_NOP, tgsi_unsupported},
	[TGSI_OPCODE_DEFAULT]	= { ALU_OP0_NOP, tgsi_unsupported},
	[TGSI_OPCODE_ENDSWITCH]	= { ALU_OP0_NOP, tgsi_unsupported},
	[TGSI_OPCODE_SAMPLE]	= { 0, tgsi_unsupported},
	[TGSI_OPCODE_SAMPLE_I]	= { 0, tgsi_unsupported},
	[TGSI_OPCODE_SAMPLE_I_MS]	= { 0, tgsi_unsupported},
	[TGSI_OPCODE_SAMPLE_B]	= { 0, tgsi_unsupported},
	[TGSI_OPCODE_SAMPLE_C]	= { 0, tgsi_unsupported},
	[TGSI_OPCODE_SAMPLE_C_LZ]	= { 0, tgsi_unsupported},
	[TGSI_OPCODE_SAMPLE_D]	= { 0, tgsi_unsupported},
	[TGSI_OPCODE_SAMPLE_L]	= { 0, tgsi_unsupported},
	[TGSI_OPCODE_GATHER4]	= { 0, tgsi_unsupported},
	[TGSI_OPCODE_SVIEWINFO]	= { 0, tgsi_unsupported},
	[TGSI_OPCODE_SAMPLE_POS]	= { 0, tgsi_unsupported},
	[TGSI_OPCODE_SAMPLE_INFO]	= { 0, tgsi_unsupported},
	[TGSI_OPCODE_UARL]	= { ALU_OP1_MOVA_INT, tgsi_eg_arl},
	[TGSI_OPCODE_UCMP]	= { ALU_OP0_NOP, tgsi_ucmp},
	[TGSI_OPCODE_IABS]	= { 0, tgsi_iabs},
	[TGSI_OPCODE_ISSG]	= { 0, tgsi_issg},
	[TGSI_OPCODE_LOAD]	= { ALU_OP0_NOP, tgsi_unsupported},
	[TGSI_OPCODE_STORE]	= { ALU_OP0_NOP, tgsi_unsupported},
	[TGSI_OPCODE_MFENCE]	= { ALU_OP0_NOP, tgsi_unsupported},
	[TGSI_OPCODE_LFENCE]	= { ALU_OP0_NOP, tgsi_unsupported},
	[TGSI_OPCODE_SFENCE]	= { ALU_OP0_NOP, tgsi_unsupported},
	[TGSI_OPCODE_BARRIER]	= { ALU_OP0_GROUP_BARRIER, tgsi_barrier},
	[TGSI_OPCODE_ATOMUADD]	= { ALU_OP0_NOP, tgsi_unsupported},
	[TGSI_OPCODE_ATOMXCHG]	= { ALU_OP0_NOP, tgsi_unsupported},
	[TGSI_OPCODE_ATOMCAS]	= { ALU_OP0_NOP, tgsi_unsupported},
	[TGSI_OPCODE_ATOMAND]	= { ALU_OP0_NOP, tgsi_unsupported},
	[TGSI_OPCODE_ATOMOR]	= { ALU_OP0_NOP, tgsi_unsupported},
	[TGSI_OPCODE_ATOMXOR]	= { ALU_OP0_NOP, tgsi_unsupported},
	[TGSI_OPCODE_ATOMUMIN]	= { ALU_OP0_NOP, tgsi_unsupported},
	[TGSI_OPCODE_ATOMUMAX]	= { ALU_OP0_NOP, tgsi_unsupported},
	[TGSI_OPCODE_ATOMIMIN]	= { ALU_OP0_NOP, tgsi_unsupported},
	[TGSI_OPCODE_ATOMIMAX]	= { ALU_OP0_NOP, tgsi_unsupported},
	[TGSI_OPCODE_TEX2]	= { FETCH_OP_SAMPLE, tgsi_tex},
	[TGSI_OPCODE_TXB2]	= { FETCH_OP_SAMPLE_LB, tgsi_tex},
	[TGSI_OPCODE_TXL2]	= { FETCH_OP_SAMPLE_L, tgsi_tex},
	[TGSI_OPCODE_IMUL_HI]	= { ALU_OP2_MULHI_INT, tgsi_op2_trans},
	[TGSI_OPCODE_UMUL_HI]	= { ALU_OP2_MULHI_UINT, tgsi_op2_trans},
	[TGSI_OPCODE_TG4]	= { FETCH_OP_GATHER4, tgsi_tex},
	[TGSI_OPCODE_LODQ]	= { FETCH_OP_GET_LOD, tgsi_tex},
	[TGSI_OPCODE_IBFE]	= { ALU_OP3_BFE_INT, tgsi_op3},
	[TGSI_OPCODE_UBFE]	= { ALU_OP3_BFE_UINT, tgsi_op3},
	[TGSI_OPCODE_BFI]	= { ALU_OP0_NOP, tgsi_bfi},
	[TGSI_OPCODE_BREV]	= { ALU_OP1_BFREV_INT, tgsi_op2},
	[TGSI_OPCODE_POPC]	= { ALU_OP1_BCNT_INT, tgsi_op2},
	[TGSI_OPCODE_LSB]	= { ALU_OP1_FFBL_INT, tgsi_op2},
	[TGSI_OPCODE_IMSB]	= { ALU_OP1_FFBH_INT, tgsi_msb},
	[TGSI_OPCODE_UMSB]	= { ALU_OP1_FFBH_UINT, tgsi_msb},
	[TGSI_OPCODE_INTERP_CENTROID]	= { ALU_OP0_NOP, tgsi_interp_egcm},
	[TGSI_OPCODE_INTERP_SAMPLE]	= { ALU_OP0_NOP, tgsi_interp_egcm},
	[TGSI_OPCODE_INTERP_OFFSET]	= { ALU_OP0_NOP, tgsi_interp_egcm},
	[TGSI_OPCODE_F2D]	= { ALU_OP1_FLT32_TO_FLT64, tgsi_op2_64},
	[TGSI_OPCODE_D2F]	= { ALU_OP1_FLT64_TO_FLT32, tgsi_op2_64_single_dest},
	[TGSI_OPCODE_DABS]	= { ALU_OP1_MOV, tgsi_op2_64},
	[TGSI_OPCODE_DNEG]	= { ALU_OP2_ADD_64, tgsi_dneg},
	[TGSI_OPCODE_DADD]	= { ALU_OP2_ADD_64, tgsi_op2_64},
	[TGSI_OPCODE_DMUL]	= { ALU_OP2_MUL_64, cayman_mul_double_instr},
	[TGSI_OPCODE_DDIV]	= { 0, cayman_ddiv_instr },
	[TGSI_OPCODE_DMAX]	= { ALU_OP2_MAX_64, tgsi_op2_64},
	[TGSI_OPCODE_DMIN]	= { ALU_OP2_MIN_64, tgsi_op2_64},
	[TGSI_OPCODE_DSLT]	= { ALU_OP2_SETGT_64, tgsi_op2_64_single_dest_s},
	[TGSI_OPCODE_DSGE]	= { ALU_OP2_SETGE_64, tgsi_op2_64_single_dest},
	[TGSI_OPCODE_DSEQ]	= { ALU_OP2_SETE_64, tgsi_op2_64_single_dest},
	[TGSI_OPCODE_DSNE]	= { ALU_OP2_SETNE_64, tgsi_op2_64_single_dest},
	[TGSI_OPCODE_DRCP]	= { ALU_OP2_RECIP_64, cayman_emit_double_instr},
	[TGSI_OPCODE_DSQRT]	= { ALU_OP2_SQRT_64, cayman_emit_double_instr},
	[TGSI_OPCODE_DMAD]	= { ALU_OP3_FMA_64, tgsi_op3_64},
	[TGSI_OPCODE_DFMA]	= { ALU_OP3_FMA_64, tgsi_op3_64},
	[TGSI_OPCODE_DFRAC]	= { ALU_OP1_FRACT_64, tgsi_op2_64},
	[TGSI_OPCODE_DLDEXP]	= { ALU_OP2_LDEXP_64, tgsi_op2_64},
	[TGSI_OPCODE_DFRACEXP]	= { ALU_OP1_FREXP_64, tgsi_dfracexp},
	[TGSI_OPCODE_D2I]	= { ALU_OP1_FLT_TO_INT, egcm_double_to_int},
	[TGSI_OPCODE_I2D]	= { ALU_OP1_INT_TO_FLT, egcm_int_to_double},
	[TGSI_OPCODE_D2U]	= { ALU_OP1_FLT_TO_UINT, egcm_double_to_int},
	[TGSI_OPCODE_U2D]	= { ALU_OP1_UINT_TO_FLT, egcm_int_to_double},
	[TGSI_OPCODE_DRSQ]	= { ALU_OP2_RECIPSQRT_64, cayman_emit_double_instr},
	[TGSI_OPCODE_LAST]	= { ALU_OP0_NOP, tgsi_unsupported},
};

static const struct r600_shader_tgsi_instruction cm_shader_tgsi_instruction[] = {
	[TGSI_OPCODE_ARL]	= { ALU_OP0_NOP, tgsi_eg_arl},
	[TGSI_OPCODE_MOV]	= { ALU_OP1_MOV, tgsi_op2},
	[TGSI_OPCODE_LIT]	= { ALU_OP0_NOP, tgsi_lit},
	[TGSI_OPCODE_RCP]	= { ALU_OP1_RECIP_IEEE, cayman_emit_float_instr},
	[TGSI_OPCODE_RSQ]	= { ALU_OP1_RECIPSQRT_IEEE, cayman_emit_float_instr},
	[TGSI_OPCODE_EXP]	= { ALU_OP0_NOP, tgsi_exp},
	[TGSI_OPCODE_LOG]	= { ALU_OP0_NOP, tgsi_log},
	[TGSI_OPCODE_MUL]	= { ALU_OP2_MUL, tgsi_op2},
	[TGSI_OPCODE_ADD]	= { ALU_OP2_ADD, tgsi_op2},
	[TGSI_OPCODE_DP3]	= { ALU_OP2_DOT4, tgsi_dp},
	[TGSI_OPCODE_DP4]	= { ALU_OP2_DOT4, tgsi_dp},
	[TGSI_OPCODE_DST]	= { ALU_OP0_NOP, tgsi_opdst},
	[TGSI_OPCODE_MIN]	= { ALU_OP2_MIN, tgsi_op2},
	[TGSI_OPCODE_MAX]	= { ALU_OP2_MAX, tgsi_op2},
	[TGSI_OPCODE_SLT]	= { ALU_OP2_SETGT, tgsi_op2_swap},
	[TGSI_OPCODE_SGE]	= { ALU_OP2_SETGE, tgsi_op2},
	[TGSI_OPCODE_MAD]	= { ALU_OP3_MULADD, tgsi_op3},
	[TGSI_OPCODE_LRP]	= { ALU_OP0_NOP, tgsi_lrp},
	[TGSI_OPCODE_FMA]	= { ALU_OP3_FMA, tgsi_op3},
	[TGSI_OPCODE_SQRT]	= { ALU_OP1_SQRT_IEEE, cayman_emit_float_instr},
	[TGSI_OPCODE_DP2A]	= { ALU_OP0_NOP, tgsi_unsupported},
	[22]			= { ALU_OP0_NOP, tgsi_unsupported},
	[23]			= { ALU_OP0_NOP, tgsi_unsupported},
	[TGSI_OPCODE_FRC]	= { ALU_OP1_FRACT, tgsi_op2},
	[TGSI_OPCODE_CLAMP]	= { ALU_OP0_NOP, tgsi_unsupported},
	[TGSI_OPCODE_FLR]	= { ALU_OP1_FLOOR, tgsi_op2},
	[TGSI_OPCODE_ROUND]	= { ALU_OP1_RNDNE, tgsi_op2},
	[TGSI_OPCODE_EX2]	= { ALU_OP1_EXP_IEEE, cayman_emit_float_instr},
	[TGSI_OPCODE_LG2]	= { ALU_OP1_LOG_IEEE, cayman_emit_float_instr},
	[TGSI_OPCODE_POW]	= { ALU_OP0_NOP, cayman_pow},
	[TGSI_OPCODE_XPD]	= { ALU_OP0_NOP, tgsi_xpd},
	[32]			= { ALU_OP0_NOP, tgsi_unsupported},
	[33]			= { ALU_OP0_NOP, tgsi_unsupported},
	[34]			= { ALU_OP0_NOP, tgsi_unsupported},
	[TGSI_OPCODE_DPH]	= { ALU_OP2_DOT4, tgsi_dp},
	[TGSI_OPCODE_COS]	= { ALU_OP1_COS, cayman_trig},
	[TGSI_OPCODE_DDX]	= { FETCH_OP_GET_GRADIENTS_H, tgsi_tex},
	[TGSI_OPCODE_DDY]	= { FETCH_OP_GET_GRADIENTS_V, tgsi_tex},
	[TGSI_OPCODE_KILL]	= { ALU_OP2_KILLGT, tgsi_kill},  /* unconditional kill */
	[TGSI_OPCODE_PK2H]	= { ALU_OP0_NOP, tgsi_pk2h},
	[TGSI_OPCODE_PK2US]	= { ALU_OP0_NOP, tgsi_unsupported},
	[TGSI_OPCODE_PK4B]	= { ALU_OP0_NOP, tgsi_unsupported},
	[TGSI_OPCODE_PK4UB]	= { ALU_OP0_NOP, tgsi_unsupported},
	[44]			= { ALU_OP0_NOP, tgsi_unsupported},
	[TGSI_OPCODE_SEQ]	= { ALU_OP2_SETE, tgsi_op2},
	[46]			= { ALU_OP0_NOP, tgsi_unsupported},
	[TGSI_OPCODE_SGT]	= { ALU_OP2_SETGT, tgsi_op2},
	[TGSI_OPCODE_SIN]	= { ALU_OP1_SIN, cayman_trig},
	[TGSI_OPCODE_SLE]	= { ALU_OP2_SETGE, tgsi_op2_swap},
	[TGSI_OPCODE_SNE]	= { ALU_OP2_SETNE, tgsi_op2},
	[51]			= { ALU_OP0_NOP, tgsi_unsupported},
	[TGSI_OPCODE_TEX]	= { FETCH_OP_SAMPLE, tgsi_tex},
	[TGSI_OPCODE_TXD]	= { FETCH_OP_SAMPLE_G, tgsi_tex},
	[TGSI_OPCODE_TXP]	= { FETCH_OP_SAMPLE, tgsi_tex},
	[TGSI_OPCODE_UP2H]	= { ALU_OP0_NOP, tgsi_up2h},
	[TGSI_OPCODE_UP2US]	= { ALU_OP0_NOP, tgsi_unsupported},
	[TGSI_OPCODE_UP4B]	= { ALU_OP0_NOP, tgsi_unsupported},
	[TGSI_OPCODE_UP4UB]	= { ALU_OP0_NOP, tgsi_unsupported},
	[59]			= { ALU_OP0_NOP, tgsi_unsupported},
	[60]			= { ALU_OP0_NOP, tgsi_unsupported},
	[TGSI_OPCODE_ARR]	= { ALU_OP0_NOP, tgsi_eg_arl},
	[62]			= { ALU_OP0_NOP, tgsi_unsupported},
	[TGSI_OPCODE_CAL]	= { ALU_OP0_NOP, tgsi_unsupported},
	[TGSI_OPCODE_RET]	= { ALU_OP0_NOP, tgsi_unsupported},
	[TGSI_OPCODE_SSG]	= { ALU_OP0_NOP, tgsi_ssg},
	[TGSI_OPCODE_CMP]	= { ALU_OP0_NOP, tgsi_cmp},
	[TGSI_OPCODE_SCS]	= { ALU_OP0_NOP, tgsi_scs},
	[TGSI_OPCODE_TXB]	= { FETCH_OP_SAMPLE_LB, tgsi_tex},
	[69]			= { ALU_OP0_NOP, tgsi_unsupported},
	[TGSI_OPCODE_DIV]	= { ALU_OP0_NOP, tgsi_unsupported},
	[TGSI_OPCODE_DP2]	= { ALU_OP2_DOT4, tgsi_dp},
	[TGSI_OPCODE_TXL]	= { FETCH_OP_SAMPLE_L, tgsi_tex},
	[TGSI_OPCODE_BRK]	= { CF_OP_LOOP_BREAK, tgsi_loop_brk_cont},
	[TGSI_OPCODE_IF]	= { ALU_OP0_NOP, tgsi_if},
	[TGSI_OPCODE_UIF]	= { ALU_OP0_NOP, tgsi_uif},
	[76]			= { ALU_OP0_NOP, tgsi_unsupported},
	[TGSI_OPCODE_ELSE]	= { ALU_OP0_NOP, tgsi_else},
	[TGSI_OPCODE_ENDIF]	= { ALU_OP0_NOP, tgsi_endif},
	[TGSI_OPCODE_DDX_FINE]	= { FETCH_OP_GET_GRADIENTS_H, tgsi_tex},
	[TGSI_OPCODE_DDY_FINE]	= { FETCH_OP_GET_GRADIENTS_V, tgsi_tex},
	[TGSI_OPCODE_PUSHA]	= { ALU_OP0_NOP, tgsi_unsupported},
	[TGSI_OPCODE_POPA]	= { ALU_OP0_NOP, tgsi_unsupported},
	[TGSI_OPCODE_CEIL]	= { ALU_OP1_CEIL, tgsi_op2},
	[TGSI_OPCODE_I2F]	= { ALU_OP1_INT_TO_FLT, tgsi_op2},
	[TGSI_OPCODE_NOT]	= { ALU_OP1_NOT_INT, tgsi_op2},
	[TGSI_OPCODE_TRUNC]	= { ALU_OP1_TRUNC, tgsi_op2},
	[TGSI_OPCODE_SHL]	= { ALU_OP2_LSHL_INT, tgsi_op2},
	[88]			= { ALU_OP0_NOP, tgsi_unsupported},
	[TGSI_OPCODE_AND]	= { ALU_OP2_AND_INT, tgsi_op2},
	[TGSI_OPCODE_OR]	= { ALU_OP2_OR_INT, tgsi_op2},
	[TGSI_OPCODE_MOD]	= { ALU_OP0_NOP, tgsi_imod},
	[TGSI_OPCODE_XOR]	= { ALU_OP2_XOR_INT, tgsi_op2},
	[TGSI_OPCODE_SAD]	= { ALU_OP0_NOP, tgsi_unsupported},
	[TGSI_OPCODE_TXF]	= { FETCH_OP_LD, tgsi_tex},
	[TGSI_OPCODE_TXQ]	= { FETCH_OP_GET_TEXTURE_RESINFO, tgsi_tex},
	[TGSI_OPCODE_CONT]	= { CF_OP_LOOP_CONTINUE, tgsi_loop_brk_cont},
	[TGSI_OPCODE_EMIT]	= { CF_OP_EMIT_VERTEX, tgsi_gs_emit},
	[TGSI_OPCODE_ENDPRIM]	= { CF_OP_CUT_VERTEX, tgsi_gs_emit},
	[TGSI_OPCODE_BGNLOOP]	= { ALU_OP0_NOP, tgsi_bgnloop},
	[TGSI_OPCODE_BGNSUB]	= { ALU_OP0_NOP, tgsi_unsupported},
	[TGSI_OPCODE_ENDLOOP]	= { ALU_OP0_NOP, tgsi_endloop},
	[TGSI_OPCODE_ENDSUB]	= { ALU_OP0_NOP, tgsi_unsupported},
	[TGSI_OPCODE_TXQ_LZ]	= { FETCH_OP_GET_TEXTURE_RESINFO, tgsi_tex},
	[TGSI_OPCODE_TXQS]	= { FETCH_OP_GET_NUMBER_OF_SAMPLES, tgsi_tex},
	[TGSI_OPCODE_RESQ]	= { ALU_OP0_NOP, tgsi_unsupported},
	[106]			= { ALU_OP0_NOP, tgsi_unsupported},
	[TGSI_OPCODE_NOP]	= { ALU_OP0_NOP, tgsi_unsupported},
	[TGSI_OPCODE_FSEQ]	= { ALU_OP2_SETE_DX10, tgsi_op2},
	[TGSI_OPCODE_FSGE]	= { ALU_OP2_SETGE_DX10, tgsi_op2},
	[TGSI_OPCODE_FSLT]	= { ALU_OP2_SETGT_DX10, tgsi_op2_swap},
	[TGSI_OPCODE_FSNE]	= { ALU_OP2_SETNE_DX10, tgsi_op2_swap},
	[TGSI_OPCODE_MEMBAR]	= { ALU_OP0_NOP, tgsi_unsupported},
	[TGSI_OPCODE_CALLNZ]	= { ALU_OP0_NOP, tgsi_unsupported},
	[114]			= { ALU_OP0_NOP, tgsi_unsupported},
	[TGSI_OPCODE_BREAKC]	= { ALU_OP0_NOP, tgsi_unsupported},
	[TGSI_OPCODE_KILL_IF]	= { ALU_OP2_KILLGT, tgsi_kill},  /* conditional kill */
	[TGSI_OPCODE_END]	= { ALU_OP0_NOP, tgsi_end},  /* aka HALT */
	/* Refer below for TGSI_OPCODE_DFMA */
	[TGSI_OPCODE_F2I]	= { ALU_OP1_FLT_TO_INT, tgsi_op2},
	[TGSI_OPCODE_IDIV]	= { ALU_OP0_NOP, tgsi_idiv},
	[TGSI_OPCODE_IMAX]	= { ALU_OP2_MAX_INT, tgsi_op2},
	[TGSI_OPCODE_IMIN]	= { ALU_OP2_MIN_INT, tgsi_op2},
	[TGSI_OPCODE_INEG]	= { ALU_OP2_SUB_INT, tgsi_ineg},
	[TGSI_OPCODE_ISGE]	= { ALU_OP2_SETGE_INT, tgsi_op2},
	[TGSI_OPCODE_ISHR]	= { ALU_OP2_ASHR_INT, tgsi_op2},
	[TGSI_OPCODE_ISLT]	= { ALU_OP2_SETGT_INT, tgsi_op2_swap},
	[TGSI_OPCODE_F2U]	= { ALU_OP1_FLT_TO_UINT, tgsi_op2},
	[TGSI_OPCODE_U2F]	= { ALU_OP1_UINT_TO_FLT, tgsi_op2},
	[TGSI_OPCODE_UADD]	= { ALU_OP2_ADD_INT, tgsi_op2},
	[TGSI_OPCODE_UDIV]	= { ALU_OP0_NOP, tgsi_udiv},
	[TGSI_OPCODE_UMAD]	= { ALU_OP0_NOP, tgsi_umad},
	[TGSI_OPCODE_UMAX]	= { ALU_OP2_MAX_UINT, tgsi_op2},
	[TGSI_OPCODE_UMIN]	= { ALU_OP2_MIN_UINT, tgsi_op2},
	[TGSI_OPCODE_UMOD]	= { ALU_OP0_NOP, tgsi_umod},
	[TGSI_OPCODE_UMUL]	= { ALU_OP2_MULLO_INT, cayman_mul_int_instr},
	[TGSI_OPCODE_USEQ]	= { ALU_OP2_SETE_INT, tgsi_op2},
	[TGSI_OPCODE_USGE]	= { ALU_OP2_SETGE_UINT, tgsi_op2},
	[TGSI_OPCODE_USHR]	= { ALU_OP2_LSHR_INT, tgsi_op2},
	[TGSI_OPCODE_USLT]	= { ALU_OP2_SETGT_UINT, tgsi_op2_swap},
	[TGSI_OPCODE_USNE]	= { ALU_OP2_SETNE_INT, tgsi_op2},
	[TGSI_OPCODE_SWITCH]	= { ALU_OP0_NOP, tgsi_unsupported},
	[TGSI_OPCODE_CASE]	= { ALU_OP0_NOP, tgsi_unsupported},
	[TGSI_OPCODE_DEFAULT]	= { ALU_OP0_NOP, tgsi_unsupported},
	[TGSI_OPCODE_ENDSWITCH]	= { ALU_OP0_NOP, tgsi_unsupported},
	[TGSI_OPCODE_SAMPLE]	= { 0, tgsi_unsupported},
	[TGSI_OPCODE_SAMPLE_I]	= { 0, tgsi_unsupported},
	[TGSI_OPCODE_SAMPLE_I_MS]	= { 0, tgsi_unsupported},
	[TGSI_OPCODE_SAMPLE_B]	= { 0, tgsi_unsupported},
	[TGSI_OPCODE_SAMPLE_C]	= { 0, tgsi_unsupported},
	[TGSI_OPCODE_SAMPLE_C_LZ]	= { 0, tgsi_unsupported},
	[TGSI_OPCODE_SAMPLE_D]	= { 0, tgsi_unsupported},
	[TGSI_OPCODE_SAMPLE_L]	= { 0, tgsi_unsupported},
	[TGSI_OPCODE_GATHER4]	= { 0, tgsi_unsupported},
	[TGSI_OPCODE_SVIEWINFO]	= { 0, tgsi_unsupported},
	[TGSI_OPCODE_SAMPLE_POS]	= { 0, tgsi_unsupported},
	[TGSI_OPCODE_SAMPLE_INFO]	= { 0, tgsi_unsupported},
	[TGSI_OPCODE_UARL]	= { ALU_OP1_MOVA_INT, tgsi_eg_arl},
	[TGSI_OPCODE_UCMP]	= { ALU_OP0_NOP, tgsi_ucmp},
	[TGSI_OPCODE_IABS]	= { 0, tgsi_iabs},
	[TGSI_OPCODE_ISSG]	= { 0, tgsi_issg},
	[TGSI_OPCODE_LOAD]	= { ALU_OP0_NOP, tgsi_unsupported},
	[TGSI_OPCODE_STORE]	= { ALU_OP0_NOP, tgsi_unsupported},
	[TGSI_OPCODE_MFENCE]	= { ALU_OP0_NOP, tgsi_unsupported},
	[TGSI_OPCODE_LFENCE]	= { ALU_OP0_NOP, tgsi_unsupported},
	[TGSI_OPCODE_SFENCE]	= { ALU_OP0_NOP, tgsi_unsupported},
	[TGSI_OPCODE_BARRIER]	= { ALU_OP0_GROUP_BARRIER, tgsi_barrier},
	[TGSI_OPCODE_ATOMUADD]	= { ALU_OP0_NOP, tgsi_unsupported},
	[TGSI_OPCODE_ATOMXCHG]	= { ALU_OP0_NOP, tgsi_unsupported},
	[TGSI_OPCODE_ATOMCAS]	= { ALU_OP0_NOP, tgsi_unsupported},
	[TGSI_OPCODE_ATOMAND]	= { ALU_OP0_NOP, tgsi_unsupported},
	[TGSI_OPCODE_ATOMOR]	= { ALU_OP0_NOP, tgsi_unsupported},
	[TGSI_OPCODE_ATOMXOR]	= { ALU_OP0_NOP, tgsi_unsupported},
	[TGSI_OPCODE_ATOMUMIN]	= { ALU_OP0_NOP, tgsi_unsupported},
	[TGSI_OPCODE_ATOMUMAX]	= { ALU_OP0_NOP, tgsi_unsupported},
	[TGSI_OPCODE_ATOMIMIN]	= { ALU_OP0_NOP, tgsi_unsupported},
	[TGSI_OPCODE_ATOMIMAX]	= { ALU_OP0_NOP, tgsi_unsupported},
	[TGSI_OPCODE_TEX2]	= { FETCH_OP_SAMPLE, tgsi_tex},
	[TGSI_OPCODE_TXB2]	= { FETCH_OP_SAMPLE_LB, tgsi_tex},
	[TGSI_OPCODE_TXL2]	= { FETCH_OP_SAMPLE_L, tgsi_tex},
	[TGSI_OPCODE_IMUL_HI]	= { ALU_OP2_MULHI_INT, cayman_mul_int_instr},
	[TGSI_OPCODE_UMUL_HI]	= { ALU_OP2_MULHI_UINT, cayman_mul_int_instr},
	[TGSI_OPCODE_TG4]	= { FETCH_OP_GATHER4, tgsi_tex},
	[TGSI_OPCODE_LODQ]	= { FETCH_OP_GET_LOD, tgsi_tex},
	[TGSI_OPCODE_IBFE]	= { ALU_OP3_BFE_INT, tgsi_op3},
	[TGSI_OPCODE_UBFE]	= { ALU_OP3_BFE_UINT, tgsi_op3},
	[TGSI_OPCODE_BFI]	= { ALU_OP0_NOP, tgsi_bfi},
	[TGSI_OPCODE_BREV]	= { ALU_OP1_BFREV_INT, tgsi_op2},
	[TGSI_OPCODE_POPC]	= { ALU_OP1_BCNT_INT, tgsi_op2},
	[TGSI_OPCODE_LSB]	= { ALU_OP1_FFBL_INT, tgsi_op2},
	[TGSI_OPCODE_IMSB]	= { ALU_OP1_FFBH_INT, tgsi_msb},
	[TGSI_OPCODE_UMSB]	= { ALU_OP1_FFBH_UINT, tgsi_msb},
	[TGSI_OPCODE_INTERP_CENTROID]	= { ALU_OP0_NOP, tgsi_interp_egcm},
	[TGSI_OPCODE_INTERP_SAMPLE]	= { ALU_OP0_NOP, tgsi_interp_egcm},
	[TGSI_OPCODE_INTERP_OFFSET]	= { ALU_OP0_NOP, tgsi_interp_egcm},
	[TGSI_OPCODE_F2D]	= { ALU_OP1_FLT32_TO_FLT64, tgsi_op2_64},
	[TGSI_OPCODE_D2F]	= { ALU_OP1_FLT64_TO_FLT32, tgsi_op2_64_single_dest},
	[TGSI_OPCODE_DABS]	= { ALU_OP1_MOV, tgsi_op2_64},
	[TGSI_OPCODE_DNEG]	= { ALU_OP2_ADD_64, tgsi_dneg},
	[TGSI_OPCODE_DADD]	= { ALU_OP2_ADD_64, tgsi_op2_64},
	[TGSI_OPCODE_DMUL]	= { ALU_OP2_MUL_64, cayman_mul_double_instr},
	[TGSI_OPCODE_DDIV]	= { 0, cayman_ddiv_instr },
	[TGSI_OPCODE_DMAX]	= { ALU_OP2_MAX_64, tgsi_op2_64},
	[TGSI_OPCODE_DMIN]	= { ALU_OP2_MIN_64, tgsi_op2_64},
	[TGSI_OPCODE_DSLT]	= { ALU_OP2_SETGT_64, tgsi_op2_64_single_dest_s},
	[TGSI_OPCODE_DSGE]	= { ALU_OP2_SETGE_64, tgsi_op2_64_single_dest},
	[TGSI_OPCODE_DSEQ]	= { ALU_OP2_SETE_64, tgsi_op2_64_single_dest},
	[TGSI_OPCODE_DSNE]	= { ALU_OP2_SETNE_64, tgsi_op2_64_single_dest},
	[TGSI_OPCODE_DRCP]	= { ALU_OP2_RECIP_64, cayman_emit_double_instr},
	[TGSI_OPCODE_DSQRT]	= { ALU_OP2_SQRT_64, cayman_emit_double_instr},
	[TGSI_OPCODE_DMAD]	= { ALU_OP3_FMA_64, tgsi_op3_64},
	[TGSI_OPCODE_DFMA]	= { ALU_OP3_FMA_64, tgsi_op3_64},
	[TGSI_OPCODE_DFRAC]	= { ALU_OP1_FRACT_64, tgsi_op2_64},
	[TGSI_OPCODE_DLDEXP]	= { ALU_OP2_LDEXP_64, tgsi_op2_64},
	[TGSI_OPCODE_DFRACEXP]	= { ALU_OP1_FREXP_64, tgsi_dfracexp},
	[TGSI_OPCODE_D2I]	= { ALU_OP1_FLT_TO_INT, egcm_double_to_int},
	[TGSI_OPCODE_I2D]	= { ALU_OP1_INT_TO_FLT, egcm_int_to_double},
	[TGSI_OPCODE_D2U]	= { ALU_OP1_FLT_TO_UINT, egcm_double_to_int},
	[TGSI_OPCODE_U2D]	= { ALU_OP1_UINT_TO_FLT, egcm_int_to_double},
	[TGSI_OPCODE_DRSQ]	= { ALU_OP2_RECIPSQRT_64, cayman_emit_double_instr},
	[TGSI_OPCODE_LAST]	= { ALU_OP0_NOP, tgsi_unsupported},
};<|MERGE_RESOLUTION|>--- conflicted
+++ resolved
@@ -4359,16 +4359,7 @@
 		memset(&alu, 0, sizeof(struct r600_bytecode_alu));
 		alu.op = ctx->inst_info->op;
 		for (j = 0; j < inst->Instruction.NumSrcRegs; j++) {
-<<<<<<< HEAD
-			r600_bytecode_src(&alu.src[j], &ctx->src[j], 0);
-
-			/* RSQ should take the absolute value of src */
-			if (ctx->inst_info->tgsi_opcode == TGSI_OPCODE_RSQ) {
-				r600_bytecode_src_set_abs(&alu.src[j]);
-			}
-=======
 			r600_bytecode_src(&alu.src[j], &ctx->src[j], k * 2 + ((i == 3) ? 0 : 1));
->>>>>>> 367bafc7
 		}
 		alu.dst.sel = t1;
 		alu.dst.chan = i;
@@ -7407,30 +7398,8 @@
 			if (r)
 				return r;
 		}
-<<<<<<< HEAD
-
-		/* for cube forms of lod and bias we need to route the lod
-		   value into Z */
-		if (inst->Instruction.Opcode == TGSI_OPCODE_TXB ||
-		    inst->Instruction.Opcode == TGSI_OPCODE_TXL) {
-			memset(&alu, 0, sizeof(struct r600_bytecode_alu));
-			alu.inst = CTX_INST(V_SQ_ALU_WORD1_OP2_SQ_OP2_INST_MOV);
-			r600_bytecode_src(&alu.src[0], &ctx->src[0], 3);
-			alu.dst.sel = ctx->temp_reg;
-			alu.dst.chan = 2;
-			alu.last = 1;
-			alu.dst.write = 1;
-			r = r600_bytecode_add_alu(ctx->bc, &alu);
-			if (r)
-				return r;
-		}
-
-		src_loaded = TRUE;
-		src_gpr = ctx->temp_reg;
-=======
 		return 0;
 #endif
->>>>>>> 367bafc7
 	}
 
 	/* does this shader want a num layers from TXQ for a cube array? */
@@ -7594,13 +7563,9 @@
 	}
 
 	if (inst->Texture.Texture == TGSI_TEXTURE_CUBE ||
-<<<<<<< HEAD
-	    inst->Texture.Texture == TGSI_TEXTURE_SHADOWCUBE) {
-=======
 	    inst->Texture.Texture == TGSI_TEXTURE_SHADOWCUBE ||
 	    inst->Texture.Texture == TGSI_TEXTURE_CUBE_ARRAY ||
 	    inst->Texture.Texture == TGSI_TEXTURE_SHADOWCUBE_ARRAY) {
->>>>>>> 367bafc7
 		tex.src_sel_x = 1;
 		tex.src_sel_y = 0;
 		tex.src_sel_z = 3;
@@ -8799,11 +8764,7 @@
 {
 	/* LOOP_START_DX10 ignores the LOOP_CONFIG* registers, so it is not
 	 * limited to 4096 iterations, like the other LOOP_* instructions. */
-<<<<<<< HEAD
-	r600_bytecode_add_cfinst(ctx->bc, CTX_INST(V_SQ_CF_WORD1_SQ_CF_INST_LOOP_START_DX10));
-=======
 	r600_bytecode_add_cfinst(ctx->bc, CF_OP_LOOP_START_DX10);
->>>>>>> 367bafc7
 
 	fc_pushlevel(ctx, FC_LOOP);
 
