--- conflicted
+++ resolved
@@ -1052,11 +1052,7 @@
 		/* 1D textures should be linear - fixes image operations on 1d */
 		if (templ->target == PIPE_TEXTURE_1D ||
 		    templ->target == PIPE_TEXTURE_1D_ARRAY)
-<<<<<<< HEAD
-                       return RADEON_SURF_MODE_LINEAR_ALIGNED;
-=======
 			return RADEON_SURF_MODE_LINEAR_ALIGNED;
->>>>>>> f163900f
 
 		/* Textures likely to be mapped often. */
 		if (templ->usage == PIPE_USAGE_STAGING ||
