/*
 * Copyright 2010 Jerome Glisse <glisse@freedesktop.org>
 *
 * Permission is hereby granted, free of charge, to any person obtaining a
 * copy of this software and associated documentation files (the "Software"),
 * to deal in the Software without restriction, including without limitation
 * on the rights to use, copy, modify, merge, publish, distribute, sub
 * license, and/or sell copies of the Software, and to permit persons to whom
 * the Software is furnished to do so, subject to the following conditions:
 *
 * The above copyright notice and this permission notice (including the next
 * paragraph) shall be included in all copies or substantial portions of the
 * Software.
 *
 * THE SOFTWARE IS PROVIDED "AS IS", WITHOUT WARRANTY OF ANY KIND, EXPRESS OR
 * IMPLIED, INCLUDING BUT NOT LIMITED TO THE WARRANTIES OF MERCHANTABILITY,
 * FITNESS FOR A PARTICULAR PURPOSE AND NON-INFRINGEMENT. IN NO EVENT SHALL
 * THE AUTHOR(S) AND/OR THEIR SUPPLIERS BE LIABLE FOR ANY CLAIM,
 * DAMAGES OR OTHER LIABILITY, WHETHER IN AN ACTION OF CONTRACT, TORT OR
 * OTHERWISE, ARISING FROM, OUT OF OR IN CONNECTION WITH THE SOFTWARE OR THE
 * USE OR OTHER DEALINGS IN THE SOFTWARE.
 */
#include "r600_formats.h"
#include "r600_shader.h"
#include "r600_query.h"
#include "evergreend.h"

#include "pipe/p_shader_tokens.h"
#include "util/u_pack_color.h"
#include "util/u_memory.h"
#include "util/u_framebuffer.h"
#include "util/u_dual_blend.h"
#include "evergreen_compute.h"
#include "util/u_math.h"

static inline unsigned evergreen_array_mode(unsigned mode)
{
	switch (mode) {
	default:
	case RADEON_SURF_MODE_LINEAR_ALIGNED:	return V_028C70_ARRAY_LINEAR_ALIGNED;
		break;
	case RADEON_SURF_MODE_1D:		return V_028C70_ARRAY_1D_TILED_THIN1;
		break;
	case RADEON_SURF_MODE_2D:		return V_028C70_ARRAY_2D_TILED_THIN1;
	}
}

static uint32_t eg_num_banks(uint32_t nbanks)
{
	switch (nbanks) {
	case 2:
		return 0;
	case 4:
		return 1;
	case 8:
	default:
		return 2;
	case 16:
		return 3;
	}
}


static unsigned eg_tile_split(unsigned tile_split)
{
	switch (tile_split) {
	case 64:	tile_split = 0;	break;
	case 128:	tile_split = 1;	break;
	case 256:	tile_split = 2;	break;
	case 512:	tile_split = 3;	break;
	default:
	case 1024:	tile_split = 4;	break;
	case 2048:	tile_split = 5;	break;
	case 4096:	tile_split = 6;	break;
	}
	return tile_split;
}

static unsigned eg_macro_tile_aspect(unsigned macro_tile_aspect)
{
	switch (macro_tile_aspect) {
	default:
	case 1:	macro_tile_aspect = 0;	break;
	case 2:	macro_tile_aspect = 1;	break;
	case 4:	macro_tile_aspect = 2;	break;
	case 8:	macro_tile_aspect = 3;	break;
	}
	return macro_tile_aspect;
}

static unsigned eg_bank_wh(unsigned bankwh)
{
	switch (bankwh) {
	default:
	case 1:	bankwh = 0;	break;
	case 2:	bankwh = 1;	break;
	case 4:	bankwh = 2;	break;
	case 8:	bankwh = 3;	break;
	}
	return bankwh;
}

static uint32_t r600_translate_blend_function(int blend_func)
{
	switch (blend_func) {
	case PIPE_BLEND_ADD:
		return V_028780_COMB_DST_PLUS_SRC;
	case PIPE_BLEND_SUBTRACT:
		return V_028780_COMB_SRC_MINUS_DST;
	case PIPE_BLEND_REVERSE_SUBTRACT:
		return V_028780_COMB_DST_MINUS_SRC;
	case PIPE_BLEND_MIN:
		return V_028780_COMB_MIN_DST_SRC;
	case PIPE_BLEND_MAX:
		return V_028780_COMB_MAX_DST_SRC;
	default:
		R600_ERR("Unknown blend function %d\n", blend_func);
		assert(0);
		break;
	}
	return 0;
}

static uint32_t r600_translate_blend_factor(int blend_fact)
{
	switch (blend_fact) {
	case PIPE_BLENDFACTOR_ONE:
		return V_028780_BLEND_ONE;
	case PIPE_BLENDFACTOR_SRC_COLOR:
		return V_028780_BLEND_SRC_COLOR;
	case PIPE_BLENDFACTOR_SRC_ALPHA:
		return V_028780_BLEND_SRC_ALPHA;
	case PIPE_BLENDFACTOR_DST_ALPHA:
		return V_028780_BLEND_DST_ALPHA;
	case PIPE_BLENDFACTOR_DST_COLOR:
		return V_028780_BLEND_DST_COLOR;
	case PIPE_BLENDFACTOR_SRC_ALPHA_SATURATE:
		return V_028780_BLEND_SRC_ALPHA_SATURATE;
	case PIPE_BLENDFACTOR_CONST_COLOR:
		return V_028780_BLEND_CONST_COLOR;
	case PIPE_BLENDFACTOR_CONST_ALPHA:
		return V_028780_BLEND_CONST_ALPHA;
	case PIPE_BLENDFACTOR_ZERO:
		return V_028780_BLEND_ZERO;
	case PIPE_BLENDFACTOR_INV_SRC_COLOR:
		return V_028780_BLEND_ONE_MINUS_SRC_COLOR;
	case PIPE_BLENDFACTOR_INV_SRC_ALPHA:
		return V_028780_BLEND_ONE_MINUS_SRC_ALPHA;
	case PIPE_BLENDFACTOR_INV_DST_ALPHA:
		return V_028780_BLEND_ONE_MINUS_DST_ALPHA;
	case PIPE_BLENDFACTOR_INV_DST_COLOR:
		return V_028780_BLEND_ONE_MINUS_DST_COLOR;
	case PIPE_BLENDFACTOR_INV_CONST_COLOR:
		return V_028780_BLEND_ONE_MINUS_CONST_COLOR;
	case PIPE_BLENDFACTOR_INV_CONST_ALPHA:
		return V_028780_BLEND_ONE_MINUS_CONST_ALPHA;
	case PIPE_BLENDFACTOR_SRC1_COLOR:
		return V_028780_BLEND_SRC1_COLOR;
	case PIPE_BLENDFACTOR_SRC1_ALPHA:
		return V_028780_BLEND_SRC1_ALPHA;
	case PIPE_BLENDFACTOR_INV_SRC1_COLOR:
		return V_028780_BLEND_INV_SRC1_COLOR;
	case PIPE_BLENDFACTOR_INV_SRC1_ALPHA:
		return V_028780_BLEND_INV_SRC1_ALPHA;
	default:
		R600_ERR("Bad blend factor %d not supported!\n", blend_fact);
		assert(0);
		break;
	}
	return 0;
}

static unsigned r600_tex_dim(struct r600_texture *rtex,
			     unsigned view_target, unsigned nr_samples)
{
	unsigned res_target = rtex->resource.b.b.target;

	if (view_target == PIPE_TEXTURE_CUBE ||
	    view_target == PIPE_TEXTURE_CUBE_ARRAY)
		res_target = view_target;
		/* If interpreting cubemaps as something else, set 2D_ARRAY. */
	else if (res_target == PIPE_TEXTURE_CUBE ||
		 res_target == PIPE_TEXTURE_CUBE_ARRAY)
		res_target = PIPE_TEXTURE_2D_ARRAY;

	switch (res_target) {
	default:
	case PIPE_TEXTURE_1D:
		return V_030000_SQ_TEX_DIM_1D;
	case PIPE_TEXTURE_1D_ARRAY:
		return V_030000_SQ_TEX_DIM_1D_ARRAY;
	case PIPE_TEXTURE_2D:
	case PIPE_TEXTURE_RECT:
		return nr_samples > 1 ? V_030000_SQ_TEX_DIM_2D_MSAA :
					V_030000_SQ_TEX_DIM_2D;
	case PIPE_TEXTURE_2D_ARRAY:
		return nr_samples > 1 ? V_030000_SQ_TEX_DIM_2D_ARRAY_MSAA :
					V_030000_SQ_TEX_DIM_2D_ARRAY;
	case PIPE_TEXTURE_3D:
		return V_030000_SQ_TEX_DIM_3D;
	case PIPE_TEXTURE_CUBE:
	case PIPE_TEXTURE_CUBE_ARRAY:
		return V_030000_SQ_TEX_DIM_CUBEMAP;
	}
}

static uint32_t r600_translate_dbformat(enum pipe_format format)
{
	switch (format) {
	case PIPE_FORMAT_Z16_UNORM:
		return V_028040_Z_16;
	case PIPE_FORMAT_Z24X8_UNORM:
	case PIPE_FORMAT_Z24_UNORM_S8_UINT:
	case PIPE_FORMAT_X8Z24_UNORM:
	case PIPE_FORMAT_S8_UINT_Z24_UNORM:
		return V_028040_Z_24;
	case PIPE_FORMAT_Z32_FLOAT:
	case PIPE_FORMAT_Z32_FLOAT_S8X24_UINT:
		return V_028040_Z_32_FLOAT;
	default:
		return ~0U;
	}
}

static bool r600_is_sampler_format_supported(struct pipe_screen *screen, enum pipe_format format)
{
	return r600_translate_texformat(screen, format, NULL, NULL, NULL,
                                   FALSE) != ~0U;
}

static bool r600_is_colorbuffer_format_supported(enum chip_class chip, enum pipe_format format)
{
	return r600_translate_colorformat(chip, format, FALSE) != ~0U &&
		r600_translate_colorswap(format, FALSE) != ~0U;
}

static bool r600_is_zs_format_supported(enum pipe_format format)
{
	return r600_translate_dbformat(format) != ~0U;
}

boolean evergreen_is_format_supported(struct pipe_screen *screen,
				      enum pipe_format format,
				      enum pipe_texture_target target,
				      unsigned sample_count,
				      unsigned storage_sample_count,
				      unsigned usage)
{
	struct r600_screen *rscreen = (struct r600_screen*)screen;
	unsigned retval = 0;

	if (target >= PIPE_MAX_TEXTURE_TYPES) {
		R600_ERR("r600: unsupported texture type %d\n", target);
		return FALSE;
	}

	if (MAX2(1, sample_count) != MAX2(1, storage_sample_count))
		return false;

	if (sample_count > 1) {
		if (!rscreen->has_msaa)
			return FALSE;

		switch (sample_count) {
		case 2:
		case 4:
		case 8:
			break;
		default:
			return FALSE;
		}
	}

	if (usage & PIPE_BIND_SAMPLER_VIEW) {
		if (target == PIPE_BUFFER) {
			if (r600_is_vertex_format_supported(format))
				retval |= PIPE_BIND_SAMPLER_VIEW;
		} else {
			if (r600_is_sampler_format_supported(screen, format))
				retval |= PIPE_BIND_SAMPLER_VIEW;
		}
	}

	if ((usage & (PIPE_BIND_RENDER_TARGET |
		      PIPE_BIND_DISPLAY_TARGET |
		      PIPE_BIND_SCANOUT |
		      PIPE_BIND_SHARED |
		      PIPE_BIND_BLENDABLE)) &&
	    r600_is_colorbuffer_format_supported(rscreen->b.chip_class, format)) {
		retval |= usage &
			  (PIPE_BIND_RENDER_TARGET |
			   PIPE_BIND_DISPLAY_TARGET |
			   PIPE_BIND_SCANOUT |
			   PIPE_BIND_SHARED);
		if (!util_format_is_pure_integer(format) &&
		    !util_format_is_depth_or_stencil(format))
			retval |= usage & PIPE_BIND_BLENDABLE;
	}

	if ((usage & PIPE_BIND_DEPTH_STENCIL) &&
	    r600_is_zs_format_supported(format)) {
		retval |= PIPE_BIND_DEPTH_STENCIL;
	}

	if ((usage & PIPE_BIND_VERTEX_BUFFER) &&
	    r600_is_vertex_format_supported(format)) {
		retval |= PIPE_BIND_VERTEX_BUFFER;
	}

	if ((usage & PIPE_BIND_LINEAR) &&
	    !util_format_is_compressed(format) &&
	    !(usage & PIPE_BIND_DEPTH_STENCIL))
		retval |= PIPE_BIND_LINEAR;

	return retval == usage;
}

static void *evergreen_create_blend_state_mode(struct pipe_context *ctx,
					       const struct pipe_blend_state *state, int mode)
{
	uint32_t color_control = 0, target_mask = 0;
	struct r600_blend_state *blend = CALLOC_STRUCT(r600_blend_state);

	if (!blend) {
		return NULL;
	}

	r600_init_command_buffer(&blend->buffer, 20);
	r600_init_command_buffer(&blend->buffer_no_blend, 20);

	if (state->logicop_enable) {
		color_control |= (state->logicop_func << 16) | (state->logicop_func << 20);
	} else {
		color_control |= (0xcc << 16);
	}
	/* we pretend 8 buffer are used, CB_SHADER_MASK will disable unused one */
	if (state->independent_blend_enable) {
		for (int i = 0; i < 8; i++) {
			target_mask |= (state->rt[i].colormask << (4 * i));
		}
	} else {
		for (int i = 0; i < 8; i++) {
			target_mask |= (state->rt[0].colormask << (4 * i));
		}
	}

	/* only have dual source on MRT0 */
	blend->dual_src_blend = util_blend_state_is_dual(state, 0);
	blend->cb_target_mask = target_mask;
	blend->alpha_to_one = state->alpha_to_one;

	if (target_mask)
		color_control |= S_028808_MODE(mode);
	else
		color_control |= S_028808_MODE(V_028808_CB_DISABLE);


	r600_store_context_reg(&blend->buffer, R_028808_CB_COLOR_CONTROL, color_control);
	r600_store_context_reg(&blend->buffer, R_028B70_DB_ALPHA_TO_MASK,
			       S_028B70_ALPHA_TO_MASK_ENABLE(state->alpha_to_coverage) |
			       S_028B70_ALPHA_TO_MASK_OFFSET0(2) |
			       S_028B70_ALPHA_TO_MASK_OFFSET1(2) |
			       S_028B70_ALPHA_TO_MASK_OFFSET2(2) |
			       S_028B70_ALPHA_TO_MASK_OFFSET3(2));
	r600_store_context_reg_seq(&blend->buffer, R_028780_CB_BLEND0_CONTROL, 8);

	/* Copy over the dwords set so far into buffer_no_blend.
	 * Only the CB_BLENDi_CONTROL registers must be set after this. */
	memcpy(blend->buffer_no_blend.buf, blend->buffer.buf, blend->buffer.num_dw * 4);
	blend->buffer_no_blend.num_dw = blend->buffer.num_dw;

	for (int i = 0; i < 8; i++) {
		/* state->rt entries > 0 only written if independent blending */
		const int j = state->independent_blend_enable ? i : 0;

		unsigned eqRGB = state->rt[j].rgb_func;
		unsigned srcRGB = state->rt[j].rgb_src_factor;
		unsigned dstRGB = state->rt[j].rgb_dst_factor;
		unsigned eqA = state->rt[j].alpha_func;
		unsigned srcA = state->rt[j].alpha_src_factor;
		unsigned dstA = state->rt[j].alpha_dst_factor;
		uint32_t bc = 0;

		r600_store_value(&blend->buffer_no_blend, 0);

		if (!state->rt[j].blend_enable) {
			r600_store_value(&blend->buffer, 0);
			continue;
		}

		bc |= S_028780_BLEND_CONTROL_ENABLE(1);
		bc |= S_028780_COLOR_COMB_FCN(r600_translate_blend_function(eqRGB));
		bc |= S_028780_COLOR_SRCBLEND(r600_translate_blend_factor(srcRGB));
		bc |= S_028780_COLOR_DESTBLEND(r600_translate_blend_factor(dstRGB));

		if (srcA != srcRGB || dstA != dstRGB || eqA != eqRGB) {
			bc |= S_028780_SEPARATE_ALPHA_BLEND(1);
			bc |= S_028780_ALPHA_COMB_FCN(r600_translate_blend_function(eqA));
			bc |= S_028780_ALPHA_SRCBLEND(r600_translate_blend_factor(srcA));
			bc |= S_028780_ALPHA_DESTBLEND(r600_translate_blend_factor(dstA));
		}
		r600_store_value(&blend->buffer, bc);
	}
	return blend;
}

static void *evergreen_create_blend_state(struct pipe_context *ctx,
					const struct pipe_blend_state *state)
{

	return evergreen_create_blend_state_mode(ctx, state, V_028808_CB_NORMAL);
}

static void *evergreen_create_dsa_state(struct pipe_context *ctx,
				   const struct pipe_depth_stencil_alpha_state *state)
{
	unsigned db_depth_control, alpha_test_control, alpha_ref;
	struct r600_dsa_state *dsa = CALLOC_STRUCT(r600_dsa_state);

	if (!dsa) {
		return NULL;
	}

	r600_init_command_buffer(&dsa->buffer, 3);

	dsa->valuemask[0] = state->stencil[0].valuemask;
	dsa->valuemask[1] = state->stencil[1].valuemask;
	dsa->writemask[0] = state->stencil[0].writemask;
	dsa->writemask[1] = state->stencil[1].writemask;
	dsa->zwritemask = state->depth.writemask;

	db_depth_control = S_028800_Z_ENABLE(state->depth.enabled) |
		S_028800_Z_WRITE_ENABLE(state->depth.writemask) |
		S_028800_ZFUNC(state->depth.func);

	/* stencil */
	if (state->stencil[0].enabled) {
		db_depth_control |= S_028800_STENCIL_ENABLE(1);
		db_depth_control |= S_028800_STENCILFUNC(state->stencil[0].func); /* translates straight */
		db_depth_control |= S_028800_STENCILFAIL(r600_translate_stencil_op(state->stencil[0].fail_op));
		db_depth_control |= S_028800_STENCILZPASS(r600_translate_stencil_op(state->stencil[0].zpass_op));
		db_depth_control |= S_028800_STENCILZFAIL(r600_translate_stencil_op(state->stencil[0].zfail_op));

		if (state->stencil[1].enabled) {
			db_depth_control |= S_028800_BACKFACE_ENABLE(1);
			db_depth_control |= S_028800_STENCILFUNC_BF(state->stencil[1].func); /* translates straight */
			db_depth_control |= S_028800_STENCILFAIL_BF(r600_translate_stencil_op(state->stencil[1].fail_op));
			db_depth_control |= S_028800_STENCILZPASS_BF(r600_translate_stencil_op(state->stencil[1].zpass_op));
			db_depth_control |= S_028800_STENCILZFAIL_BF(r600_translate_stencil_op(state->stencil[1].zfail_op));
		}
	}

	/* alpha */
	alpha_test_control = 0;
	alpha_ref = 0;
	if (state->alpha.enabled) {
		alpha_test_control = S_028410_ALPHA_FUNC(state->alpha.func);
		alpha_test_control |= S_028410_ALPHA_TEST_ENABLE(1);
		alpha_ref = fui(state->alpha.ref_value);
	}
	dsa->sx_alpha_test_control = alpha_test_control & 0xff;
	dsa->alpha_ref = alpha_ref;

	/* misc */
	r600_store_context_reg(&dsa->buffer, R_028800_DB_DEPTH_CONTROL, db_depth_control);
	return dsa;
}

static void *evergreen_create_rs_state(struct pipe_context *ctx,
					const struct pipe_rasterizer_state *state)
{
	struct r600_context *rctx = (struct r600_context *)ctx;
	unsigned tmp, spi_interp;
	float psize_min, psize_max;
	struct r600_rasterizer_state *rs = CALLOC_STRUCT(r600_rasterizer_state);

	if (!rs) {
		return NULL;
	}

	r600_init_command_buffer(&rs->buffer, 30);

	rs->scissor_enable = state->scissor;
	rs->clip_halfz = state->clip_halfz;
	rs->flatshade = state->flatshade;
	rs->sprite_coord_enable = state->sprite_coord_enable;
	rs->rasterizer_discard = state->rasterizer_discard;
	rs->two_side = state->light_twoside;
	rs->clip_plane_enable = state->clip_plane_enable;
	rs->pa_sc_line_stipple = state->line_stipple_enable ?
				S_028A0C_LINE_PATTERN(state->line_stipple_pattern) |
				S_028A0C_REPEAT_COUNT(state->line_stipple_factor) : 0;
	rs->pa_cl_clip_cntl =
		S_028810_DX_CLIP_SPACE_DEF(state->clip_halfz) |
		S_028810_ZCLIP_NEAR_DISABLE(!state->depth_clip_near) |
		S_028810_ZCLIP_FAR_DISABLE(!state->depth_clip_far) |
		S_028810_DX_LINEAR_ATTR_CLIP_ENA(1) |
		S_028810_DX_RASTERIZATION_KILL(state->rasterizer_discard);
	rs->multisample_enable = state->multisample;

	/* offset */
	rs->offset_units = state->offset_units;
	rs->offset_scale = state->offset_scale * 16.0f;
	rs->offset_enable = state->offset_point || state->offset_line || state->offset_tri;
	rs->offset_units_unscaled = state->offset_units_unscaled;

	if (state->point_size_per_vertex) {
		psize_min = util_get_min_point_size(state);
		psize_max = 8192;
	} else {
		/* Force the point size to be as if the vertex output was disabled. */
		psize_min = state->point_size;
		psize_max = state->point_size;
	}

	spi_interp = S_0286D4_FLAT_SHADE_ENA(1);
	if (state->sprite_coord_enable) {
		spi_interp |= S_0286D4_PNT_SPRITE_ENA(1) |
			      S_0286D4_PNT_SPRITE_OVRD_X(2) |
			      S_0286D4_PNT_SPRITE_OVRD_Y(3) |
			      S_0286D4_PNT_SPRITE_OVRD_Z(0) |
			      S_0286D4_PNT_SPRITE_OVRD_W(1);
		if (state->sprite_coord_mode != PIPE_SPRITE_COORD_UPPER_LEFT) {
			spi_interp |= S_0286D4_PNT_SPRITE_TOP_1(1);
		}
	}

	r600_store_context_reg_seq(&rs->buffer, R_028A00_PA_SU_POINT_SIZE, 3);
	/* point size 12.4 fixed point (divide by two, because 0.5 = 1 pixel) */
	tmp = r600_pack_float_12p4(state->point_size/2);
	r600_store_value(&rs->buffer, /* R_028A00_PA_SU_POINT_SIZE */
			 S_028A00_HEIGHT(tmp) | S_028A00_WIDTH(tmp));
	r600_store_value(&rs->buffer, /* R_028A04_PA_SU_POINT_MINMAX */
			 S_028A04_MIN_SIZE(r600_pack_float_12p4(psize_min/2)) |
			 S_028A04_MAX_SIZE(r600_pack_float_12p4(psize_max/2)));
	r600_store_value(&rs->buffer, /* R_028A08_PA_SU_LINE_CNTL */
			 S_028A08_WIDTH((unsigned)(state->line_width * 8)));

	r600_store_context_reg(&rs->buffer, R_0286D4_SPI_INTERP_CONTROL_0, spi_interp);
	r600_store_context_reg(&rs->buffer, R_028A48_PA_SC_MODE_CNTL_0,
			       S_028A48_MSAA_ENABLE(state->multisample) |
			       S_028A48_VPORT_SCISSOR_ENABLE(1) |
			       S_028A48_LINE_STIPPLE_ENABLE(state->line_stipple_enable));

	if (rctx->b.chip_class == CAYMAN) {
		r600_store_context_reg(&rs->buffer, CM_R_028BE4_PA_SU_VTX_CNTL,
				       S_028C08_PIX_CENTER_HALF(state->half_pixel_center) |
				       S_028C08_QUANT_MODE(V_028C08_X_1_256TH));
	} else {
		r600_store_context_reg(&rs->buffer, R_028C08_PA_SU_VTX_CNTL,
				       S_028C08_PIX_CENTER_HALF(state->half_pixel_center) |
				       S_028C08_QUANT_MODE(V_028C08_X_1_256TH));
	}

	r600_store_context_reg(&rs->buffer, R_028B7C_PA_SU_POLY_OFFSET_CLAMP, fui(state->offset_clamp));
	r600_store_context_reg(&rs->buffer, R_028814_PA_SU_SC_MODE_CNTL,
			       S_028814_PROVOKING_VTX_LAST(!state->flatshade_first) |
			       S_028814_CULL_FRONT((state->cull_face & PIPE_FACE_FRONT) ? 1 : 0) |
			       S_028814_CULL_BACK((state->cull_face & PIPE_FACE_BACK) ? 1 : 0) |
			       S_028814_FACE(!state->front_ccw) |
			       S_028814_POLY_OFFSET_FRONT_ENABLE(util_get_offset(state, state->fill_front)) |
			       S_028814_POLY_OFFSET_BACK_ENABLE(util_get_offset(state, state->fill_back)) |
			       S_028814_POLY_OFFSET_PARA_ENABLE(state->offset_point || state->offset_line) |
			       S_028814_POLY_MODE(state->fill_front != PIPE_POLYGON_MODE_FILL ||
						  state->fill_back != PIPE_POLYGON_MODE_FILL) |
			       S_028814_POLYMODE_FRONT_PTYPE(r600_translate_fill(state->fill_front)) |
			       S_028814_POLYMODE_BACK_PTYPE(r600_translate_fill(state->fill_back)));
	return rs;
}

static void *evergreen_create_sampler_state(struct pipe_context *ctx,
					const struct pipe_sampler_state *state)
{
	struct r600_common_screen *rscreen = (struct r600_common_screen*)ctx->screen;
	struct r600_pipe_sampler_state *ss = CALLOC_STRUCT(r600_pipe_sampler_state);
	unsigned max_aniso = rscreen->force_aniso >= 0 ? rscreen->force_aniso
						       : state->max_anisotropy;
	unsigned max_aniso_ratio = r600_tex_aniso_filter(max_aniso);
	float max_lod = state->max_lod;

	if (!ss) {
		return NULL;
	}

	/* If the min_mip_filter is NONE, then the texture has no mipmapping and
	 * MIP_FILTER will also be set to NONE. However, if more then one LOD is
	 * configured, then the texture lookup seems to fail for some specific texture
	 * formats. Forcing the number of LODs to one in this case fixes it. */
	if (state->min_mip_filter == PIPE_TEX_MIPFILTER_NONE)
		max_lod = state->min_lod;

	ss->border_color_use = sampler_state_needs_border_color(state);

	/* R_03C000_SQ_TEX_SAMPLER_WORD0_0 */
	ss->tex_sampler_words[0] =
		S_03C000_CLAMP_X(r600_tex_wrap(state->wrap_s)) |
		S_03C000_CLAMP_Y(r600_tex_wrap(state->wrap_t)) |
		S_03C000_CLAMP_Z(r600_tex_wrap(state->wrap_r)) |
		S_03C000_XY_MAG_FILTER(eg_tex_filter(state->mag_img_filter, max_aniso)) |
		S_03C000_XY_MIN_FILTER(eg_tex_filter(state->min_img_filter, max_aniso)) |
		S_03C000_MIP_FILTER(r600_tex_mipfilter(state->min_mip_filter)) |
		S_03C000_MAX_ANISO_RATIO(max_aniso_ratio) |
		S_03C000_DEPTH_COMPARE_FUNCTION(r600_tex_compare(state->compare_func)) |
		S_03C000_BORDER_COLOR_TYPE(ss->border_color_use ? V_03C000_SQ_TEX_BORDER_COLOR_REGISTER : 0);
	/* R_03C004_SQ_TEX_SAMPLER_WORD1_0 */
	ss->tex_sampler_words[1] =
		S_03C004_MIN_LOD(S_FIXED(CLAMP(state->min_lod, 0, 15), 8)) |
		S_03C004_MAX_LOD(S_FIXED(CLAMP(max_lod, 0, 15), 8));
	/* R_03C008_SQ_TEX_SAMPLER_WORD2_0 */
	ss->tex_sampler_words[2] =
		S_03C008_LOD_BIAS(S_FIXED(CLAMP(state->lod_bias, -16, 16), 8)) |
		(state->seamless_cube_map ? 0 : S_03C008_DISABLE_CUBE_WRAP(1)) |
		S_03C008_TYPE(1);

	if (ss->border_color_use) {
		memcpy(&ss->border_color, &state->border_color, sizeof(state->border_color));
	}
	return ss;
}

struct eg_buf_res_params {
	enum pipe_format pipe_format;
	unsigned offset;
	unsigned size;
	unsigned char swizzle[4];
	bool uncached;
	bool force_swizzle;
	bool size_in_bytes;
};

static void evergreen_fill_buffer_resource_words(struct r600_context *rctx,
						 struct pipe_resource *buffer,
						 struct eg_buf_res_params *params,
						 bool *skip_mip_address_reloc,
						 unsigned tex_resource_words[8])
{
	struct r600_texture *tmp = (struct r600_texture*)buffer;
	uint64_t va;
	int stride = util_format_get_blocksize(params->pipe_format);
	unsigned format, num_format, format_comp, endian;
	unsigned swizzle_res;
	const struct util_format_description *desc;

	r600_vertex_data_type(params->pipe_format,
			      &format, &num_format, &format_comp,
			      &endian);

	desc = util_format_description(params->pipe_format);

	if (params->force_swizzle)
		swizzle_res = r600_get_swizzle_combined(params->swizzle, NULL, TRUE);
	else
		swizzle_res = r600_get_swizzle_combined(desc->swizzle, params->swizzle, TRUE);

	va = tmp->resource.gpu_address + params->offset;
	*skip_mip_address_reloc = true;
	tex_resource_words[0] = va;
	tex_resource_words[1] = params->size - 1;
	tex_resource_words[2] = S_030008_BASE_ADDRESS_HI(va >> 32UL) |
		S_030008_STRIDE(stride) |
		S_030008_DATA_FORMAT(format) |
		S_030008_NUM_FORMAT_ALL(num_format) |
		S_030008_FORMAT_COMP_ALL(format_comp) |
		S_030008_ENDIAN_SWAP(endian);
	tex_resource_words[3] = swizzle_res | S_03000C_UNCACHED(params->uncached);
	/*
	 * dword 4 is for number of elements, for use with resinfo,
	 * albeit the amd gpu shader analyser
	 * uses a const buffer to store the element sizes for buffer txq
	 */
	tex_resource_words[4] = params->size_in_bytes ? params->size : (params->size / stride);

	tex_resource_words[5] = tex_resource_words[6] = 0;
	tex_resource_words[7] = S_03001C_TYPE(V_03001C_SQ_TEX_VTX_VALID_BUFFER);
}

static struct pipe_sampler_view *
texture_buffer_sampler_view(struct r600_context *rctx,
			    struct r600_pipe_sampler_view *view,
			    unsigned width0, unsigned height0)
{
	struct r600_texture *tmp = (struct r600_texture*)view->base.texture;
	struct eg_buf_res_params params;

	memset(&params, 0, sizeof(params));

	params.pipe_format = view->base.format;
	params.offset = view->base.u.buf.offset;
	params.size = view->base.u.buf.size;
	params.swizzle[0] = view->base.swizzle_r;
	params.swizzle[1] = view->base.swizzle_g;
	params.swizzle[2] = view->base.swizzle_b;
	params.swizzle[3] = view->base.swizzle_a;

	evergreen_fill_buffer_resource_words(rctx, view->base.texture,
					     &params, &view->skip_mip_address_reloc,
					     view->tex_resource_words);
	view->tex_resource = &tmp->resource;

	if (tmp->resource.gpu_address)
		LIST_ADDTAIL(&view->list, &rctx->texture_buffers);
	return &view->base;
}

struct eg_tex_res_params {
	enum pipe_format pipe_format;
	int force_level;
	unsigned width0;
	unsigned height0;
	unsigned first_level;
	unsigned last_level;
	unsigned first_layer;
	unsigned last_layer;
	unsigned target;
	unsigned char swizzle[4];
};

static int evergreen_fill_tex_resource_words(struct r600_context *rctx,
					     struct pipe_resource *texture,
					     struct eg_tex_res_params *params,
					     bool *skip_mip_address_reloc,
					     unsigned tex_resource_words[8])
{
	struct r600_screen *rscreen = (struct r600_screen*)rctx->b.b.screen;
	struct r600_texture *tmp = (struct r600_texture*)texture;
	unsigned format, endian;
	uint32_t word4 = 0, yuv_format = 0, pitch = 0;
	unsigned char array_mode = 0, non_disp_tiling = 0;
	unsigned height, depth, width;
	unsigned macro_aspect, tile_split, bankh, bankw, nbanks, fmask_bankh;
	struct legacy_surf_level *surflevel;
	unsigned base_level, first_level, last_level;
	unsigned dim, last_layer;
	uint64_t va;
	bool do_endian_swap = FALSE;

	tile_split = tmp->surface.u.legacy.tile_split;
	surflevel = tmp->surface.u.legacy.level;

	/* Texturing with separate depth and stencil. */
	if (tmp->db_compatible) {
		switch (params->pipe_format) {
		case PIPE_FORMAT_Z32_FLOAT_S8X24_UINT:
			params->pipe_format = PIPE_FORMAT_Z32_FLOAT;
			break;
		case PIPE_FORMAT_X8Z24_UNORM:
		case PIPE_FORMAT_S8_UINT_Z24_UNORM:
			/* Z24 is always stored like this for DB
			 * compatibility.
			 */
			params->pipe_format = PIPE_FORMAT_Z24X8_UNORM;
			break;
		case PIPE_FORMAT_X24S8_UINT:
		case PIPE_FORMAT_S8X24_UINT:
		case PIPE_FORMAT_X32_S8X24_UINT:
			params->pipe_format = PIPE_FORMAT_S8_UINT;
			tile_split = tmp->surface.u.legacy.stencil_tile_split;
			surflevel = tmp->surface.u.legacy.stencil_level;
			break;
		default:;
		}
	}

	if (R600_BIG_ENDIAN)
		do_endian_swap = !tmp->db_compatible;

	format = r600_translate_texformat(rctx->b.b.screen, params->pipe_format,
					  params->swizzle,
					  &word4, &yuv_format, do_endian_swap);
	assert(format != ~0);
	if (format == ~0) {
		return -1;
	}

	endian = r600_colorformat_endian_swap(format, do_endian_swap);

	base_level = 0;
	first_level = params->first_level;
	last_level = params->last_level;
	width = params->width0;
	height = params->height0;
	depth = texture->depth0;

	if (params->force_level) {
		base_level = params->force_level;
		first_level = 0;
		last_level = 0;
		width = u_minify(width, params->force_level);
		height = u_minify(height, params->force_level);
		depth = u_minify(depth, params->force_level);
	}

	pitch = surflevel[base_level].nblk_x * util_format_get_blockwidth(params->pipe_format);
	non_disp_tiling = tmp->non_disp_tiling;

	switch (surflevel[base_level].mode) {
	default:
	case RADEON_SURF_MODE_LINEAR_ALIGNED:
		array_mode = V_028C70_ARRAY_LINEAR_ALIGNED;
		break;
	case RADEON_SURF_MODE_2D:
		array_mode = V_028C70_ARRAY_2D_TILED_THIN1;
		break;
	case RADEON_SURF_MODE_1D:
		array_mode = V_028C70_ARRAY_1D_TILED_THIN1;
		break;
	}
	macro_aspect = tmp->surface.u.legacy.mtilea;
	bankw = tmp->surface.u.legacy.bankw;
	bankh = tmp->surface.u.legacy.bankh;
	tile_split = eg_tile_split(tile_split);
	macro_aspect = eg_macro_tile_aspect(macro_aspect);
	bankw = eg_bank_wh(bankw);
	bankh = eg_bank_wh(bankh);
	fmask_bankh = eg_bank_wh(tmp->fmask.bank_height);

	/* 128 bit formats require tile type = 1 */
	if (rscreen->b.chip_class == CAYMAN) {
		if (util_format_get_blocksize(params->pipe_format) >= 16)
			non_disp_tiling = 1;
	}
	nbanks = eg_num_banks(rscreen->b.info.r600_num_banks);


	va = tmp->resource.gpu_address;

	/* array type views and views into array types need to use layer offset */
	dim = r600_tex_dim(tmp, params->target, texture->nr_samples);

	if (dim == V_030000_SQ_TEX_DIM_1D_ARRAY) {
	        height = 1;
		depth = texture->array_size;
	} else if (dim == V_030000_SQ_TEX_DIM_2D_ARRAY ||
		   dim == V_030000_SQ_TEX_DIM_2D_ARRAY_MSAA) {
		depth = texture->array_size;
	} else if (dim == V_030000_SQ_TEX_DIM_CUBEMAP)
		depth = texture->array_size / 6;

	tex_resource_words[0] = (S_030000_DIM(dim) |
				 S_030000_PITCH((pitch / 8) - 1) |
				 S_030000_TEX_WIDTH(width - 1));
	if (rscreen->b.chip_class == CAYMAN)
		tex_resource_words[0] |= CM_S_030000_NON_DISP_TILING_ORDER(non_disp_tiling);
	else
		tex_resource_words[0] |= S_030000_NON_DISP_TILING_ORDER(non_disp_tiling);
	tex_resource_words[1] = (S_030004_TEX_HEIGHT(height - 1) |
				       S_030004_TEX_DEPTH(depth - 1) |
				       S_030004_ARRAY_MODE(array_mode));
	tex_resource_words[2] = (surflevel[base_level].offset + va) >> 8;

	*skip_mip_address_reloc = false;
	/* TEX_RESOURCE_WORD3.MIP_ADDRESS */
	if (texture->nr_samples > 1 && rscreen->has_compressed_msaa_texturing) {
		if (tmp->is_depth) {
			/* disable FMASK (0 = disabled) */
			tex_resource_words[3] = 0;
			*skip_mip_address_reloc = true;
		} else {
			/* FMASK should be in MIP_ADDRESS for multisample textures */
			tex_resource_words[3] = (tmp->fmask.offset + va) >> 8;
		}
	} else if (last_level && texture->nr_samples <= 1) {
		tex_resource_words[3] = (surflevel[1].offset + va) >> 8;
	} else {
		tex_resource_words[3] = (surflevel[base_level].offset + va) >> 8;
	}

	last_layer = params->last_layer;
	if (params->target != texture->target && depth == 1) {
		last_layer = params->first_layer;
	}
	tex_resource_words[4] = (word4 |
				 S_030010_ENDIAN_SWAP(endian));
	tex_resource_words[5] = S_030014_BASE_ARRAY(params->first_layer) |
		                S_030014_LAST_ARRAY(last_layer);
	tex_resource_words[6] = S_030018_TILE_SPLIT(tile_split);

	if (texture->nr_samples > 1) {
		unsigned log_samples = util_logbase2(texture->nr_samples);
		if (rscreen->b.chip_class == CAYMAN) {
			tex_resource_words[4] |= S_030010_LOG2_NUM_FRAGMENTS(log_samples);
		}
		/* LAST_LEVEL holds log2(nr_samples) for multisample textures */
		tex_resource_words[5] |= S_030014_LAST_LEVEL(log_samples);
		tex_resource_words[6] |= S_030018_FMASK_BANK_HEIGHT(fmask_bankh);
	} else {
		bool no_mip = first_level == last_level;

		tex_resource_words[4] |= S_030010_BASE_LEVEL(first_level);
		tex_resource_words[5] |= S_030014_LAST_LEVEL(last_level);
		/* aniso max 16 samples */
		tex_resource_words[6] |= S_030018_MAX_ANISO_RATIO(no_mip ? 0 : 4);
	}

	tex_resource_words[7] = S_03001C_DATA_FORMAT(format) |
				      S_03001C_TYPE(V_03001C_SQ_TEX_VTX_VALID_TEXTURE) |
				      S_03001C_BANK_WIDTH(bankw) |
				      S_03001C_BANK_HEIGHT(bankh) |
				      S_03001C_MACRO_TILE_ASPECT(macro_aspect) |
				      S_03001C_NUM_BANKS(nbanks) |
				      S_03001C_DEPTH_SAMPLE_ORDER(tmp->db_compatible);
	return 0;
}

struct pipe_sampler_view *
evergreen_create_sampler_view_custom(struct pipe_context *ctx,
				     struct pipe_resource *texture,
				     const struct pipe_sampler_view *state,
				     unsigned width0, unsigned height0,
				     unsigned force_level)
{
	struct r600_context *rctx = (struct r600_context*)ctx;
	struct r600_pipe_sampler_view *view = CALLOC_STRUCT(r600_pipe_sampler_view);
	struct r600_texture *tmp = (struct r600_texture*)texture;
	struct eg_tex_res_params params;
	int ret;

	if (!view)
		return NULL;

	/* initialize base object */
	view->base = *state;
	view->base.texture = NULL;
	pipe_reference(NULL, &texture->reference);
	view->base.texture = texture;
	view->base.reference.count = 1;
	view->base.context = ctx;

	if (state->target == PIPE_BUFFER)
		return texture_buffer_sampler_view(rctx, view, width0, height0);

	memset(&params, 0, sizeof(params));
	params.pipe_format = state->format;
	params.force_level = force_level;
	params.width0 = width0;
	params.height0 = height0;
	params.first_level = state->u.tex.first_level;
	params.last_level = state->u.tex.last_level;
	params.first_layer = state->u.tex.first_layer;
	params.last_layer = state->u.tex.last_layer;
	params.target = state->target;
	params.swizzle[0] = state->swizzle_r;
	params.swizzle[1] = state->swizzle_g;
	params.swizzle[2] = state->swizzle_b;
	params.swizzle[3] = state->swizzle_a;

	ret = evergreen_fill_tex_resource_words(rctx, texture, &params,
						&view->skip_mip_address_reloc,
						view->tex_resource_words);
	if (ret != 0) {
		FREE(view);
		return NULL;
	}

	if (state->format == PIPE_FORMAT_X24S8_UINT ||
	    state->format == PIPE_FORMAT_S8X24_UINT ||
	    state->format == PIPE_FORMAT_X32_S8X24_UINT ||
	    state->format == PIPE_FORMAT_S8_UINT)
		view->is_stencil_sampler = true;

	view->tex_resource = &tmp->resource;

	return &view->base;
}

static struct pipe_sampler_view *
evergreen_create_sampler_view(struct pipe_context *ctx,
			      struct pipe_resource *tex,
			      const struct pipe_sampler_view *state)
{
	return evergreen_create_sampler_view_custom(ctx, tex, state,
						    tex->width0, tex->height0, 0);
}

static void evergreen_emit_config_state(struct r600_context *rctx, struct r600_atom *atom)
{
	struct radeon_cmdbuf *cs = rctx->b.gfx.cs;
	struct r600_config_state *a = (struct r600_config_state*)atom;

	radeon_set_config_reg_seq(cs, R_008C04_SQ_GPR_RESOURCE_MGMT_1, 3);
	if (a->dyn_gpr_enabled) {
		radeon_emit(cs, S_008C04_NUM_CLAUSE_TEMP_GPRS(rctx->r6xx_num_clause_temp_gprs));
		radeon_emit(cs, 0);
		radeon_emit(cs, 0);
	} else {
		radeon_emit(cs, a->sq_gpr_resource_mgmt_1);
		radeon_emit(cs, a->sq_gpr_resource_mgmt_2);
		radeon_emit(cs, a->sq_gpr_resource_mgmt_3);
	}
	radeon_set_config_reg(cs, R_008D8C_SQ_DYN_GPR_CNTL_PS_FLUSH_REQ, (a->dyn_gpr_enabled << 8));
	if (a->dyn_gpr_enabled) {
		radeon_set_context_reg(cs, R_028838_SQ_DYN_GPR_RESOURCE_LIMIT_1,
				       S_028838_PS_GPRS(0x1e) |
				       S_028838_VS_GPRS(0x1e) |
				       S_028838_GS_GPRS(0x1e) |
				       S_028838_ES_GPRS(0x1e) |
				       S_028838_HS_GPRS(0x1e) |
				       S_028838_LS_GPRS(0x1e)); /* workaround for hw issues with dyn gpr - must set all limits to 240 instead of 0, 0x1e == 240 / 8*/
	}
}

static void evergreen_emit_clip_state(struct r600_context *rctx, struct r600_atom *atom)
{
	struct radeon_cmdbuf *cs = rctx->b.gfx.cs;
	struct pipe_clip_state *state = &rctx->clip_state.state;

	radeon_set_context_reg_seq(cs, R_0285BC_PA_CL_UCP0_X, 6*4);
	radeon_emit_array(cs, (unsigned*)state, 6*4);
}

static void evergreen_set_polygon_stipple(struct pipe_context *ctx,
					 const struct pipe_poly_stipple *state)
{
}

static void evergreen_get_scissor_rect(struct r600_context *rctx,
				       unsigned tl_x, unsigned tl_y, unsigned br_x, unsigned br_y,
				       uint32_t *tl, uint32_t *br)
{
	struct pipe_scissor_state scissor = {tl_x, tl_y, br_x, br_y};

	evergreen_apply_scissor_bug_workaround(&rctx->b, &scissor);

	*tl = S_028240_TL_X(scissor.minx) | S_028240_TL_Y(scissor.miny);
	*br = S_028244_BR_X(scissor.maxx) | S_028244_BR_Y(scissor.maxy);
}

struct r600_tex_color_info {
	unsigned info;
	unsigned view;
	unsigned dim;
	unsigned pitch;
	unsigned slice;
	unsigned attrib;
	unsigned ntype;
	unsigned fmask;
	unsigned fmask_slice;
	uint64_t offset;
	boolean export_16bpc;
};

static void evergreen_set_color_surface_buffer(struct r600_context *rctx,
					       struct r600_resource *res,
					       enum pipe_format pformat,
					       unsigned first_element,
					       unsigned last_element,
					       struct r600_tex_color_info *color)
{
	unsigned format, swap, ntype, endian;
	const struct util_format_description *desc;
	unsigned block_size = util_format_get_blocksize(res->b.b.format);
	unsigned pitch_alignment =
		MAX2(64, rctx->screen->b.info.pipe_interleave_bytes / block_size);
	unsigned pitch = align(res->b.b.width0, pitch_alignment);
	int i;
	unsigned width_elements;

	width_elements = last_element - first_element + 1;

	format = r600_translate_colorformat(rctx->b.chip_class, pformat, FALSE);
	swap = r600_translate_colorswap(pformat, FALSE);

	endian = r600_colorformat_endian_swap(format, FALSE);

	desc = util_format_description(pformat);
	for (i = 0; i < 4; i++) {
		if (desc->channel[i].type != UTIL_FORMAT_TYPE_VOID) {
			break;
		}
	}
	ntype = V_028C70_NUMBER_UNORM;
	if (desc->colorspace == UTIL_FORMAT_COLORSPACE_SRGB)
		ntype = V_028C70_NUMBER_SRGB;
	else if (desc->channel[i].type == UTIL_FORMAT_TYPE_SIGNED) {
		if (desc->channel[i].normalized)
			ntype = V_028C70_NUMBER_SNORM;
		else if (desc->channel[i].pure_integer)
			ntype = V_028C70_NUMBER_SINT;
	} else if (desc->channel[i].type == UTIL_FORMAT_TYPE_UNSIGNED) {
		if (desc->channel[i].normalized)
			ntype = V_028C70_NUMBER_UNORM;
		else if (desc->channel[i].pure_integer)
			ntype = V_028C70_NUMBER_UINT;
	} else if (desc->channel[i].type == UTIL_FORMAT_TYPE_FLOAT) {
		ntype = V_028C70_NUMBER_FLOAT;
	}

	pitch = (pitch / 8) - 1;
	color->pitch = S_028C64_PITCH_TILE_MAX(pitch);

	color->info = S_028C70_ARRAY_MODE(V_028C70_ARRAY_LINEAR_ALIGNED);
	color->info |= S_028C70_FORMAT(format) |
		       S_028C70_COMP_SWAP(swap) |
		       S_028C70_BLEND_CLAMP(0) |
		       S_028C70_BLEND_BYPASS(1) |
		       S_028C70_NUMBER_TYPE(ntype) |
		       S_028C70_ENDIAN(endian);
	color->attrib = S_028C74_NON_DISP_TILING_ORDER(1);
	color->ntype = ntype;
	color->export_16bpc = false;
	color->dim = width_elements - 1;
	color->slice = 0; /* (width_elements / 64) - 1;*/
	color->view = 0;
	color->offset = (res->gpu_address + first_element) >> 8;

	color->fmask = color->offset;
	color->fmask_slice = 0;
}

static void evergreen_set_color_surface_common(struct r600_context *rctx,
					       struct r600_texture *rtex,
					       unsigned level,
					       unsigned first_layer,
					       unsigned last_layer,
					       enum pipe_format pformat,
					       struct r600_tex_color_info *color)
{
	struct r600_screen *rscreen = rctx->screen;
	unsigned pitch, slice;
	unsigned non_disp_tiling, macro_aspect, tile_split, bankh, bankw, fmask_bankh, nbanks;
	unsigned format, swap, ntype, endian;
	const struct util_format_description *desc;
	bool blend_clamp = 0, blend_bypass = 0, do_endian_swap = FALSE;
	int i;

	color->offset = rtex->surface.u.legacy.level[level].offset;
	color->view = S_028C6C_SLICE_START(first_layer) |
			S_028C6C_SLICE_MAX(last_layer);

	color->offset += rtex->resource.gpu_address;
	color->offset >>= 8;

	color->dim = 0;
	pitch = (rtex->surface.u.legacy.level[level].nblk_x) / 8 - 1;
	slice = (rtex->surface.u.legacy.level[level].nblk_x * rtex->surface.u.legacy.level[level].nblk_y) / 64;
	if (slice) {
		slice = slice - 1;
	}

	color->info = 0;
	switch (rtex->surface.u.legacy.level[level].mode) {
	default:
	case RADEON_SURF_MODE_LINEAR_ALIGNED:
		color->info = S_028C70_ARRAY_MODE(V_028C70_ARRAY_LINEAR_ALIGNED);
		non_disp_tiling = 1;
		break;
	case RADEON_SURF_MODE_1D:
		color->info = S_028C70_ARRAY_MODE(V_028C70_ARRAY_1D_TILED_THIN1);
		non_disp_tiling = rtex->non_disp_tiling;
		break;
	case RADEON_SURF_MODE_2D:
		color->info = S_028C70_ARRAY_MODE(V_028C70_ARRAY_2D_TILED_THIN1);
		non_disp_tiling = rtex->non_disp_tiling;
		break;
	}
	tile_split = rtex->surface.u.legacy.tile_split;
	macro_aspect = rtex->surface.u.legacy.mtilea;
	bankw = rtex->surface.u.legacy.bankw;
	bankh = rtex->surface.u.legacy.bankh;
	if (rtex->fmask.size)
		fmask_bankh = rtex->fmask.bank_height;
	else
		fmask_bankh = rtex->surface.u.legacy.bankh;
	tile_split = eg_tile_split(tile_split);
	macro_aspect = eg_macro_tile_aspect(macro_aspect);
	bankw = eg_bank_wh(bankw);
	bankh = eg_bank_wh(bankh);
	fmask_bankh = eg_bank_wh(fmask_bankh);

	if (rscreen->b.chip_class == CAYMAN) {
		if (util_format_get_blocksize(pformat) >= 16)
			non_disp_tiling = 1;
	}
	nbanks = eg_num_banks(rscreen->b.info.r600_num_banks);
	desc = util_format_description(pformat);
	for (i = 0; i < 4; i++) {
		if (desc->channel[i].type != UTIL_FORMAT_TYPE_VOID) {
			break;
		}
	}
	color->attrib = S_028C74_TILE_SPLIT(tile_split)|
		S_028C74_NUM_BANKS(nbanks) |
		S_028C74_BANK_WIDTH(bankw) |
		S_028C74_BANK_HEIGHT(bankh) |
		S_028C74_MACRO_TILE_ASPECT(macro_aspect) |
		S_028C74_NON_DISP_TILING_ORDER(non_disp_tiling) |
		S_028C74_FMASK_BANK_HEIGHT(fmask_bankh);

	if (rctx->b.chip_class == CAYMAN) {
		color->attrib |= S_028C74_FORCE_DST_ALPHA_1(desc->swizzle[3] ==
							   PIPE_SWIZZLE_1);

		if (rtex->resource.b.b.nr_samples > 1) {
			unsigned log_samples = util_logbase2(rtex->resource.b.b.nr_samples);
			color->attrib |= S_028C74_NUM_SAMPLES(log_samples) |
					S_028C74_NUM_FRAGMENTS(log_samples);
		}
	}

	ntype = V_028C70_NUMBER_UNORM;
	if (desc->colorspace == UTIL_FORMAT_COLORSPACE_SRGB)
		ntype = V_028C70_NUMBER_SRGB;
	else if (desc->channel[i].type == UTIL_FORMAT_TYPE_SIGNED) {
		if (desc->channel[i].normalized)
			ntype = V_028C70_NUMBER_SNORM;
		else if (desc->channel[i].pure_integer)
			ntype = V_028C70_NUMBER_SINT;
	} else if (desc->channel[i].type == UTIL_FORMAT_TYPE_UNSIGNED) {
		if (desc->channel[i].normalized)
			ntype = V_028C70_NUMBER_UNORM;
		else if (desc->channel[i].pure_integer)
			ntype = V_028C70_NUMBER_UINT;
	} else if (desc->channel[i].type == UTIL_FORMAT_TYPE_FLOAT) {
		ntype = V_028C70_NUMBER_FLOAT;
	}

	if (R600_BIG_ENDIAN)
		do_endian_swap = !rtex->db_compatible;

	format = r600_translate_colorformat(rctx->b.chip_class, pformat, do_endian_swap);
	assert(format != ~0);
	swap = r600_translate_colorswap(pformat, do_endian_swap);
	assert(swap != ~0);

	endian = r600_colorformat_endian_swap(format, do_endian_swap);

	/* blend clamp should be set for all NORM/SRGB types */
	if (ntype == V_028C70_NUMBER_UNORM || ntype == V_028C70_NUMBER_SNORM ||
	    ntype == V_028C70_NUMBER_SRGB)
		blend_clamp = 1;

	/* set blend bypass according to docs if SINT/UINT or
	   8/24 COLOR variants */
	if (ntype == V_028C70_NUMBER_UINT || ntype == V_028C70_NUMBER_SINT ||
	    format == V_028C70_COLOR_8_24 || format == V_028C70_COLOR_24_8 ||
	    format == V_028C70_COLOR_X24_8_32_FLOAT) {
		blend_clamp = 0;
		blend_bypass = 1;
	}

	color->ntype = ntype;
	color->info |= S_028C70_FORMAT(format) |
		S_028C70_COMP_SWAP(swap) |
		S_028C70_BLEND_CLAMP(blend_clamp) |
		S_028C70_BLEND_BYPASS(blend_bypass) |
		S_028C70_SIMPLE_FLOAT(1) |
		S_028C70_NUMBER_TYPE(ntype) |
		S_028C70_ENDIAN(endian);

	if (rtex->fmask.size) {
		color->info |= S_028C70_COMPRESSION(1);
	}

	/* EXPORT_NORM is an optimzation that can be enabled for better
	 * performance in certain cases.
	 * EXPORT_NORM can be enabled if:
	 * - 11-bit or smaller UNORM/SNORM/SRGB
	 * - 16-bit or smaller FLOAT
	 */
	color->export_16bpc = false;
	if (desc->colorspace != UTIL_FORMAT_COLORSPACE_ZS &&
	    ((desc->channel[i].size < 12 &&
	      desc->channel[i].type != UTIL_FORMAT_TYPE_FLOAT &&
	      ntype != V_028C70_NUMBER_UINT && ntype != V_028C70_NUMBER_SINT) ||
	     (desc->channel[i].size < 17 &&
	      desc->channel[i].type == UTIL_FORMAT_TYPE_FLOAT))) {
		color->info |= S_028C70_SOURCE_FORMAT(V_028C70_EXPORT_4C_16BPC);
		color->export_16bpc = true;
	}

	color->pitch = S_028C64_PITCH_TILE_MAX(pitch);
	color->slice = S_028C68_SLICE_TILE_MAX(slice);

	if (rtex->fmask.size) {
		color->fmask = (rtex->resource.gpu_address + rtex->fmask.offset) >> 8;
		color->fmask_slice = S_028C88_TILE_MAX(rtex->fmask.slice_tile_max);
	} else {
		color->fmask = color->offset;
		color->fmask_slice = S_028C88_TILE_MAX(slice);
	}
}

/**
 * This function intializes the CB* register values for RATs.  It is meant
 * to be used for 1D aligned buffers that do not have an associated
 * radeon_surf.
 */
void evergreen_init_color_surface_rat(struct r600_context *rctx,
					struct r600_surface *surf)
{
	struct pipe_resource *pipe_buffer = surf->base.texture;
	struct r600_tex_color_info color;

	evergreen_set_color_surface_buffer(rctx, (struct r600_resource *)surf->base.texture,
					   surf->base.format, 0, pipe_buffer->width0,
					   &color);

	surf->cb_color_base = color.offset;
	surf->cb_color_dim = color.dim;
	surf->cb_color_info = color.info | S_028C70_RAT(1);
	surf->cb_color_pitch = color.pitch;
	surf->cb_color_slice = color.slice;
	surf->cb_color_view = color.view;
	surf->cb_color_attrib = color.attrib;
	surf->cb_color_fmask = color.fmask;
	surf->cb_color_fmask_slice = color.fmask_slice;

	surf->cb_color_view = 0;

	/* Set the buffer range the GPU will have access to: */
	util_range_add(&r600_resource(pipe_buffer)->valid_buffer_range,
		       0, pipe_buffer->width0);
}


void evergreen_init_color_surface(struct r600_context *rctx,
				  struct r600_surface *surf)
{
	struct r600_texture *rtex = (struct r600_texture*)surf->base.texture;
	unsigned level = surf->base.u.tex.level;
	struct r600_tex_color_info color;

	evergreen_set_color_surface_common(rctx, rtex, level,
					   surf->base.u.tex.first_layer,
					   surf->base.u.tex.last_layer,
					   surf->base.format,
					   &color);

	surf->alphatest_bypass = color.ntype == V_028C70_NUMBER_UINT ||
		color.ntype == V_028C70_NUMBER_SINT;
	surf->export_16bpc = color.export_16bpc;

	/* XXX handle enabling of CB beyond BASE8 which has different offset */
	surf->cb_color_base = color.offset;
	surf->cb_color_dim = color.dim;
	surf->cb_color_info = color.info;
	surf->cb_color_pitch = color.pitch;
	surf->cb_color_slice = color.slice;
	surf->cb_color_view = color.view;
	surf->cb_color_attrib = color.attrib;
	surf->cb_color_fmask = color.fmask;
	surf->cb_color_fmask_slice = color.fmask_slice;

	surf->color_initialized = true;
}

static void evergreen_init_depth_surface(struct r600_context *rctx,
					 struct r600_surface *surf)
{
	struct r600_screen *rscreen = rctx->screen;
	struct r600_texture *rtex = (struct r600_texture*)surf->base.texture;
	unsigned level = surf->base.u.tex.level;
	struct legacy_surf_level *levelinfo = &rtex->surface.u.legacy.level[level];
	uint64_t offset;
	unsigned format, array_mode;
	unsigned macro_aspect, tile_split, bankh, bankw, nbanks;


	format = r600_translate_dbformat(surf->base.format);
	assert(format != ~0);

	offset = rtex->resource.gpu_address;
	offset += rtex->surface.u.legacy.level[level].offset;

	switch (rtex->surface.u.legacy.level[level].mode) {
	case RADEON_SURF_MODE_2D:
		array_mode = V_028C70_ARRAY_2D_TILED_THIN1;
		break;
	case RADEON_SURF_MODE_1D:
	case RADEON_SURF_MODE_LINEAR_ALIGNED:
	default:
		array_mode = V_028C70_ARRAY_1D_TILED_THIN1;
		break;
	}
	tile_split = rtex->surface.u.legacy.tile_split;
	macro_aspect = rtex->surface.u.legacy.mtilea;
	bankw = rtex->surface.u.legacy.bankw;
	bankh = rtex->surface.u.legacy.bankh;
	tile_split = eg_tile_split(tile_split);
	macro_aspect = eg_macro_tile_aspect(macro_aspect);
	bankw = eg_bank_wh(bankw);
	bankh = eg_bank_wh(bankh);
	nbanks = eg_num_banks(rscreen->b.info.r600_num_banks);
	offset >>= 8;

	surf->db_z_info = S_028040_ARRAY_MODE(array_mode) |
			  S_028040_FORMAT(format) |
			  S_028040_TILE_SPLIT(tile_split)|
			  S_028040_NUM_BANKS(nbanks) |
			  S_028040_BANK_WIDTH(bankw) |
			  S_028040_BANK_HEIGHT(bankh) |
			  S_028040_MACRO_TILE_ASPECT(macro_aspect);
	if (rscreen->b.chip_class == CAYMAN && rtex->resource.b.b.nr_samples > 1) {
		surf->db_z_info |= S_028040_NUM_SAMPLES(util_logbase2(rtex->resource.b.b.nr_samples));
	}

	assert(levelinfo->nblk_x % 8 == 0 && levelinfo->nblk_y % 8 == 0);

	surf->db_depth_base = offset;
	surf->db_depth_view = S_028008_SLICE_START(surf->base.u.tex.first_layer) |
			      S_028008_SLICE_MAX(surf->base.u.tex.last_layer);
	surf->db_depth_size = S_028058_PITCH_TILE_MAX(levelinfo->nblk_x / 8 - 1) |
			      S_028058_HEIGHT_TILE_MAX(levelinfo->nblk_y / 8 - 1);
	surf->db_depth_slice = S_02805C_SLICE_TILE_MAX(levelinfo->nblk_x *
						       levelinfo->nblk_y / 64 - 1);

	if (rtex->surface.has_stencil) {
		uint64_t stencil_offset;
		unsigned stile_split = rtex->surface.u.legacy.stencil_tile_split;

		stile_split = eg_tile_split(stile_split);

		stencil_offset = rtex->surface.u.legacy.stencil_level[level].offset;
		stencil_offset += rtex->resource.gpu_address;

		surf->db_stencil_base = stencil_offset >> 8;
		surf->db_stencil_info = S_028044_FORMAT(V_028044_STENCIL_8) |
					S_028044_TILE_SPLIT(stile_split);
	} else {
		surf->db_stencil_base = offset;
		/* DRM 2.6.18 allows the INVALID format to disable stencil.
		 * Older kernels are out of luck. */
		surf->db_stencil_info = rctx->screen->b.info.drm_minor >= 18 ?
					S_028044_FORMAT(V_028044_STENCIL_INVALID) :
					S_028044_FORMAT(V_028044_STENCIL_8);
	}

	if (r600_htile_enabled(rtex, level)) {
		uint64_t va = rtex->resource.gpu_address + rtex->htile_offset;
		surf->db_htile_data_base = va >> 8;
		surf->db_htile_surface = S_028ABC_HTILE_WIDTH(1) |
					 S_028ABC_HTILE_HEIGHT(1) |
					 S_028ABC_FULL_CACHE(1);
		surf->db_z_info |= S_028040_TILE_SURFACE_ENABLE(1);
		surf->db_preload_control = 0;
	}

	surf->depth_initialized = true;
}

static void evergreen_set_framebuffer_state(struct pipe_context *ctx,
					    const struct pipe_framebuffer_state *state)
{
	struct r600_context *rctx = (struct r600_context *)ctx;
	struct r600_surface *surf;
	struct r600_texture *rtex;
	uint32_t i, log_samples;
	uint32_t target_mask = 0;
	/* Flush TC when changing the framebuffer state, because the only
	 * client not using TC that can change textures is the framebuffer.
	 * Other places don't typically have to flush TC.
	 */
	rctx->b.flags |= R600_CONTEXT_WAIT_3D_IDLE |
			 R600_CONTEXT_FLUSH_AND_INV |
			 R600_CONTEXT_FLUSH_AND_INV_CB |
			 R600_CONTEXT_FLUSH_AND_INV_CB_META |
			 R600_CONTEXT_FLUSH_AND_INV_DB |
			 R600_CONTEXT_FLUSH_AND_INV_DB_META |
			 R600_CONTEXT_INV_TEX_CACHE;

	util_copy_framebuffer_state(&rctx->framebuffer.state, state);

	/* Colorbuffers. */
	rctx->framebuffer.export_16bpc = state->nr_cbufs != 0;
	rctx->framebuffer.cb0_is_integer = state->nr_cbufs && state->cbufs[0] &&
					   util_format_is_pure_integer(state->cbufs[0]->format);
	rctx->framebuffer.compressed_cb_mask = 0;
	rctx->framebuffer.nr_samples = util_framebuffer_get_num_samples(state);

	for (i = 0; i < state->nr_cbufs; i++) {
		surf = (struct r600_surface*)state->cbufs[i];
		if (!surf)
			continue;

		target_mask |= (0xf << (i * 4));

		rtex = (struct r600_texture*)surf->base.texture;

		r600_context_add_resource_size(ctx, state->cbufs[i]->texture);

		if (!surf->color_initialized) {
			evergreen_init_color_surface(rctx, surf);
		}

		if (!surf->export_16bpc) {
			rctx->framebuffer.export_16bpc = false;
		}

		if (rtex->fmask.size) {
			rctx->framebuffer.compressed_cb_mask |= 1 << i;
		}
	}

	/* Update alpha-test state dependencies.
	 * Alpha-test is done on the first colorbuffer only. */
	if (state->nr_cbufs) {
		bool alphatest_bypass = false;
		bool export_16bpc = true;

		surf = (struct r600_surface*)state->cbufs[0];
		if (surf) {
			alphatest_bypass = surf->alphatest_bypass;
			export_16bpc = surf->export_16bpc;
		}

		if (rctx->alphatest_state.bypass != alphatest_bypass) {
			rctx->alphatest_state.bypass = alphatest_bypass;
			r600_mark_atom_dirty(rctx, &rctx->alphatest_state.atom);
		}
		if (rctx->alphatest_state.cb0_export_16bpc != export_16bpc) {
			rctx->alphatest_state.cb0_export_16bpc = export_16bpc;
			r600_mark_atom_dirty(rctx, &rctx->alphatest_state.atom);
		}
	}

	/* ZS buffer. */
	if (state->zsbuf) {
		surf = (struct r600_surface*)state->zsbuf;

		r600_context_add_resource_size(ctx, state->zsbuf->texture);

		if (!surf->depth_initialized) {
			evergreen_init_depth_surface(rctx, surf);
		}

		if (state->zsbuf->format != rctx->poly_offset_state.zs_format) {
			rctx->poly_offset_state.zs_format = state->zsbuf->format;
			r600_mark_atom_dirty(rctx, &rctx->poly_offset_state.atom);
		}

		if (rctx->db_state.rsurf != surf) {
			rctx->db_state.rsurf = surf;
			r600_mark_atom_dirty(rctx, &rctx->db_state.atom);
			r600_mark_atom_dirty(rctx, &rctx->db_misc_state.atom);
		}
	} else if (rctx->db_state.rsurf) {
		rctx->db_state.rsurf = NULL;
		r600_mark_atom_dirty(rctx, &rctx->db_state.atom);
		r600_mark_atom_dirty(rctx, &rctx->db_misc_state.atom);
	}

	if (rctx->cb_misc_state.nr_cbufs != state->nr_cbufs ||
	    rctx->cb_misc_state.bound_cbufs_target_mask != target_mask) {
		rctx->cb_misc_state.bound_cbufs_target_mask = target_mask;
		rctx->cb_misc_state.nr_cbufs = state->nr_cbufs;
		r600_mark_atom_dirty(rctx, &rctx->cb_misc_state.atom);
	}

	if (state->nr_cbufs == 0 && rctx->alphatest_state.bypass) {
		rctx->alphatest_state.bypass = false;
		r600_mark_atom_dirty(rctx, &rctx->alphatest_state.atom);
	}

	log_samples = util_logbase2(rctx->framebuffer.nr_samples);
	/* This is for Cayman to program SAMPLE_RATE, and for RV770 to fix a hw bug. */
	if ((rctx->b.chip_class == CAYMAN ||
	     rctx->b.family == CHIP_RV770) &&
	    rctx->db_misc_state.log_samples != log_samples) {
		rctx->db_misc_state.log_samples = log_samples;
		r600_mark_atom_dirty(rctx, &rctx->db_misc_state.atom);
	}


	/* Calculate the CS size. */
	rctx->framebuffer.atom.num_dw = 4; /* SCISSOR */

	/* MSAA. */
	if (rctx->b.chip_class == EVERGREEN)
		rctx->framebuffer.atom.num_dw += 17; /* Evergreen */
	else
		rctx->framebuffer.atom.num_dw += 28; /* Cayman */

	/* Colorbuffers. */
	rctx->framebuffer.atom.num_dw += state->nr_cbufs * 23;
	rctx->framebuffer.atom.num_dw += state->nr_cbufs * 2;
	rctx->framebuffer.atom.num_dw += (12 - state->nr_cbufs) * 3;

	/* ZS buffer. */
	if (state->zsbuf) {
		rctx->framebuffer.atom.num_dw += 24;
		rctx->framebuffer.atom.num_dw += 2;
	} else if (rctx->screen->b.info.drm_minor >= 18) {
		rctx->framebuffer.atom.num_dw += 4;
	}

	r600_mark_atom_dirty(rctx, &rctx->framebuffer.atom);

	r600_set_sample_locations_constant_buffer(rctx);
	rctx->framebuffer.do_update_surf_dirtiness = true;
}

static void evergreen_set_min_samples(struct pipe_context *ctx, unsigned min_samples)
{
	struct r600_context *rctx = (struct r600_context *)ctx;

	if (rctx->ps_iter_samples == min_samples)
		return;

	rctx->ps_iter_samples = min_samples;
	if (rctx->framebuffer.nr_samples > 1) {
		r600_mark_atom_dirty(rctx, &rctx->framebuffer.atom);
	}
}

/* 8xMSAA */
static const uint32_t sample_locs_8x[] = {
	FILL_SREG(-1,  1,  1,  5,  3, -5,  5,  3),
	FILL_SREG(-7, -1, -3, -7,  7, -3, -5,  7),
	FILL_SREG(-1,  1,  1,  5,  3, -5,  5,  3),
	FILL_SREG(-7, -1, -3, -7,  7, -3, -5,  7),
	FILL_SREG(-1,  1,  1,  5,  3, -5,  5,  3),
	FILL_SREG(-7, -1, -3, -7,  7, -3, -5,  7),
	FILL_SREG(-1,  1,  1,  5,  3, -5,  5,  3),
	FILL_SREG(-7, -1, -3, -7,  7, -3, -5,  7),
};
static unsigned max_dist_8x = 7;

static void evergreen_get_sample_position(struct pipe_context *ctx,
				     unsigned sample_count,
				     unsigned sample_index,
				     float *out_value)
{
	int offset, index;
	struct {
		int idx:4;
	} val;
	switch (sample_count) {
	case 1:
	default:
		out_value[0] = out_value[1] = 0.5;
		break;
	case 2:
		offset = 4 * (sample_index * 2);
		val.idx = (eg_sample_locs_2x[0] >> offset) & 0xf;
		out_value[0] = (float)(val.idx + 8) / 16.0f;
		val.idx = (eg_sample_locs_2x[0] >> (offset + 4)) & 0xf;
		out_value[1] = (float)(val.idx + 8) / 16.0f;
		break;
	case 4:
		offset = 4 * (sample_index * 2);
		val.idx = (eg_sample_locs_4x[0] >> offset) & 0xf;
		out_value[0] = (float)(val.idx + 8) / 16.0f;
		val.idx = (eg_sample_locs_4x[0] >> (offset + 4)) & 0xf;
		out_value[1] = (float)(val.idx + 8) / 16.0f;
		break;
	case 8:
		offset = 4 * (sample_index % 4 * 2);
		index = (sample_index / 4);
		val.idx = (sample_locs_8x[index] >> offset) & 0xf;
		out_value[0] = (float)(val.idx + 8) / 16.0f;
		val.idx = (sample_locs_8x[index] >> (offset + 4)) & 0xf;
		out_value[1] = (float)(val.idx + 8) / 16.0f;
		break;
	}
}

static void evergreen_emit_msaa_state(struct r600_context *rctx, int nr_samples, int ps_iter_samples)
{

	struct radeon_cmdbuf *cs = rctx->b.gfx.cs;
	unsigned max_dist = 0;

	switch (nr_samples) {
	default:
		nr_samples = 0;
		break;
	case 2:
		radeon_set_context_reg_seq(cs, R_028C1C_PA_SC_AA_SAMPLE_LOCS_0, ARRAY_SIZE(eg_sample_locs_2x));
		radeon_emit_array(cs, eg_sample_locs_2x, ARRAY_SIZE(eg_sample_locs_2x));
		max_dist = eg_max_dist_2x;
		break;
	case 4:
		radeon_set_context_reg_seq(cs, R_028C1C_PA_SC_AA_SAMPLE_LOCS_0, ARRAY_SIZE(eg_sample_locs_4x));
		radeon_emit_array(cs, eg_sample_locs_4x, ARRAY_SIZE(eg_sample_locs_4x));
		max_dist = eg_max_dist_4x;
		break;
	case 8:
		radeon_set_context_reg_seq(cs, R_028C1C_PA_SC_AA_SAMPLE_LOCS_0, ARRAY_SIZE(sample_locs_8x));
		radeon_emit_array(cs, sample_locs_8x, ARRAY_SIZE(sample_locs_8x));
		max_dist = max_dist_8x;
		break;
	}

	if (nr_samples > 1) {
		radeon_set_context_reg_seq(cs, R_028C00_PA_SC_LINE_CNTL, 2);
		radeon_emit(cs, S_028C00_LAST_PIXEL(1) |
				     S_028C00_EXPAND_LINE_WIDTH(1)); /* R_028C00_PA_SC_LINE_CNTL */
		radeon_emit(cs, S_028C04_MSAA_NUM_SAMPLES(util_logbase2(nr_samples)) |
				     S_028C04_MAX_SAMPLE_DIST(max_dist)); /* R_028C04_PA_SC_AA_CONFIG */
		radeon_set_context_reg(cs, R_028A4C_PA_SC_MODE_CNTL_1,
				       EG_S_028A4C_PS_ITER_SAMPLE(ps_iter_samples > 1) |
				       EG_S_028A4C_FORCE_EOV_CNTDWN_ENABLE(1) |
				       EG_S_028A4C_FORCE_EOV_REZ_ENABLE(1));
	} else {
		radeon_set_context_reg_seq(cs, R_028C00_PA_SC_LINE_CNTL, 2);
		radeon_emit(cs, S_028C00_LAST_PIXEL(1)); /* R_028C00_PA_SC_LINE_CNTL */
		radeon_emit(cs, 0); /* R_028C04_PA_SC_AA_CONFIG */
		radeon_set_context_reg(cs, R_028A4C_PA_SC_MODE_CNTL_1,
				       EG_S_028A4C_FORCE_EOV_CNTDWN_ENABLE(1) |
				       EG_S_028A4C_FORCE_EOV_REZ_ENABLE(1));
	}
}

static void evergreen_emit_image_state(struct r600_context *rctx, struct r600_atom *atom,
				       int immed_id_base, int res_id_base, int offset, uint32_t pkt_flags)
{
	struct r600_image_state *state = (struct r600_image_state *)atom;
	struct pipe_framebuffer_state *fb_state = &rctx->framebuffer.state;
	struct radeon_cmdbuf *cs = rctx->b.gfx.cs;
	struct r600_texture *rtex;
	struct r600_resource *resource;
	int i;

	for (i = 0; i < R600_MAX_IMAGES; i++) {
		struct r600_image_view *image = &state->views[i];
		unsigned reloc, immed_reloc;
		int idx = i + offset;

		if (!pkt_flags)
			idx += fb_state->nr_cbufs + (rctx->dual_src_blend ? 1 : 0);
		if (!image->base.resource)
			continue;

		resource = (struct r600_resource *)image->base.resource;
		if (resource->b.b.target != PIPE_BUFFER)
			rtex = (struct r600_texture *)image->base.resource;
		else
			rtex = NULL;

		reloc = radeon_add_to_buffer_list(&rctx->b,
						  &rctx->b.gfx,
						  resource,
						  RADEON_USAGE_READWRITE,
						  RADEON_PRIO_SHADER_RW_BUFFER);

		immed_reloc = radeon_add_to_buffer_list(&rctx->b,
							&rctx->b.gfx,
							resource->immed_buffer,
							RADEON_USAGE_READWRITE,
							RADEON_PRIO_SHADER_RW_BUFFER);

		if (pkt_flags)
			radeon_compute_set_context_reg_seq(cs, R_028C60_CB_COLOR0_BASE + idx * 0x3C, 13);
		else
			radeon_set_context_reg_seq(cs, R_028C60_CB_COLOR0_BASE + idx * 0x3C, 13);

		radeon_emit(cs, image->cb_color_base);	/* R_028C60_CB_COLOR0_BASE */
		radeon_emit(cs, image->cb_color_pitch);	/* R_028C64_CB_COLOR0_PITCH */
		radeon_emit(cs, image->cb_color_slice);	/* R_028C68_CB_COLOR0_SLICE */
		radeon_emit(cs, image->cb_color_view);	/* R_028C6C_CB_COLOR0_VIEW */
		radeon_emit(cs, image->cb_color_info); /* R_028C70_CB_COLOR0_INFO */
		radeon_emit(cs, image->cb_color_attrib);	/* R_028C74_CB_COLOR0_ATTRIB */
		radeon_emit(cs, image->cb_color_dim);		/* R_028C78_CB_COLOR0_DIM */
		radeon_emit(cs, rtex ? rtex->cmask.base_address_reg : image->cb_color_base);	/* R_028C7C_CB_COLOR0_CMASK */
		radeon_emit(cs, rtex ? rtex->cmask.slice_tile_max : 0);	/* R_028C80_CB_COLOR0_CMASK_SLICE */
		radeon_emit(cs, image->cb_color_fmask);	/* R_028C84_CB_COLOR0_FMASK */
		radeon_emit(cs, image->cb_color_fmask_slice); /* R_028C88_CB_COLOR0_FMASK_SLICE */
		radeon_emit(cs, rtex ? rtex->color_clear_value[0] : 0); /* R_028C8C_CB_COLOR0_CLEAR_WORD0 */
		radeon_emit(cs, rtex ? rtex->color_clear_value[1] : 0); /* R_028C90_CB_COLOR0_CLEAR_WORD1 */

		radeon_emit(cs, PKT3(PKT3_NOP, 0, 0)); /* R_028C60_CB_COLOR0_BASE */
		radeon_emit(cs, reloc);

		radeon_emit(cs, PKT3(PKT3_NOP, 0, 0)); /* R_028C74_CB_COLOR0_ATTRIB */
		radeon_emit(cs, reloc);

		radeon_emit(cs, PKT3(PKT3_NOP, 0, 0)); /* R_028C7C_CB_COLOR0_CMASK */
		radeon_emit(cs, reloc);

		radeon_emit(cs, PKT3(PKT3_NOP, 0, 0)); /* R_028C84_CB_COLOR0_FMASK */
		radeon_emit(cs, reloc);

		if (pkt_flags)
			radeon_compute_set_context_reg(cs, R_028B9C_CB_IMMED0_BASE + (idx * 4), resource->immed_buffer->gpu_address >> 8);
		else
			radeon_set_context_reg(cs, R_028B9C_CB_IMMED0_BASE + (idx * 4), resource->immed_buffer->gpu_address >> 8);

		radeon_emit(cs, PKT3(PKT3_NOP, 0, 0)); /**/
		radeon_emit(cs, immed_reloc);

		radeon_emit(cs, PKT3(PKT3_SET_RESOURCE, 8, 0) | pkt_flags);
		radeon_emit(cs, (immed_id_base + i + offset) * 8);
		radeon_emit_array(cs, image->immed_resource_words, 8);

		radeon_emit(cs, PKT3(PKT3_NOP, 0, 0) | pkt_flags);
		radeon_emit(cs, immed_reloc);

		radeon_emit(cs, PKT3(PKT3_SET_RESOURCE, 8, 0) | pkt_flags);
		radeon_emit(cs, (res_id_base + i + offset) * 8);
		radeon_emit_array(cs, image->resource_words, 8);

		radeon_emit(cs, PKT3(PKT3_NOP, 0, 0) | pkt_flags);
		radeon_emit(cs, reloc);

		if (!image->skip_mip_address_reloc) {
			radeon_emit(cs, PKT3(PKT3_NOP, 0, 0) | pkt_flags);
			radeon_emit(cs, reloc);
		}
	}
}

static void evergreen_emit_fragment_image_state(struct r600_context *rctx, struct r600_atom *atom)
{
	evergreen_emit_image_state(rctx, atom,
				   R600_IMAGE_IMMED_RESOURCE_OFFSET,
				   R600_IMAGE_REAL_RESOURCE_OFFSET, 0, 0);
}

static void evergreen_emit_compute_image_state(struct r600_context *rctx, struct r600_atom *atom)
{
	evergreen_emit_image_state(rctx, atom,
				   EG_FETCH_CONSTANTS_OFFSET_CS + R600_IMAGE_IMMED_RESOURCE_OFFSET,
				   EG_FETCH_CONSTANTS_OFFSET_CS + R600_IMAGE_REAL_RESOURCE_OFFSET,
				   0, RADEON_CP_PACKET3_COMPUTE_MODE);
}

static void evergreen_emit_fragment_buffer_state(struct r600_context *rctx, struct r600_atom *atom)
{
	int offset = util_bitcount(rctx->fragment_images.enabled_mask);
	evergreen_emit_image_state(rctx, atom,
				   R600_IMAGE_IMMED_RESOURCE_OFFSET,
				   R600_IMAGE_REAL_RESOURCE_OFFSET, offset, 0);
}

static void evergreen_emit_compute_buffer_state(struct r600_context *rctx, struct r600_atom *atom)
{
	int offset = util_bitcount(rctx->compute_images.enabled_mask);
	evergreen_emit_image_state(rctx, atom,
				   EG_FETCH_CONSTANTS_OFFSET_CS + R600_IMAGE_IMMED_RESOURCE_OFFSET,
				   EG_FETCH_CONSTANTS_OFFSET_CS + R600_IMAGE_REAL_RESOURCE_OFFSET,
				   offset, RADEON_CP_PACKET3_COMPUTE_MODE);
}

static void evergreen_emit_framebuffer_state(struct r600_context *rctx, struct r600_atom *atom)
{
	struct radeon_cmdbuf *cs = rctx->b.gfx.cs;
	struct pipe_framebuffer_state *state = &rctx->framebuffer.state;
	unsigned nr_cbufs = state->nr_cbufs;
	unsigned i, tl, br;
	struct r600_texture *tex = NULL;
	struct r600_surface *cb = NULL;

	/* XXX support more colorbuffers once we need them */
	assert(nr_cbufs <= 8);
	if (nr_cbufs > 8)
		nr_cbufs = 8;

	/* Colorbuffers. */
	for (i = 0; i < nr_cbufs; i++) {
		unsigned reloc, cmask_reloc;

		cb = (struct r600_surface*)state->cbufs[i];
		if (!cb) {
			radeon_set_context_reg(cs, R_028C70_CB_COLOR0_INFO + i * 0x3C,
					       S_028C70_FORMAT(V_028C70_COLOR_INVALID));
			continue;
		}

		tex = (struct r600_texture *)cb->base.texture;
		reloc = radeon_add_to_buffer_list(&rctx->b,
					      &rctx->b.gfx,
					      (struct r600_resource*)cb->base.texture,
					      RADEON_USAGE_READWRITE,
					      tex->resource.b.b.nr_samples > 1 ?
						      RADEON_PRIO_COLOR_BUFFER_MSAA :
						      RADEON_PRIO_COLOR_BUFFER);

		if (tex->cmask_buffer && tex->cmask_buffer != &tex->resource) {
			cmask_reloc = radeon_add_to_buffer_list(&rctx->b, &rctx->b.gfx,
				tex->cmask_buffer, RADEON_USAGE_READWRITE,
				RADEON_PRIO_SEPARATE_META);
		} else {
			cmask_reloc = reloc;
		}

		radeon_set_context_reg_seq(cs, R_028C60_CB_COLOR0_BASE + i * 0x3C, 13);
		radeon_emit(cs, cb->cb_color_base);	/* R_028C60_CB_COLOR0_BASE */
		radeon_emit(cs, cb->cb_color_pitch);	/* R_028C64_CB_COLOR0_PITCH */
		radeon_emit(cs, cb->cb_color_slice);	/* R_028C68_CB_COLOR0_SLICE */
		radeon_emit(cs, cb->cb_color_view);	/* R_028C6C_CB_COLOR0_VIEW */
		radeon_emit(cs, cb->cb_color_info | tex->cb_color_info); /* R_028C70_CB_COLOR0_INFO */
		radeon_emit(cs, cb->cb_color_attrib);	/* R_028C74_CB_COLOR0_ATTRIB */
		radeon_emit(cs, cb->cb_color_dim);		/* R_028C78_CB_COLOR0_DIM */
		radeon_emit(cs, tex->cmask.base_address_reg);	/* R_028C7C_CB_COLOR0_CMASK */
		radeon_emit(cs, tex->cmask.slice_tile_max);	/* R_028C80_CB_COLOR0_CMASK_SLICE */
		radeon_emit(cs, cb->cb_color_fmask);	/* R_028C84_CB_COLOR0_FMASK */
		radeon_emit(cs, cb->cb_color_fmask_slice); /* R_028C88_CB_COLOR0_FMASK_SLICE */
		radeon_emit(cs, tex->color_clear_value[0]); /* R_028C8C_CB_COLOR0_CLEAR_WORD0 */
		radeon_emit(cs, tex->color_clear_value[1]); /* R_028C90_CB_COLOR0_CLEAR_WORD1 */

		radeon_emit(cs, PKT3(PKT3_NOP, 0, 0)); /* R_028C60_CB_COLOR0_BASE */
		radeon_emit(cs, reloc);

		radeon_emit(cs, PKT3(PKT3_NOP, 0, 0)); /* R_028C74_CB_COLOR0_ATTRIB */
		radeon_emit(cs, reloc);

		radeon_emit(cs, PKT3(PKT3_NOP, 0, 0)); /* R_028C7C_CB_COLOR0_CMASK */
		radeon_emit(cs, cmask_reloc);

		radeon_emit(cs, PKT3(PKT3_NOP, 0, 0)); /* R_028C84_CB_COLOR0_FMASK */
		radeon_emit(cs, reloc);
	}
	/* set CB_COLOR1_INFO for possible dual-src blending */
	if (rctx->framebuffer.dual_src_blend && i == 1 && state->cbufs[0]) {
		radeon_set_context_reg(cs, R_028C70_CB_COLOR0_INFO + 1 * 0x3C,
				       cb->cb_color_info | tex->cb_color_info);
		i++;
	}
	i += util_bitcount(rctx->fragment_images.enabled_mask);
	i += util_bitcount(rctx->fragment_buffers.enabled_mask);
	for (; i < 8 ; i++)
		radeon_set_context_reg(cs, R_028C70_CB_COLOR0_INFO + i * 0x3C, 0);
	for (; i < 12; i++)
		radeon_set_context_reg(cs, R_028E50_CB_COLOR8_INFO + (i - 8) * 0x1C, 0);

	/* ZS buffer. */
	if (state->zsbuf) {
		struct r600_surface *zb = (struct r600_surface*)state->zsbuf;
		unsigned reloc = radeon_add_to_buffer_list(&rctx->b,
						       &rctx->b.gfx,
						       (struct r600_resource*)state->zsbuf->texture,
						       RADEON_USAGE_READWRITE,
						       zb->base.texture->nr_samples > 1 ?
							       RADEON_PRIO_DEPTH_BUFFER_MSAA :
							       RADEON_PRIO_DEPTH_BUFFER);

		radeon_set_context_reg(cs, R_028008_DB_DEPTH_VIEW, zb->db_depth_view);

		radeon_set_context_reg_seq(cs, R_028040_DB_Z_INFO, 8);
		radeon_emit(cs, zb->db_z_info);		/* R_028040_DB_Z_INFO */
		radeon_emit(cs, zb->db_stencil_info);	/* R_028044_DB_STENCIL_INFO */
		radeon_emit(cs, zb->db_depth_base);	/* R_028048_DB_Z_READ_BASE */
		radeon_emit(cs, zb->db_stencil_base);	/* R_02804C_DB_STENCIL_READ_BASE */
		radeon_emit(cs, zb->db_depth_base);	/* R_028050_DB_Z_WRITE_BASE */
		radeon_emit(cs, zb->db_stencil_base);	/* R_028054_DB_STENCIL_WRITE_BASE */
		radeon_emit(cs, zb->db_depth_size);	/* R_028058_DB_DEPTH_SIZE */
		radeon_emit(cs, zb->db_depth_slice);	/* R_02805C_DB_DEPTH_SLICE */

		radeon_emit(cs, PKT3(PKT3_NOP, 0, 0)); /* R_028048_DB_Z_READ_BASE */
		radeon_emit(cs, reloc);

		radeon_emit(cs, PKT3(PKT3_NOP, 0, 0)); /* R_02804C_DB_STENCIL_READ_BASE */
		radeon_emit(cs, reloc);

		radeon_emit(cs, PKT3(PKT3_NOP, 0, 0)); /* R_028050_DB_Z_WRITE_BASE */
		radeon_emit(cs, reloc);

		radeon_emit(cs, PKT3(PKT3_NOP, 0, 0)); /* R_028054_DB_STENCIL_WRITE_BASE */
		radeon_emit(cs, reloc);
	} else if (rctx->screen->b.info.drm_minor >= 18) {
		/* DRM 2.6.18 allows the INVALID format to disable depth/stencil.
		 * Older kernels are out of luck. */
		radeon_set_context_reg_seq(cs, R_028040_DB_Z_INFO, 2);
		radeon_emit(cs, S_028040_FORMAT(V_028040_Z_INVALID)); /* R_028040_DB_Z_INFO */
		radeon_emit(cs, S_028044_FORMAT(V_028044_STENCIL_INVALID)); /* R_028044_DB_STENCIL_INFO */
	}

	/* Framebuffer dimensions. */
	evergreen_get_scissor_rect(rctx, 0, 0, state->width, state->height, &tl, &br);

	radeon_set_context_reg_seq(cs, R_028204_PA_SC_WINDOW_SCISSOR_TL, 2);
	radeon_emit(cs, tl); /* R_028204_PA_SC_WINDOW_SCISSOR_TL */
	radeon_emit(cs, br); /* R_028208_PA_SC_WINDOW_SCISSOR_BR */

	if (rctx->b.chip_class == EVERGREEN) {
		evergreen_emit_msaa_state(rctx, rctx->framebuffer.nr_samples, rctx->ps_iter_samples);
	} else {
		cayman_emit_msaa_state(cs, rctx->framebuffer.nr_samples,
				       rctx->ps_iter_samples, 0);
	}
}

static void evergreen_emit_polygon_offset(struct r600_context *rctx, struct r600_atom *a)
{
	struct radeon_cmdbuf *cs = rctx->b.gfx.cs;
	struct r600_poly_offset_state *state = (struct r600_poly_offset_state*)a;
	float offset_units = state->offset_units;
	float offset_scale = state->offset_scale;
	uint32_t pa_su_poly_offset_db_fmt_cntl = 0;

	if (!state->offset_units_unscaled) {
		switch (state->zs_format) {
		case PIPE_FORMAT_Z24X8_UNORM:
		case PIPE_FORMAT_Z24_UNORM_S8_UINT:
		case PIPE_FORMAT_X8Z24_UNORM:
		case PIPE_FORMAT_S8_UINT_Z24_UNORM:
			offset_units *= 2.0f;
			pa_su_poly_offset_db_fmt_cntl =
				S_028B78_POLY_OFFSET_NEG_NUM_DB_BITS((char)-24);
			break;
		case PIPE_FORMAT_Z16_UNORM:
			offset_units *= 4.0f;
			pa_su_poly_offset_db_fmt_cntl =
				S_028B78_POLY_OFFSET_NEG_NUM_DB_BITS((char)-16);
			break;
		default:
			pa_su_poly_offset_db_fmt_cntl =
				S_028B78_POLY_OFFSET_NEG_NUM_DB_BITS((char)-23) |
				S_028B78_POLY_OFFSET_DB_IS_FLOAT_FMT(1);
		}
	}

	radeon_set_context_reg_seq(cs, R_028B80_PA_SU_POLY_OFFSET_FRONT_SCALE, 4);
	radeon_emit(cs, fui(offset_scale));
	radeon_emit(cs, fui(offset_units));
	radeon_emit(cs, fui(offset_scale));
	radeon_emit(cs, fui(offset_units));

	radeon_set_context_reg(cs, R_028B78_PA_SU_POLY_OFFSET_DB_FMT_CNTL,
			       pa_su_poly_offset_db_fmt_cntl);
}

uint32_t evergreen_construct_rat_mask(struct r600_context *rctx, struct r600_cb_misc_state *a,
				      unsigned nr_cbufs)
{
	unsigned base_mask = 0;
	unsigned dirty_mask = a->image_rat_enabled_mask;
	while (dirty_mask) {
		unsigned idx = u_bit_scan(&dirty_mask);
		base_mask |= (0xf << (idx * 4));
	}
	unsigned offset = util_last_bit(a->image_rat_enabled_mask);
	dirty_mask = a->buffer_rat_enabled_mask;
	while (dirty_mask) {
		unsigned idx = u_bit_scan(&dirty_mask);
		base_mask |= (0xf << (idx + offset) * 4);
	}
	return base_mask << (nr_cbufs * 4);
}

static void evergreen_emit_cb_misc_state(struct r600_context *rctx, struct r600_atom *atom)
{
	struct radeon_cmdbuf *cs = rctx->b.gfx.cs;
	struct r600_cb_misc_state *a = (struct r600_cb_misc_state*)atom;
<<<<<<< HEAD
	unsigned fb_colormask = (1ULL << ((unsigned)a->nr_cbufs * 4)) - 1;
	unsigned ps_colormask = (1ULL << ((unsigned)a->nr_ps_color_outputs * 4)) - 1;
=======
	unsigned fb_colormask = a->bound_cbufs_target_mask;
	unsigned ps_colormask = a->ps_color_export_mask;
>>>>>>> f163900f
	unsigned rat_colormask = evergreen_construct_rat_mask(rctx, a, a->nr_cbufs);
	radeon_set_context_reg_seq(cs, R_028238_CB_TARGET_MASK, 2);
	radeon_emit(cs, (a->blend_colormask & fb_colormask) | rat_colormask); /* R_028238_CB_TARGET_MASK */
	/* This must match the used export instructions exactly.
	 * Other values may lead to undefined behavior and hangs.
	 */
	radeon_emit(cs, ps_colormask); /* R_02823C_CB_SHADER_MASK */
}

static void evergreen_emit_db_state(struct r600_context *rctx, struct r600_atom *atom)
{
	struct radeon_cmdbuf *cs = rctx->b.gfx.cs;
	struct r600_db_state *a = (struct r600_db_state*)atom;

	if (a->rsurf && a->rsurf->db_htile_surface) {
		struct r600_texture *rtex = (struct r600_texture *)a->rsurf->base.texture;
		unsigned reloc_idx;

		radeon_set_context_reg(cs, R_02802C_DB_DEPTH_CLEAR, fui(rtex->depth_clear_value));
		radeon_set_context_reg(cs, R_028ABC_DB_HTILE_SURFACE, a->rsurf->db_htile_surface);
		radeon_set_context_reg(cs, R_028AC8_DB_PRELOAD_CONTROL, a->rsurf->db_preload_control);
		radeon_set_context_reg(cs, R_028014_DB_HTILE_DATA_BASE, a->rsurf->db_htile_data_base);
		reloc_idx = radeon_add_to_buffer_list(&rctx->b, &rctx->b.gfx, &rtex->resource,
						  RADEON_USAGE_READWRITE, RADEON_PRIO_SEPARATE_META);
		radeon_emit(cs, PKT3(PKT3_NOP, 0, 0));
		radeon_emit(cs, reloc_idx);
	} else {
		radeon_set_context_reg(cs, R_028ABC_DB_HTILE_SURFACE, 0);
		radeon_set_context_reg(cs, R_028AC8_DB_PRELOAD_CONTROL, 0);
	}
}

static void evergreen_emit_db_misc_state(struct r600_context *rctx, struct r600_atom *atom)
{
	struct radeon_cmdbuf *cs = rctx->b.gfx.cs;
	struct r600_db_misc_state *a = (struct r600_db_misc_state*)atom;
	unsigned db_render_control = 0;
	unsigned db_count_control = 0;
	unsigned db_render_override =
		S_02800C_FORCE_HIS_ENABLE0(V_02800C_FORCE_DISABLE) |
		S_02800C_FORCE_HIS_ENABLE1(V_02800C_FORCE_DISABLE);

	if (rctx->b.num_occlusion_queries > 0 &&
	    !a->occlusion_queries_disabled) {
		db_count_control |= S_028004_PERFECT_ZPASS_COUNTS(1);
		if (rctx->b.chip_class == CAYMAN) {
			db_count_control |= S_028004_SAMPLE_RATE(a->log_samples);
		}
		db_render_override |= S_02800C_NOOP_CULL_DISABLE(1);
	} else {
		db_count_control |= S_028004_ZPASS_INCREMENT_DISABLE(1);
	}

	/* This is to fix a lockup when hyperz and alpha test are enabled at
	 * the same time somehow GPU get confuse on which order to pick for
	 * z test
	 */
	if (rctx->alphatest_state.sx_alpha_test_control)
		db_render_override |= S_02800C_FORCE_SHADER_Z_ORDER(1);

	if (a->flush_depthstencil_through_cb) {
		assert(a->copy_depth || a->copy_stencil);

		db_render_control |= S_028000_DEPTH_COPY_ENABLE(a->copy_depth) |
				     S_028000_STENCIL_COPY_ENABLE(a->copy_stencil) |
				     S_028000_COPY_CENTROID(1) |
				     S_028000_COPY_SAMPLE(a->copy_sample);
	} else if (a->flush_depth_inplace || a->flush_stencil_inplace) {
		db_render_control |= S_028000_DEPTH_COMPRESS_DISABLE(a->flush_depth_inplace) |
				     S_028000_STENCIL_COMPRESS_DISABLE(a->flush_stencil_inplace);
		db_render_override |= S_02800C_DISABLE_PIXEL_RATE_TILES(1);
	}
	if (a->htile_clear) {
		/* FIXME we might want to disable cliprect here */
		db_render_control |= S_028000_DEPTH_CLEAR_ENABLE(1);
	}

	radeon_set_context_reg_seq(cs, R_028000_DB_RENDER_CONTROL, 2);
	radeon_emit(cs, db_render_control); /* R_028000_DB_RENDER_CONTROL */
	radeon_emit(cs, db_count_control); /* R_028004_DB_COUNT_CONTROL */
	radeon_set_context_reg(cs, R_02800C_DB_RENDER_OVERRIDE, db_render_override);
	radeon_set_context_reg(cs, R_02880C_DB_SHADER_CONTROL, a->db_shader_control);
}

static void evergreen_emit_vertex_buffers(struct r600_context *rctx,
					  struct r600_vertexbuf_state *state,
					  unsigned resource_offset,
					  unsigned pkt_flags)
{
	struct radeon_cmdbuf *cs = rctx->b.gfx.cs;
	uint32_t dirty_mask = state->dirty_mask;

	while (dirty_mask) {
		struct pipe_vertex_buffer *vb;
		struct r600_resource *rbuffer;
		uint64_t va;
		unsigned buffer_index = u_bit_scan(&dirty_mask);

		vb = &state->vb[buffer_index];
		rbuffer = (struct r600_resource*)vb->buffer.resource;
		assert(rbuffer);

		va = rbuffer->gpu_address + vb->buffer_offset;

		/* fetch resources start at index 992 */
		radeon_emit(cs, PKT3(PKT3_SET_RESOURCE, 8, 0) | pkt_flags);
		radeon_emit(cs, (resource_offset + buffer_index) * 8);
		radeon_emit(cs, va); /* RESOURCEi_WORD0 */
		radeon_emit(cs, rbuffer->b.b.width0 - vb->buffer_offset - 1); /* RESOURCEi_WORD1 */
		radeon_emit(cs, /* RESOURCEi_WORD2 */
				 S_030008_ENDIAN_SWAP(r600_endian_swap(32)) |
				 S_030008_STRIDE(vb->stride) |
				 S_030008_BASE_ADDRESS_HI(va >> 32UL));
		radeon_emit(cs, /* RESOURCEi_WORD3 */
				 S_03000C_DST_SEL_X(V_03000C_SQ_SEL_X) |
				 S_03000C_DST_SEL_Y(V_03000C_SQ_SEL_Y) |
				 S_03000C_DST_SEL_Z(V_03000C_SQ_SEL_Z) |
				 S_03000C_DST_SEL_W(V_03000C_SQ_SEL_W));
		radeon_emit(cs, 0); /* RESOURCEi_WORD4 */
		radeon_emit(cs, 0); /* RESOURCEi_WORD5 */
		radeon_emit(cs, 0); /* RESOURCEi_WORD6 */
		radeon_emit(cs, 0xc0000000); /* RESOURCEi_WORD7 */

		radeon_emit(cs, PKT3(PKT3_NOP, 0, 0) | pkt_flags);
		radeon_emit(cs, radeon_add_to_buffer_list(&rctx->b, &rctx->b.gfx, rbuffer,
						      RADEON_USAGE_READ, RADEON_PRIO_VERTEX_BUFFER));
	}
	state->dirty_mask = 0;
}

static void evergreen_fs_emit_vertex_buffers(struct r600_context *rctx, struct r600_atom * atom)
{
	evergreen_emit_vertex_buffers(rctx, &rctx->vertex_buffer_state, EG_FETCH_CONSTANTS_OFFSET_FS, 0);
}

static void evergreen_cs_emit_vertex_buffers(struct r600_context *rctx, struct r600_atom * atom)
{
	evergreen_emit_vertex_buffers(rctx, &rctx->cs_vertex_buffer_state, EG_FETCH_CONSTANTS_OFFSET_CS,
				      RADEON_CP_PACKET3_COMPUTE_MODE);
}

static void evergreen_emit_constant_buffers(struct r600_context *rctx,
					    struct r600_constbuf_state *state,
					    unsigned buffer_id_base,
					    unsigned reg_alu_constbuf_size,
					    unsigned reg_alu_const_cache,
					    unsigned pkt_flags)
{
	struct radeon_cmdbuf *cs = rctx->b.gfx.cs;
	uint32_t dirty_mask = state->dirty_mask;

	while (dirty_mask) {
		struct pipe_constant_buffer *cb;
		struct r600_resource *rbuffer;
		uint64_t va;
		unsigned buffer_index = ffs(dirty_mask) - 1;
		unsigned gs_ring_buffer = (buffer_index == R600_GS_RING_CONST_BUFFER);

		cb = &state->cb[buffer_index];
		rbuffer = (struct r600_resource*)cb->buffer;
		assert(rbuffer);

		va = rbuffer->gpu_address + cb->buffer_offset;

		if (buffer_index < R600_MAX_HW_CONST_BUFFERS) {
			radeon_set_context_reg_flag(cs, reg_alu_constbuf_size + buffer_index * 4,
						    DIV_ROUND_UP(cb->buffer_size, 256), pkt_flags);
			radeon_set_context_reg_flag(cs, reg_alu_const_cache + buffer_index * 4, va >> 8,
						    pkt_flags);
			radeon_emit(cs, PKT3(PKT3_NOP, 0, 0) | pkt_flags);
			radeon_emit(cs, radeon_add_to_buffer_list(&rctx->b, &rctx->b.gfx, rbuffer,
								  RADEON_USAGE_READ, RADEON_PRIO_CONST_BUFFER));
		}

		radeon_emit(cs, PKT3(PKT3_SET_RESOURCE, 8, 0) | pkt_flags);
		radeon_emit(cs, (buffer_id_base + buffer_index) * 8);
		radeon_emit(cs, va); /* RESOURCEi_WORD0 */
		radeon_emit(cs, cb->buffer_size -1); /* RESOURCEi_WORD1 */
		radeon_emit(cs, /* RESOURCEi_WORD2 */
			    S_030008_ENDIAN_SWAP(gs_ring_buffer ? ENDIAN_NONE : r600_endian_swap(32)) |
			    S_030008_STRIDE(gs_ring_buffer ? 4 : 16) |
			    S_030008_BASE_ADDRESS_HI(va >> 32UL) |
			    S_030008_DATA_FORMAT(FMT_32_32_32_32_FLOAT));
		radeon_emit(cs, /* RESOURCEi_WORD3 */
			         S_03000C_UNCACHED(gs_ring_buffer ? 1 : 0) |
				 S_03000C_DST_SEL_X(V_03000C_SQ_SEL_X) |
				 S_03000C_DST_SEL_Y(V_03000C_SQ_SEL_Y) |
				 S_03000C_DST_SEL_Z(V_03000C_SQ_SEL_Z) |
				 S_03000C_DST_SEL_W(V_03000C_SQ_SEL_W));
		radeon_emit(cs, 0); /* RESOURCEi_WORD4 */
		radeon_emit(cs, 0); /* RESOURCEi_WORD5 */
		radeon_emit(cs, 0); /* RESOURCEi_WORD6 */
		radeon_emit(cs, /* RESOURCEi_WORD7 */
			    S_03001C_TYPE(V_03001C_SQ_TEX_VTX_VALID_BUFFER));

		radeon_emit(cs, PKT3(PKT3_NOP, 0, 0) | pkt_flags);
		radeon_emit(cs, radeon_add_to_buffer_list(&rctx->b, &rctx->b.gfx, rbuffer,
						      RADEON_USAGE_READ, RADEON_PRIO_CONST_BUFFER));

		dirty_mask &= ~(1 << buffer_index);
	}
	state->dirty_mask = 0;
}

/* VS constants can be in VS/ES (same space) or LS if tess is enabled */
static void evergreen_emit_vs_constant_buffers(struct r600_context *rctx, struct r600_atom *atom)
{
	if (rctx->vs_shader->current->shader.vs_as_ls) {
		evergreen_emit_constant_buffers(rctx, &rctx->constbuf_state[PIPE_SHADER_VERTEX],
						EG_FETCH_CONSTANTS_OFFSET_LS,
						R_028FC0_ALU_CONST_BUFFER_SIZE_LS_0,
						R_028F40_ALU_CONST_CACHE_LS_0,
						0 /* PKT3 flags */);
	} else {
		evergreen_emit_constant_buffers(rctx, &rctx->constbuf_state[PIPE_SHADER_VERTEX],
						EG_FETCH_CONSTANTS_OFFSET_VS,
						R_028180_ALU_CONST_BUFFER_SIZE_VS_0,
						R_028980_ALU_CONST_CACHE_VS_0,
						0 /* PKT3 flags */);
	}
}

static void evergreen_emit_gs_constant_buffers(struct r600_context *rctx, struct r600_atom *atom)
{
	evergreen_emit_constant_buffers(rctx, &rctx->constbuf_state[PIPE_SHADER_GEOMETRY],
					EG_FETCH_CONSTANTS_OFFSET_GS,
					R_0281C0_ALU_CONST_BUFFER_SIZE_GS_0,
					R_0289C0_ALU_CONST_CACHE_GS_0,
					0 /* PKT3 flags */);
}

static void evergreen_emit_ps_constant_buffers(struct r600_context *rctx, struct r600_atom *atom)
{
	evergreen_emit_constant_buffers(rctx, &rctx->constbuf_state[PIPE_SHADER_FRAGMENT],
					EG_FETCH_CONSTANTS_OFFSET_PS,
					R_028140_ALU_CONST_BUFFER_SIZE_PS_0,
					R_028940_ALU_CONST_CACHE_PS_0,
					0 /* PKT3 flags */);
}

static void evergreen_emit_cs_constant_buffers(struct r600_context *rctx, struct r600_atom *atom)
{
	evergreen_emit_constant_buffers(rctx, &rctx->constbuf_state[PIPE_SHADER_COMPUTE],
					EG_FETCH_CONSTANTS_OFFSET_CS,
					R_028FC0_ALU_CONST_BUFFER_SIZE_LS_0,
					R_028F40_ALU_CONST_CACHE_LS_0,
					RADEON_CP_PACKET3_COMPUTE_MODE);
}

/* tes constants can be emitted to VS or ES - which are common */
static void evergreen_emit_tes_constant_buffers(struct r600_context *rctx, struct r600_atom *atom)
{
	if (!rctx->tes_shader)
		return;
	evergreen_emit_constant_buffers(rctx, &rctx->constbuf_state[PIPE_SHADER_TESS_EVAL],
					EG_FETCH_CONSTANTS_OFFSET_VS,
					R_028180_ALU_CONST_BUFFER_SIZE_VS_0,
					R_028980_ALU_CONST_CACHE_VS_0,
					0);
}

static void evergreen_emit_tcs_constant_buffers(struct r600_context *rctx, struct r600_atom *atom)
{
	if (!rctx->tes_shader)
		return;
	evergreen_emit_constant_buffers(rctx, &rctx->constbuf_state[PIPE_SHADER_TESS_CTRL],
					EG_FETCH_CONSTANTS_OFFSET_HS,
					R_028F80_ALU_CONST_BUFFER_SIZE_HS_0,
					R_028F00_ALU_CONST_CACHE_HS_0,
					0);
}

void evergreen_setup_scratch_buffers(struct r600_context *rctx) {
	static const struct {
		unsigned ring_base;
		unsigned item_size;
		unsigned ring_size;
	} regs[EG_NUM_HW_STAGES] = {
		[R600_HW_STAGE_PS] = { R_008C68_SQ_PSTMP_RING_BASE, R_028914_SQ_PSTMP_RING_ITEMSIZE, R_008C6C_SQ_PSTMP_RING_SIZE },
		[R600_HW_STAGE_VS] = { R_008C60_SQ_VSTMP_RING_BASE, R_028910_SQ_VSTMP_RING_ITEMSIZE, R_008C64_SQ_VSTMP_RING_SIZE },
		[R600_HW_STAGE_GS] = { R_008C58_SQ_GSTMP_RING_BASE, R_02890C_SQ_GSTMP_RING_ITEMSIZE, R_008C5C_SQ_GSTMP_RING_SIZE },
		[R600_HW_STAGE_ES] = { R_008C50_SQ_ESTMP_RING_BASE, R_028908_SQ_ESTMP_RING_ITEMSIZE, R_008C54_SQ_ESTMP_RING_SIZE },
		[EG_HW_STAGE_LS] = { R_008E10_SQ_LSTMP_RING_BASE, R_028830_SQ_LSTMP_RING_ITEMSIZE, R_008E14_SQ_LSTMP_RING_SIZE },
		[EG_HW_STAGE_HS] = { R_008E18_SQ_HSTMP_RING_BASE, R_028834_SQ_HSTMP_RING_ITEMSIZE, R_008E1C_SQ_HSTMP_RING_SIZE }
	};

	for (unsigned i = 0; i < EG_NUM_HW_STAGES; i++) {
		struct r600_pipe_shader *stage = rctx->hw_shader_stages[i].shader;

		if (stage && unlikely(stage->scratch_space_needed)) {
			r600_setup_scratch_area_for_shader(rctx, stage,
				&rctx->scratch_buffers[i], regs[i].ring_base, regs[i].item_size, regs[i].ring_size);
		}
	}
}

static void evergreen_emit_sampler_views(struct r600_context *rctx,
					 struct r600_samplerview_state *state,
					 unsigned resource_id_base, unsigned pkt_flags)
{
	struct radeon_cmdbuf *cs = rctx->b.gfx.cs;
	uint32_t dirty_mask = state->dirty_mask;

	while (dirty_mask) {
		struct r600_pipe_sampler_view *rview;
		unsigned resource_index = u_bit_scan(&dirty_mask);
		unsigned reloc;

		rview = state->views[resource_index];
		assert(rview);

		radeon_emit(cs, PKT3(PKT3_SET_RESOURCE, 8, 0) | pkt_flags);
		radeon_emit(cs, (resource_id_base + resource_index) * 8);
		radeon_emit_array(cs, rview->tex_resource_words, 8);

		reloc = radeon_add_to_buffer_list(&rctx->b, &rctx->b.gfx, rview->tex_resource,
					      RADEON_USAGE_READ,
					      r600_get_sampler_view_priority(rview->tex_resource));
		radeon_emit(cs, PKT3(PKT3_NOP, 0, 0) | pkt_flags);
		radeon_emit(cs, reloc);

		if (!rview->skip_mip_address_reloc) {
			radeon_emit(cs, PKT3(PKT3_NOP, 0, 0) | pkt_flags);
			radeon_emit(cs, reloc);
		}
	}
	state->dirty_mask = 0;
}

static void evergreen_emit_vs_sampler_views(struct r600_context *rctx, struct r600_atom *atom)
{
	if (rctx->vs_shader->current->shader.vs_as_ls) {
		evergreen_emit_sampler_views(rctx, &rctx->samplers[PIPE_SHADER_VERTEX].views,
					     EG_FETCH_CONSTANTS_OFFSET_LS + R600_MAX_CONST_BUFFERS, 0);
	} else {
		evergreen_emit_sampler_views(rctx, &rctx->samplers[PIPE_SHADER_VERTEX].views,
					     EG_FETCH_CONSTANTS_OFFSET_VS + R600_MAX_CONST_BUFFERS, 0);
	}
}

static void evergreen_emit_gs_sampler_views(struct r600_context *rctx, struct r600_atom *atom)
{
	evergreen_emit_sampler_views(rctx, &rctx->samplers[PIPE_SHADER_GEOMETRY].views,
	                             EG_FETCH_CONSTANTS_OFFSET_GS + R600_MAX_CONST_BUFFERS, 0);
}

static void evergreen_emit_tcs_sampler_views(struct r600_context *rctx, struct r600_atom *atom)
{
	evergreen_emit_sampler_views(rctx, &rctx->samplers[PIPE_SHADER_TESS_CTRL].views,
	                             EG_FETCH_CONSTANTS_OFFSET_HS + R600_MAX_CONST_BUFFERS, 0);
}

static void evergreen_emit_tes_sampler_views(struct r600_context *rctx, struct r600_atom *atom)
{
	if (!rctx->tes_shader)
		return;
	evergreen_emit_sampler_views(rctx, &rctx->samplers[PIPE_SHADER_TESS_EVAL].views,
	                             EG_FETCH_CONSTANTS_OFFSET_VS + R600_MAX_CONST_BUFFERS, 0);
}

static void evergreen_emit_ps_sampler_views(struct r600_context *rctx, struct r600_atom *atom)
{
	evergreen_emit_sampler_views(rctx, &rctx->samplers[PIPE_SHADER_FRAGMENT].views,
	                             EG_FETCH_CONSTANTS_OFFSET_PS + R600_MAX_CONST_BUFFERS, 0);
}

static void evergreen_emit_cs_sampler_views(struct r600_context *rctx, struct r600_atom *atom)
{
	evergreen_emit_sampler_views(rctx, &rctx->samplers[PIPE_SHADER_COMPUTE].views,
	                             EG_FETCH_CONSTANTS_OFFSET_CS + R600_MAX_CONST_BUFFERS, RADEON_CP_PACKET3_COMPUTE_MODE);
}

static void evergreen_convert_border_color(union pipe_color_union *in,
                                           union pipe_color_union *out,
                                           enum pipe_format format)
{
	if (util_format_is_pure_integer(format) &&
		 !util_format_is_depth_or_stencil(format)) {
		const struct util_format_description *d = util_format_description(format);

		for (int i = 0; i < d->nr_channels; ++i) {
			int cs = d->channel[i].size;
			if (d->channel[i].type == UTIL_FORMAT_TYPE_SIGNED)
				out->f[i] = (double)(in->i[i]) / ((1ul << (cs - 1)) - 1 );
			else if (d->channel[i].type == UTIL_FORMAT_TYPE_UNSIGNED)
				out->f[i] = (double)(in->ui[i]) / ((1ul << cs) - 1 );
			else
				out->f[i] = 0;
		}

	} else {
		switch (format) {
		case PIPE_FORMAT_X24S8_UINT:
		case PIPE_FORMAT_X32_S8X24_UINT:
			out->f[0] = (double)(in->ui[0]) / 255.0;
			out->f[1] = out->f[2] = out->f[3] = 0.0f;
			break;
		default:
			memcpy(out->f, in->f, 4 * sizeof(float));
		}
	}
}

static void evergreen_emit_sampler_states(struct r600_context *rctx,
				struct r600_textures_info *texinfo,
				unsigned resource_id_base,
				unsigned border_index_reg,
				unsigned pkt_flags)
{
	struct radeon_cmdbuf *cs = rctx->b.gfx.cs;
	uint32_t dirty_mask = texinfo->states.dirty_mask;
	union pipe_color_union border_color = {{0,0,0,1}};
	union pipe_color_union *border_color_ptr = &border_color;

	while (dirty_mask) {
		struct r600_pipe_sampler_state *rstate;
		unsigned i = u_bit_scan(&dirty_mask);

		rstate = texinfo->states.states[i];
		assert(rstate);

		if (rstate->border_color_use) {
			struct r600_pipe_sampler_view	*rview = texinfo->views.views[i];
			if (rview) {
				evergreen_convert_border_color(&rstate->border_color,
				                               &border_color, rview->base.format);
			} else {
				border_color_ptr = &rstate->border_color;
			}
		}

		radeon_emit(cs, PKT3(PKT3_SET_SAMPLER, 3, 0) | pkt_flags);
		radeon_emit(cs, (resource_id_base + i) * 3);
		radeon_emit_array(cs, rstate->tex_sampler_words, 3);

		if (rstate->border_color_use) {
			radeon_set_config_reg_seq(cs, border_index_reg, 5);
			radeon_emit(cs, i);
			radeon_emit_array(cs, border_color_ptr->ui, 4);
		}
	}
	texinfo->states.dirty_mask = 0;
}

static void evergreen_emit_vs_sampler_states(struct r600_context *rctx, struct r600_atom *atom)
{
	if (rctx->vs_shader->current->shader.vs_as_ls) {
		evergreen_emit_sampler_states(rctx, &rctx->samplers[PIPE_SHADER_VERTEX], 72,
					      R_00A450_TD_LS_SAMPLER0_BORDER_COLOR_INDEX, 0);
	} else {
		evergreen_emit_sampler_states(rctx, &rctx->samplers[PIPE_SHADER_VERTEX], 18,
					      R_00A414_TD_VS_SAMPLER0_BORDER_INDEX, 0);
	}
}

static void evergreen_emit_gs_sampler_states(struct r600_context *rctx, struct r600_atom *atom)
{
	evergreen_emit_sampler_states(rctx, &rctx->samplers[PIPE_SHADER_GEOMETRY], 36,
	                              R_00A428_TD_GS_SAMPLER0_BORDER_INDEX, 0);
}

static void evergreen_emit_tcs_sampler_states(struct r600_context *rctx, struct r600_atom *atom)
{
	evergreen_emit_sampler_states(rctx, &rctx->samplers[PIPE_SHADER_TESS_CTRL], 54,
	                              R_00A43C_TD_HS_SAMPLER0_BORDER_COLOR_INDEX, 0);
}

static void evergreen_emit_tes_sampler_states(struct r600_context *rctx, struct r600_atom *atom)
{
	if (!rctx->tes_shader)
		return;
	evergreen_emit_sampler_states(rctx, &rctx->samplers[PIPE_SHADER_TESS_EVAL], 18,
				      R_00A414_TD_VS_SAMPLER0_BORDER_INDEX, 0);
}

static void evergreen_emit_ps_sampler_states(struct r600_context *rctx, struct r600_atom *atom)
{
	evergreen_emit_sampler_states(rctx, &rctx->samplers[PIPE_SHADER_FRAGMENT], 0,
	                              R_00A400_TD_PS_SAMPLER0_BORDER_INDEX, 0);
}

static void evergreen_emit_cs_sampler_states(struct r600_context *rctx, struct r600_atom *atom)
{
	evergreen_emit_sampler_states(rctx, &rctx->samplers[PIPE_SHADER_COMPUTE], 90,
	                              R_00A464_TD_CS_SAMPLER0_BORDER_INDEX,
	                              RADEON_CP_PACKET3_COMPUTE_MODE);
}

static void evergreen_emit_sample_mask(struct r600_context *rctx, struct r600_atom *a)
{
	struct r600_sample_mask *s = (struct r600_sample_mask*)a;
	uint8_t mask = s->sample_mask;

	radeon_set_context_reg(rctx->b.gfx.cs, R_028C3C_PA_SC_AA_MASK,
			       mask | (mask << 8) | (mask << 16) | (mask << 24));
}

static void cayman_emit_sample_mask(struct r600_context *rctx, struct r600_atom *a)
{
	struct r600_sample_mask *s = (struct r600_sample_mask*)a;
	struct radeon_cmdbuf *cs = rctx->b.gfx.cs;
	uint16_t mask = s->sample_mask;

	radeon_set_context_reg_seq(cs, CM_R_028C38_PA_SC_AA_MASK_X0Y0_X1Y0, 2);
	radeon_emit(cs, mask | (mask << 16)); /* X0Y0_X1Y0 */
	radeon_emit(cs, mask | (mask << 16)); /* X0Y1_X1Y1 */
}

static void evergreen_emit_vertex_fetch_shader(struct r600_context *rctx, struct r600_atom *a)
{
	struct radeon_cmdbuf *cs = rctx->b.gfx.cs;
	struct r600_cso_state *state = (struct r600_cso_state*)a;
	struct r600_fetch_shader *shader = (struct r600_fetch_shader*)state->cso;

	if (!shader)
		return;

	radeon_set_context_reg(cs, R_0288A4_SQ_PGM_START_FS,
			       (shader->buffer->gpu_address + shader->offset) >> 8);
	radeon_emit(cs, PKT3(PKT3_NOP, 0, 0));
	radeon_emit(cs, radeon_add_to_buffer_list(&rctx->b, &rctx->b.gfx, shader->buffer,
                                                  RADEON_USAGE_READ,
                                                  RADEON_PRIO_SHADER_BINARY));
}

static void evergreen_emit_shader_stages(struct r600_context *rctx, struct r600_atom *a)
{
	struct radeon_cmdbuf *cs = rctx->b.gfx.cs;
	struct r600_shader_stages_state *state = (struct r600_shader_stages_state*)a;

	uint32_t v = 0, v2 = 0, primid = 0, tf_param = 0;

	if (rctx->vs_shader->current->shader.vs_as_gs_a) {
		v2 = S_028A40_MODE(V_028A40_GS_SCENARIO_A);
		primid = 1;
	}

	if (state->geom_enable) {
		uint32_t cut_val;

		if (rctx->gs_shader->gs_max_out_vertices <= 128)
			cut_val = V_028A40_GS_CUT_128;
		else if (rctx->gs_shader->gs_max_out_vertices <= 256)
			cut_val = V_028A40_GS_CUT_256;
		else if (rctx->gs_shader->gs_max_out_vertices <= 512)
			cut_val = V_028A40_GS_CUT_512;
		else
			cut_val = V_028A40_GS_CUT_1024;

		v = S_028B54_GS_EN(1) |
		    S_028B54_VS_EN(V_028B54_VS_STAGE_COPY_SHADER);
		if (!rctx->tes_shader)
			v |= S_028B54_ES_EN(V_028B54_ES_STAGE_REAL);

		v2 = S_028A40_MODE(V_028A40_GS_SCENARIO_G) |
			S_028A40_CUT_MODE(cut_val);

		if (rctx->gs_shader->current->shader.gs_prim_id_input)
			primid = 1;
	}

	if (rctx->tes_shader) {
		uint32_t type, partitioning, topology;
		struct tgsi_shader_info *info = &rctx->tes_shader->current->selector->info;
		unsigned tes_prim_mode = info->properties[TGSI_PROPERTY_TES_PRIM_MODE];
		unsigned tes_spacing = info->properties[TGSI_PROPERTY_TES_SPACING];
		bool tes_vertex_order_cw = info->properties[TGSI_PROPERTY_TES_VERTEX_ORDER_CW];
		bool tes_point_mode = info->properties[TGSI_PROPERTY_TES_POINT_MODE];
		switch (tes_prim_mode) {
		case PIPE_PRIM_LINES:
			type = V_028B6C_TESS_ISOLINE;
			break;
		case PIPE_PRIM_TRIANGLES:
			type = V_028B6C_TESS_TRIANGLE;
			break;
		case PIPE_PRIM_QUADS:
			type = V_028B6C_TESS_QUAD;
			break;
		default:
			assert(0);
			return;
		}

		switch (tes_spacing) {
		case PIPE_TESS_SPACING_FRACTIONAL_ODD:
			partitioning = V_028B6C_PART_FRAC_ODD;
			break;
		case PIPE_TESS_SPACING_FRACTIONAL_EVEN:
			partitioning = V_028B6C_PART_FRAC_EVEN;
			break;
		case PIPE_TESS_SPACING_EQUAL:
			partitioning = V_028B6C_PART_INTEGER;
			break;
		default:
			assert(0);
			return;
		}

		if (tes_point_mode)
			topology = V_028B6C_OUTPUT_POINT;
		else if (tes_prim_mode == PIPE_PRIM_LINES)
			topology = V_028B6C_OUTPUT_LINE;
		else if (tes_vertex_order_cw)
			/* XXX follow radeonsi and invert */
			topology = V_028B6C_OUTPUT_TRIANGLE_CCW;
		else
			topology = V_028B6C_OUTPUT_TRIANGLE_CW;

		tf_param = S_028B6C_TYPE(type) |
			S_028B6C_PARTITIONING(partitioning) |
			S_028B6C_TOPOLOGY(topology);
	}

	if (rctx->tes_shader) {
		v |= S_028B54_LS_EN(V_028B54_LS_STAGE_ON) |
		     S_028B54_HS_EN(1);
		if (!state->geom_enable)
			v |= S_028B54_VS_EN(V_028B54_VS_STAGE_DS);
		else
			v |= S_028B54_ES_EN(V_028B54_ES_STAGE_DS);
	}

	radeon_set_context_reg(cs, R_028AB8_VGT_VTX_CNT_EN, v ? 1 : 0 );
	radeon_set_context_reg(cs, R_028B54_VGT_SHADER_STAGES_EN, v);
	radeon_set_context_reg(cs, R_028A40_VGT_GS_MODE, v2);
	radeon_set_context_reg(cs, R_028A84_VGT_PRIMITIVEID_EN, primid);
	radeon_set_context_reg(cs, R_028B6C_VGT_TF_PARAM, tf_param);
}

static void evergreen_emit_gs_rings(struct r600_context *rctx, struct r600_atom *a)
{
	struct radeon_cmdbuf *cs = rctx->b.gfx.cs;
	struct r600_gs_rings_state *state = (struct r600_gs_rings_state*)a;
	struct r600_resource *rbuffer;

	radeon_set_config_reg(cs, R_008040_WAIT_UNTIL, S_008040_WAIT_3D_IDLE(1));
	radeon_emit(cs, PKT3(PKT3_EVENT_WRITE, 0, 0));
	radeon_emit(cs, EVENT_TYPE(EVENT_TYPE_VGT_FLUSH));

	if (state->enable) {
		rbuffer =(struct r600_resource*)state->esgs_ring.buffer;
		radeon_set_config_reg(cs, R_008C40_SQ_ESGS_RING_BASE,
				rbuffer->gpu_address >> 8);
		radeon_emit(cs, PKT3(PKT3_NOP, 0, 0));
		radeon_emit(cs, radeon_add_to_buffer_list(&rctx->b, &rctx->b.gfx, rbuffer,
						      RADEON_USAGE_READWRITE,
						      RADEON_PRIO_SHADER_RINGS));
		radeon_set_config_reg(cs, R_008C44_SQ_ESGS_RING_SIZE,
				state->esgs_ring.buffer_size >> 8);

		rbuffer =(struct r600_resource*)state->gsvs_ring.buffer;
		radeon_set_config_reg(cs, R_008C48_SQ_GSVS_RING_BASE,
				rbuffer->gpu_address >> 8);
		radeon_emit(cs, PKT3(PKT3_NOP, 0, 0));
		radeon_emit(cs, radeon_add_to_buffer_list(&rctx->b, &rctx->b.gfx, rbuffer,
						      RADEON_USAGE_READWRITE,
						      RADEON_PRIO_SHADER_RINGS));
		radeon_set_config_reg(cs, R_008C4C_SQ_GSVS_RING_SIZE,
				state->gsvs_ring.buffer_size >> 8);
	} else {
		radeon_set_config_reg(cs, R_008C44_SQ_ESGS_RING_SIZE, 0);
		radeon_set_config_reg(cs, R_008C4C_SQ_GSVS_RING_SIZE, 0);
	}

	radeon_set_config_reg(cs, R_008040_WAIT_UNTIL, S_008040_WAIT_3D_IDLE(1));
	radeon_emit(cs, PKT3(PKT3_EVENT_WRITE, 0, 0));
	radeon_emit(cs, EVENT_TYPE(EVENT_TYPE_VGT_FLUSH));
}

void cayman_init_common_regs(struct r600_command_buffer *cb,
			     enum chip_class ctx_chip_class,
			     enum radeon_family ctx_family,
			     int ctx_drm_minor)
{
	r600_store_config_reg_seq(cb, R_008C00_SQ_CONFIG, 2);
	r600_store_value(cb, S_008C00_EXPORT_SRC_C(1)); /* R_008C00_SQ_CONFIG */
	/* always set the temp clauses */
	r600_store_value(cb, S_008C04_NUM_CLAUSE_TEMP_GPRS(4)); /* R_008C04_SQ_GPR_RESOURCE_MGMT_1 */

	r600_store_config_reg_seq(cb, R_008C10_SQ_GLOBAL_GPR_RESOURCE_MGMT_1, 2);
	r600_store_value(cb, 0); /* R_008C10_SQ_GLOBAL_GPR_RESOURCE_MGMT_1 */
	r600_store_value(cb, 0); /* R_008C14_SQ_GLOBAL_GPR_RESOURCE_MGMT_2 */

	r600_store_config_reg(cb, R_008D8C_SQ_DYN_GPR_CNTL_PS_FLUSH_REQ, (1 << 8));

	r600_store_context_reg_seq(cb, R_028350_SX_MISC, 2);
	r600_store_value(cb, 0);
	r600_store_value(cb, S_028354_SURFACE_SYNC_MASK(0xf));

	r600_store_context_reg(cb, R_028800_DB_DEPTH_CONTROL, 0);
}

static void cayman_init_atom_start_cs(struct r600_context *rctx)
{
	struct r600_command_buffer *cb = &rctx->start_cs_cmd;
	int i;

	r600_init_command_buffer(cb, 338);

	/* This must be first. */
	r600_store_value(cb, PKT3(PKT3_CONTEXT_CONTROL, 1, 0));
	r600_store_value(cb, 0x80000000);
	r600_store_value(cb, 0x80000000);

	/* We're setting config registers here. */
	r600_store_value(cb, PKT3(PKT3_EVENT_WRITE, 0, 0));
	r600_store_value(cb, EVENT_TYPE(EVENT_TYPE_PS_PARTIAL_FLUSH) | EVENT_INDEX(4));

	/* This enables pipeline stat & streamout queries.
	 * They are only disabled by blits.
	 */
	r600_store_value(cb, PKT3(PKT3_EVENT_WRITE, 0, 0));
	r600_store_value(cb, EVENT_TYPE(EVENT_TYPE_PIPELINESTAT_START) | EVENT_INDEX(0));

	cayman_init_common_regs(cb, rctx->b.chip_class,
				rctx->b.family, rctx->screen->b.info.drm_minor);

	r600_store_config_reg(cb, R_009100_SPI_CONFIG_CNTL, 0);
	r600_store_config_reg(cb, R_00913C_SPI_CONFIG_CNTL_1, S_00913C_VTX_DONE_DELAY(4));

	/* remove LS/HS from one SIMD for hw workaround */
	r600_store_config_reg_seq(cb, R_008E20_SQ_STATIC_THREAD_MGMT1, 3);
	r600_store_value(cb, 0xffffffff);
	r600_store_value(cb, 0xffffffff);
	r600_store_value(cb, 0xfffffffe);

	r600_store_context_reg_seq(cb, R_028900_SQ_ESGS_RING_ITEMSIZE, 6);
	r600_store_value(cb, 0); /* R_028900_SQ_ESGS_RING_ITEMSIZE */
	r600_store_value(cb, 0); /* R_028904_SQ_GSVS_RING_ITEMSIZE */
	r600_store_value(cb, 0); /* R_028908_SQ_ESTMP_RING_ITEMSIZE */
	r600_store_value(cb, 0); /* R_02890C_SQ_GSTMP_RING_ITEMSIZE */
	r600_store_value(cb, 0); /* R_028910_SQ_VSTMP_RING_ITEMSIZE */
	r600_store_value(cb, 0); /* R_028914_SQ_PSTMP_RING_ITEMSIZE */

	r600_store_context_reg_seq(cb, R_02891C_SQ_GS_VERT_ITEMSIZE, 4);
	r600_store_value(cb, 0); /* R_02891C_SQ_GS_VERT_ITEMSIZE */
	r600_store_value(cb, 0); /* R_028920_SQ_GS_VERT_ITEMSIZE_1 */
	r600_store_value(cb, 0); /* R_028924_SQ_GS_VERT_ITEMSIZE_2 */
	r600_store_value(cb, 0); /* R_028928_SQ_GS_VERT_ITEMSIZE_3 */

	r600_store_context_reg_seq(cb, R_028A10_VGT_OUTPUT_PATH_CNTL, 13);
	r600_store_value(cb, 0); /* R_028A10_VGT_OUTPUT_PATH_CNTL */
	r600_store_value(cb, 0); /* R_028A14_VGT_HOS_CNTL */
	r600_store_value(cb, fui(64)); /* R_028A18_VGT_HOS_MAX_TESS_LEVEL */
	r600_store_value(cb, fui(0)); /* R_028A1C_VGT_HOS_MIN_TESS_LEVEL */
	r600_store_value(cb, 16); /* R_028A20_VGT_HOS_REUSE_DEPTH */
	r600_store_value(cb, 0); /* R_028A24_VGT_GROUP_PRIM_TYPE */
	r600_store_value(cb, 0); /* R_028A28_VGT_GROUP_FIRST_DECR */
	r600_store_value(cb, 0); /* R_028A2C_VGT_GROUP_DECR */
	r600_store_value(cb, 0); /* R_028A30_VGT_GROUP_VECT_0_CNTL */
	r600_store_value(cb, 0); /* R_028A34_VGT_GROUP_VECT_1_CNTL */
	r600_store_value(cb, 0); /* R_028A38_VGT_GROUP_VECT_0_FMT_CNTL */
	r600_store_value(cb, 0); /* R_028A3C_VGT_GROUP_VECT_1_FMT_CNTL */
	r600_store_value(cb, 0); /* R_028A40_VGT_GS_MODE */

	r600_store_context_reg(cb, R_028B98_VGT_STRMOUT_BUFFER_CONFIG, 0);

	r600_store_config_reg(cb, R_008A14_PA_CL_ENHANCE, (3 << 1) | 1);

	r600_store_context_reg_seq(cb, CM_R_028BD4_PA_SC_CENTROID_PRIORITY_0, 2);
	r600_store_value(cb, 0x76543210); /* CM_R_028BD4_PA_SC_CENTROID_PRIORITY_0 */
	r600_store_value(cb, 0xfedcba98); /* CM_R_028BD8_PA_SC_CENTROID_PRIORITY_1 */

	r600_store_context_reg(cb, R_028724_GDS_ADDR_SIZE, 0x3fff);
	r600_store_context_reg_seq(cb, R_0288E8_SQ_LDS_ALLOC, 2);
	r600_store_value(cb, 0); /* R_0288E8_SQ_LDS_ALLOC */
	r600_store_value(cb, 0); /* R_0288EC_SQ_LDS_ALLOC_PS */

        r600_store_context_reg(cb, R_0288F0_SQ_VTX_SEMANTIC_CLEAR, ~0);

        r600_store_context_reg_seq(cb, R_028400_VGT_MAX_VTX_INDX, 2);
	r600_store_value(cb, ~0); /* R_028400_VGT_MAX_VTX_INDX */
	r600_store_value(cb, 0); /* R_028404_VGT_MIN_VTX_INDX */

	r600_store_ctl_const(cb, R_03CFF0_SQ_VTX_BASE_VTX_LOC, 0);

	r600_store_context_reg(cb, R_028028_DB_STENCIL_CLEAR, 0);

	r600_store_context_reg(cb, R_0286DC_SPI_FOG_CNTL, 0);

	r600_store_context_reg_seq(cb, R_028AC0_DB_SRESULTS_COMPARE_STATE0, 3);
	r600_store_value(cb, 0); /* R_028AC0_DB_SRESULTS_COMPARE_STATE0 */
	r600_store_value(cb, 0); /* R_028AC4_DB_SRESULTS_COMPARE_STATE1 */
	r600_store_value(cb, 0); /* R_028AC8_DB_PRELOAD_CONTROL */

	r600_store_context_reg(cb, R_028200_PA_SC_WINDOW_OFFSET, 0);
	r600_store_context_reg(cb, R_02820C_PA_SC_CLIPRECT_RULE, 0xFFFF);

	r600_store_context_reg(cb, R_028230_PA_SC_EDGERULE, 0xAAAAAAAA);
	r600_store_context_reg(cb, R_028820_PA_CL_NANINF_CNTL, 0);

	r600_store_context_reg_seq(cb, R_028240_PA_SC_GENERIC_SCISSOR_TL, 2);
	r600_store_value(cb, 0); /* R_028240_PA_SC_GENERIC_SCISSOR_TL */
	r600_store_value(cb, S_028244_BR_X(16384) | S_028244_BR_Y(16384)); /* R_028244_PA_SC_GENERIC_SCISSOR_BR */

	r600_store_context_reg_seq(cb, R_028030_PA_SC_SCREEN_SCISSOR_TL, 2);
	r600_store_value(cb, 0); /* R_028030_PA_SC_SCREEN_SCISSOR_TL */
	r600_store_value(cb, S_028034_BR_X(16384) | S_028034_BR_Y(16384)); /* R_028034_PA_SC_SCREEN_SCISSOR_BR */

	r600_store_context_reg(cb, R_028848_SQ_PGM_RESOURCES_2_PS, S_028848_SINGLE_ROUND(V_SQ_ROUND_NEAREST_EVEN));
	r600_store_context_reg(cb, R_028864_SQ_PGM_RESOURCES_2_VS, S_028864_SINGLE_ROUND(V_SQ_ROUND_NEAREST_EVEN));
	r600_store_context_reg(cb, R_02887C_SQ_PGM_RESOURCES_2_GS, S_028848_SINGLE_ROUND(V_SQ_ROUND_NEAREST_EVEN));
	r600_store_context_reg(cb, R_028894_SQ_PGM_RESOURCES_2_ES, S_028848_SINGLE_ROUND(V_SQ_ROUND_NEAREST_EVEN));
	r600_store_context_reg(cb, R_0288C0_SQ_PGM_RESOURCES_2_HS, S_028848_SINGLE_ROUND(V_SQ_ROUND_NEAREST_EVEN));
	r600_store_context_reg(cb, R_0288D8_SQ_PGM_RESOURCES_2_LS, S_028848_SINGLE_ROUND(V_SQ_ROUND_NEAREST_EVEN));

	r600_store_context_reg(cb, R_0288A8_SQ_PGM_RESOURCES_FS, 0);

	/* to avoid GPU doing any preloading of constant from random address */
	r600_store_context_reg_seq(cb, R_028140_ALU_CONST_BUFFER_SIZE_PS_0, 16);
	for (i = 0; i < 16; i++)
		r600_store_value(cb, 0);

	r600_store_context_reg_seq(cb, R_028180_ALU_CONST_BUFFER_SIZE_VS_0, 16);
	for (i = 0; i < 16; i++)
		r600_store_value(cb, 0);

	r600_store_context_reg_seq(cb, R_0281C0_ALU_CONST_BUFFER_SIZE_GS_0, 16);
	for (i = 0; i < 16; i++)
		r600_store_value(cb, 0);

	r600_store_context_reg_seq(cb, R_028FC0_ALU_CONST_BUFFER_SIZE_LS_0, 16);
	for (i = 0; i < 16; i++)
		r600_store_value(cb, 0);

	r600_store_context_reg_seq(cb, R_028F80_ALU_CONST_BUFFER_SIZE_HS_0, 16);
	for (i = 0; i < 16; i++)
		r600_store_value(cb, 0);

	if (rctx->screen->b.has_streamout) {
		r600_store_context_reg(cb, R_028B28_VGT_STRMOUT_DRAW_OPAQUE_OFFSET, 0);
	}

	r600_store_context_reg(cb, R_028010_DB_RENDER_OVERRIDE2, 0);
	r600_store_context_reg(cb, R_028234_PA_SU_HARDWARE_SCREEN_OFFSET, 0);
	r600_store_context_reg(cb, R_0286C8_SPI_THREAD_GROUPING, 0);
	r600_store_context_reg_seq(cb, R_0286E4_SPI_PS_IN_CONTROL_2, 2);
	r600_store_value(cb, 0); /* R_0286E4_SPI_PS_IN_CONTROL_2 */
	r600_store_value(cb, 0); /* R_0286E8_SPI_COMPUTE_INPUT_CNTL */

	r600_store_context_reg_seq(cb, R_028B54_VGT_SHADER_STAGES_EN, 2);
	r600_store_value(cb, 0); /* R028B54_VGT_SHADER_STAGES_EN */
	r600_store_value(cb, 0); /* R028B58_VGT_LS_HS_CONFIG */
	r600_store_context_reg(cb, R_028B6C_VGT_TF_PARAM, 0);
	eg_store_loop_const(cb, R_03A200_SQ_LOOP_CONST_0, 0x01000FFF);
	eg_store_loop_const(cb, R_03A200_SQ_LOOP_CONST_0 + (32 * 4), 0x01000FFF);
	eg_store_loop_const(cb, R_03A200_SQ_LOOP_CONST_0 + (64 * 4), 0x01000FFF);
	eg_store_loop_const(cb, R_03A200_SQ_LOOP_CONST_0 + (96 * 4), 0x01000FFF);
	eg_store_loop_const(cb, R_03A200_SQ_LOOP_CONST_0 + (128 * 4), 0x01000FFF);
}

void evergreen_init_common_regs(struct r600_context *rctx, struct r600_command_buffer *cb,
				enum chip_class ctx_chip_class,
				enum radeon_family ctx_family,
				int ctx_drm_minor)
{
	int ps_prio;
	int vs_prio;
	int gs_prio;
	int es_prio;

	int hs_prio;
	int cs_prio;
	int ls_prio;

	unsigned tmp;

	ps_prio = 0;
	vs_prio = 1;
	gs_prio = 2;
	es_prio = 3;
	hs_prio = 3;
	ls_prio = 3;
	cs_prio = 0;

	rctx->default_gprs[R600_HW_STAGE_PS] = 93;
	rctx->default_gprs[R600_HW_STAGE_VS] = 46;
	rctx->r6xx_num_clause_temp_gprs = 4;
	rctx->default_gprs[R600_HW_STAGE_GS] = 31;
	rctx->default_gprs[R600_HW_STAGE_ES] = 31;
	rctx->default_gprs[EG_HW_STAGE_HS] = 23;
	rctx->default_gprs[EG_HW_STAGE_LS] = 23;

	tmp = 0;
	switch (ctx_family) {
	case CHIP_CEDAR:
	case CHIP_PALM:
	case CHIP_SUMO:
	case CHIP_SUMO2:
	case CHIP_CAICOS:
		break;
	default:
		tmp |= S_008C00_VC_ENABLE(1);
		break;
	}
	tmp |= S_008C00_EXPORT_SRC_C(1);
	tmp |= S_008C00_CS_PRIO(cs_prio);
	tmp |= S_008C00_LS_PRIO(ls_prio);
	tmp |= S_008C00_HS_PRIO(hs_prio);
	tmp |= S_008C00_PS_PRIO(ps_prio);
	tmp |= S_008C00_VS_PRIO(vs_prio);
	tmp |= S_008C00_GS_PRIO(gs_prio);
	tmp |= S_008C00_ES_PRIO(es_prio);

	r600_store_config_reg_seq(cb, R_008C00_SQ_CONFIG, 1);
	r600_store_value(cb, tmp); /* R_008C00_SQ_CONFIG */

	r600_store_config_reg_seq(cb, R_008C10_SQ_GLOBAL_GPR_RESOURCE_MGMT_1, 2);
	r600_store_value(cb, 0); /* R_008C10_SQ_GLOBAL_GPR_RESOURCE_MGMT_1 */
	r600_store_value(cb, 0); /* R_008C14_SQ_GLOBAL_GPR_RESOURCE_MGMT_2 */

	/* The cs checker requires this register to be set. */
	r600_store_context_reg(cb, R_028800_DB_DEPTH_CONTROL, 0);

	r600_store_context_reg_seq(cb, R_028350_SX_MISC, 2);
	r600_store_value(cb, 0);
	r600_store_value(cb, S_028354_SURFACE_SYNC_MASK(0xf));

	return;
}

void evergreen_init_atom_start_cs(struct r600_context *rctx)
{
	struct r600_command_buffer *cb = &rctx->start_cs_cmd;
	int num_ps_threads;
	int num_vs_threads;
	int num_gs_threads;
	int num_es_threads;
	int num_hs_threads;
	int num_ls_threads;

	int num_ps_stack_entries;
	int num_vs_stack_entries;
	int num_gs_stack_entries;
	int num_es_stack_entries;
	int num_hs_stack_entries;
	int num_ls_stack_entries;
	enum radeon_family family;
	unsigned tmp, i;

	if (rctx->b.chip_class == CAYMAN) {
		cayman_init_atom_start_cs(rctx);
		return;
	}

	r600_init_command_buffer(cb, 338);

	/* This must be first. */
	r600_store_value(cb, PKT3(PKT3_CONTEXT_CONTROL, 1, 0));
	r600_store_value(cb, 0x80000000);
	r600_store_value(cb, 0x80000000);

	/* We're setting config registers here. */
	r600_store_value(cb, PKT3(PKT3_EVENT_WRITE, 0, 0));
	r600_store_value(cb, EVENT_TYPE(EVENT_TYPE_PS_PARTIAL_FLUSH) | EVENT_INDEX(4));

	/* This enables pipeline stat & streamout queries.
	 * They are only disabled by blits.
	 */
	r600_store_value(cb, PKT3(PKT3_EVENT_WRITE, 0, 0));
	r600_store_value(cb, EVENT_TYPE(EVENT_TYPE_PIPELINESTAT_START) | EVENT_INDEX(0));

	evergreen_init_common_regs(rctx, cb, rctx->b.chip_class,
				   rctx->b.family, rctx->screen->b.info.drm_minor);

	family = rctx->b.family;
	switch (family) {
	case CHIP_CEDAR:
	default:
		num_ps_threads = 96;
		num_vs_threads = 16;
		num_gs_threads = 16;
		num_es_threads = 16;
		num_hs_threads = 16;
		num_ls_threads = 16;
		num_ps_stack_entries = 42;
		num_vs_stack_entries = 42;
		num_gs_stack_entries = 42;
		num_es_stack_entries = 42;
		num_hs_stack_entries = 42;
		num_ls_stack_entries = 42;
		break;
	case CHIP_REDWOOD:
		num_ps_threads = 128;
		num_vs_threads = 20;
		num_gs_threads = 20;
		num_es_threads = 20;
		num_hs_threads = 20;
		num_ls_threads = 20;
		num_ps_stack_entries = 42;
		num_vs_stack_entries = 42;
		num_gs_stack_entries = 42;
		num_es_stack_entries = 42;
		num_hs_stack_entries = 42;
		num_ls_stack_entries = 42;
		break;
	case CHIP_JUNIPER:
		num_ps_threads = 128;
		num_vs_threads = 20;
		num_gs_threads = 20;
		num_es_threads = 20;
		num_hs_threads = 20;
		num_ls_threads = 20;
		num_ps_stack_entries = 85;
		num_vs_stack_entries = 85;
		num_gs_stack_entries = 85;
		num_es_stack_entries = 85;
		num_hs_stack_entries = 85;
		num_ls_stack_entries = 85;
		break;
	case CHIP_CYPRESS:
	case CHIP_HEMLOCK:
		num_ps_threads = 128;
		num_vs_threads = 20;
		num_gs_threads = 20;
		num_es_threads = 20;
		num_hs_threads = 20;
		num_ls_threads = 20;
		num_ps_stack_entries = 85;
		num_vs_stack_entries = 85;
		num_gs_stack_entries = 85;
		num_es_stack_entries = 85;
		num_hs_stack_entries = 85;
		num_ls_stack_entries = 85;
		break;
	case CHIP_PALM:
		num_ps_threads = 96;
		num_vs_threads = 16;
		num_gs_threads = 16;
		num_es_threads = 16;
		num_hs_threads = 16;
		num_ls_threads = 16;
		num_ps_stack_entries = 42;
		num_vs_stack_entries = 42;
		num_gs_stack_entries = 42;
		num_es_stack_entries = 42;
		num_hs_stack_entries = 42;
		num_ls_stack_entries = 42;
		break;
	case CHIP_SUMO:
		num_ps_threads = 96;
		num_vs_threads = 25;
		num_gs_threads = 25;
		num_es_threads = 25;
		num_hs_threads = 16;
		num_ls_threads = 16;
		num_ps_stack_entries = 42;
		num_vs_stack_entries = 42;
		num_gs_stack_entries = 42;
		num_es_stack_entries = 42;
		num_hs_stack_entries = 42;
		num_ls_stack_entries = 42;
		break;
	case CHIP_SUMO2:
		num_ps_threads = 96;
		num_vs_threads = 25;
		num_gs_threads = 25;
		num_es_threads = 25;
		num_hs_threads = 16;
		num_ls_threads = 16;
		num_ps_stack_entries = 85;
		num_vs_stack_entries = 85;
		num_gs_stack_entries = 85;
		num_es_stack_entries = 85;
		num_hs_stack_entries = 85;
		num_ls_stack_entries = 85;
		break;
	case CHIP_BARTS:
		num_ps_threads = 128;
		num_vs_threads = 20;
		num_gs_threads = 20;
		num_es_threads = 20;
		num_hs_threads = 20;
		num_ls_threads = 20;
		num_ps_stack_entries = 85;
		num_vs_stack_entries = 85;
		num_gs_stack_entries = 85;
		num_es_stack_entries = 85;
		num_hs_stack_entries = 85;
		num_ls_stack_entries = 85;
		break;
	case CHIP_TURKS:
		num_ps_threads = 128;
		num_vs_threads = 20;
		num_gs_threads = 20;
		num_es_threads = 20;
		num_hs_threads = 20;
		num_ls_threads = 20;
		num_ps_stack_entries = 42;
		num_vs_stack_entries = 42;
		num_gs_stack_entries = 42;
		num_es_stack_entries = 42;
		num_hs_stack_entries = 42;
		num_ls_stack_entries = 42;
		break;
	case CHIP_CAICOS:
		num_ps_threads = 96;
		num_vs_threads = 10;
		num_gs_threads = 10;
		num_es_threads = 10;
		num_hs_threads = 10;
		num_ls_threads = 10;
		num_ps_stack_entries = 42;
		num_vs_stack_entries = 42;
		num_gs_stack_entries = 42;
		num_es_stack_entries = 42;
		num_hs_stack_entries = 42;
		num_ls_stack_entries = 42;
		break;
	}

	tmp = S_008C18_NUM_PS_THREADS(num_ps_threads);
	tmp |= S_008C18_NUM_VS_THREADS(num_vs_threads);
	tmp |= S_008C18_NUM_GS_THREADS(num_gs_threads);
	tmp |= S_008C18_NUM_ES_THREADS(num_es_threads);

	r600_store_config_reg_seq(cb, R_008C18_SQ_THREAD_RESOURCE_MGMT_1, 5);
	r600_store_value(cb, tmp); /* R_008C18_SQ_THREAD_RESOURCE_MGMT_1 */

	tmp = S_008C1C_NUM_HS_THREADS(num_hs_threads);
	tmp |= S_008C1C_NUM_LS_THREADS(num_ls_threads);
	r600_store_value(cb, tmp); /* R_008C1C_SQ_THREAD_RESOURCE_MGMT_2 */

	tmp = S_008C20_NUM_PS_STACK_ENTRIES(num_ps_stack_entries);
	tmp |= S_008C20_NUM_VS_STACK_ENTRIES(num_vs_stack_entries);
	r600_store_value(cb, tmp); /* R_008C20_SQ_STACK_RESOURCE_MGMT_1 */

	tmp = S_008C24_NUM_GS_STACK_ENTRIES(num_gs_stack_entries);
	tmp |= S_008C24_NUM_ES_STACK_ENTRIES(num_es_stack_entries);
	r600_store_value(cb, tmp); /* R_008C24_SQ_STACK_RESOURCE_MGMT_2 */

	tmp = S_008C28_NUM_HS_STACK_ENTRIES(num_hs_stack_entries);
	tmp |= S_008C28_NUM_LS_STACK_ENTRIES(num_ls_stack_entries);
	r600_store_value(cb, tmp); /* R_008C28_SQ_STACK_RESOURCE_MGMT_3 */

	r600_store_config_reg(cb, R_008E2C_SQ_LDS_RESOURCE_MGMT,
			      S_008E2C_NUM_PS_LDS(0x1000) | S_008E2C_NUM_LS_LDS(0x1000));

	/* remove LS/HS from one SIMD for hw workaround */
	r600_store_config_reg_seq(cb, R_008E20_SQ_STATIC_THREAD_MGMT1, 3);
	r600_store_value(cb, 0xffffffff);
	r600_store_value(cb, 0xffffffff);
	r600_store_value(cb, 0xfffffffe);

	r600_store_config_reg(cb, R_009100_SPI_CONFIG_CNTL, 0);
	r600_store_config_reg(cb, R_00913C_SPI_CONFIG_CNTL_1, S_00913C_VTX_DONE_DELAY(4));

	r600_store_context_reg_seq(cb, R_028900_SQ_ESGS_RING_ITEMSIZE, 6);
	r600_store_value(cb, 0); /* R_028900_SQ_ESGS_RING_ITEMSIZE */
	r600_store_value(cb, 0); /* R_028904_SQ_GSVS_RING_ITEMSIZE */
	r600_store_value(cb, 0); /* R_028908_SQ_ESTMP_RING_ITEMSIZE */
	r600_store_value(cb, 0); /* R_02890C_SQ_GSTMP_RING_ITEMSIZE */
	r600_store_value(cb, 0); /* R_028910_SQ_VSTMP_RING_ITEMSIZE */
	r600_store_value(cb, 0); /* R_028914_SQ_PSTMP_RING_ITEMSIZE */

	r600_store_context_reg_seq(cb, R_02891C_SQ_GS_VERT_ITEMSIZE, 4);
	r600_store_value(cb, 0); /* R_02891C_SQ_GS_VERT_ITEMSIZE */
	r600_store_value(cb, 0); /* R_028920_SQ_GS_VERT_ITEMSIZE_1 */
	r600_store_value(cb, 0); /* R_028924_SQ_GS_VERT_ITEMSIZE_2 */
	r600_store_value(cb, 0); /* R_028928_SQ_GS_VERT_ITEMSIZE_3 */

	r600_store_context_reg_seq(cb, R_028A10_VGT_OUTPUT_PATH_CNTL, 13);
	r600_store_value(cb, 0); /* R_028A10_VGT_OUTPUT_PATH_CNTL */
	r600_store_value(cb, 0); /* R_028A14_VGT_HOS_CNTL */
	r600_store_value(cb, fui(64)); /* R_028A18_VGT_HOS_MAX_TESS_LEVEL */
	r600_store_value(cb, fui(1.0)); /* R_028A1C_VGT_HOS_MIN_TESS_LEVEL */
	r600_store_value(cb, 16); /* R_028A20_VGT_HOS_REUSE_DEPTH */
	r600_store_value(cb, 0); /* R_028A24_VGT_GROUP_PRIM_TYPE */
	r600_store_value(cb, 0); /* R_028A28_VGT_GROUP_FIRST_DECR */
	r600_store_value(cb, 0); /* R_028A2C_VGT_GROUP_DECR */
	r600_store_value(cb, 0); /* R_028A30_VGT_GROUP_VECT_0_CNTL */
	r600_store_value(cb, 0); /* R_028A34_VGT_GROUP_VECT_1_CNTL */
	r600_store_value(cb, 0); /* R_028A38_VGT_GROUP_VECT_0_FMT_CNTL */
	r600_store_value(cb, 0); /* R_028A3C_VGT_GROUP_VECT_1_FMT_CNTL */
	r600_store_value(cb, 0); /* R_028A40_VGT_GS_MODE */

	r600_store_config_reg(cb, R_008A14_PA_CL_ENHANCE, (3 << 1) | 1);

        r600_store_context_reg(cb, R_0288F0_SQ_VTX_SEMANTIC_CLEAR, ~0);

        r600_store_context_reg_seq(cb, R_028400_VGT_MAX_VTX_INDX, 2);
	r600_store_value(cb, ~0); /* R_028400_VGT_MAX_VTX_INDX */
	r600_store_value(cb, 0); /* R_028404_VGT_MIN_VTX_INDX */

	r600_store_ctl_const(cb, R_03CFF0_SQ_VTX_BASE_VTX_LOC, 0);

	r600_store_context_reg(cb, R_028028_DB_STENCIL_CLEAR, 0);

	r600_store_context_reg(cb, R_028200_PA_SC_WINDOW_OFFSET, 0);
	r600_store_context_reg(cb, R_02820C_PA_SC_CLIPRECT_RULE, 0xFFFF);
	r600_store_context_reg(cb, R_028230_PA_SC_EDGERULE, 0xAAAAAAAA);

	r600_store_context_reg(cb, R_0286DC_SPI_FOG_CNTL, 0);
	r600_store_context_reg(cb, R_028820_PA_CL_NANINF_CNTL, 0);

	r600_store_context_reg_seq(cb, R_028AC0_DB_SRESULTS_COMPARE_STATE0, 3);
	r600_store_value(cb, 0); /* R_028AC0_DB_SRESULTS_COMPARE_STATE0 */
	r600_store_value(cb, 0); /* R_028AC4_DB_SRESULTS_COMPARE_STATE1 */
	r600_store_value(cb, 0); /* R_028AC8_DB_PRELOAD_CONTROL */

	r600_store_context_reg_seq(cb, R_028240_PA_SC_GENERIC_SCISSOR_TL, 2);
	r600_store_value(cb, 0); /* R_028240_PA_SC_GENERIC_SCISSOR_TL */
	r600_store_value(cb, S_028244_BR_X(16384) | S_028244_BR_Y(16384)); /* R_028244_PA_SC_GENERIC_SCISSOR_BR */

	r600_store_context_reg_seq(cb, R_028030_PA_SC_SCREEN_SCISSOR_TL, 2);
	r600_store_value(cb, 0); /* R_028030_PA_SC_SCREEN_SCISSOR_TL */
	r600_store_value(cb, S_028034_BR_X(16384) | S_028034_BR_Y(16384)); /* R_028034_PA_SC_SCREEN_SCISSOR_BR */

	r600_store_context_reg(cb, R_028848_SQ_PGM_RESOURCES_2_PS, S_028848_SINGLE_ROUND(V_SQ_ROUND_NEAREST_EVEN));
	r600_store_context_reg(cb, R_028864_SQ_PGM_RESOURCES_2_VS, S_028864_SINGLE_ROUND(V_SQ_ROUND_NEAREST_EVEN));
	r600_store_context_reg(cb, R_02887C_SQ_PGM_RESOURCES_2_GS, S_028848_SINGLE_ROUND(V_SQ_ROUND_NEAREST_EVEN));
	r600_store_context_reg(cb, R_028894_SQ_PGM_RESOURCES_2_ES, S_028848_SINGLE_ROUND(V_SQ_ROUND_NEAREST_EVEN));
	r600_store_context_reg(cb, R_0288A8_SQ_PGM_RESOURCES_FS, 0);
	r600_store_context_reg(cb, R_0288C0_SQ_PGM_RESOURCES_2_HS, S_028848_SINGLE_ROUND(V_SQ_ROUND_NEAREST_EVEN));
	r600_store_context_reg(cb, R_0288D8_SQ_PGM_RESOURCES_2_LS, S_028848_SINGLE_ROUND(V_SQ_ROUND_NEAREST_EVEN));

	/* to avoid GPU doing any preloading of constant from random address */
	r600_store_context_reg_seq(cb, R_028140_ALU_CONST_BUFFER_SIZE_PS_0, 16);
	for (i = 0; i < 16; i++)
		r600_store_value(cb, 0);

	r600_store_context_reg_seq(cb, R_028180_ALU_CONST_BUFFER_SIZE_VS_0, 16);
	for (i = 0; i < 16; i++)
		r600_store_value(cb, 0);

	r600_store_context_reg_seq(cb, R_0281C0_ALU_CONST_BUFFER_SIZE_GS_0, 16);
	for (i = 0; i < 16; i++)
		r600_store_value(cb, 0);

	r600_store_context_reg_seq(cb, R_028FC0_ALU_CONST_BUFFER_SIZE_LS_0, 16);
	for (i = 0; i < 16; i++)
		r600_store_value(cb, 0);

	r600_store_context_reg_seq(cb, R_028F80_ALU_CONST_BUFFER_SIZE_HS_0, 16);
	for (i = 0; i < 16; i++)
		r600_store_value(cb, 0);

	r600_store_context_reg(cb, R_028B98_VGT_STRMOUT_BUFFER_CONFIG, 0);

	if (rctx->screen->b.has_streamout) {
		r600_store_context_reg(cb, R_028B28_VGT_STRMOUT_DRAW_OPAQUE_OFFSET, 0);
	}

	r600_store_context_reg(cb, R_028010_DB_RENDER_OVERRIDE2, 0);
	r600_store_context_reg(cb, R_028234_PA_SU_HARDWARE_SCREEN_OFFSET, 0);
	r600_store_context_reg(cb, R_0286C8_SPI_THREAD_GROUPING, 0);
	r600_store_context_reg_seq(cb, R_0286E4_SPI_PS_IN_CONTROL_2, 2);
	r600_store_value(cb, 0); /* R_0286E4_SPI_PS_IN_CONTROL_2 */
	r600_store_value(cb, 0); /* R_0286E8_SPI_COMPUTE_INPUT_CNTL */

	r600_store_context_reg_seq(cb, R_0288E8_SQ_LDS_ALLOC, 2);
	r600_store_value(cb, 0); /* R_0288E8_SQ_LDS_ALLOC */
	r600_store_value(cb, 0); /* R_0288EC_SQ_LDS_ALLOC_PS */

	if (rctx->b.family == CHIP_CAICOS) {
		r600_store_context_reg_seq(cb, R_028B54_VGT_SHADER_STAGES_EN, 2);
		r600_store_value(cb, 0); /* R028B54_VGT_SHADER_STAGES_EN */
		r600_store_value(cb, 0); /* R028B58_VGT_LS_HS_CONFIG */
		r600_store_context_reg(cb, R_028B6C_VGT_TF_PARAM, 0);
	} else {
		r600_store_context_reg_seq(cb, R_028B54_VGT_SHADER_STAGES_EN, 7);
		r600_store_value(cb, 0); /* R028B54_VGT_SHADER_STAGES_EN */
		r600_store_value(cb, 0); /* R028B58_VGT_LS_HS_CONFIG */
		r600_store_value(cb, 0); /* R028B5C_VGT_LS_SIZE */
		r600_store_value(cb, 0); /* R028B60_VGT_HS_SIZE */
		r600_store_value(cb, 0); /* R028B64_VGT_LS_HS_ALLOC */
		r600_store_value(cb, 0); /* R028B68_VGT_HS_PATCH_CONST */
		r600_store_value(cb, 0); /* R028B68_VGT_TF_PARAM */
	}

	eg_store_loop_const(cb, R_03A200_SQ_LOOP_CONST_0, 0x01000FFF);
	eg_store_loop_const(cb, R_03A200_SQ_LOOP_CONST_0 + (32 * 4), 0x01000FFF);
	eg_store_loop_const(cb, R_03A200_SQ_LOOP_CONST_0 + (64 * 4), 0x01000FFF);
	eg_store_loop_const(cb, R_03A200_SQ_LOOP_CONST_0 + (96 * 4), 0x01000FFF);
	eg_store_loop_const(cb, R_03A200_SQ_LOOP_CONST_0 + (128 * 4), 0x01000FFF);
}

void evergreen_update_ps_state(struct pipe_context *ctx, struct r600_pipe_shader *shader)
{
	struct r600_context *rctx = (struct r600_context *)ctx;
	struct r600_command_buffer *cb = &shader->command_buffer;
	struct r600_shader *rshader = &shader->shader;
	unsigned i, exports_ps, num_cout, spi_ps_in_control_0, spi_input_z, spi_ps_in_control_1, db_shader_control = 0;
	int pos_index = -1, face_index = -1, fixed_pt_position_index = -1;
	int ninterp = 0;
	boolean have_perspective = FALSE, have_linear = FALSE;
	static const unsigned spi_baryc_enable_bit[6] = {
		S_0286E0_PERSP_SAMPLE_ENA(1),
		S_0286E0_PERSP_CENTER_ENA(1),
		S_0286E0_PERSP_CENTROID_ENA(1),
		S_0286E0_LINEAR_SAMPLE_ENA(1),
		S_0286E0_LINEAR_CENTER_ENA(1),
		S_0286E0_LINEAR_CENTROID_ENA(1)
	};
	unsigned spi_baryc_cntl = 0, sid, tmp, num = 0;
	unsigned z_export = 0, stencil_export = 0, mask_export = 0;
	unsigned sprite_coord_enable = rctx->rasterizer ? rctx->rasterizer->sprite_coord_enable : 0;
	uint32_t spi_ps_input_cntl[32];

	if (!cb->buf) {
		r600_init_command_buffer(cb, 64);
	} else {
		cb->num_dw = 0;
	}

	for (i = 0; i < rshader->ninput; i++) {
		/* evergreen NUM_INTERP only contains values interpolated into the LDS,
		   POSITION goes via GPRs from the SC so isn't counted */
		if (rshader->input[i].name == TGSI_SEMANTIC_POSITION)
			pos_index = i;
		else if (rshader->input[i].name == TGSI_SEMANTIC_FACE) {
			if (face_index == -1)
				face_index = i;
		}
		else if (rshader->input[i].name == TGSI_SEMANTIC_SAMPLEMASK) {
			if (face_index == -1)
				face_index = i; /* lives in same register, same enable bit */
		}
		else if (rshader->input[i].name == TGSI_SEMANTIC_SAMPLEID) {
			fixed_pt_position_index = i;
		}
		else {
			ninterp++;
			int k = eg_get_interpolator_index(
				rshader->input[i].interpolate,
				rshader->input[i].interpolate_location);
			if (k >= 0) {
				spi_baryc_cntl |= spi_baryc_enable_bit[k];
				have_perspective |= k < 3;
				have_linear |= !(k < 3);
			}
		}

		sid = rshader->input[i].spi_sid;

		if (sid) {
			tmp = S_028644_SEMANTIC(sid);

			/* D3D 9 behaviour. GL is undefined */
			if (rshader->input[i].name == TGSI_SEMANTIC_COLOR && rshader->input[i].sid == 0)
				tmp |= S_028644_DEFAULT_VAL(3);

			if (rshader->input[i].name == TGSI_SEMANTIC_POSITION ||
				rshader->input[i].interpolate == TGSI_INTERPOLATE_CONSTANT ||
				(rshader->input[i].interpolate == TGSI_INTERPOLATE_COLOR &&
					rctx->rasterizer && rctx->rasterizer->flatshade)) {
				tmp |= S_028644_FLAT_SHADE(1);
			}

			if (rshader->input[i].name == TGSI_SEMANTIC_GENERIC &&
			    (sprite_coord_enable & (1 << rshader->input[i].sid))) {
				tmp |= S_028644_PT_SPRITE_TEX(1);
			}

			spi_ps_input_cntl[num++] = tmp;
		}
	}

	r600_store_context_reg_seq(cb, R_028644_SPI_PS_INPUT_CNTL_0, num);
	r600_store_array(cb, num, spi_ps_input_cntl);

	for (i = 0; i < rshader->noutput; i++) {
		if (rshader->output[i].name == TGSI_SEMANTIC_POSITION)
			z_export = 1;
		if (rshader->output[i].name == TGSI_SEMANTIC_STENCIL)
			stencil_export = 1;
		if (rshader->output[i].name == TGSI_SEMANTIC_SAMPLEMASK &&
			rctx->framebuffer.nr_samples > 1 && rctx->ps_iter_samples > 0)
			mask_export = 1;
	}
	if (rshader->uses_kill)
		db_shader_control |= S_02880C_KILL_ENABLE(1);

	db_shader_control |= S_02880C_Z_EXPORT_ENABLE(z_export);
	db_shader_control |= S_02880C_STENCIL_EXPORT_ENABLE(stencil_export);
	db_shader_control |= S_02880C_MASK_EXPORT_ENABLE(mask_export);

	if (shader->selector->info.properties[TGSI_PROPERTY_FS_EARLY_DEPTH_STENCIL]) {
		db_shader_control |= S_02880C_DEPTH_BEFORE_SHADER(1) |
			S_02880C_EXEC_ON_NOOP(shader->selector->info.writes_memory);
	} else if (shader->selector->info.writes_memory) {
		db_shader_control |= S_02880C_EXEC_ON_HIER_FAIL(1);
	}

	switch (rshader->ps_conservative_z) {
	default: /* fall through */
	case TGSI_FS_DEPTH_LAYOUT_ANY:
		db_shader_control |= S_02880C_CONSERVATIVE_Z_EXPORT(V_02880C_EXPORT_ANY_Z);
		break;
	case TGSI_FS_DEPTH_LAYOUT_GREATER:
		db_shader_control |= S_02880C_CONSERVATIVE_Z_EXPORT(V_02880C_EXPORT_GREATER_THAN_Z);
		break;
	case TGSI_FS_DEPTH_LAYOUT_LESS:
		db_shader_control |= S_02880C_CONSERVATIVE_Z_EXPORT(V_02880C_EXPORT_LESS_THAN_Z);
		break;
	}

	exports_ps = 0;
	for (i = 0; i < rshader->noutput; i++) {
		if (rshader->output[i].name == TGSI_SEMANTIC_POSITION ||
		    rshader->output[i].name == TGSI_SEMANTIC_STENCIL ||
		    rshader->output[i].name == TGSI_SEMANTIC_SAMPLEMASK)
			exports_ps |= 1;
	}

	num_cout = rshader->ps_export_highest + 1;

	exports_ps |= S_02884C_EXPORT_COLORS(num_cout);
	if (!exports_ps) {
		/* always at least export 1 component per pixel */
		exports_ps = 2;
	}
	shader->nr_ps_color_outputs = num_cout;
	shader->ps_color_export_mask = rshader->ps_color_export_mask;
	if (ninterp == 0) {
		ninterp = 1;
		have_perspective = TRUE;
	}
	if (!spi_baryc_cntl)
		spi_baryc_cntl |= spi_baryc_enable_bit[0];

	if (!have_perspective && !have_linear)
		have_perspective = TRUE;

	spi_ps_in_control_0 = S_0286CC_NUM_INTERP(ninterp) |
		              S_0286CC_PERSP_GRADIENT_ENA(have_perspective) |
		              S_0286CC_LINEAR_GRADIENT_ENA(have_linear);
	spi_input_z = 0;
	if (pos_index != -1) {
		spi_ps_in_control_0 |=  S_0286CC_POSITION_ENA(1) |
			S_0286CC_POSITION_CENTROID(rshader->input[pos_index].interpolate_location == TGSI_INTERPOLATE_LOC_CENTROID) |
			S_0286CC_POSITION_ADDR(rshader->input[pos_index].gpr);
		spi_input_z |= S_0286D8_PROVIDE_Z_TO_SPI(1);
	}

	spi_ps_in_control_1 = 0;
	if (face_index != -1) {
		spi_ps_in_control_1 |= S_0286D0_FRONT_FACE_ENA(1) |
			S_0286D0_FRONT_FACE_ADDR(rshader->input[face_index].gpr);
	}
	if (fixed_pt_position_index != -1) {
		spi_ps_in_control_1 |= S_0286D0_FIXED_PT_POSITION_ENA(1) |
			S_0286D0_FIXED_PT_POSITION_ADDR(rshader->input[fixed_pt_position_index].gpr);
	}

	r600_store_context_reg_seq(cb, R_0286CC_SPI_PS_IN_CONTROL_0, 2);
	r600_store_value(cb, spi_ps_in_control_0); /* R_0286CC_SPI_PS_IN_CONTROL_0 */
	r600_store_value(cb, spi_ps_in_control_1); /* R_0286D0_SPI_PS_IN_CONTROL_1 */

	r600_store_context_reg(cb, R_0286E0_SPI_BARYC_CNTL, spi_baryc_cntl);
	r600_store_context_reg(cb, R_0286D8_SPI_INPUT_Z, spi_input_z);
	r600_store_context_reg(cb, R_02884C_SQ_PGM_EXPORTS_PS, exports_ps);

	r600_store_context_reg_seq(cb, R_028840_SQ_PGM_START_PS, 2);
	r600_store_value(cb, shader->bo->gpu_address >> 8);
	r600_store_value(cb, /* R_028844_SQ_PGM_RESOURCES_PS */
			 S_028844_NUM_GPRS(rshader->bc.ngpr) |
			 S_028844_PRIME_CACHE_ON_DRAW(1) |
			 S_028844_DX10_CLAMP(1) |
			 S_028844_STACK_SIZE(rshader->bc.nstack));
	/* After that, the NOP relocation packet must be emitted (shader->bo, RADEON_USAGE_READ). */

	shader->db_shader_control = db_shader_control;
	shader->ps_depth_export = z_export | stencil_export | mask_export;

	shader->sprite_coord_enable = sprite_coord_enable;
	if (rctx->rasterizer)
		shader->flatshade = rctx->rasterizer->flatshade;
}

void evergreen_update_es_state(struct pipe_context *ctx, struct r600_pipe_shader *shader)
{
	struct r600_command_buffer *cb = &shader->command_buffer;
	struct r600_shader *rshader = &shader->shader;

	r600_init_command_buffer(cb, 32);

	r600_store_context_reg(cb, R_028890_SQ_PGM_RESOURCES_ES,
			       S_028890_NUM_GPRS(rshader->bc.ngpr) |
			       S_028890_DX10_CLAMP(1) |
			       S_028890_STACK_SIZE(rshader->bc.nstack));
	r600_store_context_reg(cb, R_02888C_SQ_PGM_START_ES,
			       shader->bo->gpu_address >> 8);
	/* After that, the NOP relocation packet must be emitted (shader->bo, RADEON_USAGE_READ). */
}

void evergreen_update_gs_state(struct pipe_context *ctx, struct r600_pipe_shader *shader)
{
	struct r600_context *rctx = (struct r600_context *)ctx;
	struct r600_command_buffer *cb = &shader->command_buffer;
	struct r600_shader *rshader = &shader->shader;
	struct r600_shader *cp_shader = &shader->gs_copy_shader->shader;
	unsigned gsvs_itemsizes[4] = {
			(cp_shader->ring_item_sizes[0] * shader->selector->gs_max_out_vertices) >> 2,
			(cp_shader->ring_item_sizes[1] * shader->selector->gs_max_out_vertices) >> 2,
			(cp_shader->ring_item_sizes[2] * shader->selector->gs_max_out_vertices) >> 2,
			(cp_shader->ring_item_sizes[3] * shader->selector->gs_max_out_vertices) >> 2
	};

	r600_init_command_buffer(cb, 64);

	/* VGT_GS_MODE is written by evergreen_emit_shader_stages */


	r600_store_context_reg(cb, R_028B38_VGT_GS_MAX_VERT_OUT,
			       S_028B38_MAX_VERT_OUT(shader->selector->gs_max_out_vertices));
	r600_store_context_reg(cb, R_028A6C_VGT_GS_OUT_PRIM_TYPE,
			       r600_conv_prim_to_gs_out(shader->selector->gs_output_prim));

	if (rctx->screen->b.info.drm_minor >= 35) {
		r600_store_context_reg(cb, R_028B90_VGT_GS_INSTANCE_CNT,
				S_028B90_CNT(MIN2(shader->selector->gs_num_invocations, 127)) |
				S_028B90_ENABLE(shader->selector->gs_num_invocations > 0));
	}
	r600_store_context_reg_seq(cb, R_02891C_SQ_GS_VERT_ITEMSIZE, 4);
	r600_store_value(cb, cp_shader->ring_item_sizes[0] >> 2);
	r600_store_value(cb, cp_shader->ring_item_sizes[1] >> 2);
	r600_store_value(cb, cp_shader->ring_item_sizes[2] >> 2);
	r600_store_value(cb, cp_shader->ring_item_sizes[3] >> 2);

	r600_store_context_reg(cb, R_028900_SQ_ESGS_RING_ITEMSIZE,
			       (rshader->ring_item_sizes[0]) >> 2);

	r600_store_context_reg(cb, R_028904_SQ_GSVS_RING_ITEMSIZE,
			       gsvs_itemsizes[0] +
			       gsvs_itemsizes[1] +
			       gsvs_itemsizes[2] +
			       gsvs_itemsizes[3]);

	r600_store_context_reg_seq(cb, R_02892C_SQ_GSVS_RING_OFFSET_1, 3);
	r600_store_value(cb, gsvs_itemsizes[0]);
	r600_store_value(cb, gsvs_itemsizes[0] + gsvs_itemsizes[1]);
	r600_store_value(cb, gsvs_itemsizes[0] + gsvs_itemsizes[1] + gsvs_itemsizes[2]);

	/* FIXME calculate these values somehow ??? */
	r600_store_context_reg_seq(cb, R_028A54_GS_PER_ES, 3);
	r600_store_value(cb, 0x80); /* GS_PER_ES */
	r600_store_value(cb, 0x100); /* ES_PER_GS */
	r600_store_value(cb, 0x2); /* GS_PER_VS */

	r600_store_context_reg(cb, R_028878_SQ_PGM_RESOURCES_GS,
			       S_028878_NUM_GPRS(rshader->bc.ngpr) |
			       S_028878_DX10_CLAMP(1) |
			       S_028878_STACK_SIZE(rshader->bc.nstack));
	r600_store_context_reg(cb, R_028874_SQ_PGM_START_GS,
			       shader->bo->gpu_address >> 8);
	/* After that, the NOP relocation packet must be emitted (shader->bo, RADEON_USAGE_READ). */
}


void evergreen_update_vs_state(struct pipe_context *ctx, struct r600_pipe_shader *shader)
{
	struct r600_command_buffer *cb = &shader->command_buffer;
	struct r600_shader *rshader = &shader->shader;
	unsigned spi_vs_out_id[10] = {};
	unsigned i, tmp, nparams = 0;

	for (i = 0; i < rshader->noutput; i++) {
		if (rshader->output[i].spi_sid) {
			tmp = rshader->output[i].spi_sid << ((nparams & 3) * 8);
			spi_vs_out_id[nparams / 4] |= tmp;
			nparams++;
		}
	}

	r600_init_command_buffer(cb, 32);

	r600_store_context_reg_seq(cb, R_02861C_SPI_VS_OUT_ID_0, 10);
	for (i = 0; i < 10; i++) {
		r600_store_value(cb, spi_vs_out_id[i]);
	}

	/* Certain attributes (position, psize, etc.) don't count as params.
	 * VS is required to export at least one param and r600_shader_from_tgsi()
	 * takes care of adding a dummy export.
	 */
	if (nparams < 1)
		nparams = 1;

	r600_store_context_reg(cb, R_0286C4_SPI_VS_OUT_CONFIG,
			       S_0286C4_VS_EXPORT_COUNT(nparams - 1));
	r600_store_context_reg(cb, R_028860_SQ_PGM_RESOURCES_VS,
			       S_028860_NUM_GPRS(rshader->bc.ngpr) |
			       S_028860_DX10_CLAMP(1) |
			       S_028860_STACK_SIZE(rshader->bc.nstack));
	if (rshader->vs_position_window_space) {
		r600_store_context_reg(cb, R_028818_PA_CL_VTE_CNTL,
			S_028818_VTX_XY_FMT(1) | S_028818_VTX_Z_FMT(1));
	} else {
		r600_store_context_reg(cb, R_028818_PA_CL_VTE_CNTL,
			S_028818_VTX_W0_FMT(1) |
			S_028818_VPORT_X_SCALE_ENA(1) | S_028818_VPORT_X_OFFSET_ENA(1) |
			S_028818_VPORT_Y_SCALE_ENA(1) | S_028818_VPORT_Y_OFFSET_ENA(1) |
			S_028818_VPORT_Z_SCALE_ENA(1) | S_028818_VPORT_Z_OFFSET_ENA(1));

	}
	r600_store_context_reg(cb, R_02885C_SQ_PGM_START_VS,
			       shader->bo->gpu_address >> 8);
	/* After that, the NOP relocation packet must be emitted (shader->bo, RADEON_USAGE_READ). */

	shader->pa_cl_vs_out_cntl =
		S_02881C_VS_OUT_CCDIST0_VEC_ENA((rshader->cc_dist_mask & 0x0F) != 0) |
		S_02881C_VS_OUT_CCDIST1_VEC_ENA((rshader->cc_dist_mask & 0xF0) != 0) |
		S_02881C_VS_OUT_MISC_VEC_ENA(rshader->vs_out_misc_write) |
		S_02881C_USE_VTX_POINT_SIZE(rshader->vs_out_point_size) |
		S_02881C_USE_VTX_EDGE_FLAG(rshader->vs_out_edgeflag) |
		S_02881C_USE_VTX_VIEWPORT_INDX(rshader->vs_out_viewport) |
		S_02881C_USE_VTX_RENDER_TARGET_INDX(rshader->vs_out_layer);
}

void evergreen_update_hs_state(struct pipe_context *ctx, struct r600_pipe_shader *shader)
{
	struct r600_command_buffer *cb = &shader->command_buffer;
	struct r600_shader *rshader = &shader->shader;

	r600_init_command_buffer(cb, 32);
	r600_store_context_reg(cb, R_0288BC_SQ_PGM_RESOURCES_HS,
			       S_0288BC_NUM_GPRS(rshader->bc.ngpr) |
			       S_0288BC_DX10_CLAMP(1) |
			       S_0288BC_STACK_SIZE(rshader->bc.nstack));
	r600_store_context_reg(cb, R_0288B8_SQ_PGM_START_HS,
			       shader->bo->gpu_address >> 8);
}

void evergreen_update_ls_state(struct pipe_context *ctx, struct r600_pipe_shader *shader)
{
	struct r600_command_buffer *cb = &shader->command_buffer;
	struct r600_shader *rshader = &shader->shader;

	r600_init_command_buffer(cb, 32);
	r600_store_context_reg(cb, R_0288D4_SQ_PGM_RESOURCES_LS,
			       S_0288D4_NUM_GPRS(rshader->bc.ngpr) |
			       S_0288D4_DX10_CLAMP(1) |
			       S_0288D4_STACK_SIZE(rshader->bc.nstack));
	r600_store_context_reg(cb, R_0288D0_SQ_PGM_START_LS,
			       shader->bo->gpu_address >> 8);
}
void *evergreen_create_resolve_blend(struct r600_context *rctx)
{
	struct pipe_blend_state blend;

	memset(&blend, 0, sizeof(blend));
	blend.independent_blend_enable = true;
	blend.rt[0].colormask = 0xf;
	return evergreen_create_blend_state_mode(&rctx->b.b, &blend, V_028808_CB_RESOLVE);
}

void *evergreen_create_decompress_blend(struct r600_context *rctx)
{
	struct pipe_blend_state blend;
	unsigned mode = rctx->screen->has_compressed_msaa_texturing ?
			V_028808_CB_FMASK_DECOMPRESS : V_028808_CB_DECOMPRESS;

	memset(&blend, 0, sizeof(blend));
	blend.independent_blend_enable = true;
	blend.rt[0].colormask = 0xf;
	return evergreen_create_blend_state_mode(&rctx->b.b, &blend, mode);
}

void *evergreen_create_fastclear_blend(struct r600_context *rctx)
{
	struct pipe_blend_state blend;
	unsigned mode = V_028808_CB_ELIMINATE_FAST_CLEAR;

	memset(&blend, 0, sizeof(blend));
	blend.independent_blend_enable = true;
	blend.rt[0].colormask = 0xf;
	return evergreen_create_blend_state_mode(&rctx->b.b, &blend, mode);
}

void *evergreen_create_db_flush_dsa(struct r600_context *rctx)
{
	struct pipe_depth_stencil_alpha_state dsa = {{0}};

	return rctx->b.b.create_depth_stencil_alpha_state(&rctx->b.b, &dsa);
}

void evergreen_update_db_shader_control(struct r600_context * rctx)
{
	bool dual_export;
	unsigned db_shader_control;

	if (!rctx->ps_shader) {
		return;
	}

	dual_export = rctx->framebuffer.export_16bpc &&
		      !rctx->ps_shader->current->ps_depth_export;

	db_shader_control = rctx->ps_shader->current->db_shader_control |
			    S_02880C_DUAL_EXPORT_ENABLE(dual_export) |
			    S_02880C_DB_SOURCE_FORMAT(dual_export ? V_02880C_EXPORT_DB_TWO :
								    V_02880C_EXPORT_DB_FULL) |
			    S_02880C_ALPHA_TO_MASK_DISABLE(rctx->framebuffer.cb0_is_integer);

	/* When alpha test is enabled we can't trust the hw to make the proper
	 * decision on the order in which ztest should be run related to fragment
	 * shader execution.
	 *
	 * If alpha test is enabled perform early z rejection (RE_Z) but don't early
	 * write to the zbuffer. Write to zbuffer is delayed after fragment shader
	 * execution and thus after alpha test so if discarded by the alpha test
	 * the z value is not written.
	 * If ReZ is enabled, and the zfunc/zenable/zwrite values change you can
	 * get a hang unless you flush the DB in between.  For now just use
	 * LATE_Z.
	 */
	if (rctx->alphatest_state.sx_alpha_test_control || rctx->ps_shader->info.writes_memory) {
		db_shader_control |= S_02880C_Z_ORDER(V_02880C_LATE_Z);
	} else {
		db_shader_control |= S_02880C_Z_ORDER(V_02880C_EARLY_Z_THEN_LATE_Z);
	}

	if (db_shader_control != rctx->db_misc_state.db_shader_control) {
		rctx->db_misc_state.db_shader_control = db_shader_control;
		r600_mark_atom_dirty(rctx, &rctx->db_misc_state.atom);
	}
}

static void evergreen_dma_copy_tile(struct r600_context *rctx,
				struct pipe_resource *dst,
				unsigned dst_level,
				unsigned dst_x,
				unsigned dst_y,
				unsigned dst_z,
				struct pipe_resource *src,
				unsigned src_level,
				unsigned src_x,
				unsigned src_y,
				unsigned src_z,
				unsigned copy_height,
				unsigned pitch,
				unsigned bpp)
{
	struct radeon_cmdbuf *cs = rctx->b.dma.cs;
	struct r600_texture *rsrc = (struct r600_texture*)src;
	struct r600_texture *rdst = (struct r600_texture*)dst;
	unsigned array_mode, lbpp, pitch_tile_max, slice_tile_max, size;
	unsigned ncopy, height, cheight, detile, i, x, y, z, src_mode, dst_mode;
	unsigned sub_cmd, bank_h, bank_w, mt_aspect, nbanks, tile_split, non_disp_tiling = 0;
	uint64_t base, addr;

	dst_mode = rdst->surface.u.legacy.level[dst_level].mode;
	src_mode = rsrc->surface.u.legacy.level[src_level].mode;
	assert(dst_mode != src_mode);

	/* non_disp_tiling bit needs to be set for depth, stencil, and fmask surfaces */
	if (util_format_has_depth(util_format_description(src->format)))
		non_disp_tiling = 1;

	y = 0;
	sub_cmd = EG_DMA_COPY_TILED;
	lbpp = util_logbase2(bpp);
	pitch_tile_max = ((pitch / bpp) / 8) - 1;
	nbanks = eg_num_banks(rctx->screen->b.info.r600_num_banks);

	if (dst_mode == RADEON_SURF_MODE_LINEAR_ALIGNED) {
		/* T2L */
		array_mode = evergreen_array_mode(src_mode);
		slice_tile_max = (rsrc->surface.u.legacy.level[src_level].nblk_x * rsrc->surface.u.legacy.level[src_level].nblk_y) / (8*8);
		slice_tile_max = slice_tile_max ? slice_tile_max - 1 : 0;
		/* linear height must be the same as the slice tile max height, it's ok even
		 * if the linear destination/source have smaller heigh as the size of the
		 * dma packet will be using the copy_height which is always smaller or equal
		 * to the linear height
		 */
		height = u_minify(rsrc->resource.b.b.height0, src_level);
		detile = 1;
		x = src_x;
		y = src_y;
		z = src_z;
		base = rsrc->surface.u.legacy.level[src_level].offset;
		addr = rdst->surface.u.legacy.level[dst_level].offset;
		addr += (uint64_t)rdst->surface.u.legacy.level[dst_level].slice_size_dw * 4 * dst_z;
		addr += dst_y * pitch + dst_x * bpp;
		bank_h = eg_bank_wh(rsrc->surface.u.legacy.bankh);
		bank_w = eg_bank_wh(rsrc->surface.u.legacy.bankw);
		mt_aspect = eg_macro_tile_aspect(rsrc->surface.u.legacy.mtilea);
		tile_split = eg_tile_split(rsrc->surface.u.legacy.tile_split);
		base += rsrc->resource.gpu_address;
		addr += rdst->resource.gpu_address;
	} else {
		/* L2T */
		array_mode = evergreen_array_mode(dst_mode);
		slice_tile_max = (rdst->surface.u.legacy.level[dst_level].nblk_x * rdst->surface.u.legacy.level[dst_level].nblk_y) / (8*8);
		slice_tile_max = slice_tile_max ? slice_tile_max - 1 : 0;
		/* linear height must be the same as the slice tile max height, it's ok even
		 * if the linear destination/source have smaller heigh as the size of the
		 * dma packet will be using the copy_height which is always smaller or equal
		 * to the linear height
		 */
		height = u_minify(rdst->resource.b.b.height0, dst_level);
		detile = 0;
		x = dst_x;
		y = dst_y;
		z = dst_z;
		base = rdst->surface.u.legacy.level[dst_level].offset;
		addr = rsrc->surface.u.legacy.level[src_level].offset;
		addr += (uint64_t)rsrc->surface.u.legacy.level[src_level].slice_size_dw * 4 * src_z;
		addr += src_y * pitch + src_x * bpp;
		bank_h = eg_bank_wh(rdst->surface.u.legacy.bankh);
		bank_w = eg_bank_wh(rdst->surface.u.legacy.bankw);
		mt_aspect = eg_macro_tile_aspect(rdst->surface.u.legacy.mtilea);
		tile_split = eg_tile_split(rdst->surface.u.legacy.tile_split);
		base += rdst->resource.gpu_address;
		addr += rsrc->resource.gpu_address;
	}

	size = (copy_height * pitch) / 4;
	ncopy = (size / EG_DMA_COPY_MAX_SIZE) + !!(size % EG_DMA_COPY_MAX_SIZE);
	r600_need_dma_space(&rctx->b, ncopy * 9, &rdst->resource, &rsrc->resource);

	for (i = 0; i < ncopy; i++) {
		cheight = copy_height;
		if (((cheight * pitch) / 4) > EG_DMA_COPY_MAX_SIZE) {
			cheight = (EG_DMA_COPY_MAX_SIZE * 4) / pitch;
		}
		size = (cheight * pitch) / 4;
		/* emit reloc before writing cs so that cs is always in consistent state */
		radeon_add_to_buffer_list(&rctx->b, &rctx->b.dma, &rsrc->resource,
				      RADEON_USAGE_READ, 0);
		radeon_add_to_buffer_list(&rctx->b, &rctx->b.dma, &rdst->resource,
				      RADEON_USAGE_WRITE, 0);
		radeon_emit(cs, DMA_PACKET(DMA_PACKET_COPY, sub_cmd, size));
		radeon_emit(cs, base >> 8);
		radeon_emit(cs, (detile << 31) | (array_mode << 27) |
				(lbpp << 24) | (bank_h << 21) |
				(bank_w << 18) | (mt_aspect << 16));
		radeon_emit(cs, (pitch_tile_max << 0) | ((height - 1) << 16));
		radeon_emit(cs, (slice_tile_max << 0));
		radeon_emit(cs, (x << 0) | (z << 18));
		radeon_emit(cs, (y << 0) | (tile_split << 21) | (nbanks << 25) | (non_disp_tiling << 28));
		radeon_emit(cs, addr & 0xfffffffc);
		radeon_emit(cs, (addr >> 32UL) & 0xff);
		copy_height -= cheight;
		addr += cheight * pitch;
		y += cheight;
	}
}

static void evergreen_dma_copy(struct pipe_context *ctx,
			       struct pipe_resource *dst,
			       unsigned dst_level,
			       unsigned dstx, unsigned dsty, unsigned dstz,
			       struct pipe_resource *src,
			       unsigned src_level,
			       const struct pipe_box *src_box)
{
	struct r600_context *rctx = (struct r600_context *)ctx;
	struct r600_texture *rsrc = (struct r600_texture*)src;
	struct r600_texture *rdst = (struct r600_texture*)dst;
	unsigned dst_pitch, src_pitch, bpp, dst_mode, src_mode, copy_height;
	unsigned src_w, dst_w;
	unsigned src_x, src_y;
	unsigned dst_x = dstx, dst_y = dsty, dst_z = dstz;

	if (rctx->b.dma.cs == NULL) {
		goto fallback;
	}

	if (rctx->cmd_buf_is_compute) {
		rctx->b.gfx.flush(rctx, PIPE_FLUSH_ASYNC, NULL);
		rctx->cmd_buf_is_compute = false;
	}

	if (dst->target == PIPE_BUFFER && src->target == PIPE_BUFFER) {
		evergreen_dma_copy_buffer(rctx, dst, src, dst_x, src_box->x, src_box->width);
		return;
	}

	if (src_box->depth > 1 ||
	    !r600_prepare_for_dma_blit(&rctx->b, rdst, dst_level, dstx, dsty,
					dstz, rsrc, src_level, src_box))
		goto fallback;

	src_x = util_format_get_nblocksx(src->format, src_box->x);
	dst_x = util_format_get_nblocksx(src->format, dst_x);
	src_y = util_format_get_nblocksy(src->format, src_box->y);
	dst_y = util_format_get_nblocksy(src->format, dst_y);

	bpp = rdst->surface.bpe;
	dst_pitch = rdst->surface.u.legacy.level[dst_level].nblk_x * rdst->surface.bpe;
	src_pitch = rsrc->surface.u.legacy.level[src_level].nblk_x * rsrc->surface.bpe;
	src_w = u_minify(rsrc->resource.b.b.width0, src_level);
	dst_w = u_minify(rdst->resource.b.b.width0, dst_level);
	copy_height = src_box->height / rsrc->surface.blk_h;

	dst_mode = rdst->surface.u.legacy.level[dst_level].mode;
	src_mode = rsrc->surface.u.legacy.level[src_level].mode;

	if (src_pitch != dst_pitch || src_box->x || dst_x || src_w != dst_w) {
		/* FIXME evergreen can do partial blit */
		goto fallback;
	}
	/* the x test here are currently useless (because we don't support partial blit)
	 * but keep them around so we don't forget about those
	 */
	if (src_pitch % 8 || src_box->x % 8 || dst_x % 8 || src_box->y % 8 || dst_y % 8) {
		goto fallback;
	}

	/* 128 bpp surfaces require non_disp_tiling for both
	 * tiled and linear buffers on cayman.  However, async
	 * DMA only supports it on the tiled side.  As such
	 * the tile order is backwards after a L2T/T2L packet.
	 */
	if ((rctx->b.chip_class == CAYMAN) &&
	    (src_mode != dst_mode) &&
	    (util_format_get_blocksize(src->format) >= 16)) {
		goto fallback;
	}

	if (src_mode == dst_mode) {
		uint64_t dst_offset, src_offset;
		/* simple dma blit would do NOTE code here assume :
		 *   src_box.x/y == 0
		 *   dst_x/y == 0
		 *   dst_pitch == src_pitch
		 */
		src_offset= rsrc->surface.u.legacy.level[src_level].offset;
		src_offset += (uint64_t)rsrc->surface.u.legacy.level[src_level].slice_size_dw * 4 * src_box->z;
		src_offset += src_y * src_pitch + src_x * bpp;
		dst_offset = rdst->surface.u.legacy.level[dst_level].offset;
		dst_offset += (uint64_t)rdst->surface.u.legacy.level[dst_level].slice_size_dw * 4 * dst_z;
		dst_offset += dst_y * dst_pitch + dst_x * bpp;
		evergreen_dma_copy_buffer(rctx, dst, src, dst_offset, src_offset,
					src_box->height * src_pitch);
	} else {
		evergreen_dma_copy_tile(rctx, dst, dst_level, dst_x, dst_y, dst_z,
					src, src_level, src_x, src_y, src_box->z,
					copy_height, dst_pitch, bpp);
	}
	return;

fallback:
	r600_resource_copy_region(ctx, dst, dst_level, dstx, dsty, dstz,
				  src, src_level, src_box);
}

static void evergreen_set_tess_state(struct pipe_context *ctx,
				     const float default_outer_level[4],
				     const float default_inner_level[2])
{
	struct r600_context *rctx = (struct r600_context *)ctx;

	memcpy(rctx->tess_state, default_outer_level, sizeof(float) * 4);
	memcpy(rctx->tess_state+4, default_inner_level, sizeof(float) * 2);
	rctx->driver_consts[PIPE_SHADER_TESS_CTRL].tcs_default_levels_dirty = true;
}

static void evergreen_setup_immed_buffer(struct r600_context *rctx,
					 struct r600_image_view *rview,
					 enum pipe_format pformat)
{
	struct r600_screen *rscreen = (struct r600_screen *)rctx->b.b.screen;
	uint32_t immed_size = rscreen->b.info.max_se * 256 * 64 * util_format_get_blocksize(pformat);
	struct eg_buf_res_params buf_params;
	bool skip_reloc = false;
	struct r600_resource *resource = (struct r600_resource *)rview->base.resource;
	if (!resource->immed_buffer) {
		eg_resource_alloc_immed(&rscreen->b, resource, immed_size);
	}

	memset(&buf_params, 0, sizeof(buf_params));
	buf_params.pipe_format = pformat;
	buf_params.size = resource->immed_buffer->b.b.width0;
	buf_params.swizzle[0] = PIPE_SWIZZLE_X;
	buf_params.swizzle[1] = PIPE_SWIZZLE_Y;
	buf_params.swizzle[2] = PIPE_SWIZZLE_Z;
	buf_params.swizzle[3] = PIPE_SWIZZLE_W;
	buf_params.uncached = 1;
	evergreen_fill_buffer_resource_words(rctx, &resource->immed_buffer->b.b,
					     &buf_params, &skip_reloc,
					     rview->immed_resource_words);
}

static void evergreen_set_hw_atomic_buffers(struct pipe_context *ctx,
					    unsigned start_slot,
					    unsigned count,
					    const struct pipe_shader_buffer *buffers)
{
	struct r600_context *rctx = (struct r600_context *)ctx;
	struct r600_atomic_buffer_state *astate;
	unsigned i, idx;

	astate = &rctx->atomic_buffer_state;

	/* we'd probably like to expand this to 8 later so put the logic in */
	for (i = start_slot, idx = 0; i < start_slot + count; i++, idx++) {
		const struct pipe_shader_buffer *buf;
		struct pipe_shader_buffer *abuf;

		abuf = &astate->buffer[i];

		if (!buffers || !buffers[idx].buffer) {
			pipe_resource_reference(&abuf->buffer, NULL);
			continue;
		}
		buf = &buffers[idx];

		pipe_resource_reference(&abuf->buffer, buf->buffer);
		abuf->buffer_offset = buf->buffer_offset;
		abuf->buffer_size = buf->buffer_size;
	}
}

static void evergreen_set_shader_buffers(struct pipe_context *ctx,
					 enum pipe_shader_type shader, unsigned start_slot,
					 unsigned count,
					 const struct pipe_shader_buffer *buffers)
{
	struct r600_context *rctx = (struct r600_context *)ctx;
	struct r600_image_state *istate = NULL;
	struct r600_image_view *rview;
	struct r600_tex_color_info color;
	struct eg_buf_res_params buf_params;
	struct r600_resource *resource;
	unsigned i, idx;
	unsigned old_mask;

	if (shader != PIPE_SHADER_FRAGMENT &&
	    shader != PIPE_SHADER_COMPUTE && count == 0)
		return;

	if (shader == PIPE_SHADER_FRAGMENT)
		istate = &rctx->fragment_buffers;
	else if (shader == PIPE_SHADER_COMPUTE)
		istate = &rctx->compute_buffers;

	old_mask = istate->enabled_mask;
	for (i = start_slot, idx = 0; i < start_slot + count; i++, idx++) {
		const struct pipe_shader_buffer *buf;
		unsigned res_type;

		rview = &istate->views[i];

		if (!buffers || !buffers[idx].buffer) {
			pipe_resource_reference((struct pipe_resource **)&rview->base.resource, NULL);
			istate->enabled_mask &= ~(1 << i);
			continue;
		}

		buf = &buffers[idx];
		pipe_resource_reference((struct pipe_resource **)&rview->base.resource, buf->buffer);

		resource = (struct r600_resource *)rview->base.resource;

		evergreen_setup_immed_buffer(rctx, rview, PIPE_FORMAT_R32_UINT);

		color.offset = 0;
		color.view = 0;
		evergreen_set_color_surface_buffer(rctx, resource,
						   PIPE_FORMAT_R32_UINT,
						   buf->buffer_offset,
						   buf->buffer_offset + buf->buffer_size,
						   &color);

		res_type = V_028C70_BUFFER;

		rview->cb_color_base = color.offset;
		rview->cb_color_dim = color.dim;
		rview->cb_color_info = color.info |
			S_028C70_RAT(1) |
			S_028C70_RESOURCE_TYPE(res_type);
		rview->cb_color_pitch = color.pitch;
		rview->cb_color_slice = color.slice;
		rview->cb_color_view = color.view;
		rview->cb_color_attrib = color.attrib;
		rview->cb_color_fmask = color.fmask;
		rview->cb_color_fmask_slice = color.fmask_slice;

		memset(&buf_params, 0, sizeof(buf_params));
		buf_params.pipe_format = PIPE_FORMAT_R32_UINT;
		buf_params.offset = buf->buffer_offset;
		buf_params.size = buf->buffer_size;
		buf_params.swizzle[0] = PIPE_SWIZZLE_X;
		buf_params.swizzle[1] = PIPE_SWIZZLE_Y;
		buf_params.swizzle[2] = PIPE_SWIZZLE_Z;
		buf_params.swizzle[3] = PIPE_SWIZZLE_W;
		buf_params.force_swizzle = true;
		buf_params.uncached = 1;
		buf_params.size_in_bytes = true;
		evergreen_fill_buffer_resource_words(rctx, &resource->b.b,
						     &buf_params,
						     &rview->skip_mip_address_reloc,
						     rview->resource_words);

		istate->enabled_mask |= (1 << i);
	}

	istate->atom.num_dw = util_bitcount(istate->enabled_mask) * 46;

	if (old_mask != istate->enabled_mask)
		r600_mark_atom_dirty(rctx, &rctx->framebuffer.atom);

	/* construct the target mask */
	if (rctx->cb_misc_state.buffer_rat_enabled_mask != istate->enabled_mask) {
		rctx->cb_misc_state.buffer_rat_enabled_mask = istate->enabled_mask;
		r600_mark_atom_dirty(rctx, &rctx->cb_misc_state.atom);
	}

	if (shader == PIPE_SHADER_FRAGMENT)
		r600_mark_atom_dirty(rctx, &istate->atom);
}

static void evergreen_set_shader_images(struct pipe_context *ctx,
					enum pipe_shader_type shader, unsigned start_slot,
					unsigned count,
					const struct pipe_image_view *images)
{
	struct r600_context *rctx = (struct r600_context *)ctx;
	unsigned i;
	struct r600_image_view *rview;
	struct pipe_resource *image;
	struct r600_resource *resource;
	struct r600_tex_color_info color;
	struct eg_buf_res_params buf_params;
	struct eg_tex_res_params tex_params;
	unsigned old_mask;
	struct r600_image_state *istate = NULL;
	int idx;
	if (shader != PIPE_SHADER_FRAGMENT && shader != PIPE_SHADER_COMPUTE && count == 0)
		return;

	if (shader == PIPE_SHADER_FRAGMENT)
		istate = &rctx->fragment_images;
	else if (shader == PIPE_SHADER_COMPUTE)
		istate = &rctx->compute_images;

	assert (shader == PIPE_SHADER_FRAGMENT || shader == PIPE_SHADER_COMPUTE);

	old_mask = istate->enabled_mask;
	for (i = start_slot, idx = 0; i < start_slot + count; i++, idx++) {
		unsigned res_type;
		const struct pipe_image_view *iview;
		rview = &istate->views[i];

		if (!images || !images[idx].resource) {
			pipe_resource_reference((struct pipe_resource **)&rview->base.resource, NULL);
			istate->enabled_mask &= ~(1 << i);
			istate->compressed_colortex_mask &= ~(1 << i);
			istate->compressed_depthtex_mask &= ~(1 << i);
			continue;
		}

		iview = &images[idx];
		image = iview->resource;
		resource = (struct r600_resource *)image;

		r600_context_add_resource_size(ctx, image);

		rview->base = *iview;
		rview->base.resource = NULL;
		pipe_resource_reference((struct pipe_resource **)&rview->base.resource, image);

		evergreen_setup_immed_buffer(rctx, rview, iview->format);

		bool is_buffer = image->target == PIPE_BUFFER;
		struct r600_texture *rtex = (struct r600_texture *)image;
		if (!is_buffer & rtex->db_compatible)
			istate->compressed_depthtex_mask |= 1 << i;
		else
			istate->compressed_depthtex_mask &= ~(1 << i);

		if (!is_buffer && rtex->cmask.size)
			istate->compressed_colortex_mask |= 1 << i;
		else
			istate->compressed_colortex_mask &= ~(1 << i);
		if (!is_buffer) {

			evergreen_set_color_surface_common(rctx, rtex,
							   iview->u.tex.level,
							   iview->u.tex.first_layer,
							   iview->u.tex.last_layer,
							   iview->format,
							   &color);
			color.dim = S_028C78_WIDTH_MAX(u_minify(image->width0, iview->u.tex.level) - 1) |
			  S_028C78_HEIGHT_MAX(u_minify(image->height0, iview->u.tex.level) - 1);
		} else {
			color.offset = 0;
			color.view = 0;
			evergreen_set_color_surface_buffer(rctx, resource,
							   iview->format,
							   iview->u.buf.offset,
							   iview->u.buf.size,
							   &color);
		}

		switch (image->target) {
		case PIPE_BUFFER:
			res_type = V_028C70_BUFFER;
			break;
		case PIPE_TEXTURE_1D:
			res_type = V_028C70_TEXTURE1D;
			break;
		case PIPE_TEXTURE_1D_ARRAY:
			res_type = V_028C70_TEXTURE1DARRAY;
			break;
		case PIPE_TEXTURE_2D:
		case PIPE_TEXTURE_RECT:
			res_type = V_028C70_TEXTURE2D;
			break;
		case PIPE_TEXTURE_3D:
			res_type = V_028C70_TEXTURE3D;
			break;
		case PIPE_TEXTURE_2D_ARRAY:
		case PIPE_TEXTURE_CUBE:
		case PIPE_TEXTURE_CUBE_ARRAY:
			res_type = V_028C70_TEXTURE2DARRAY;
			break;
		default:
			assert(0);
			res_type = 0;
			break;
		}

		rview->cb_color_base = color.offset;
		rview->cb_color_dim = color.dim;
		rview->cb_color_info = color.info |
			S_028C70_RAT(1) |
			S_028C70_RESOURCE_TYPE(res_type);
		rview->cb_color_pitch = color.pitch;
		rview->cb_color_slice = color.slice;
		rview->cb_color_view = color.view;
		rview->cb_color_attrib = color.attrib;
		rview->cb_color_fmask = color.fmask;
		rview->cb_color_fmask_slice = color.fmask_slice;

		if (image->target != PIPE_BUFFER) {
			memset(&tex_params, 0, sizeof(tex_params));
			tex_params.pipe_format = iview->format;
			tex_params.force_level = 0;
			tex_params.width0 = image->width0;
			tex_params.height0 = image->height0;
			tex_params.first_level = iview->u.tex.level;
			tex_params.last_level = iview->u.tex.level;
			tex_params.first_layer = iview->u.tex.first_layer;
			tex_params.last_layer = iview->u.tex.last_layer;
			tex_params.target = image->target;
			tex_params.swizzle[0] = PIPE_SWIZZLE_X;
			tex_params.swizzle[1] = PIPE_SWIZZLE_Y;
			tex_params.swizzle[2] = PIPE_SWIZZLE_Z;
			tex_params.swizzle[3] = PIPE_SWIZZLE_W;
			evergreen_fill_tex_resource_words(rctx, &resource->b.b, &tex_params,
							  &rview->skip_mip_address_reloc,
							  rview->resource_words);

		} else {
			memset(&buf_params, 0, sizeof(buf_params));
			buf_params.pipe_format = iview->format;
			buf_params.size = iview->u.buf.size;
			buf_params.offset = iview->u.buf.offset;
			buf_params.swizzle[0] = PIPE_SWIZZLE_X;
			buf_params.swizzle[1] = PIPE_SWIZZLE_Y;
			buf_params.swizzle[2] = PIPE_SWIZZLE_Z;
			buf_params.swizzle[3] = PIPE_SWIZZLE_W;
			evergreen_fill_buffer_resource_words(rctx, &resource->b.b,
							     &buf_params,
							     &rview->skip_mip_address_reloc,
							     rview->resource_words);
		}
		istate->enabled_mask |= (1 << i);
	}

	istate->atom.num_dw = util_bitcount(istate->enabled_mask) * 46;
	istate->dirty_buffer_constants = TRUE;
	rctx->b.flags |= R600_CONTEXT_WAIT_3D_IDLE | R600_CONTEXT_FLUSH_AND_INV;
	rctx->b.flags |= R600_CONTEXT_FLUSH_AND_INV_CB |
		R600_CONTEXT_FLUSH_AND_INV_CB_META;

	if (old_mask != istate->enabled_mask)
		r600_mark_atom_dirty(rctx, &rctx->framebuffer.atom);

	if (rctx->cb_misc_state.image_rat_enabled_mask != istate->enabled_mask) {
		rctx->cb_misc_state.image_rat_enabled_mask = istate->enabled_mask;
		r600_mark_atom_dirty(rctx, &rctx->cb_misc_state.atom);
	}

	if (shader == PIPE_SHADER_FRAGMENT)
		r600_mark_atom_dirty(rctx, &istate->atom);
<<<<<<< HEAD
=======
}

static void evergreen_get_pipe_constant_buffer(struct r600_context *rctx,
					       enum pipe_shader_type shader, uint slot,
					       struct pipe_constant_buffer *cbuf)
{
	struct r600_constbuf_state *state = &rctx->constbuf_state[shader];
	struct pipe_constant_buffer *cb;
	cbuf->user_buffer = NULL;

	cb = &state->cb[slot];

	cbuf->buffer_size = cb->buffer_size;
	pipe_resource_reference(&cbuf->buffer, cb->buffer);
}

static void evergreen_get_shader_buffers(struct r600_context *rctx,
					 enum pipe_shader_type shader,
					 uint start_slot, uint count,
					 struct pipe_shader_buffer *sbuf)
{
	assert(shader == PIPE_SHADER_COMPUTE);
	int idx, i;
	struct r600_image_state *istate = &rctx->compute_buffers;
	struct r600_image_view *rview;

	for (i = start_slot, idx = 0; i < start_slot + count; i++, idx++) {

		rview = &istate->views[i];

		pipe_resource_reference(&sbuf[idx].buffer, rview->base.resource);
		if (rview->base.resource) {
			uint64_t rview_va = ((struct r600_resource *)rview->base.resource)->gpu_address;

			uint64_t prog_va = rview->resource_words[0];

			prog_va += ((uint64_t)G_030008_BASE_ADDRESS_HI(rview->resource_words[2])) << 32;
			prog_va -= rview_va;

			sbuf[idx].buffer_offset = prog_va & 0xffffffff;
			sbuf[idx].buffer_size = rview->resource_words[1] + 1;;
		} else {
			sbuf[idx].buffer_offset = 0;
			sbuf[idx].buffer_size = 0;
		}
	}
}

static void evergreen_save_qbo_state(struct pipe_context *ctx, struct r600_qbo_state *st)
{
	struct r600_context *rctx = (struct r600_context *)ctx;
	st->saved_compute = rctx->cs_shader_state.shader;

	/* save constant buffer 0 */
	evergreen_get_pipe_constant_buffer(rctx, PIPE_SHADER_COMPUTE, 0, &st->saved_const0);
	/* save ssbo 0 */
	evergreen_get_shader_buffers(rctx, PIPE_SHADER_COMPUTE, 0, 3, st->saved_ssbo);
>>>>>>> f163900f
}


void evergreen_init_state_functions(struct r600_context *rctx)
{
	unsigned id = 1;
	unsigned i;
	/* !!!
	 *  To avoid GPU lockup registers must be emitted in a specific order
	 * (no kidding ...). The order below is important and have been
	 * partially inferred from analyzing fglrx command stream.
	 *
	 * Don't reorder atom without carefully checking the effect (GPU lockup
	 * or piglit regression).
	 * !!!
	 */
	if (rctx->b.chip_class == EVERGREEN) {
		r600_init_atom(rctx, &rctx->config_state.atom, id++, evergreen_emit_config_state, 11);
		rctx->config_state.dyn_gpr_enabled = true;
	}
	r600_init_atom(rctx, &rctx->framebuffer.atom, id++, evergreen_emit_framebuffer_state, 0);
	r600_init_atom(rctx, &rctx->fragment_images.atom, id++, evergreen_emit_fragment_image_state, 0);
	r600_init_atom(rctx, &rctx->compute_images.atom, id++, evergreen_emit_compute_image_state, 0);
	r600_init_atom(rctx, &rctx->fragment_buffers.atom, id++, evergreen_emit_fragment_buffer_state, 0);
	r600_init_atom(rctx, &rctx->compute_buffers.atom, id++, evergreen_emit_compute_buffer_state, 0);
	/* shader const */
	r600_init_atom(rctx, &rctx->constbuf_state[PIPE_SHADER_VERTEX].atom, id++, evergreen_emit_vs_constant_buffers, 0);
	r600_init_atom(rctx, &rctx->constbuf_state[PIPE_SHADER_GEOMETRY].atom, id++, evergreen_emit_gs_constant_buffers, 0);
	r600_init_atom(rctx, &rctx->constbuf_state[PIPE_SHADER_FRAGMENT].atom, id++, evergreen_emit_ps_constant_buffers, 0);
	r600_init_atom(rctx, &rctx->constbuf_state[PIPE_SHADER_TESS_CTRL].atom, id++, evergreen_emit_tcs_constant_buffers, 0);
	r600_init_atom(rctx, &rctx->constbuf_state[PIPE_SHADER_TESS_EVAL].atom, id++, evergreen_emit_tes_constant_buffers, 0);
	r600_init_atom(rctx, &rctx->constbuf_state[PIPE_SHADER_COMPUTE].atom, id++, evergreen_emit_cs_constant_buffers, 0);
	/* shader program */
	r600_init_atom(rctx, &rctx->cs_shader_state.atom, id++, evergreen_emit_cs_shader, 0);
	/* sampler */
	r600_init_atom(rctx, &rctx->samplers[PIPE_SHADER_VERTEX].states.atom, id++, evergreen_emit_vs_sampler_states, 0);
	r600_init_atom(rctx, &rctx->samplers[PIPE_SHADER_GEOMETRY].states.atom, id++, evergreen_emit_gs_sampler_states, 0);
	r600_init_atom(rctx, &rctx->samplers[PIPE_SHADER_TESS_CTRL].states.atom, id++, evergreen_emit_tcs_sampler_states, 0);
	r600_init_atom(rctx, &rctx->samplers[PIPE_SHADER_TESS_EVAL].states.atom, id++, evergreen_emit_tes_sampler_states, 0);
	r600_init_atom(rctx, &rctx->samplers[PIPE_SHADER_FRAGMENT].states.atom, id++, evergreen_emit_ps_sampler_states, 0);
	r600_init_atom(rctx, &rctx->samplers[PIPE_SHADER_COMPUTE].states.atom, id++, evergreen_emit_cs_sampler_states, 0);
	/* resources */
	r600_init_atom(rctx, &rctx->vertex_buffer_state.atom, id++, evergreen_fs_emit_vertex_buffers, 0);
	r600_init_atom(rctx, &rctx->cs_vertex_buffer_state.atom, id++, evergreen_cs_emit_vertex_buffers, 0);
	r600_init_atom(rctx, &rctx->samplers[PIPE_SHADER_VERTEX].views.atom, id++, evergreen_emit_vs_sampler_views, 0);
	r600_init_atom(rctx, &rctx->samplers[PIPE_SHADER_GEOMETRY].views.atom, id++, evergreen_emit_gs_sampler_views, 0);
	r600_init_atom(rctx, &rctx->samplers[PIPE_SHADER_TESS_CTRL].views.atom, id++, evergreen_emit_tcs_sampler_views, 0);
	r600_init_atom(rctx, &rctx->samplers[PIPE_SHADER_TESS_EVAL].views.atom, id++, evergreen_emit_tes_sampler_views, 0);
	r600_init_atom(rctx, &rctx->samplers[PIPE_SHADER_FRAGMENT].views.atom, id++, evergreen_emit_ps_sampler_views, 0);
	r600_init_atom(rctx, &rctx->samplers[PIPE_SHADER_COMPUTE].views.atom, id++, evergreen_emit_cs_sampler_views, 0);

	r600_init_atom(rctx, &rctx->vgt_state.atom, id++, r600_emit_vgt_state, 10);

	if (rctx->b.chip_class == EVERGREEN) {
		r600_init_atom(rctx, &rctx->sample_mask.atom, id++, evergreen_emit_sample_mask, 3);
	} else {
		r600_init_atom(rctx, &rctx->sample_mask.atom, id++, cayman_emit_sample_mask, 4);
	}
	rctx->sample_mask.sample_mask = ~0;

	r600_init_atom(rctx, &rctx->alphatest_state.atom, id++, r600_emit_alphatest_state, 6);
	r600_init_atom(rctx, &rctx->blend_color.atom, id++, r600_emit_blend_color, 6);
	r600_init_atom(rctx, &rctx->blend_state.atom, id++, r600_emit_cso_state, 0);
	r600_init_atom(rctx, &rctx->cb_misc_state.atom, id++, evergreen_emit_cb_misc_state, 4);
	r600_init_atom(rctx, &rctx->clip_misc_state.atom, id++, r600_emit_clip_misc_state, 9);
	r600_init_atom(rctx, &rctx->clip_state.atom, id++, evergreen_emit_clip_state, 26);
	r600_init_atom(rctx, &rctx->db_misc_state.atom, id++, evergreen_emit_db_misc_state, 10);
	r600_init_atom(rctx, &rctx->db_state.atom, id++, evergreen_emit_db_state, 14);
	r600_init_atom(rctx, &rctx->dsa_state.atom, id++, r600_emit_cso_state, 0);
	r600_init_atom(rctx, &rctx->poly_offset_state.atom, id++, evergreen_emit_polygon_offset, 9);
	r600_init_atom(rctx, &rctx->rasterizer_state.atom, id++, r600_emit_cso_state, 0);
	r600_add_atom(rctx, &rctx->b.scissors.atom, id++);
	r600_add_atom(rctx, &rctx->b.viewports.atom, id++);
	r600_init_atom(rctx, &rctx->stencil_ref.atom, id++, r600_emit_stencil_ref, 4);
	r600_init_atom(rctx, &rctx->vertex_fetch_shader.atom, id++, evergreen_emit_vertex_fetch_shader, 5);
	r600_add_atom(rctx, &rctx->b.render_cond_atom, id++);
	r600_add_atom(rctx, &rctx->b.streamout.begin_atom, id++);
	r600_add_atom(rctx, &rctx->b.streamout.enable_atom, id++);
	for (i = 0; i < EG_NUM_HW_STAGES; i++)
		r600_init_atom(rctx, &rctx->hw_shader_stages[i].atom, id++, r600_emit_shader, 0);
	r600_init_atom(rctx, &rctx->shader_stages.atom, id++, evergreen_emit_shader_stages, 15);
	r600_init_atom(rctx, &rctx->gs_rings.atom, id++, evergreen_emit_gs_rings, 26);

	rctx->b.b.create_blend_state = evergreen_create_blend_state;
	rctx->b.b.create_depth_stencil_alpha_state = evergreen_create_dsa_state;
	rctx->b.b.create_rasterizer_state = evergreen_create_rs_state;
	rctx->b.b.create_sampler_state = evergreen_create_sampler_state;
	rctx->b.b.create_sampler_view = evergreen_create_sampler_view;
	rctx->b.b.set_framebuffer_state = evergreen_set_framebuffer_state;
	rctx->b.b.set_polygon_stipple = evergreen_set_polygon_stipple;
	rctx->b.b.set_min_samples = evergreen_set_min_samples;
	rctx->b.b.set_tess_state = evergreen_set_tess_state;
	rctx->b.b.set_hw_atomic_buffers = evergreen_set_hw_atomic_buffers;
	rctx->b.b.set_shader_images = evergreen_set_shader_images;
	rctx->b.b.set_shader_buffers = evergreen_set_shader_buffers;
	if (rctx->b.chip_class == EVERGREEN)
                rctx->b.b.get_sample_position = evergreen_get_sample_position;
        else
                rctx->b.b.get_sample_position = cayman_get_sample_position;
	rctx->b.dma_copy = evergreen_dma_copy;
	rctx->b.save_qbo_state = evergreen_save_qbo_state;

	evergreen_init_compute_state_functions(rctx);
}

/**
 * This calculates the LDS size for tessellation shaders (VS, TCS, TES).
 *
 * The information about LDS and other non-compile-time parameters is then
 * written to the const buffer.

 * const buffer contains -
 * uint32_t input_patch_size
 * uint32_t input_vertex_size
 * uint32_t num_tcs_input_cp
 * uint32_t num_tcs_output_cp;
 * uint32_t output_patch_size
 * uint32_t output_vertex_size
 * uint32_t output_patch0_offset
 * uint32_t perpatch_output_offset
 * and the same constbuf is bound to LS/HS/VS(ES).
 */
void evergreen_setup_tess_constants(struct r600_context *rctx, const struct pipe_draw_info *info, unsigned *num_patches)
{
	struct pipe_constant_buffer constbuf = {0};
	struct r600_pipe_shader_selector *tcs = rctx->tcs_shader ? rctx->tcs_shader : rctx->tes_shader;
	struct r600_pipe_shader_selector *ls = rctx->vs_shader;
	unsigned num_tcs_input_cp = info->vertices_per_patch;
	unsigned num_tcs_outputs;
	unsigned num_tcs_output_cp;
	unsigned num_tcs_patch_outputs;
	unsigned num_tcs_inputs;
	unsigned input_vertex_size, output_vertex_size;
	unsigned input_patch_size, pervertex_output_patch_size, output_patch_size;
	unsigned output_patch0_offset, perpatch_output_offset, lds_size;
	uint32_t values[8];
	unsigned num_waves;
	unsigned num_pipes = rctx->screen->b.info.r600_max_quad_pipes;
	unsigned wave_divisor = (16 * num_pipes);

	*num_patches = 1;

	if (!rctx->tes_shader) {
		rctx->lds_alloc = 0;
		rctx->b.b.set_constant_buffer(&rctx->b.b, PIPE_SHADER_VERTEX,
					      R600_LDS_INFO_CONST_BUFFER, NULL);
		rctx->b.b.set_constant_buffer(&rctx->b.b, PIPE_SHADER_TESS_CTRL,
					      R600_LDS_INFO_CONST_BUFFER, NULL);
		rctx->b.b.set_constant_buffer(&rctx->b.b, PIPE_SHADER_TESS_EVAL,
					      R600_LDS_INFO_CONST_BUFFER, NULL);
		return;
	}

	if (rctx->lds_alloc != 0 &&
	    rctx->last_ls == ls &&
	    rctx->last_num_tcs_input_cp == num_tcs_input_cp &&
	    rctx->last_tcs == tcs)
		return;

	num_tcs_inputs = util_last_bit64(ls->lds_outputs_written_mask);

	if (rctx->tcs_shader) {
		num_tcs_outputs = util_last_bit64(tcs->lds_outputs_written_mask);
		num_tcs_output_cp = tcs->info.properties[TGSI_PROPERTY_TCS_VERTICES_OUT];
		num_tcs_patch_outputs = util_last_bit64(tcs->lds_patch_outputs_written_mask);
	} else {
		num_tcs_outputs = num_tcs_inputs;
		num_tcs_output_cp = num_tcs_input_cp;
		num_tcs_patch_outputs = 2; /* TESSINNER + TESSOUTER */
	}

	/* size in bytes */
	input_vertex_size = num_tcs_inputs * 16;
	output_vertex_size = num_tcs_outputs * 16;

	input_patch_size = num_tcs_input_cp * input_vertex_size;

	pervertex_output_patch_size = num_tcs_output_cp * output_vertex_size;
	output_patch_size = pervertex_output_patch_size + num_tcs_patch_outputs * 16;

	output_patch0_offset = rctx->tcs_shader ? input_patch_size * *num_patches : 0;
	perpatch_output_offset = output_patch0_offset + pervertex_output_patch_size;

	lds_size = output_patch0_offset + output_patch_size * *num_patches;

	values[0] = input_patch_size;
	values[1] = input_vertex_size;
	values[2] = num_tcs_input_cp;
	values[3] = num_tcs_output_cp;

	values[4] = output_patch_size;
	values[5] = output_vertex_size;
	values[6] = output_patch0_offset;
	values[7] = perpatch_output_offset;

	/* docs say HS_NUM_WAVES - CEIL((LS_HS_CONFIG.NUM_PATCHES *
	   LS_HS_CONFIG.HS_NUM_OUTPUT_CP) / (NUM_GOOD_PIPES * 16)) */
	num_waves = ceilf((float)(*num_patches * num_tcs_output_cp) / (float)wave_divisor);

	rctx->lds_alloc = (lds_size | (num_waves << 14));

	rctx->last_ls = ls;
	rctx->last_tcs = tcs;
	rctx->last_num_tcs_input_cp = num_tcs_input_cp;

	constbuf.user_buffer = values;
	constbuf.buffer_size = 8 * 4;

	rctx->b.b.set_constant_buffer(&rctx->b.b, PIPE_SHADER_VERTEX,
				      R600_LDS_INFO_CONST_BUFFER, &constbuf);
	rctx->b.b.set_constant_buffer(&rctx->b.b, PIPE_SHADER_TESS_CTRL,
				      R600_LDS_INFO_CONST_BUFFER, &constbuf);
	rctx->b.b.set_constant_buffer(&rctx->b.b, PIPE_SHADER_TESS_EVAL,
				      R600_LDS_INFO_CONST_BUFFER, &constbuf);
	pipe_resource_reference(&constbuf.buffer, NULL);
}

uint32_t evergreen_get_ls_hs_config(struct r600_context *rctx,
				    const struct pipe_draw_info *info,
				    unsigned num_patches)
{
	unsigned num_output_cp;

	if (!rctx->tes_shader)
		return 0;

	num_output_cp = rctx->tcs_shader ?
		rctx->tcs_shader->info.properties[TGSI_PROPERTY_TCS_VERTICES_OUT] :
		info->vertices_per_patch;

	return S_028B58_NUM_PATCHES(num_patches) |
		S_028B58_HS_NUM_INPUT_CP(info->vertices_per_patch) |
		S_028B58_HS_NUM_OUTPUT_CP(num_output_cp);
}

void evergreen_set_ls_hs_config(struct r600_context *rctx,
				struct radeon_cmdbuf *cs,
				uint32_t ls_hs_config)
{
	radeon_set_context_reg(cs, R_028B58_VGT_LS_HS_CONFIG, ls_hs_config);
}

void evergreen_set_lds_alloc(struct r600_context *rctx,
			     struct radeon_cmdbuf *cs,
			     uint32_t lds_alloc)
{
	radeon_set_context_reg(cs, R_0288E8_SQ_LDS_ALLOC, lds_alloc);
}

/* on evergreen if you are running tessellation you need to disable dynamic
   GPRs to workaround a hardware bug.*/
bool evergreen_adjust_gprs(struct r600_context *rctx)
{
	unsigned num_gprs[EG_NUM_HW_STAGES];
	unsigned def_gprs[EG_NUM_HW_STAGES];
	unsigned cur_gprs[EG_NUM_HW_STAGES];
	unsigned new_gprs[EG_NUM_HW_STAGES];
	unsigned def_num_clause_temp_gprs = rctx->r6xx_num_clause_temp_gprs;
	unsigned max_gprs;
	unsigned i;
	unsigned total_gprs;
	unsigned tmp[3];
	bool rework = false, set_default = false, set_dirty = false;
	max_gprs = 0;
	for (i = 0; i < EG_NUM_HW_STAGES; i++) {
		def_gprs[i] = rctx->default_gprs[i];
		max_gprs += def_gprs[i];
	}
	max_gprs += def_num_clause_temp_gprs * 2;

	/* if we have no TESS and dyn gpr is enabled then do nothing. */
	if (!rctx->hw_shader_stages[EG_HW_STAGE_HS].shader) {
		if (rctx->config_state.dyn_gpr_enabled)
			return true;

		/* transition back to dyn gpr enabled state */
		rctx->config_state.dyn_gpr_enabled = true;
		r600_mark_atom_dirty(rctx, &rctx->config_state.atom);
		rctx->b.flags |= R600_CONTEXT_WAIT_3D_IDLE;
		return true;
	}


	/* gather required shader gprs */
	for (i = 0; i < EG_NUM_HW_STAGES; i++) {
		if (rctx->hw_shader_stages[i].shader)
			num_gprs[i] = rctx->hw_shader_stages[i].shader->shader.bc.ngpr;
		else
			num_gprs[i] = 0;
	}

	cur_gprs[R600_HW_STAGE_PS] = G_008C04_NUM_PS_GPRS(rctx->config_state.sq_gpr_resource_mgmt_1);
	cur_gprs[R600_HW_STAGE_VS] = G_008C04_NUM_VS_GPRS(rctx->config_state.sq_gpr_resource_mgmt_1);
	cur_gprs[R600_HW_STAGE_GS] = G_008C08_NUM_GS_GPRS(rctx->config_state.sq_gpr_resource_mgmt_2);
	cur_gprs[R600_HW_STAGE_ES] = G_008C08_NUM_ES_GPRS(rctx->config_state.sq_gpr_resource_mgmt_2);
	cur_gprs[EG_HW_STAGE_LS] = G_008C0C_NUM_LS_GPRS(rctx->config_state.sq_gpr_resource_mgmt_3);
	cur_gprs[EG_HW_STAGE_HS] = G_008C0C_NUM_HS_GPRS(rctx->config_state.sq_gpr_resource_mgmt_3);

	total_gprs = 0;
	for (i = 0; i < EG_NUM_HW_STAGES; i++)	{
		new_gprs[i] = num_gprs[i];
		total_gprs += num_gprs[i];
	}

	if (total_gprs > (max_gprs - (2 * def_num_clause_temp_gprs)))
		return false;

	for (i = 0; i < EG_NUM_HW_STAGES; i++) {
		if (new_gprs[i] > cur_gprs[i]) {
			rework = true;
			break;
		}
	}

	if (rctx->config_state.dyn_gpr_enabled) {
		set_dirty = true;
		rctx->config_state.dyn_gpr_enabled = false;
	}

	if (rework) {
		set_default = true;
		for (i = 0; i < EG_NUM_HW_STAGES; i++) {
			if (new_gprs[i] > def_gprs[i])
				set_default = false;
		}

		if (set_default) {
			for (i = 0; i < EG_NUM_HW_STAGES; i++) {
				new_gprs[i] = def_gprs[i];
			}
		} else {
			unsigned ps_value = max_gprs;

			ps_value -= (def_num_clause_temp_gprs * 2);
			for (i = R600_HW_STAGE_VS; i < EG_NUM_HW_STAGES; i++)
				ps_value -= new_gprs[i];

			new_gprs[R600_HW_STAGE_PS] = ps_value;
		}

		tmp[0] = S_008C04_NUM_PS_GPRS(new_gprs[R600_HW_STAGE_PS]) |
			S_008C04_NUM_VS_GPRS(new_gprs[R600_HW_STAGE_VS]) |
			S_008C04_NUM_CLAUSE_TEMP_GPRS(def_num_clause_temp_gprs);

		tmp[1] = S_008C08_NUM_ES_GPRS(new_gprs[R600_HW_STAGE_ES]) |
			S_008C08_NUM_GS_GPRS(new_gprs[R600_HW_STAGE_GS]);

		tmp[2] = S_008C0C_NUM_HS_GPRS(new_gprs[EG_HW_STAGE_HS]) |
			S_008C0C_NUM_LS_GPRS(new_gprs[EG_HW_STAGE_LS]);

		if (rctx->config_state.sq_gpr_resource_mgmt_1 != tmp[0] ||
		    rctx->config_state.sq_gpr_resource_mgmt_2 != tmp[1] ||
		    rctx->config_state.sq_gpr_resource_mgmt_3 != tmp[2]) {
			rctx->config_state.sq_gpr_resource_mgmt_1 = tmp[0];
			rctx->config_state.sq_gpr_resource_mgmt_2 = tmp[1];
			rctx->config_state.sq_gpr_resource_mgmt_3 = tmp[2];
			set_dirty = true;
		}
	}


	if (set_dirty) {
		r600_mark_atom_dirty(rctx, &rctx->config_state.atom);
		rctx->b.flags |= R600_CONTEXT_WAIT_3D_IDLE;
	}
	return true;
}

#define AC_ENCODE_TRACE_POINT(id)       (0xcafe0000 | ((id) & 0xffff))

void eg_trace_emit(struct r600_context *rctx)
{
	struct radeon_cmdbuf *cs = rctx->b.gfx.cs;
	unsigned reloc;

	if (rctx->b.chip_class < EVERGREEN)
		return;

	/* This must be done after r600_need_cs_space. */
	reloc = radeon_add_to_buffer_list(&rctx->b, &rctx->b.gfx,
					  (struct r600_resource*)rctx->trace_buf, RADEON_USAGE_WRITE,
					  RADEON_PRIO_CP_DMA);

	rctx->trace_id++;
	radeon_add_to_buffer_list(&rctx->b, &rctx->b.gfx, rctx->trace_buf,
			      RADEON_USAGE_READWRITE, RADEON_PRIO_TRACE);
	radeon_emit(cs, PKT3(PKT3_MEM_WRITE, 3, 0));
	radeon_emit(cs, rctx->trace_buf->gpu_address);
	radeon_emit(cs, rctx->trace_buf->gpu_address >> 32 | MEM_WRITE_32_BITS | MEM_WRITE_CONFIRM);
	radeon_emit(cs, rctx->trace_id);
	radeon_emit(cs, 0);
	radeon_emit(cs, PKT3(PKT3_NOP, 0, 0));
	radeon_emit(cs, reloc);
	radeon_emit(cs, PKT3(PKT3_NOP, 0, 0));
	radeon_emit(cs, AC_ENCODE_TRACE_POINT(rctx->trace_id));
}

static void evergreen_emit_set_append_cnt(struct r600_context *rctx,
					  struct r600_shader_atomic *atomic,
					  struct r600_resource *resource,
					  uint32_t pkt_flags)
{
	struct radeon_cmdbuf *cs = rctx->b.gfx.cs;
	unsigned reloc = radeon_add_to_buffer_list(&rctx->b, &rctx->b.gfx,
						   resource,
						   RADEON_USAGE_READ,
						   RADEON_PRIO_SHADER_RW_BUFFER);
	uint64_t dst_offset = resource->gpu_address + (atomic->start * 4);
	uint32_t base_reg_0 = R_02872C_GDS_APPEND_COUNT_0;

	uint32_t reg_val = (base_reg_0 + atomic->hw_idx * 4 - EVERGREEN_CONTEXT_REG_OFFSET) >> 2;

	radeon_emit(cs, PKT3(PKT3_SET_APPEND_CNT, 2, 0) | pkt_flags);
	radeon_emit(cs, (reg_val << 16) | 0x3);
	radeon_emit(cs, dst_offset & 0xfffffffc);
	radeon_emit(cs, (dst_offset >> 32) & 0xff);
	radeon_emit(cs, PKT3(PKT3_NOP, 0, 0));
	radeon_emit(cs, reloc);
}

static void evergreen_emit_event_write_eos(struct r600_context *rctx,
					   struct r600_shader_atomic *atomic,
					   struct r600_resource *resource,
					   uint32_t pkt_flags)
{
	struct radeon_cmdbuf *cs = rctx->b.gfx.cs;
	uint32_t event = EVENT_TYPE_PS_DONE;
	uint32_t base_reg_0 = R_02872C_GDS_APPEND_COUNT_0;
	uint32_t reloc = radeon_add_to_buffer_list(&rctx->b, &rctx->b.gfx,
						   resource,
						   RADEON_USAGE_WRITE,
						   RADEON_PRIO_SHADER_RW_BUFFER);
	uint64_t dst_offset = resource->gpu_address + (atomic->start * 4);
	uint32_t reg_val = (base_reg_0 + atomic->hw_idx * 4) >> 2;

	if (pkt_flags == RADEON_CP_PACKET3_COMPUTE_MODE)
		event = EVENT_TYPE_CS_DONE;

	radeon_emit(cs, PKT3(PKT3_EVENT_WRITE_EOS, 3, 0) | pkt_flags);
	radeon_emit(cs, EVENT_TYPE(event) | EVENT_INDEX(6));
	radeon_emit(cs, (dst_offset) & 0xffffffff);
	radeon_emit(cs, (0 << 29) | ((dst_offset >> 32) & 0xff));
	radeon_emit(cs, reg_val);
	radeon_emit(cs, PKT3(PKT3_NOP, 0, 0));
	radeon_emit(cs, reloc);
}

static void cayman_emit_event_write_eos(struct r600_context *rctx,
					struct r600_shader_atomic *atomic,
					struct r600_resource *resource,
					uint32_t pkt_flags)
{
	struct radeon_cmdbuf *cs = rctx->b.gfx.cs;
	uint32_t event = EVENT_TYPE_PS_DONE;
	uint32_t reloc = radeon_add_to_buffer_list(&rctx->b, &rctx->b.gfx,
						   resource,
						   RADEON_USAGE_WRITE,
						   RADEON_PRIO_SHADER_RW_BUFFER);
	uint64_t dst_offset = resource->gpu_address + (atomic->start * 4);

	if (pkt_flags == RADEON_CP_PACKET3_COMPUTE_MODE)
		event = EVENT_TYPE_CS_DONE;

	radeon_emit(cs, PKT3(PKT3_EVENT_WRITE_EOS, 3, 0) | pkt_flags);
	radeon_emit(cs, EVENT_TYPE(event) | EVENT_INDEX(6));
	radeon_emit(cs, (dst_offset) & 0xffffffff);
	radeon_emit(cs, (1 << 29) | ((dst_offset >> 32) & 0xff));
	radeon_emit(cs, (atomic->hw_idx) | (1 << 16));
	radeon_emit(cs, PKT3(PKT3_NOP, 0, 0));
	radeon_emit(cs, reloc);
}

/* writes count from a buffer into GDS */
static void cayman_write_count_to_gds(struct r600_context *rctx,
				      struct r600_shader_atomic *atomic,
				      struct r600_resource *resource,
				      uint32_t pkt_flags)
{
	struct radeon_cmdbuf *cs = rctx->b.gfx.cs;
	unsigned reloc = radeon_add_to_buffer_list(&rctx->b, &rctx->b.gfx,
						   resource,
						   RADEON_USAGE_READ,
						   RADEON_PRIO_SHADER_RW_BUFFER);
	uint64_t dst_offset = resource->gpu_address + (atomic->start * 4);

	radeon_emit(cs, PKT3(PKT3_CP_DMA, 4, 0) | pkt_flags);
	radeon_emit(cs, dst_offset & 0xffffffff);
	radeon_emit(cs, PKT3_CP_DMA_CP_SYNC | PKT3_CP_DMA_DST_SEL(1) | ((dst_offset >> 32) & 0xff));// GDS
	radeon_emit(cs, atomic->hw_idx * 4);
	radeon_emit(cs, 0);
	radeon_emit(cs, PKT3_CP_DMA_CMD_DAS | 4);
	radeon_emit(cs, PKT3(PKT3_NOP, 0, 0));
	radeon_emit(cs, reloc);
}

void evergreen_emit_atomic_buffer_setup_count(struct r600_context *rctx,
					      struct r600_pipe_shader *cs_shader,
					      struct r600_shader_atomic *combined_atomics,
					      uint8_t *atomic_used_mask_p)
{
	uint8_t atomic_used_mask = 0;
	int i, j, k;
	bool is_compute = cs_shader ? true : false;

	for (i = 0; i < (is_compute ? 1 : EG_NUM_HW_STAGES); i++) {
		uint8_t num_atomic_stage;
		struct r600_pipe_shader *pshader;

		if (is_compute)
			pshader = cs_shader;
		else
			pshader = rctx->hw_shader_stages[i].shader;
		if (!pshader)
			continue;

		num_atomic_stage = pshader->shader.nhwatomic_ranges;
		if (!num_atomic_stage)
			continue;

		for (j = 0; j < num_atomic_stage; j++) {
			struct r600_shader_atomic *atomic = &pshader->shader.atomics[j];
			int natomics = atomic->end - atomic->start + 1;

			for (k = 0; k < natomics; k++) {
				/* seen this in a previous stage */
				if (atomic_used_mask & (1u << (atomic->hw_idx + k)))
					continue;

				combined_atomics[atomic->hw_idx + k].hw_idx = atomic->hw_idx + k;
				combined_atomics[atomic->hw_idx + k].buffer_id = atomic->buffer_id;
				combined_atomics[atomic->hw_idx + k].start = atomic->start + k;
				combined_atomics[atomic->hw_idx + k].end = combined_atomics[atomic->hw_idx + k].start + 1;
				atomic_used_mask |= (1u << (atomic->hw_idx + k));
			}
		}
	}
	*atomic_used_mask_p = atomic_used_mask;
}

void evergreen_emit_atomic_buffer_setup(struct r600_context *rctx,
					bool is_compute,
					struct r600_shader_atomic *combined_atomics,
					uint8_t atomic_used_mask)
{
	struct r600_atomic_buffer_state *astate = &rctx->atomic_buffer_state;
	unsigned pkt_flags = 0;
	uint32_t mask;

	if (is_compute)
		pkt_flags = RADEON_CP_PACKET3_COMPUTE_MODE;

	mask = atomic_used_mask;
	if (!mask)
		return;

	while (mask) {
		unsigned atomic_index = u_bit_scan(&mask);
		struct r600_shader_atomic *atomic = &combined_atomics[atomic_index];
		struct r600_resource *resource = r600_resource(astate->buffer[atomic->buffer_id].buffer);
		assert(resource);

		if (rctx->b.chip_class == CAYMAN)
			cayman_write_count_to_gds(rctx, atomic, resource, pkt_flags);
		else
			evergreen_emit_set_append_cnt(rctx, atomic, resource, pkt_flags);
	}
}

void evergreen_emit_atomic_buffer_save(struct r600_context *rctx,
				       bool is_compute,
				       struct r600_shader_atomic *combined_atomics,
				       uint8_t *atomic_used_mask_p)
{
	struct radeon_cmdbuf *cs = rctx->b.gfx.cs;
	struct r600_atomic_buffer_state *astate = &rctx->atomic_buffer_state;
	uint32_t pkt_flags = 0;
	uint32_t event = EVENT_TYPE_PS_DONE;
	uint32_t mask;
	uint64_t dst_offset;
	unsigned reloc;

	if (is_compute)
		pkt_flags = RADEON_CP_PACKET3_COMPUTE_MODE;

	mask = *atomic_used_mask_p;
	if (!mask)
		return;

	while (mask) {
		unsigned atomic_index = u_bit_scan(&mask);
		struct r600_shader_atomic *atomic = &combined_atomics[atomic_index];
		struct r600_resource *resource = r600_resource(astate->buffer[atomic->buffer_id].buffer);
		assert(resource);

		if (rctx->b.chip_class == CAYMAN)
			cayman_emit_event_write_eos(rctx, atomic, resource, pkt_flags);
		else
			evergreen_emit_event_write_eos(rctx, atomic, resource, pkt_flags);
	}

	if (pkt_flags == RADEON_CP_PACKET3_COMPUTE_MODE)
		event = EVENT_TYPE_CS_DONE;

	++rctx->append_fence_id;
	reloc = radeon_add_to_buffer_list(&rctx->b, &rctx->b.gfx,
					  r600_resource(rctx->append_fence),
					  RADEON_USAGE_READWRITE,
					  RADEON_PRIO_SHADER_RW_BUFFER);
	dst_offset = r600_resource(rctx->append_fence)->gpu_address;
	radeon_emit(cs, PKT3(PKT3_EVENT_WRITE_EOS, 3, 0) | pkt_flags);
	radeon_emit(cs, EVENT_TYPE(event) | EVENT_INDEX(6));
	radeon_emit(cs, dst_offset & 0xffffffff);
	radeon_emit(cs, (2 << 29) | ((dst_offset >> 32) & 0xff));
	radeon_emit(cs, rctx->append_fence_id);
	radeon_emit(cs, PKT3(PKT3_NOP, 0, 0));
	radeon_emit(cs, reloc);

	radeon_emit(cs, PKT3(PKT3_WAIT_REG_MEM, 5, 0) | pkt_flags);
	radeon_emit(cs, WAIT_REG_MEM_GEQUAL | WAIT_REG_MEM_MEMORY | (1 << 8));
	radeon_emit(cs, dst_offset & 0xffffffff);
	radeon_emit(cs, ((dst_offset >> 32) & 0xff));
	radeon_emit(cs, rctx->append_fence_id);
	radeon_emit(cs, 0xffffffff);
	radeon_emit(cs, 0xa);
	radeon_emit(cs, PKT3(PKT3_NOP, 0, 0));
	radeon_emit(cs, reloc);
}<|MERGE_RESOLUTION|>--- conflicted
+++ resolved
@@ -2032,13 +2032,8 @@
 {
 	struct radeon_cmdbuf *cs = rctx->b.gfx.cs;
 	struct r600_cb_misc_state *a = (struct r600_cb_misc_state*)atom;
-<<<<<<< HEAD
-	unsigned fb_colormask = (1ULL << ((unsigned)a->nr_cbufs * 4)) - 1;
-	unsigned ps_colormask = (1ULL << ((unsigned)a->nr_ps_color_outputs * 4)) - 1;
-=======
 	unsigned fb_colormask = a->bound_cbufs_target_mask;
 	unsigned ps_colormask = a->ps_color_export_mask;
->>>>>>> f163900f
 	unsigned rat_colormask = evergreen_construct_rat_mask(rctx, a, a->nr_cbufs);
 	radeon_set_context_reg_seq(cs, R_028238_CB_TARGET_MASK, 2);
 	radeon_emit(cs, (a->blend_colormask & fb_colormask) | rat_colormask); /* R_028238_CB_TARGET_MASK */
@@ -4319,8 +4314,6 @@
 
 	if (shader == PIPE_SHADER_FRAGMENT)
 		r600_mark_atom_dirty(rctx, &istate->atom);
-<<<<<<< HEAD
-=======
 }
 
 static void evergreen_get_pipe_constant_buffer(struct r600_context *rctx,
@@ -4378,7 +4371,6 @@
 	evergreen_get_pipe_constant_buffer(rctx, PIPE_SHADER_COMPUTE, 0, &st->saved_const0);
 	/* save ssbo 0 */
 	evergreen_get_shader_buffers(rctx, PIPE_SHADER_COMPUTE, 0, 3, st->saved_ssbo);
->>>>>>> f163900f
 }
 
 
