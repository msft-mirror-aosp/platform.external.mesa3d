/*
 * Copyright 2010 Red Hat Inc.
 *           2010 Jerome Glisse
 *
 * Permission is hereby granted, free of charge, to any person obtaining a
 * copy of this software and associated documentation files (the "Software"),
 * to deal in the Software without restriction, including without limitation
 * on the rights to use, copy, modify, merge, publish, distribute, sub
 * license, and/or sell copies of the Software, and to permit persons to whom
 * the Software is furnished to do so, subject to the following conditions:
 *
 * The above copyright notice and this permission notice (including the next
 * paragraph) shall be included in all copies or substantial portions of the
 * Software.
 *
 * THE SOFTWARE IS PROVIDED "AS IS", WITHOUT WARRANTY OF ANY KIND, EXPRESS OR
 * IMPLIED, INCLUDING BUT NOT LIMITED TO THE WARRANTIES OF MERCHANTABILITY,
 * FITNESS FOR A PARTICULAR PURPOSE AND NON-INFRINGEMENT. IN NO EVENT SHALL
 * THE AUTHOR(S) AND/OR THEIR SUPPLIERS BE LIABLE FOR ANY CLAIM,
 * DAMAGES OR OTHER LIABILITY, WHETHER IN AN ACTION OF CONTRACT, TORT OR
 * OTHERWISE, ARISING FROM, OUT OF OR IN CONNECTION WITH THE SOFTWARE OR THE
 * USE OR OTHER DEALINGS IN THE SOFTWARE.
 *
 * Authors: Dave Airlie <airlied@redhat.com>
 *          Jerome Glisse <jglisse@redhat.com>
 */
#include "r600_formats.h"
#include "r600_shader.h"
#include "r600d.h"

#include "util/u_format_s3tc.h"
#include "util/u_index_modify.h"
#include "util/u_memory.h"
#include "util/u_upload_mgr.h"
#include "util/u_math.h"
#include "tgsi/tgsi_parse.h"
#include "tgsi/tgsi_scan.h"
#include "tgsi/tgsi_ureg.h"

void r600_init_command_buffer(struct r600_command_buffer *cb, unsigned num_dw)
{
	assert(!cb->buf);
	cb->buf = CALLOC(1, 4 * num_dw);
	cb->max_num_dw = num_dw;
}

void r600_release_command_buffer(struct r600_command_buffer *cb)
{
	FREE(cb->buf);
}

void r600_add_atom(struct r600_context *rctx,
		   struct r600_atom *atom,
		   unsigned id)
{
	assert(id < R600_NUM_ATOMS);
	assert(rctx->atoms[id] == NULL);
	rctx->atoms[id] = atom;
	atom->id = id;
}

void r600_init_atom(struct r600_context *rctx,
		    struct r600_atom *atom,
		    unsigned id,
		    void (*emit)(struct r600_context *ctx, struct r600_atom *state),
		    unsigned num_dw)
{
	atom->emit = (void*)emit;
	atom->num_dw = num_dw;
	r600_add_atom(rctx, atom, id);
}

void r600_emit_cso_state(struct r600_context *rctx, struct r600_atom *atom)
{
	r600_emit_command_buffer(rctx->b.gfx.cs, ((struct r600_cso_state*)atom)->cb);
}

void r600_emit_alphatest_state(struct r600_context *rctx, struct r600_atom *atom)
{
	struct radeon_winsys_cs *cs = rctx->b.gfx.cs;
	struct r600_alphatest_state *a = (struct r600_alphatest_state*)atom;
	unsigned alpha_ref = a->sx_alpha_ref;

	if (rctx->b.chip_class >= EVERGREEN && a->cb0_export_16bpc) {
		alpha_ref &= ~0x1FFF;
	}

	radeon_set_context_reg(cs, R_028410_SX_ALPHA_TEST_CONTROL,
			       a->sx_alpha_test_control |
			       S_028410_ALPHA_TEST_BYPASS(a->bypass));
	radeon_set_context_reg(cs, R_028438_SX_ALPHA_REF, alpha_ref);
}

static void r600_memory_barrier(struct pipe_context *ctx, unsigned flags)
{
	struct r600_context *rctx = (struct r600_context *)ctx;
	if (flags & PIPE_BARRIER_CONSTANT_BUFFER)
		rctx->b.flags |= R600_CONTEXT_INV_CONST_CACHE;

	if (flags & (PIPE_BARRIER_VERTEX_BUFFER |
		     PIPE_BARRIER_SHADER_BUFFER |
		     PIPE_BARRIER_TEXTURE |
		     PIPE_BARRIER_IMAGE |
		     PIPE_BARRIER_STREAMOUT_BUFFER |
		     PIPE_BARRIER_GLOBAL_BUFFER)) {
		rctx->b.flags |= R600_CONTEXT_INV_VERTEX_CACHE|
			R600_CONTEXT_INV_TEX_CACHE;
	}

	if (flags & (PIPE_BARRIER_FRAMEBUFFER|
		     PIPE_BARRIER_IMAGE))
		rctx->b.flags |= R600_CONTEXT_FLUSH_AND_INV;

	rctx->b.flags |= R600_CONTEXT_WAIT_3D_IDLE;
}

static void r600_texture_barrier(struct pipe_context *ctx, unsigned flags)
{
	struct r600_context *rctx = (struct r600_context *)ctx;

	rctx->b.flags |= R600_CONTEXT_INV_TEX_CACHE |
		       R600_CONTEXT_FLUSH_AND_INV_CB |
		       R600_CONTEXT_FLUSH_AND_INV |
		       R600_CONTEXT_WAIT_3D_IDLE;
	rctx->framebuffer.do_update_surf_dirtiness = true;
}

static unsigned r600_conv_pipe_prim(unsigned prim)
{
	static const unsigned prim_conv[] = {
		[PIPE_PRIM_POINTS]			= V_008958_DI_PT_POINTLIST,
		[PIPE_PRIM_LINES]			= V_008958_DI_PT_LINELIST,
		[PIPE_PRIM_LINE_LOOP]			= V_008958_DI_PT_LINELOOP,
		[PIPE_PRIM_LINE_STRIP]			= V_008958_DI_PT_LINESTRIP,
		[PIPE_PRIM_TRIANGLES]			= V_008958_DI_PT_TRILIST,
		[PIPE_PRIM_TRIANGLE_STRIP]		= V_008958_DI_PT_TRISTRIP,
		[PIPE_PRIM_TRIANGLE_FAN]		= V_008958_DI_PT_TRIFAN,
		[PIPE_PRIM_QUADS]			= V_008958_DI_PT_QUADLIST,
		[PIPE_PRIM_QUAD_STRIP]			= V_008958_DI_PT_QUADSTRIP,
		[PIPE_PRIM_POLYGON]			= V_008958_DI_PT_POLYGON,
		[PIPE_PRIM_LINES_ADJACENCY]		= V_008958_DI_PT_LINELIST_ADJ,
		[PIPE_PRIM_LINE_STRIP_ADJACENCY]	= V_008958_DI_PT_LINESTRIP_ADJ,
		[PIPE_PRIM_TRIANGLES_ADJACENCY]		= V_008958_DI_PT_TRILIST_ADJ,
		[PIPE_PRIM_TRIANGLE_STRIP_ADJACENCY]	= V_008958_DI_PT_TRISTRIP_ADJ,
		[PIPE_PRIM_PATCHES]                     = V_008958_DI_PT_PATCH,
		[R600_PRIM_RECTANGLE_LIST]		= V_008958_DI_PT_RECTLIST
	};
	assert(prim < ARRAY_SIZE(prim_conv));
	return prim_conv[prim];
}

unsigned r600_conv_prim_to_gs_out(unsigned mode)
{
	static const int prim_conv[] = {
		[PIPE_PRIM_POINTS]			= V_028A6C_OUTPRIM_TYPE_POINTLIST,
		[PIPE_PRIM_LINES]			= V_028A6C_OUTPRIM_TYPE_LINESTRIP,
		[PIPE_PRIM_LINE_LOOP]			= V_028A6C_OUTPRIM_TYPE_LINESTRIP,
		[PIPE_PRIM_LINE_STRIP]			= V_028A6C_OUTPRIM_TYPE_LINESTRIP,
		[PIPE_PRIM_TRIANGLES]			= V_028A6C_OUTPRIM_TYPE_TRISTRIP,
		[PIPE_PRIM_TRIANGLE_STRIP]		= V_028A6C_OUTPRIM_TYPE_TRISTRIP,
		[PIPE_PRIM_TRIANGLE_FAN]		= V_028A6C_OUTPRIM_TYPE_TRISTRIP,
		[PIPE_PRIM_QUADS]			= V_028A6C_OUTPRIM_TYPE_TRISTRIP,
		[PIPE_PRIM_QUAD_STRIP]			= V_028A6C_OUTPRIM_TYPE_TRISTRIP,
		[PIPE_PRIM_POLYGON]			= V_028A6C_OUTPRIM_TYPE_TRISTRIP,
		[PIPE_PRIM_LINES_ADJACENCY]		= V_028A6C_OUTPRIM_TYPE_LINESTRIP,
		[PIPE_PRIM_LINE_STRIP_ADJACENCY]	= V_028A6C_OUTPRIM_TYPE_LINESTRIP,
		[PIPE_PRIM_TRIANGLES_ADJACENCY]		= V_028A6C_OUTPRIM_TYPE_TRISTRIP,
		[PIPE_PRIM_TRIANGLE_STRIP_ADJACENCY]	= V_028A6C_OUTPRIM_TYPE_TRISTRIP,
		[PIPE_PRIM_PATCHES]			= V_028A6C_OUTPRIM_TYPE_POINTLIST,
		[R600_PRIM_RECTANGLE_LIST]		= V_028A6C_OUTPRIM_TYPE_TRISTRIP
	};
	assert(mode < ARRAY_SIZE(prim_conv));

	return prim_conv[mode];
}

/* common state between evergreen and r600 */

static void r600_bind_blend_state_internal(struct r600_context *rctx,
		struct r600_blend_state *blend, bool blend_disable)
{
	unsigned color_control;
	bool update_cb = false;

	rctx->alpha_to_one = blend->alpha_to_one;
	rctx->dual_src_blend = blend->dual_src_blend;

	if (!blend_disable) {
		r600_set_cso_state_with_cb(rctx, &rctx->blend_state, blend, &blend->buffer);
		color_control = blend->cb_color_control;
	} else {
		/* Blending is disabled. */
		r600_set_cso_state_with_cb(rctx, &rctx->blend_state, blend, &blend->buffer_no_blend);
		color_control = blend->cb_color_control_no_blend;
	}

	/* Update derived states. */
	if (rctx->cb_misc_state.blend_colormask != blend->cb_target_mask) {
		rctx->cb_misc_state.blend_colormask = blend->cb_target_mask;
		update_cb = true;
	}
	if (rctx->b.chip_class <= R700 &&
	    rctx->cb_misc_state.cb_color_control != color_control) {
		rctx->cb_misc_state.cb_color_control = color_control;
		update_cb = true;
	}
	if (rctx->cb_misc_state.dual_src_blend != blend->dual_src_blend) {
		rctx->cb_misc_state.dual_src_blend = blend->dual_src_blend;
		update_cb = true;
	}
	if (update_cb) {
		r600_mark_atom_dirty(rctx, &rctx->cb_misc_state.atom);
	}
	if (rctx->framebuffer.dual_src_blend != blend->dual_src_blend) {
		rctx->framebuffer.dual_src_blend = blend->dual_src_blend;
		r600_mark_atom_dirty(rctx, &rctx->framebuffer.atom);
	}
}

static void r600_bind_blend_state(struct pipe_context *ctx, void *state)
{
	struct r600_context *rctx = (struct r600_context *)ctx;
	struct r600_blend_state *blend = (struct r600_blend_state *)state;

	if (!blend) {
		r600_set_cso_state_with_cb(rctx, &rctx->blend_state, NULL, NULL);
		return;
	}

	r600_bind_blend_state_internal(rctx, blend, rctx->force_blend_disable);
}

static void r600_set_blend_color(struct pipe_context *ctx,
				 const struct pipe_blend_color *state)
{
	struct r600_context *rctx = (struct r600_context *)ctx;

	rctx->blend_color.state = *state;
	r600_mark_atom_dirty(rctx, &rctx->blend_color.atom);
}

void r600_emit_blend_color(struct r600_context *rctx, struct r600_atom *atom)
{
	struct radeon_winsys_cs *cs = rctx->b.gfx.cs;
	struct pipe_blend_color *state = &rctx->blend_color.state;

	radeon_set_context_reg_seq(cs, R_028414_CB_BLEND_RED, 4);
	radeon_emit(cs, fui(state->color[0])); /* R_028414_CB_BLEND_RED */
	radeon_emit(cs, fui(state->color[1])); /* R_028418_CB_BLEND_GREEN */
	radeon_emit(cs, fui(state->color[2])); /* R_02841C_CB_BLEND_BLUE */
	radeon_emit(cs, fui(state->color[3])); /* R_028420_CB_BLEND_ALPHA */
}

void r600_emit_vgt_state(struct r600_context *rctx, struct r600_atom *atom)
{
	struct radeon_winsys_cs *cs = rctx->b.gfx.cs;
	struct r600_vgt_state *a = (struct r600_vgt_state *)atom;

	radeon_set_context_reg(cs, R_028A94_VGT_MULTI_PRIM_IB_RESET_EN, a->vgt_multi_prim_ib_reset_en);
	radeon_set_context_reg_seq(cs, R_028408_VGT_INDX_OFFSET, 2);
	radeon_emit(cs, a->vgt_indx_offset); /* R_028408_VGT_INDX_OFFSET */
	radeon_emit(cs, a->vgt_multi_prim_ib_reset_indx); /* R_02840C_VGT_MULTI_PRIM_IB_RESET_INDX */
	if (a->last_draw_was_indirect) {
		a->last_draw_was_indirect = false;
		radeon_set_ctl_const(cs, R_03CFF0_SQ_VTX_BASE_VTX_LOC, 0);
	}
}

static void r600_set_clip_state(struct pipe_context *ctx,
				const struct pipe_clip_state *state)
{
	struct r600_context *rctx = (struct r600_context *)ctx;

	rctx->clip_state.state = *state;
	r600_mark_atom_dirty(rctx, &rctx->clip_state.atom);
	rctx->driver_consts[PIPE_SHADER_VERTEX].vs_ucp_dirty = true;
}

static void r600_set_stencil_ref(struct pipe_context *ctx,
				 const struct r600_stencil_ref *state)
{
	struct r600_context *rctx = (struct r600_context *)ctx;

	rctx->stencil_ref.state = *state;
	r600_mark_atom_dirty(rctx, &rctx->stencil_ref.atom);
}

void r600_emit_stencil_ref(struct r600_context *rctx, struct r600_atom *atom)
{
	struct radeon_winsys_cs *cs = rctx->b.gfx.cs;
	struct r600_stencil_ref_state *a = (struct r600_stencil_ref_state*)atom;

	radeon_set_context_reg_seq(cs, R_028430_DB_STENCILREFMASK, 2);
	radeon_emit(cs, /* R_028430_DB_STENCILREFMASK */
			 S_028430_STENCILREF(a->state.ref_value[0]) |
			 S_028430_STENCILMASK(a->state.valuemask[0]) |
			 S_028430_STENCILWRITEMASK(a->state.writemask[0]));
	radeon_emit(cs, /* R_028434_DB_STENCILREFMASK_BF */
			 S_028434_STENCILREF_BF(a->state.ref_value[1]) |
			 S_028434_STENCILMASK_BF(a->state.valuemask[1]) |
			 S_028434_STENCILWRITEMASK_BF(a->state.writemask[1]));
}

static void r600_set_pipe_stencil_ref(struct pipe_context *ctx,
				      const struct pipe_stencil_ref *state)
{
	struct r600_context *rctx = (struct r600_context *)ctx;
	struct r600_dsa_state *dsa = (struct r600_dsa_state*)rctx->dsa_state.cso;
	struct r600_stencil_ref ref;

	rctx->stencil_ref.pipe_state = *state;

	if (!dsa)
		return;

	ref.ref_value[0] = state->ref_value[0];
	ref.ref_value[1] = state->ref_value[1];
	ref.valuemask[0] = dsa->valuemask[0];
	ref.valuemask[1] = dsa->valuemask[1];
	ref.writemask[0] = dsa->writemask[0];
	ref.writemask[1] = dsa->writemask[1];

	r600_set_stencil_ref(ctx, &ref);
}

static void r600_bind_dsa_state(struct pipe_context *ctx, void *state)
{
	struct r600_context *rctx = (struct r600_context *)ctx;
	struct r600_dsa_state *dsa = state;
	struct r600_stencil_ref ref;

	if (!state) {
		r600_set_cso_state_with_cb(rctx, &rctx->dsa_state, NULL, NULL);
		return;
	}

	r600_set_cso_state_with_cb(rctx, &rctx->dsa_state, dsa, &dsa->buffer);

	ref.ref_value[0] = rctx->stencil_ref.pipe_state.ref_value[0];
	ref.ref_value[1] = rctx->stencil_ref.pipe_state.ref_value[1];
	ref.valuemask[0] = dsa->valuemask[0];
	ref.valuemask[1] = dsa->valuemask[1];
	ref.writemask[0] = dsa->writemask[0];
	ref.writemask[1] = dsa->writemask[1];
	if (rctx->zwritemask != dsa->zwritemask) {
		rctx->zwritemask = dsa->zwritemask;
		if (rctx->b.chip_class >= EVERGREEN) {
			/* work around some issue when not writing to zbuffer
			 * we are having lockup on evergreen so do not enable
			 * hyperz when not writing zbuffer
			 */
			r600_mark_atom_dirty(rctx, &rctx->db_misc_state.atom);
		}
	}

	r600_set_stencil_ref(ctx, &ref);

	/* Update alphatest state. */
	if (rctx->alphatest_state.sx_alpha_test_control != dsa->sx_alpha_test_control ||
	    rctx->alphatest_state.sx_alpha_ref != dsa->alpha_ref) {
		rctx->alphatest_state.sx_alpha_test_control = dsa->sx_alpha_test_control;
		rctx->alphatest_state.sx_alpha_ref = dsa->alpha_ref;
		r600_mark_atom_dirty(rctx, &rctx->alphatest_state.atom);
	}
}

static void r600_bind_rs_state(struct pipe_context *ctx, void *state)
{
	struct r600_rasterizer_state *rs = (struct r600_rasterizer_state *)state;
	struct r600_context *rctx = (struct r600_context *)ctx;

	if (!state)
		return;

	rctx->rasterizer = rs;

	r600_set_cso_state_with_cb(rctx, &rctx->rasterizer_state, rs, &rs->buffer);

	if (rs->offset_enable &&
	    (rs->offset_units != rctx->poly_offset_state.offset_units ||
	     rs->offset_scale != rctx->poly_offset_state.offset_scale ||
	     rs->offset_units_unscaled != rctx->poly_offset_state.offset_units_unscaled)) {
		rctx->poly_offset_state.offset_units = rs->offset_units;
		rctx->poly_offset_state.offset_scale = rs->offset_scale;
		rctx->poly_offset_state.offset_units_unscaled = rs->offset_units_unscaled;
		r600_mark_atom_dirty(rctx, &rctx->poly_offset_state.atom);
	}

	/* Update clip_misc_state. */
	if (rctx->clip_misc_state.pa_cl_clip_cntl != rs->pa_cl_clip_cntl ||
	    rctx->clip_misc_state.clip_plane_enable != rs->clip_plane_enable) {
		rctx->clip_misc_state.pa_cl_clip_cntl = rs->pa_cl_clip_cntl;
		rctx->clip_misc_state.clip_plane_enable = rs->clip_plane_enable;
		r600_mark_atom_dirty(rctx, &rctx->clip_misc_state.atom);
	}

	r600_viewport_set_rast_deps(&rctx->b, rs->scissor_enable, rs->clip_halfz);

	/* Re-emit PA_SC_LINE_STIPPLE. */
	rctx->last_primitive_type = -1;
}

static void r600_delete_rs_state(struct pipe_context *ctx, void *state)
{
	struct r600_rasterizer_state *rs = (struct r600_rasterizer_state *)state;

	r600_release_command_buffer(&rs->buffer);
	FREE(rs);
}

static void r600_sampler_view_destroy(struct pipe_context *ctx,
				      struct pipe_sampler_view *state)
{
	struct r600_pipe_sampler_view *view = (struct r600_pipe_sampler_view *)state;

	if (view->tex_resource->gpu_address &&
	    view->tex_resource->b.b.target == PIPE_BUFFER)
		LIST_DELINIT(&view->list);

	pipe_resource_reference(&state->texture, NULL);
	FREE(view);
}

void r600_sampler_states_dirty(struct r600_context *rctx,
			       struct r600_sampler_states *state)
{
	if (state->dirty_mask) {
		if (state->dirty_mask & state->has_bordercolor_mask) {
			rctx->b.flags |= R600_CONTEXT_WAIT_3D_IDLE;
		}
		state->atom.num_dw =
			util_bitcount(state->dirty_mask & state->has_bordercolor_mask) * 11 +
			util_bitcount(state->dirty_mask & ~state->has_bordercolor_mask) * 5;
		r600_mark_atom_dirty(rctx, &state->atom);
	}
}

static void r600_bind_sampler_states(struct pipe_context *pipe,
			       enum pipe_shader_type shader,
			       unsigned start,
			       unsigned count, void **states)
{
	struct r600_context *rctx = (struct r600_context *)pipe;
	struct r600_textures_info *dst = &rctx->samplers[shader];
	struct r600_pipe_sampler_state **rstates = (struct r600_pipe_sampler_state**)states;
	int seamless_cube_map = -1;
	unsigned i;
	/* This sets 1-bit for states with index >= count. */
	uint32_t disable_mask = ~((1ull << count) - 1);
	/* These are the new states set by this function. */
	uint32_t new_mask = 0;

	assert(start == 0); /* XXX fix below */

	if (!states) {
		disable_mask = ~0u;
		count = 0;
	}

	for (i = 0; i < count; i++) {
		struct r600_pipe_sampler_state *rstate = rstates[i];

		if (rstate == dst->states.states[i]) {
			continue;
		}

		if (rstate) {
			if (rstate->border_color_use) {
				dst->states.has_bordercolor_mask |= 1 << i;
			} else {
				dst->states.has_bordercolor_mask &= ~(1 << i);
			}
			seamless_cube_map = rstate->seamless_cube_map;

			new_mask |= 1 << i;
		} else {
			disable_mask |= 1 << i;
		}
	}

	memcpy(dst->states.states, rstates, sizeof(void*) * count);
	memset(dst->states.states + count, 0, sizeof(void*) * (NUM_TEX_UNITS - count));

	dst->states.enabled_mask &= ~disable_mask;
	dst->states.dirty_mask &= dst->states.enabled_mask;
	dst->states.enabled_mask |= new_mask;
	dst->states.dirty_mask |= new_mask;
	dst->states.has_bordercolor_mask &= dst->states.enabled_mask;

	r600_sampler_states_dirty(rctx, &dst->states);

	/* Seamless cubemap state. */
	if (rctx->b.chip_class <= R700 &&
	    seamless_cube_map != -1 &&
	    seamless_cube_map != rctx->seamless_cube_map.enabled) {
		/* change in TA_CNTL_AUX need a pipeline flush */
		rctx->b.flags |= R600_CONTEXT_WAIT_3D_IDLE;
		rctx->seamless_cube_map.enabled = seamless_cube_map;
		r600_mark_atom_dirty(rctx, &rctx->seamless_cube_map.atom);
	}
}

static void r600_delete_sampler_state(struct pipe_context *ctx, void *state)
{
	free(state);
}

static void r600_delete_blend_state(struct pipe_context *ctx, void *state)
{
	struct r600_context *rctx = (struct r600_context *)ctx;
	struct r600_blend_state *blend = (struct r600_blend_state*)state;

	if (rctx->blend_state.cso == state) {
		ctx->bind_blend_state(ctx, NULL);
	}

	r600_release_command_buffer(&blend->buffer);
	r600_release_command_buffer(&blend->buffer_no_blend);
	FREE(blend);
}

static void r600_delete_dsa_state(struct pipe_context *ctx, void *state)
{
	struct r600_context *rctx = (struct r600_context *)ctx;
	struct r600_dsa_state *dsa = (struct r600_dsa_state *)state;

	if (rctx->dsa_state.cso == state) {
		ctx->bind_depth_stencil_alpha_state(ctx, NULL);
	}

	r600_release_command_buffer(&dsa->buffer);
	free(dsa);
}

static void r600_bind_vertex_elements(struct pipe_context *ctx, void *state)
{
	struct r600_context *rctx = (struct r600_context *)ctx;

	r600_set_cso_state(rctx, &rctx->vertex_fetch_shader, state);
}

static void r600_delete_vertex_elements(struct pipe_context *ctx, void *state)
{
	struct r600_fetch_shader *shader = (struct r600_fetch_shader*)state;
	r600_resource_reference(&shader->buffer, NULL);
	FREE(shader);
}

void r600_vertex_buffers_dirty(struct r600_context *rctx)
{
	if (rctx->vertex_buffer_state.dirty_mask) {
		rctx->vertex_buffer_state.atom.num_dw = (rctx->b.chip_class >= EVERGREEN ? 12 : 11) *
					       util_bitcount(rctx->vertex_buffer_state.dirty_mask);
		r600_mark_atom_dirty(rctx, &rctx->vertex_buffer_state.atom);
	}
}

static void r600_set_vertex_buffers(struct pipe_context *ctx,
				    unsigned start_slot, unsigned count,
				    const struct pipe_vertex_buffer *input)
{
	struct r600_context *rctx = (struct r600_context *)ctx;
	struct r600_vertexbuf_state *state = &rctx->vertex_buffer_state;
	struct pipe_vertex_buffer *vb = state->vb + start_slot;
	unsigned i;
	uint32_t disable_mask = 0;
	/* These are the new buffers set by this function. */
	uint32_t new_buffer_mask = 0;

	/* Set vertex buffers. */
	if (input) {
		for (i = 0; i < count; i++) {
			if (memcmp(&input[i], &vb[i], sizeof(struct pipe_vertex_buffer))) {
				if (input[i].buffer.resource) {
					vb[i].stride = input[i].stride;
					vb[i].buffer_offset = input[i].buffer_offset;
					pipe_resource_reference(&vb[i].buffer.resource, input[i].buffer.resource);
					new_buffer_mask |= 1 << i;
					r600_context_add_resource_size(ctx, input[i].buffer.resource);
				} else {
					pipe_resource_reference(&vb[i].buffer.resource, NULL);
					disable_mask |= 1 << i;
				}
			}
		}
	} else {
		for (i = 0; i < count; i++) {
			pipe_resource_reference(&vb[i].buffer.resource, NULL);
		}
		disable_mask = ((1ull << count) - 1);
	}

	disable_mask <<= start_slot;
	new_buffer_mask <<= start_slot;

	rctx->vertex_buffer_state.enabled_mask &= ~disable_mask;
	rctx->vertex_buffer_state.dirty_mask &= rctx->vertex_buffer_state.enabled_mask;
	rctx->vertex_buffer_state.enabled_mask |= new_buffer_mask;
	rctx->vertex_buffer_state.dirty_mask |= new_buffer_mask;

	r600_vertex_buffers_dirty(rctx);
}

void r600_sampler_views_dirty(struct r600_context *rctx,
			      struct r600_samplerview_state *state)
{
	if (state->dirty_mask) {
		state->atom.num_dw = (rctx->b.chip_class >= EVERGREEN ? 14 : 13) *
				     util_bitcount(state->dirty_mask);
		r600_mark_atom_dirty(rctx, &state->atom);
	}
}

static void r600_set_sampler_views(struct pipe_context *pipe,
				   enum pipe_shader_type shader,
				   unsigned start, unsigned count,
				   struct pipe_sampler_view **views)
{
	struct r600_context *rctx = (struct r600_context *) pipe;
	struct r600_textures_info *dst = &rctx->samplers[shader];
	struct r600_pipe_sampler_view **rviews = (struct r600_pipe_sampler_view **)views;
	uint32_t dirty_sampler_states_mask = 0;
	unsigned i;
	/* This sets 1-bit for textures with index >= count. */
	uint32_t disable_mask = ~((1ull << count) - 1);
	/* These are the new textures set by this function. */
	uint32_t new_mask = 0;

	/* Set textures with index >= count to NULL. */
	uint32_t remaining_mask;

	assert(start == 0); /* XXX fix below */

	if (!views) {
		disable_mask = ~0u;
		count = 0;
	}

	remaining_mask = dst->views.enabled_mask & disable_mask;

	while (remaining_mask) {
		i = u_bit_scan(&remaining_mask);
		assert(dst->views.views[i]);

		pipe_sampler_view_reference((struct pipe_sampler_view **)&dst->views.views[i], NULL);
	}

	for (i = 0; i < count; i++) {
		if (rviews[i] == dst->views.views[i]) {
			continue;
		}

		if (rviews[i]) {
			struct r600_texture *rtex =
				(struct r600_texture*)rviews[i]->base.texture;
			bool is_buffer = rviews[i]->base.texture->target == PIPE_BUFFER;

			if (!is_buffer && rtex->db_compatible) {
				dst->views.compressed_depthtex_mask |= 1 << i;
			} else {
				dst->views.compressed_depthtex_mask &= ~(1 << i);
			}

			/* Track compressed colorbuffers. */
			if (!is_buffer && rtex->cmask.size) {
				dst->views.compressed_colortex_mask |= 1 << i;
			} else {
				dst->views.compressed_colortex_mask &= ~(1 << i);
			}

			/* Changing from array to non-arrays textures and vice versa requires
			 * updating TEX_ARRAY_OVERRIDE in sampler states on R6xx-R7xx. */
			if (rctx->b.chip_class <= R700 &&
			    (dst->states.enabled_mask & (1 << i)) &&
			    (rviews[i]->base.texture->target == PIPE_TEXTURE_1D_ARRAY ||
			     rviews[i]->base.texture->target == PIPE_TEXTURE_2D_ARRAY) != dst->is_array_sampler[i]) {
				dirty_sampler_states_mask |= 1 << i;
			}

			pipe_sampler_view_reference((struct pipe_sampler_view **)&dst->views.views[i], views[i]);
			new_mask |= 1 << i;
			r600_context_add_resource_size(pipe, views[i]->texture);
		} else {
			pipe_sampler_view_reference((struct pipe_sampler_view **)&dst->views.views[i], NULL);
			disable_mask |= 1 << i;
		}
	}

	dst->views.enabled_mask &= ~disable_mask;
	dst->views.dirty_mask &= dst->views.enabled_mask;
	dst->views.enabled_mask |= new_mask;
	dst->views.dirty_mask |= new_mask;
	dst->views.compressed_depthtex_mask &= dst->views.enabled_mask;
	dst->views.compressed_colortex_mask &= dst->views.enabled_mask;
	dst->views.dirty_buffer_constants = TRUE;
	r600_sampler_views_dirty(rctx, &dst->views);

	if (dirty_sampler_states_mask) {
		dst->states.dirty_mask |= dirty_sampler_states_mask;
		r600_sampler_states_dirty(rctx, &dst->states);
	}
}

static void r600_update_compressed_colortex_mask(struct r600_samplerview_state *views)
{
	uint32_t mask = views->enabled_mask;

	while (mask) {
		unsigned i = u_bit_scan(&mask);
		struct pipe_resource *res = views->views[i]->base.texture;

		if (res && res->target != PIPE_BUFFER) {
			struct r600_texture *rtex = (struct r600_texture *)res;

			if (rtex->cmask.size) {
				views->compressed_colortex_mask |= 1 << i;
			} else {
				views->compressed_colortex_mask &= ~(1 << i);
			}
		}
	}
}

static int r600_get_hw_atomic_count(const struct pipe_context *ctx,
				    enum pipe_shader_type shader)
{
	const struct r600_context *rctx = (struct r600_context *)ctx;
	int value = 0;
	switch (shader) {
	case PIPE_SHADER_FRAGMENT:
	case PIPE_SHADER_COMPUTE:
	default:
		break;
	case PIPE_SHADER_VERTEX:
		value = rctx->ps_shader->info.file_count[TGSI_FILE_HW_ATOMIC];
		break;
	case PIPE_SHADER_GEOMETRY:
		value = rctx->ps_shader->info.file_count[TGSI_FILE_HW_ATOMIC] +
			rctx->vs_shader->info.file_count[TGSI_FILE_HW_ATOMIC];
		break;
	case PIPE_SHADER_TESS_EVAL:
		value = rctx->ps_shader->info.file_count[TGSI_FILE_HW_ATOMIC] +
			rctx->vs_shader->info.file_count[TGSI_FILE_HW_ATOMIC] +
			(rctx->gs_shader ? rctx->gs_shader->info.file_count[TGSI_FILE_HW_ATOMIC] : 0);
		break;
	case PIPE_SHADER_TESS_CTRL:
		value = rctx->ps_shader->info.file_count[TGSI_FILE_HW_ATOMIC] +
			rctx->vs_shader->info.file_count[TGSI_FILE_HW_ATOMIC] +
			(rctx->gs_shader ? rctx->gs_shader->info.file_count[TGSI_FILE_HW_ATOMIC] : 0) +
			rctx->tes_shader->info.file_count[TGSI_FILE_HW_ATOMIC];
		break;
	}
	return value;
}

static void r600_update_compressed_colortex_mask_images(struct r600_image_state *images)
{
	uint32_t mask = images->enabled_mask;

	while (mask) {
		unsigned i = u_bit_scan(&mask);
		struct pipe_resource *res = images->views[i].base.resource;

		if (res && res->target != PIPE_BUFFER) {
			struct r600_texture *rtex = (struct r600_texture *)res;

			if (rtex->cmask.size) {
				images->compressed_colortex_mask |= 1 << i;
			} else {
				images->compressed_colortex_mask &= ~(1 << i);
			}
		}
	}
}

/* Compute the key for the hw shader variant */
static inline void r600_shader_selector_key(const struct pipe_context *ctx,
		const struct r600_pipe_shader_selector *sel,
		union r600_shader_key *key)
{
	const struct r600_context *rctx = (struct r600_context *)ctx;
	memset(key, 0, sizeof(*key));

	switch (sel->type) {
	case PIPE_SHADER_VERTEX: {
		key->vs.as_ls = (rctx->tes_shader != NULL);
		if (!key->vs.as_ls)
			key->vs.as_es = (rctx->gs_shader != NULL);

		if (rctx->ps_shader->current->shader.gs_prim_id_input && !rctx->gs_shader) {
			key->vs.as_gs_a = true;
			key->vs.prim_id_out = rctx->ps_shader->current->shader.input[rctx->ps_shader->current->shader.ps_prim_id_input].spi_sid;
		}
		key->vs.first_atomic_counter = r600_get_hw_atomic_count(ctx, PIPE_SHADER_VERTEX);
		break;
	}
	case PIPE_SHADER_GEOMETRY:
		key->gs.first_atomic_counter = r600_get_hw_atomic_count(ctx, PIPE_SHADER_GEOMETRY);
		key->gs.tri_strip_adj_fix = rctx->gs_tri_strip_adj_fix;
		break;
	case PIPE_SHADER_FRAGMENT: {
		if (rctx->ps_shader->info.images_declared)
			key->ps.image_size_const_offset = util_last_bit(rctx->samplers[PIPE_SHADER_FRAGMENT].views.enabled_mask);
		key->ps.first_atomic_counter = r600_get_hw_atomic_count(ctx, PIPE_SHADER_FRAGMENT);
		key->ps.color_two_side = rctx->rasterizer && rctx->rasterizer->two_side;
		key->ps.alpha_to_one = rctx->alpha_to_one &&
				      rctx->rasterizer && rctx->rasterizer->multisample_enable &&
				      !rctx->framebuffer.cb0_is_integer;
		key->ps.nr_cbufs = rctx->framebuffer.state.nr_cbufs;
		/* Dual-source blending only makes sense with nr_cbufs == 1. */
		if (key->ps.nr_cbufs == 1 && rctx->dual_src_blend)
			key->ps.nr_cbufs = 2;
		break;
	}
	case PIPE_SHADER_TESS_EVAL:
		key->tes.as_es = (rctx->gs_shader != NULL);
		key->tes.first_atomic_counter = r600_get_hw_atomic_count(ctx, PIPE_SHADER_TESS_EVAL);
		break;
	case PIPE_SHADER_TESS_CTRL:
		key->tcs.prim_mode = rctx->tes_shader->info.properties[TGSI_PROPERTY_TES_PRIM_MODE];
		key->tcs.first_atomic_counter = r600_get_hw_atomic_count(ctx, PIPE_SHADER_TESS_CTRL);
		break;
	case PIPE_SHADER_COMPUTE:
		break;
	default:
		assert(0);
	}
}

/* Select the hw shader variant depending on the current state.
 * (*dirty) is set to 1 if current variant was changed */
int r600_shader_select(struct pipe_context *ctx,
        struct r600_pipe_shader_selector* sel,
        bool *dirty)
{
	union r600_shader_key key;
	struct r600_pipe_shader * shader = NULL;
	int r;

	r600_shader_selector_key(ctx, sel, &key);

	/* Check if we don't need to change anything.
	 * This path is also used for most shaders that don't need multiple
	 * variants, it will cost just a computation of the key and this
	 * test. */
	if (likely(sel->current && memcmp(&sel->current->key, &key, sizeof(key)) == 0)) {
		return 0;
	}

	/* lookup if we have other variants in the list */
	if (sel->num_shaders > 1) {
		struct r600_pipe_shader *p = sel->current, *c = p->next_variant;

		while (c && memcmp(&c->key, &key, sizeof(key)) != 0) {
			p = c;
			c = c->next_variant;
		}

		if (c) {
			p->next_variant = c->next_variant;
			shader = c;
		}
	}

	if (unlikely(!shader)) {
		shader = CALLOC(1, sizeof(struct r600_pipe_shader));
		shader->selector = sel;

		r = r600_pipe_shader_create(ctx, shader, key);
		if (unlikely(r)) {
			R600_ERR("Failed to build shader variant (type=%u) %d\n",
				 sel->type, r);
			sel->current = NULL;
			FREE(shader);
			return r;
		}

		/* We don't know the value of nr_ps_max_color_exports until we built
		 * at least one variant, so we may need to recompute the key after
		 * building first variant. */
		if (sel->type == PIPE_SHADER_FRAGMENT &&
				sel->num_shaders == 0) {
			sel->nr_ps_max_color_exports = shader->shader.nr_ps_max_color_exports;
			r600_shader_selector_key(ctx, sel, &key);
		}

		memcpy(&shader->key, &key, sizeof(key));
		sel->num_shaders++;
	}

	if (dirty)
		*dirty = true;

	shader->next_variant = sel->current;
	sel->current = shader;

	return 0;
}

struct r600_pipe_shader_selector *r600_create_shader_state_tokens(struct pipe_context *ctx,
								  const struct tgsi_token *tokens,
								  unsigned pipe_shader_type)
{
	struct r600_pipe_shader_selector *sel = CALLOC_STRUCT(r600_pipe_shader_selector);

	sel->type = pipe_shader_type;
	sel->tokens = tgsi_dup_tokens(tokens);
	tgsi_scan_shader(tokens, &sel->info);
	return sel;
}

static void *r600_create_shader_state(struct pipe_context *ctx,
			       const struct pipe_shader_state *state,
			       unsigned pipe_shader_type)
{
	int i;
	struct r600_pipe_shader_selector *sel = r600_create_shader_state_tokens(ctx, state->tokens, pipe_shader_type);

	sel->so = state->stream_output;

	switch (pipe_shader_type) {
	case PIPE_SHADER_GEOMETRY:
		sel->gs_output_prim =
			sel->info.properties[TGSI_PROPERTY_GS_OUTPUT_PRIM];
		sel->gs_max_out_vertices =
			sel->info.properties[TGSI_PROPERTY_GS_MAX_OUTPUT_VERTICES];
		sel->gs_num_invocations =
			sel->info.properties[TGSI_PROPERTY_GS_INVOCATIONS];
		break;
	case PIPE_SHADER_VERTEX:
	case PIPE_SHADER_TESS_CTRL:
		sel->lds_patch_outputs_written_mask = 0;
		sel->lds_outputs_written_mask = 0;

		for (i = 0; i < sel->info.num_outputs; i++) {
			unsigned name = sel->info.output_semantic_name[i];
			unsigned index = sel->info.output_semantic_index[i];

			switch (name) {
			case TGSI_SEMANTIC_TESSINNER:
			case TGSI_SEMANTIC_TESSOUTER:
			case TGSI_SEMANTIC_PATCH:
				sel->lds_patch_outputs_written_mask |=
					1ull << r600_get_lds_unique_index(name, index);
				break;
			default:
				sel->lds_outputs_written_mask |=
					1ull << r600_get_lds_unique_index(name, index);
			}
		}
		break;
	default:
		break;
	}

	return sel;
}

static void *r600_create_ps_state(struct pipe_context *ctx,
					 const struct pipe_shader_state *state)
{
	return r600_create_shader_state(ctx, state, PIPE_SHADER_FRAGMENT);
}

static void *r600_create_vs_state(struct pipe_context *ctx,
					 const struct pipe_shader_state *state)
{
	return r600_create_shader_state(ctx, state, PIPE_SHADER_VERTEX);
}

static void *r600_create_gs_state(struct pipe_context *ctx,
					 const struct pipe_shader_state *state)
{
	return r600_create_shader_state(ctx, state, PIPE_SHADER_GEOMETRY);
}

static void *r600_create_tcs_state(struct pipe_context *ctx,
					 const struct pipe_shader_state *state)
{
	return r600_create_shader_state(ctx, state, PIPE_SHADER_TESS_CTRL);
}

static void *r600_create_tes_state(struct pipe_context *ctx,
					 const struct pipe_shader_state *state)
{
	return r600_create_shader_state(ctx, state, PIPE_SHADER_TESS_EVAL);
}

static void r600_bind_ps_state(struct pipe_context *ctx, void *state)
{
	struct r600_context *rctx = (struct r600_context *)ctx;

	if (!state)
		state = rctx->dummy_pixel_shader;

	rctx->ps_shader = (struct r600_pipe_shader_selector *)state;
}

static struct tgsi_shader_info *r600_get_vs_info(struct r600_context *rctx)
{
	if (rctx->gs_shader)
		return &rctx->gs_shader->info;
	else if (rctx->tes_shader)
		return &rctx->tes_shader->info;
	else if (rctx->vs_shader)
		return &rctx->vs_shader->info;
	else
		return NULL;
}

static void r600_bind_vs_state(struct pipe_context *ctx, void *state)
{
	struct r600_context *rctx = (struct r600_context *)ctx;

	if (!state || rctx->vs_shader == state)
		return;

	rctx->vs_shader = (struct r600_pipe_shader_selector *)state;
	r600_update_vs_writes_viewport_index(&rctx->b, r600_get_vs_info(rctx));
	rctx->b.streamout.stride_in_dw = rctx->vs_shader->so.stride;
}

static void r600_bind_gs_state(struct pipe_context *ctx, void *state)
{
	struct r600_context *rctx = (struct r600_context *)ctx;

	if (state == rctx->gs_shader)
		return;

	rctx->gs_shader = (struct r600_pipe_shader_selector *)state;
	r600_update_vs_writes_viewport_index(&rctx->b, r600_get_vs_info(rctx));

	if (!state)
		return;
	rctx->b.streamout.stride_in_dw = rctx->gs_shader->so.stride;
}

static void r600_bind_tcs_state(struct pipe_context *ctx, void *state)
{
	struct r600_context *rctx = (struct r600_context *)ctx;

	rctx->tcs_shader = (struct r600_pipe_shader_selector *)state;
}

static void r600_bind_tes_state(struct pipe_context *ctx, void *state)
{
	struct r600_context *rctx = (struct r600_context *)ctx;

	if (state == rctx->tes_shader)
		return;

	rctx->tes_shader = (struct r600_pipe_shader_selector *)state;
	r600_update_vs_writes_viewport_index(&rctx->b, r600_get_vs_info(rctx));

	if (!state)
		return;
	rctx->b.streamout.stride_in_dw = rctx->tes_shader->so.stride;
}

void r600_delete_shader_selector(struct pipe_context *ctx,
				 struct r600_pipe_shader_selector *sel)
{
	struct r600_pipe_shader *p = sel->current, *c;
	while (p) {
		c = p->next_variant;
		r600_pipe_shader_destroy(ctx, p);
		free(p);
		p = c;
	}

	free(sel->tokens);
	free(sel);
}


static void r600_delete_ps_state(struct pipe_context *ctx, void *state)
{
	struct r600_context *rctx = (struct r600_context *)ctx;
	struct r600_pipe_shader_selector *sel = (struct r600_pipe_shader_selector *)state;

	if (rctx->ps_shader == sel) {
		rctx->ps_shader = NULL;
	}

	r600_delete_shader_selector(ctx, sel);
}

static void r600_delete_vs_state(struct pipe_context *ctx, void *state)
{
	struct r600_context *rctx = (struct r600_context *)ctx;
	struct r600_pipe_shader_selector *sel = (struct r600_pipe_shader_selector *)state;

	if (rctx->vs_shader == sel) {
		rctx->vs_shader = NULL;
	}

	r600_delete_shader_selector(ctx, sel);
}


static void r600_delete_gs_state(struct pipe_context *ctx, void *state)
{
	struct r600_context *rctx = (struct r600_context *)ctx;
	struct r600_pipe_shader_selector *sel = (struct r600_pipe_shader_selector *)state;

	if (rctx->gs_shader == sel) {
		rctx->gs_shader = NULL;
	}

	r600_delete_shader_selector(ctx, sel);
}

static void r600_delete_tcs_state(struct pipe_context *ctx, void *state)
{
	struct r600_context *rctx = (struct r600_context *)ctx;
	struct r600_pipe_shader_selector *sel = (struct r600_pipe_shader_selector *)state;

	if (rctx->tcs_shader == sel) {
		rctx->tcs_shader = NULL;
	}

	r600_delete_shader_selector(ctx, sel);
}

static void r600_delete_tes_state(struct pipe_context *ctx, void *state)
{
	struct r600_context *rctx = (struct r600_context *)ctx;
	struct r600_pipe_shader_selector *sel = (struct r600_pipe_shader_selector *)state;

	if (rctx->tes_shader == sel) {
		rctx->tes_shader = NULL;
	}

	r600_delete_shader_selector(ctx, sel);
}

void r600_constant_buffers_dirty(struct r600_context *rctx, struct r600_constbuf_state *state)
{
	if (state->dirty_mask) {
		state->atom.num_dw = rctx->b.chip_class >= EVERGREEN ? util_bitcount(state->dirty_mask)*20
								   : util_bitcount(state->dirty_mask)*19;
		r600_mark_atom_dirty(rctx, &state->atom);
	}
}

static void r600_set_constant_buffer(struct pipe_context *ctx,
				     enum pipe_shader_type shader, uint index,
				     const struct pipe_constant_buffer *input)
{
	struct r600_context *rctx = (struct r600_context *)ctx;
	struct r600_constbuf_state *state = &rctx->constbuf_state[shader];
	struct pipe_constant_buffer *cb;
	const uint8_t *ptr;

	/* Note that the state tracker can unbind constant buffers by
	 * passing NULL here.
	 */
	if (unlikely(!input || (!input->buffer && !input->user_buffer))) {
		state->enabled_mask &= ~(1 << index);
		state->dirty_mask &= ~(1 << index);
		pipe_resource_reference(&state->cb[index].buffer, NULL);
		return;
	}

	cb = &state->cb[index];
	cb->buffer_size = input->buffer_size;

	ptr = input->user_buffer;

	if (ptr) {
		/* Upload the user buffer. */
		if (R600_BIG_ENDIAN) {
			uint32_t *tmpPtr;
			unsigned i, size = input->buffer_size;

			if (!(tmpPtr = malloc(size))) {
				R600_ERR("Failed to allocate BE swap buffer.\n");
				return;
			}

			for (i = 0; i < size / 4; ++i) {
				tmpPtr[i] = util_cpu_to_le32(((uint32_t *)ptr)[i]);
			}

			u_upload_data(ctx->stream_uploader, 0, size, 256,
                                      tmpPtr, &cb->buffer_offset, &cb->buffer);
			free(tmpPtr);
		} else {
			u_upload_data(ctx->stream_uploader, 0,
                                      input->buffer_size, 256, ptr,
                                      &cb->buffer_offset, &cb->buffer);
		}
		/* account it in gtt */
		rctx->b.gtt += input->buffer_size;
	} else {
		/* Setup the hw buffer. */
		cb->buffer_offset = input->buffer_offset;
		pipe_resource_reference(&cb->buffer, input->buffer);
		r600_context_add_resource_size(ctx, input->buffer);
	}

	state->enabled_mask |= 1 << index;
	state->dirty_mask |= 1 << index;
	r600_constant_buffers_dirty(rctx, state);
}

static void r600_set_sample_mask(struct pipe_context *pipe, unsigned sample_mask)
{
	struct r600_context *rctx = (struct r600_context*)pipe;

	if (rctx->sample_mask.sample_mask == (uint16_t)sample_mask)
		return;

	rctx->sample_mask.sample_mask = sample_mask;
	r600_mark_atom_dirty(rctx, &rctx->sample_mask.atom);
}

void r600_update_driver_const_buffers(struct r600_context *rctx, bool compute_only)
{
	int sh, size;
	void *ptr;
	struct pipe_constant_buffer cb;
	int start, end;

	start = compute_only ? PIPE_SHADER_COMPUTE : 0;
	end = compute_only ? PIPE_SHADER_TYPES : PIPE_SHADER_COMPUTE;

	for (sh = start; sh < end; sh++) {
		struct r600_shader_driver_constants_info *info = &rctx->driver_consts[sh];
		if (!info->vs_ucp_dirty &&
		    !info->texture_const_dirty &&
		    !info->ps_sample_pos_dirty &&
		    !info->tcs_default_levels_dirty &&
		    !info->cs_block_grid_size_dirty)
			continue;

		ptr = info->constants;
		size = info->alloc_size;
		if (info->vs_ucp_dirty) {
			assert(sh == PIPE_SHADER_VERTEX);
			if (!size) {
				ptr = rctx->clip_state.state.ucp;
				size = R600_UCP_SIZE;
			} else {
				memcpy(ptr, rctx->clip_state.state.ucp, R600_UCP_SIZE);
			}
			info->vs_ucp_dirty = false;
		}

		else if (info->ps_sample_pos_dirty) {
			assert(sh == PIPE_SHADER_FRAGMENT);
			if (!size) {
				ptr = rctx->sample_positions;
				size = R600_UCP_SIZE;
			} else {
				memcpy(ptr, rctx->sample_positions, R600_UCP_SIZE);
			}
			info->ps_sample_pos_dirty = false;
		}

		else if (info->cs_block_grid_size_dirty) {
			assert(sh == PIPE_SHADER_COMPUTE);
			if (!size) {
				ptr = rctx->cs_block_grid_sizes;
				size = R600_CS_BLOCK_GRID_SIZE;
			} else {
				memcpy(ptr, rctx->cs_block_grid_sizes, R600_CS_BLOCK_GRID_SIZE);
			}
			info->cs_block_grid_size_dirty = false;
		}

		else if (info->tcs_default_levels_dirty) {
			/*
			 * We'd only really need this for default tcs shader.
			 */
			assert(sh == PIPE_SHADER_TESS_CTRL);
			if (!size) {
				ptr = rctx->tess_state;
				size = R600_TCS_DEFAULT_LEVELS_SIZE;
			} else {
				memcpy(ptr, rctx->tess_state, R600_TCS_DEFAULT_LEVELS_SIZE);
			}
			info->tcs_default_levels_dirty = false;
		}

		if (info->texture_const_dirty) {
			assert (ptr);
			assert (size);
			if (sh == PIPE_SHADER_VERTEX)
				memcpy(ptr, rctx->clip_state.state.ucp, R600_UCP_SIZE);
			if (sh == PIPE_SHADER_FRAGMENT)
				memcpy(ptr, rctx->sample_positions, R600_UCP_SIZE);
			if (sh == PIPE_SHADER_COMPUTE)
				memcpy(ptr, rctx->cs_block_grid_sizes, R600_CS_BLOCK_GRID_SIZE);
			if (sh == PIPE_SHADER_TESS_CTRL)
				memcpy(ptr, rctx->tess_state, R600_TCS_DEFAULT_LEVELS_SIZE);
		}
		info->texture_const_dirty = false;

		cb.buffer = NULL;
		cb.user_buffer = ptr;
		cb.buffer_offset = 0;
		cb.buffer_size = size;
		rctx->b.b.set_constant_buffer(&rctx->b.b, sh, R600_BUFFER_INFO_CONST_BUFFER, &cb);
		pipe_resource_reference(&cb.buffer, NULL);
	}
}

static void *r600_alloc_buf_consts(struct r600_context *rctx, int shader_type,
				   int array_size, uint32_t *base_offset)
{
	struct r600_shader_driver_constants_info *info = &rctx->driver_consts[shader_type];
	if (array_size + R600_UCP_SIZE > info->alloc_size) {
		info->constants = realloc(info->constants, array_size + R600_UCP_SIZE);
		info->alloc_size = array_size + R600_UCP_SIZE;
	}
	memset(info->constants + (R600_UCP_SIZE / 4), 0, array_size);
	info->texture_const_dirty = true;
	*base_offset = R600_UCP_SIZE;
	return info->constants;
}
/*
 * On r600/700 hw we don't have vertex fetch swizzle, though TBO
 * doesn't require full swizzles it does need masking and setting alpha
 * to one, so we setup a set of 5 constants with the masks + alpha value
 * then in the shader, we AND the 4 components with 0xffffffff or 0,
 * then OR the alpha with the value given here.
 * We use a 6th constant to store the txq buffer size in
 * we use 7th slot for number of cube layers in a cube map array.
 */
static void r600_setup_buffer_constants(struct r600_context *rctx, int shader_type)
{
	struct r600_textures_info *samplers = &rctx->samplers[shader_type];
	int bits;
	uint32_t array_size;
	int i, j;
	uint32_t *constants;
	uint32_t base_offset;
	if (!samplers->views.dirty_buffer_constants)
		return;

	samplers->views.dirty_buffer_constants = FALSE;

	bits = util_last_bit(samplers->views.enabled_mask);
	array_size = bits * 8 * sizeof(uint32_t);

	constants = r600_alloc_buf_consts(rctx, shader_type, array_size, &base_offset);

	for (i = 0; i < bits; i++) {
		if (samplers->views.enabled_mask & (1 << i)) {
			int offset = (base_offset / 4) + i * 8;
			const struct util_format_description *desc;
			desc = util_format_description(samplers->views.views[i]->base.format);

			for (j = 0; j < 4; j++)
				if (j < desc->nr_channels)
					constants[offset+j] = 0xffffffff;
				else
					constants[offset+j] = 0x0;
			if (desc->nr_channels < 4) {
				if (desc->channel[0].pure_integer)
					constants[offset+4] = 1;
				else
					constants[offset+4] = fui(1.0);
			} else
				constants[offset + 4] = 0;

			constants[offset + 5] = samplers->views.views[i]->base.u.buf.size /
				            util_format_get_blocksize(samplers->views.views[i]->base.format);
			constants[offset + 6] = samplers->views.views[i]->base.texture->array_size / 6;
		}
	}

}

/* On evergreen we store one value
 * 1. number of cube layers in a cube map array.
 */
void eg_setup_buffer_constants(struct r600_context *rctx, int shader_type)
{
	struct r600_textures_info *samplers = &rctx->samplers[shader_type];
	struct r600_image_state *images = NULL;
	int bits, sview_bits, img_bits;
	uint32_t array_size;
	int i;
	uint32_t *constants;
	uint32_t base_offset;

	if (shader_type == PIPE_SHADER_FRAGMENT) {
		images = &rctx->fragment_images;
	} else if (shader_type == PIPE_SHADER_COMPUTE) {
		images = &rctx->compute_images;
	}

	if (!samplers->views.dirty_buffer_constants &&
	    !(images && images->dirty_buffer_constants))
		return;

	if (images)
		images->dirty_buffer_constants = FALSE;
	samplers->views.dirty_buffer_constants = FALSE;

	bits = sview_bits = util_last_bit(samplers->views.enabled_mask);
	if (images)
		bits += util_last_bit(images->enabled_mask);
	img_bits = bits;

	array_size = bits * sizeof(uint32_t);

	constants = r600_alloc_buf_consts(rctx, shader_type, array_size,
					  &base_offset);

	for (i = 0; i < sview_bits; i++) {
		if (samplers->views.enabled_mask & (1 << i)) {
			uint32_t offset = (base_offset / 4) + i;
			constants[offset] = samplers->views.views[i]->base.texture->array_size / 6;
		}
	}
	if (images) {
		for (i = sview_bits; i < img_bits; i++) {
			int idx = i - sview_bits;
			if (images->enabled_mask & (1 << idx)) {
				uint32_t offset = (base_offset / 4) + i;
				constants[offset] = images->views[i].base.resource->array_size / 6;
			}
		}
	}
}

/* set sample xy locations as array of fragment shader constants */
void r600_set_sample_locations_constant_buffer(struct r600_context *rctx)
{
	int i;
	struct pipe_context *ctx = &rctx->b.b;

	assert(rctx->framebuffer.nr_samples < R600_UCP_SIZE);
	assert(rctx->framebuffer.nr_samples <= ARRAY_SIZE(rctx->sample_positions)/4);

	memset(rctx->sample_positions, 0, 4 * 4 * 16);
	for (i = 0; i < rctx->framebuffer.nr_samples; i++) {
		ctx->get_sample_position(ctx, rctx->framebuffer.nr_samples, i, &rctx->sample_positions[4*i]);
		/* Also fill in center-zeroed positions used for interpolateAtSample */
		rctx->sample_positions[4*i + 2] = rctx->sample_positions[4*i + 0] - 0.5f;
		rctx->sample_positions[4*i + 3] = rctx->sample_positions[4*i + 1] - 0.5f;
	}

	rctx->driver_consts[PIPE_SHADER_FRAGMENT].ps_sample_pos_dirty = true;
}

static void update_shader_atom(struct pipe_context *ctx,
			       struct r600_shader_state *state,
			       struct r600_pipe_shader *shader)
{
	struct r600_context *rctx = (struct r600_context *)ctx;

	state->shader = shader;
	if (shader) {
		state->atom.num_dw = shader->command_buffer.num_dw;
		r600_context_add_resource_size(ctx, (struct pipe_resource *)shader->bo);
	} else {
		state->atom.num_dw = 0;
	}
	r600_mark_atom_dirty(rctx, &state->atom);
}

static void update_gs_block_state(struct r600_context *rctx, unsigned enable)
{
	if (rctx->shader_stages.geom_enable != enable) {
		rctx->shader_stages.geom_enable = enable;
		r600_mark_atom_dirty(rctx, &rctx->shader_stages.atom);
	}

	if (rctx->gs_rings.enable != enable) {
		rctx->gs_rings.enable = enable;
		r600_mark_atom_dirty(rctx, &rctx->gs_rings.atom);

		if (enable && !rctx->gs_rings.esgs_ring.buffer) {
			unsigned size = 0x1C000;
			rctx->gs_rings.esgs_ring.buffer =
					pipe_buffer_create(rctx->b.b.screen, 0,
							PIPE_USAGE_DEFAULT, size);
			rctx->gs_rings.esgs_ring.buffer_size = size;

			size = 0x4000000;

			rctx->gs_rings.gsvs_ring.buffer =
					pipe_buffer_create(rctx->b.b.screen, 0,
							PIPE_USAGE_DEFAULT, size);
			rctx->gs_rings.gsvs_ring.buffer_size = size;
		}

		if (enable) {
			r600_set_constant_buffer(&rctx->b.b, PIPE_SHADER_GEOMETRY,
					R600_GS_RING_CONST_BUFFER, &rctx->gs_rings.esgs_ring);
			if (rctx->tes_shader) {
				r600_set_constant_buffer(&rctx->b.b, PIPE_SHADER_TESS_EVAL,
							 R600_GS_RING_CONST_BUFFER, &rctx->gs_rings.gsvs_ring);
			} else {
				r600_set_constant_buffer(&rctx->b.b, PIPE_SHADER_VERTEX,
							 R600_GS_RING_CONST_BUFFER, &rctx->gs_rings.gsvs_ring);
			}
		} else {
			r600_set_constant_buffer(&rctx->b.b, PIPE_SHADER_GEOMETRY,
					R600_GS_RING_CONST_BUFFER, NULL);
			r600_set_constant_buffer(&rctx->b.b, PIPE_SHADER_VERTEX,
					R600_GS_RING_CONST_BUFFER, NULL);
			r600_set_constant_buffer(&rctx->b.b, PIPE_SHADER_TESS_EVAL,
					R600_GS_RING_CONST_BUFFER, NULL);
		}
	}
}

static void r600_update_clip_state(struct r600_context *rctx,
				   struct r600_pipe_shader *current)
{
	if (current->pa_cl_vs_out_cntl != rctx->clip_misc_state.pa_cl_vs_out_cntl ||
	    current->shader.clip_dist_write != rctx->clip_misc_state.clip_dist_write ||
	    current->shader.cull_dist_write != rctx->clip_misc_state.cull_dist_write ||
	    current->shader.vs_position_window_space != rctx->clip_misc_state.clip_disable ||
	    current->shader.vs_out_viewport != rctx->clip_misc_state.vs_out_viewport) {
		rctx->clip_misc_state.pa_cl_vs_out_cntl = current->pa_cl_vs_out_cntl;
		rctx->clip_misc_state.clip_dist_write = current->shader.clip_dist_write;
		rctx->clip_misc_state.cull_dist_write = current->shader.cull_dist_write;
		rctx->clip_misc_state.clip_disable = current->shader.vs_position_window_space;
		rctx->clip_misc_state.vs_out_viewport = current->shader.vs_out_viewport;
		r600_mark_atom_dirty(rctx, &rctx->clip_misc_state.atom);
	}
}

static void r600_generate_fixed_func_tcs(struct r600_context *rctx)
{
	struct ureg_src const0, const1;
	struct ureg_dst tessouter, tessinner;
	struct ureg_program *ureg = ureg_create(PIPE_SHADER_TESS_CTRL);

	if (!ureg)
		return; /* if we get here, we're screwed */

	assert(!rctx->fixed_func_tcs_shader);

	ureg_DECL_constant2D(ureg, 0, 1, R600_BUFFER_INFO_CONST_BUFFER);
	const0 = ureg_src_dimension(ureg_src_register(TGSI_FILE_CONSTANT, 0),
				    R600_BUFFER_INFO_CONST_BUFFER);
	const1 = ureg_src_dimension(ureg_src_register(TGSI_FILE_CONSTANT, 1),
				    R600_BUFFER_INFO_CONST_BUFFER);

	tessouter = ureg_DECL_output(ureg, TGSI_SEMANTIC_TESSOUTER, 0);
	tessinner = ureg_DECL_output(ureg, TGSI_SEMANTIC_TESSINNER, 0);

	ureg_MOV(ureg, tessouter, const0);
	ureg_MOV(ureg, tessinner, const1);
	ureg_END(ureg);

	rctx->fixed_func_tcs_shader =
		ureg_create_shader_and_destroy(ureg, &rctx->b.b);
}

void r600_update_compressed_resource_state(struct r600_context *rctx, bool compute_only)
{
	unsigned i;
	unsigned counter;

	counter = p_atomic_read(&rctx->screen->b.compressed_colortex_counter);
	if (counter != rctx->b.last_compressed_colortex_counter) {
		rctx->b.last_compressed_colortex_counter = counter;

		if (compute_only) {
			r600_update_compressed_colortex_mask(&rctx->samplers[PIPE_SHADER_COMPUTE].views);
		} else {
			for (i = 0; i < PIPE_SHADER_TYPES; ++i) {
				r600_update_compressed_colortex_mask(&rctx->samplers[i].views);
			}
		}
		if (!compute_only)
			r600_update_compressed_colortex_mask_images(&rctx->fragment_images);
		r600_update_compressed_colortex_mask_images(&rctx->compute_images);
	}

	/* Decompress textures if needed. */
	for (i = 0; i < PIPE_SHADER_TYPES; i++) {
		struct r600_samplerview_state *views = &rctx->samplers[i].views;

		if (compute_only)
			if (i != PIPE_SHADER_COMPUTE)
				continue;
		if (views->compressed_depthtex_mask) {
			r600_decompress_depth_textures(rctx, views);
		}
		if (views->compressed_colortex_mask) {
			r600_decompress_color_textures(rctx, views);
		}
	}

	{
		struct r600_image_state *istate;

		if (!compute_only) {
			istate = &rctx->fragment_images;
			if (istate->compressed_depthtex_mask)
				r600_decompress_depth_images(rctx, istate);
			if (istate->compressed_colortex_mask)
				r600_decompress_color_images(rctx, istate);
		}

		istate = &rctx->compute_images;
		if (istate->compressed_depthtex_mask)
			r600_decompress_depth_images(rctx, istate);
		if (istate->compressed_colortex_mask)
			r600_decompress_color_images(rctx, istate);
	}
}

#define SELECT_SHADER_OR_FAIL(x) do {					\
		r600_shader_select(ctx, rctx->x##_shader, &x##_dirty);	\
		if (unlikely(!rctx->x##_shader->current))		\
			return false;					\
	} while(0)

#define UPDATE_SHADER(hw, sw) do {					\
		if (sw##_dirty || (rctx->hw_shader_stages[(hw)].shader != rctx->sw##_shader->current)) \
			update_shader_atom(ctx, &rctx->hw_shader_stages[(hw)], rctx->sw##_shader->current); \
	} while(0)

#define UPDATE_SHADER_CLIP(hw, sw) do {					\
		if (sw##_dirty || (rctx->hw_shader_stages[(hw)].shader != rctx->sw##_shader->current)) { \
			update_shader_atom(ctx, &rctx->hw_shader_stages[(hw)], rctx->sw##_shader->current); \
			clip_so_current = rctx->sw##_shader->current;   \
		}                                                       \
	} while(0)

#define UPDATE_SHADER_GS(hw, hw2, sw) do {				\
		if (sw##_dirty || (rctx->hw_shader_stages[(hw)].shader != rctx->sw##_shader->current)) { \
			update_shader_atom(ctx, &rctx->hw_shader_stages[(hw)], rctx->sw##_shader->current); \
			update_shader_atom(ctx, &rctx->hw_shader_stages[(hw2)], rctx->sw##_shader->current->gs_copy_shader); \
			clip_so_current = rctx->sw##_shader->current->gs_copy_shader; \
		}                                                       \
	} while(0)

#define SET_NULL_SHADER(hw) do {						\
		if (rctx->hw_shader_stages[(hw)].shader)	\
			update_shader_atom(ctx, &rctx->hw_shader_stages[(hw)], NULL); \
	} while (0)

static bool r600_update_derived_state(struct r600_context *rctx)
{
	struct pipe_context * ctx = (struct pipe_context*)rctx;
	bool ps_dirty = false, vs_dirty = false, gs_dirty = false;
	bool tcs_dirty = false, tes_dirty = false, fixed_func_tcs_dirty = false;
	bool blend_disable;
	bool need_buf_const;
	struct r600_pipe_shader *clip_so_current = NULL;

	if (!rctx->blitter->running)
		r600_update_compressed_resource_state(rctx, false);

	SELECT_SHADER_OR_FAIL(ps);

	r600_mark_atom_dirty(rctx, &rctx->shader_stages.atom);

	update_gs_block_state(rctx, rctx->gs_shader != NULL);

	if (rctx->gs_shader)
		SELECT_SHADER_OR_FAIL(gs);

	/* Hull Shader */
	if (rctx->tcs_shader) {
		SELECT_SHADER_OR_FAIL(tcs);

		UPDATE_SHADER(EG_HW_STAGE_HS, tcs);
	} else if (rctx->tes_shader) {
		if (!rctx->fixed_func_tcs_shader) {
			r600_generate_fixed_func_tcs(rctx);
			if (!rctx->fixed_func_tcs_shader)
				return false;

		}
		SELECT_SHADER_OR_FAIL(fixed_func_tcs);

		UPDATE_SHADER(EG_HW_STAGE_HS, fixed_func_tcs);
	} else
		SET_NULL_SHADER(EG_HW_STAGE_HS);

	if (rctx->tes_shader) {
		SELECT_SHADER_OR_FAIL(tes);
	}

	SELECT_SHADER_OR_FAIL(vs);

	if (rctx->gs_shader) {
		if (!rctx->shader_stages.geom_enable) {
			rctx->shader_stages.geom_enable = true;
			r600_mark_atom_dirty(rctx, &rctx->shader_stages.atom);
		}

		/* gs_shader provides GS and VS (copy shader) */
		UPDATE_SHADER_GS(R600_HW_STAGE_GS, R600_HW_STAGE_VS, gs);

		/* vs_shader is used as ES */

		if (rctx->tes_shader) {
			/* VS goes to LS, TES goes to ES */
			UPDATE_SHADER(R600_HW_STAGE_ES, tes);
			UPDATE_SHADER(EG_HW_STAGE_LS, vs);
               } else {
			/* vs_shader is used as ES */
			UPDATE_SHADER(R600_HW_STAGE_ES, vs);
			SET_NULL_SHADER(EG_HW_STAGE_LS);
		}
	} else {
		if (unlikely(rctx->hw_shader_stages[R600_HW_STAGE_GS].shader)) {
			SET_NULL_SHADER(R600_HW_STAGE_GS);
			SET_NULL_SHADER(R600_HW_STAGE_ES);
			rctx->shader_stages.geom_enable = false;
			r600_mark_atom_dirty(rctx, &rctx->shader_stages.atom);
		}

		if (rctx->tes_shader) {
			/* if TES is loaded and no geometry, TES runs on hw VS, VS runs on hw LS */
			UPDATE_SHADER_CLIP(R600_HW_STAGE_VS, tes);
			UPDATE_SHADER(EG_HW_STAGE_LS, vs);
		} else {
			SET_NULL_SHADER(EG_HW_STAGE_LS);
			UPDATE_SHADER_CLIP(R600_HW_STAGE_VS, vs);
		}
	}

	/*
	 * XXX: I believe there's some fatal flaw in the dirty state logic when
	 * enabling/disabling tes.
	 * VS/ES share all buffer/resource/sampler slots. If TES is enabled,
	 * it will therefore overwrite the VS slots. If it now gets disabled,
	 * the VS needs to rebind all buffer/resource/sampler slots - not only
	 * has TES overwritten the corresponding slots, but when the VS was
	 * operating as LS the things with correpsonding dirty bits got bound
	 * to LS slots and won't reflect what is dirty as VS stage even if the
	 * TES didn't overwrite it. The story for re-enabled TES is similar.
	 * In any case, we're not allowed to submit any TES state when
	 * TES is disabled (the state tracker may not do this but this looks
	 * like an optimization to me, not something which can be relied on).
	 */

	/* Update clip misc state. */
	if (clip_so_current) {
		r600_update_clip_state(rctx, clip_so_current);
		rctx->b.streamout.enabled_stream_buffers_mask = clip_so_current->enabled_stream_buffers_mask;
	}

	if (unlikely(ps_dirty || rctx->hw_shader_stages[R600_HW_STAGE_PS].shader != rctx->ps_shader->current ||
		rctx->rasterizer->sprite_coord_enable != rctx->ps_shader->current->sprite_coord_enable ||
		rctx->rasterizer->flatshade != rctx->ps_shader->current->flatshade)) {

		if (rctx->cb_misc_state.nr_ps_color_outputs != rctx->ps_shader->current->nr_ps_color_outputs) {
			rctx->cb_misc_state.nr_ps_color_outputs = rctx->ps_shader->current->nr_ps_color_outputs;
			r600_mark_atom_dirty(rctx, &rctx->cb_misc_state.atom);
		}

		if (rctx->b.chip_class <= R700) {
			bool multiwrite = rctx->ps_shader->current->shader.fs_write_all;

			if (rctx->cb_misc_state.multiwrite != multiwrite) {
				rctx->cb_misc_state.multiwrite = multiwrite;
				r600_mark_atom_dirty(rctx, &rctx->cb_misc_state.atom);
			}
		}

		if (unlikely(!ps_dirty && rctx->ps_shader && rctx->rasterizer &&
				((rctx->rasterizer->sprite_coord_enable != rctx->ps_shader->current->sprite_coord_enable) ||
						(rctx->rasterizer->flatshade != rctx->ps_shader->current->flatshade)))) {

			if (rctx->b.chip_class >= EVERGREEN)
				evergreen_update_ps_state(ctx, rctx->ps_shader->current);
			else
				r600_update_ps_state(ctx, rctx->ps_shader->current);
		}

		r600_mark_atom_dirty(rctx, &rctx->shader_stages.atom);
	}
	UPDATE_SHADER(R600_HW_STAGE_PS, ps);

	if (rctx->b.chip_class >= EVERGREEN) {
		evergreen_update_db_shader_control(rctx);
	} else {
		r600_update_db_shader_control(rctx);
	}

	/* on R600 we stuff masks + txq info into one constant buffer */
	/* on evergreen we only need a txq info one */
	if (rctx->ps_shader) {
		need_buf_const = rctx->ps_shader->current->shader.uses_tex_buffers || rctx->ps_shader->current->shader.has_txq_cube_array_z_comp;
		if (need_buf_const) {
			if (rctx->b.chip_class < EVERGREEN)
				r600_setup_buffer_constants(rctx, PIPE_SHADER_FRAGMENT);
			else
				eg_setup_buffer_constants(rctx, PIPE_SHADER_FRAGMENT);
		}
	}

	if (rctx->vs_shader) {
		need_buf_const = rctx->vs_shader->current->shader.uses_tex_buffers || rctx->vs_shader->current->shader.has_txq_cube_array_z_comp;
		if (need_buf_const) {
			if (rctx->b.chip_class < EVERGREEN)
				r600_setup_buffer_constants(rctx, PIPE_SHADER_VERTEX);
			else
				eg_setup_buffer_constants(rctx, PIPE_SHADER_VERTEX);
		}
	}

	if (rctx->gs_shader) {
		need_buf_const = rctx->gs_shader->current->shader.uses_tex_buffers || rctx->gs_shader->current->shader.has_txq_cube_array_z_comp;
		if (need_buf_const) {
			if (rctx->b.chip_class < EVERGREEN)
				r600_setup_buffer_constants(rctx, PIPE_SHADER_GEOMETRY);
			else
				eg_setup_buffer_constants(rctx, PIPE_SHADER_GEOMETRY);
		}
	}

	if (rctx->tes_shader) {
		assert(rctx->b.chip_class >= EVERGREEN);
		need_buf_const = rctx->tes_shader->current->shader.uses_tex_buffers ||
				 rctx->tes_shader->current->shader.has_txq_cube_array_z_comp;
		if (need_buf_const) {
			eg_setup_buffer_constants(rctx, PIPE_SHADER_TESS_EVAL);
		}
		if (rctx->tcs_shader) {
			need_buf_const = rctx->tcs_shader->current->shader.uses_tex_buffers ||
					 rctx->tcs_shader->current->shader.has_txq_cube_array_z_comp;
			if (need_buf_const) {
				eg_setup_buffer_constants(rctx, PIPE_SHADER_TESS_CTRL);
			}
		}
	}

	r600_update_driver_const_buffers(rctx, false);

	if (rctx->b.chip_class < EVERGREEN && rctx->ps_shader && rctx->vs_shader) {
		if (!r600_adjust_gprs(rctx)) {
			/* discard rendering */
			return false;
		}
	}

	if (rctx->b.chip_class == EVERGREEN) {
		if (!evergreen_adjust_gprs(rctx)) {
			/* discard rendering */
			return false;
		}
	}

	blend_disable = (rctx->dual_src_blend &&
			rctx->ps_shader->current->nr_ps_color_outputs < 2);

	if (blend_disable != rctx->force_blend_disable) {
		rctx->force_blend_disable = blend_disable;
		r600_bind_blend_state_internal(rctx,
					       rctx->blend_state.cso,
					       blend_disable);
	}

	return true;
}

void r600_emit_clip_misc_state(struct r600_context *rctx, struct r600_atom *atom)
{
	struct radeon_winsys_cs *cs = rctx->b.gfx.cs;
	struct r600_clip_misc_state *state = &rctx->clip_misc_state;

	radeon_set_context_reg(cs, R_028810_PA_CL_CLIP_CNTL,
			       state->pa_cl_clip_cntl |
			       (state->clip_dist_write ? 0 : state->clip_plane_enable & 0x3F) |
                               S_028810_CLIP_DISABLE(state->clip_disable));
	radeon_set_context_reg(cs, R_02881C_PA_CL_VS_OUT_CNTL,
			       state->pa_cl_vs_out_cntl |
			       (state->clip_plane_enable & state->clip_dist_write) |
			       (state->cull_dist_write << 8));
	/* reuse needs to be set off if we write oViewport */
	if (rctx->b.chip_class >= EVERGREEN)
		radeon_set_context_reg(cs, R_028AB4_VGT_REUSE_OFF,
				       S_028AB4_REUSE_OFF(state->vs_out_viewport));
}

/* rast_prim is the primitive type after GS. */
static inline void r600_emit_rasterizer_prim_state(struct r600_context *rctx)
{
	struct radeon_winsys_cs *cs = rctx->b.gfx.cs;
	enum pipe_prim_type rast_prim = rctx->current_rast_prim;

	/* Skip this if not rendering lines. */
	if (rast_prim != PIPE_PRIM_LINES &&
	    rast_prim != PIPE_PRIM_LINE_LOOP &&
	    rast_prim != PIPE_PRIM_LINE_STRIP &&
	    rast_prim != PIPE_PRIM_LINES_ADJACENCY &&
	    rast_prim != PIPE_PRIM_LINE_STRIP_ADJACENCY)
		return;

	if (rast_prim == rctx->last_rast_prim)
		return;

	/* For lines, reset the stipple pattern at each primitive. Otherwise,
	 * reset the stipple pattern at each packet (line strips, line loops).
	 */
	radeon_set_context_reg(cs, R_028A0C_PA_SC_LINE_STIPPLE,
			       S_028A0C_AUTO_RESET_CNTL(rast_prim == PIPE_PRIM_LINES ? 1 : 2) |
			       (rctx->rasterizer ? rctx->rasterizer->pa_sc_line_stipple : 0));
	rctx->last_rast_prim = rast_prim;
}

static void r600_draw_vbo(struct pipe_context *ctx, const struct pipe_draw_info *info)
{
	struct r600_context *rctx = (struct r600_context *)ctx;
	struct pipe_resource *indexbuf = info->has_user_indices ? NULL : info->index.resource;
	struct radeon_winsys_cs *cs = rctx->b.gfx.cs;
	bool render_cond_bit = rctx->b.render_cond && !rctx->b.render_cond_force_off;
	bool has_user_indices = info->has_user_indices;
	uint64_t mask;
	unsigned num_patches, dirty_tex_counter, index_offset = 0;
	unsigned index_size = info->index_size;
	int index_bias;
	struct r600_shader_atomic combined_atomics[8];
	uint8_t atomic_used_mask;

	if (!info->indirect && !info->count && (index_size || !info->count_from_stream_output)) {
		return;
	}

	if (unlikely(!rctx->vs_shader)) {
		assert(0);
		return;
	}
	if (unlikely(!rctx->ps_shader &&
		     (!rctx->rasterizer || !rctx->rasterizer->rasterizer_discard))) {
		assert(0);
		return;
	}

	/* make sure that the gfx ring is only one active */
	if (radeon_emitted(rctx->b.dma.cs, 0)) {
		rctx->b.dma.flush(rctx, PIPE_FLUSH_ASYNC, NULL);
	}

	if (rctx->cmd_buf_is_compute) {
		rctx->b.gfx.flush(rctx, PIPE_FLUSH_ASYNC, NULL);
		rctx->cmd_buf_is_compute = false;
	}

	/* Re-emit the framebuffer state if needed. */
	dirty_tex_counter = p_atomic_read(&rctx->b.screen->dirty_tex_counter);
	if (unlikely(dirty_tex_counter != rctx->b.last_dirty_tex_counter)) {
		rctx->b.last_dirty_tex_counter = dirty_tex_counter;
		r600_mark_atom_dirty(rctx, &rctx->framebuffer.atom);
		rctx->framebuffer.do_update_surf_dirtiness = true;
	}

	if (rctx->gs_shader) {
		/* Determine whether the GS triangle strip adjacency fix should
		 * be applied. Rotate every other triangle if
		 * - triangle strips with adjacency are fed to the GS and
		 * - primitive restart is disabled (the rotation doesn't help
		 *   when the restart occurs after an odd number of triangles).
		 */
		bool gs_tri_strip_adj_fix =
			!rctx->tes_shader &&
			info->mode == PIPE_PRIM_TRIANGLE_STRIP_ADJACENCY &&
			!info->primitive_restart;
		if (gs_tri_strip_adj_fix != rctx->gs_tri_strip_adj_fix)
			rctx->gs_tri_strip_adj_fix = gs_tri_strip_adj_fix;
	}
	if (!r600_update_derived_state(rctx)) {
		/* useless to render because current rendering command
		 * can't be achieved
		 */
		return;
	}

	rctx->current_rast_prim = (rctx->gs_shader)? rctx->gs_shader->gs_output_prim
		: (rctx->tes_shader)? rctx->tes_shader->info.properties[TGSI_PROPERTY_TES_PRIM_MODE]
		: info->mode;

	if (rctx->b.chip_class >= EVERGREEN)
		evergreen_emit_atomic_buffer_setup(rctx, NULL, combined_atomics, &atomic_used_mask);

	if (index_size) {
		index_offset += info->start * index_size;

		/* Translate 8-bit indices to 16-bit. */
		if (unlikely(index_size == 1)) {
			struct pipe_resource *out_buffer = NULL;
			unsigned out_offset;
			void *ptr;
			unsigned start, count;

			if (likely(!info->indirect)) {
				start = 0;
				count = info->count;
			}
			else {
				/* Have to get start/count from indirect buffer, slow path ahead... */
				struct r600_resource *indirect_resource = (struct r600_resource *)info->indirect->buffer;
				unsigned *data = r600_buffer_map_sync_with_rings(&rctx->b, indirect_resource,
					PIPE_TRANSFER_READ);
				if (data) {
					data += info->indirect->offset / sizeof(unsigned);
					start = data[2] * index_size;
					count = data[0];
				}
				else {
					start = 0;
					count = 0;
				}
			}

			u_upload_alloc(ctx->stream_uploader, start, count * 2,
                                       256, &out_offset, &out_buffer, &ptr);
			if (unlikely(!ptr))
				return;

			util_shorten_ubyte_elts_to_userptr(
<<<<<<< HEAD
						&rctx->b.b, &ib, 0, 0, ib.offset + start, count, ptr);
=======
						&rctx->b.b, info, 0, 0, index_offset, count, ptr);
>>>>>>> 5d3caa1c

			indexbuf = out_buffer;
			index_offset = out_offset;
			index_size = 2;
			has_user_indices = false;
		}

		/* Upload the index buffer.
		 * The upload is skipped for small index counts on little-endian machines
		 * and the indices are emitted via PKT3_DRAW_INDEX_IMMD.
		 * Indirect draws never use immediate indices.
		 * Note: Instanced rendering in combination with immediate indices hangs. */
		if (has_user_indices && (R600_BIG_ENDIAN || info->indirect ||
						 info->instance_count > 1 ||
						 info->count*index_size > 20)) {
			indexbuf = NULL;
			u_upload_data(ctx->stream_uploader, 0,
                                      info->count * index_size, 256,
				      info->index.user, &index_offset, &indexbuf);
			has_user_indices = false;
		}
		index_bias = info->index_bias;
	} else {
		index_bias = info->start;
	}

	/* Set the index offset and primitive restart. */
	if (rctx->vgt_state.vgt_multi_prim_ib_reset_en != info->primitive_restart ||
	    rctx->vgt_state.vgt_multi_prim_ib_reset_indx != info->restart_index ||
	    rctx->vgt_state.vgt_indx_offset != index_bias ||
	    (rctx->vgt_state.last_draw_was_indirect && !info->indirect)) {
		rctx->vgt_state.vgt_multi_prim_ib_reset_en = info->primitive_restart;
		rctx->vgt_state.vgt_multi_prim_ib_reset_indx = info->restart_index;
		rctx->vgt_state.vgt_indx_offset = index_bias;
		r600_mark_atom_dirty(rctx, &rctx->vgt_state.atom);
	}

	/* Workaround for hardware deadlock on certain R600 ASICs: write into a CB register. */
	if (rctx->b.chip_class == R600) {
		rctx->b.flags |= R600_CONTEXT_PS_PARTIAL_FLUSH;
		r600_mark_atom_dirty(rctx, &rctx->cb_misc_state.atom);
	}

	if (rctx->b.chip_class >= EVERGREEN)
		evergreen_setup_tess_constants(rctx, info, &num_patches);

	/* Emit states. */
	r600_need_cs_space(rctx, has_user_indices ? 5 : 0, TRUE);
	r600_flush_emit(rctx);

	mask = rctx->dirty_atoms;
	while (mask != 0) {
		r600_emit_atom(rctx, rctx->atoms[u_bit_scan64(&mask)]);
	}

	if (rctx->b.chip_class == CAYMAN) {
		/* Copied from radeonsi. */
		unsigned primgroup_size = 128; /* recommended without a GS */
		bool ia_switch_on_eop = false;
		bool partial_vs_wave = false;

		if (rctx->gs_shader)
			primgroup_size = 64; /* recommended with a GS */

		if ((rctx->rasterizer && rctx->rasterizer->pa_sc_line_stipple) ||
		    (rctx->b.screen->debug_flags & DBG_SWITCH_ON_EOP)) {
			ia_switch_on_eop = true;
		}

		if (r600_get_strmout_en(&rctx->b))
			partial_vs_wave = true;

		radeon_set_context_reg(cs, CM_R_028AA8_IA_MULTI_VGT_PARAM,
				       S_028AA8_SWITCH_ON_EOP(ia_switch_on_eop) |
				       S_028AA8_PARTIAL_VS_WAVE_ON(partial_vs_wave) |
				       S_028AA8_PRIMGROUP_SIZE(primgroup_size - 1));
	}

	if (rctx->b.chip_class >= EVERGREEN) {
		uint32_t ls_hs_config = evergreen_get_ls_hs_config(rctx, info,
								   num_patches);

		evergreen_set_ls_hs_config(rctx, cs, ls_hs_config);
		evergreen_set_lds_alloc(rctx, cs, rctx->lds_alloc);
	}

	/* On R6xx, CULL_FRONT=1 culls all points, lines, and rectangles,
	 * even though it should have no effect on those. */
	if (rctx->b.chip_class == R600 && rctx->rasterizer) {
		unsigned su_sc_mode_cntl = rctx->rasterizer->pa_su_sc_mode_cntl;
		unsigned prim = info->mode;

		if (rctx->gs_shader) {
			prim = rctx->gs_shader->gs_output_prim;
		}
		prim = r600_conv_prim_to_gs_out(prim); /* decrease the number of types to 3 */

		if (prim == V_028A6C_OUTPRIM_TYPE_POINTLIST ||
		    prim == V_028A6C_OUTPRIM_TYPE_LINESTRIP ||
		    info->mode == R600_PRIM_RECTANGLE_LIST) {
			su_sc_mode_cntl &= C_028814_CULL_FRONT;
		}
		radeon_set_context_reg(cs, R_028814_PA_SU_SC_MODE_CNTL, su_sc_mode_cntl);
	}

	/* Update start instance. */
	if (!info->indirect && rctx->last_start_instance != info->start_instance) {
		radeon_set_ctl_const(cs, R_03CFF4_SQ_VTX_START_INST_LOC, info->start_instance);
		rctx->last_start_instance = info->start_instance;
	}

	/* Update the primitive type. */
	if (rctx->last_primitive_type != info->mode) {
		r600_emit_rasterizer_prim_state(rctx);
		radeon_set_config_reg(cs, R_008958_VGT_PRIMITIVE_TYPE,
				      r600_conv_pipe_prim(info->mode));

		rctx->last_primitive_type = info->mode;
	}

	/* Draw packets. */
	if (likely(!info->indirect)) {
		radeon_emit(cs, PKT3(PKT3_NUM_INSTANCES, 0, 0));
		radeon_emit(cs, info->instance_count);
	} else {
		uint64_t va = r600_resource(info->indirect->buffer)->gpu_address;
		assert(rctx->b.chip_class >= EVERGREEN);

		// Invalidate so non-indirect draw calls reset this state
		rctx->vgt_state.last_draw_was_indirect = true;
		rctx->last_start_instance = -1;

		radeon_emit(cs, PKT3(EG_PKT3_SET_BASE, 2, 0));
		radeon_emit(cs, EG_DRAW_INDEX_INDIRECT_PATCH_TABLE_BASE);
		radeon_emit(cs, va);
		radeon_emit(cs, (va >> 32UL) & 0xFF);

		radeon_emit(cs, PKT3(PKT3_NOP, 0, 0));
		radeon_emit(cs, radeon_add_to_buffer_list(&rctx->b, &rctx->b.gfx,
							  (struct r600_resource*)info->indirect->buffer,
							  RADEON_USAGE_READ,
                                                          RADEON_PRIO_DRAW_INDIRECT));
	}

	if (index_size) {
		radeon_emit(cs, PKT3(PKT3_INDEX_TYPE, 0, 0));
		radeon_emit(cs, index_size == 4 ?
				(VGT_INDEX_32 | (R600_BIG_ENDIAN ? VGT_DMA_SWAP_32_BIT : 0)) :
				(VGT_INDEX_16 | (R600_BIG_ENDIAN ? VGT_DMA_SWAP_16_BIT : 0)));

		if (has_user_indices) {
			unsigned size_bytes = info->count*index_size;
			unsigned size_dw = align(size_bytes, 4) / 4;
			radeon_emit(cs, PKT3(PKT3_DRAW_INDEX_IMMD, 1 + size_dw, render_cond_bit));
			radeon_emit(cs, info->count);
			radeon_emit(cs, V_0287F0_DI_SRC_SEL_IMMEDIATE);
			radeon_emit_array(cs, info->index.user, size_dw);
		} else {
			uint64_t va = r600_resource(indexbuf)->gpu_address + index_offset;

			if (likely(!info->indirect)) {
				radeon_emit(cs, PKT3(PKT3_DRAW_INDEX, 3, render_cond_bit));
				radeon_emit(cs, va);
				radeon_emit(cs, (va >> 32UL) & 0xFF);
				radeon_emit(cs, info->count);
				radeon_emit(cs, V_0287F0_DI_SRC_SEL_DMA);
				radeon_emit(cs, PKT3(PKT3_NOP, 0, 0));
				radeon_emit(cs, radeon_add_to_buffer_list(&rctx->b, &rctx->b.gfx,
									  (struct r600_resource*)indexbuf,
									  RADEON_USAGE_READ,
                                                                          RADEON_PRIO_INDEX_BUFFER));
			}
			else {
				uint32_t max_size = (indexbuf->width0 - index_offset) / index_size;

				radeon_emit(cs, PKT3(EG_PKT3_INDEX_BASE, 1, 0));
				radeon_emit(cs, va);
				radeon_emit(cs, (va >> 32UL) & 0xFF);

				radeon_emit(cs, PKT3(PKT3_NOP, 0, 0));
				radeon_emit(cs, radeon_add_to_buffer_list(&rctx->b, &rctx->b.gfx,
									  (struct r600_resource*)indexbuf,
									  RADEON_USAGE_READ,
                                                                          RADEON_PRIO_INDEX_BUFFER));

				radeon_emit(cs, PKT3(EG_PKT3_INDEX_BUFFER_SIZE, 0, 0));
				radeon_emit(cs, max_size);

				radeon_emit(cs, PKT3(EG_PKT3_DRAW_INDEX_INDIRECT, 1, render_cond_bit));
				radeon_emit(cs, info->indirect->offset);
				radeon_emit(cs, V_0287F0_DI_SRC_SEL_DMA);
			}
		}
	} else {
		if (unlikely(info->count_from_stream_output)) {
			struct r600_so_target *t = (struct r600_so_target*)info->count_from_stream_output;
			uint64_t va = t->buf_filled_size->gpu_address + t->buf_filled_size_offset;

			radeon_set_context_reg(cs, R_028B30_VGT_STRMOUT_DRAW_OPAQUE_VERTEX_STRIDE, t->stride_in_dw);

			radeon_emit(cs, PKT3(PKT3_COPY_DW, 4, 0));
			radeon_emit(cs, COPY_DW_SRC_IS_MEM | COPY_DW_DST_IS_REG);
			radeon_emit(cs, va & 0xFFFFFFFFUL);     /* src address lo */
			radeon_emit(cs, (va >> 32UL) & 0xFFUL); /* src address hi */
			radeon_emit(cs, R_028B2C_VGT_STRMOUT_DRAW_OPAQUE_BUFFER_FILLED_SIZE >> 2); /* dst register */
			radeon_emit(cs, 0); /* unused */

			radeon_emit(cs, PKT3(PKT3_NOP, 0, 0));
			radeon_emit(cs, radeon_add_to_buffer_list(&rctx->b, &rctx->b.gfx,
								  t->buf_filled_size, RADEON_USAGE_READ,
								  RADEON_PRIO_SO_FILLED_SIZE));
		}

		if (likely(!info->indirect)) {
			radeon_emit(cs, PKT3(PKT3_DRAW_INDEX_AUTO, 1, render_cond_bit));
			radeon_emit(cs, info->count);
		}
		else {
			radeon_emit(cs, PKT3(EG_PKT3_DRAW_INDIRECT, 1, render_cond_bit));
			radeon_emit(cs, info->indirect->offset);
		}
		radeon_emit(cs, V_0287F0_DI_SRC_SEL_AUTO_INDEX |
				(info->count_from_stream_output ? S_0287F0_USE_OPAQUE(1) : 0));
	}

	/* SMX returns CONTEXT_DONE too early workaround */
	if (rctx->b.family == CHIP_R600 ||
	    rctx->b.family == CHIP_RV610 ||
	    rctx->b.family == CHIP_RV630 ||
	    rctx->b.family == CHIP_RV635) {
		/* if we have gs shader or streamout
		   we need to do a wait idle after every draw */
		if (rctx->gs_shader || r600_get_strmout_en(&rctx->b)) {
			radeon_set_config_reg(cs, R_008040_WAIT_UNTIL, S_008040_WAIT_3D_IDLE(1));
		}
	}

	/* ES ring rolling over at EOP - workaround */
	if (rctx->b.chip_class == R600) {
		radeon_emit(cs, PKT3(PKT3_EVENT_WRITE, 0, 0));
		radeon_emit(cs, EVENT_TYPE(EVENT_TYPE_SQ_NON_EVENT));
	}


	if (rctx->b.chip_class >= EVERGREEN)
		evergreen_emit_atomic_buffer_save(rctx, false, combined_atomics, &atomic_used_mask);

	if (rctx->trace_buf)
		eg_trace_emit(rctx);

	if (rctx->framebuffer.do_update_surf_dirtiness) {
		/* Set the depth buffer as dirty. */
		if (rctx->framebuffer.state.zsbuf) {
			struct pipe_surface *surf = rctx->framebuffer.state.zsbuf;
			struct r600_texture *rtex = (struct r600_texture *)surf->texture;

			rtex->dirty_level_mask |= 1 << surf->u.tex.level;

			if (rtex->surface.has_stencil)
				rtex->stencil_dirty_level_mask |= 1 << surf->u.tex.level;
		}
		if (rctx->framebuffer.compressed_cb_mask) {
			struct pipe_surface *surf;
			struct r600_texture *rtex;
			unsigned mask = rctx->framebuffer.compressed_cb_mask;

			do {
				unsigned i = u_bit_scan(&mask);
				surf = rctx->framebuffer.state.cbufs[i];
				rtex = (struct r600_texture*)surf->texture;

				rtex->dirty_level_mask |= 1 << surf->u.tex.level;

			} while (mask);
		}
		rctx->framebuffer.do_update_surf_dirtiness = false;
	}

	if (index_size && indexbuf != info->index.resource)
		pipe_resource_reference(&indexbuf, NULL);
	rctx->b.num_draw_calls++;
}

uint32_t r600_translate_stencil_op(int s_op)
{
	switch (s_op) {
	case PIPE_STENCIL_OP_KEEP:
		return V_028800_STENCIL_KEEP;
	case PIPE_STENCIL_OP_ZERO:
		return V_028800_STENCIL_ZERO;
	case PIPE_STENCIL_OP_REPLACE:
		return V_028800_STENCIL_REPLACE;
	case PIPE_STENCIL_OP_INCR:
		return V_028800_STENCIL_INCR;
	case PIPE_STENCIL_OP_DECR:
		return V_028800_STENCIL_DECR;
	case PIPE_STENCIL_OP_INCR_WRAP:
		return V_028800_STENCIL_INCR_WRAP;
	case PIPE_STENCIL_OP_DECR_WRAP:
		return V_028800_STENCIL_DECR_WRAP;
	case PIPE_STENCIL_OP_INVERT:
		return V_028800_STENCIL_INVERT;
	default:
		R600_ERR("Unknown stencil op %d", s_op);
		assert(0);
		break;
	}
	return 0;
}

uint32_t r600_translate_fill(uint32_t func)
{
	switch(func) {
	case PIPE_POLYGON_MODE_FILL:
		return 2;
	case PIPE_POLYGON_MODE_LINE:
		return 1;
	case PIPE_POLYGON_MODE_POINT:
		return 0;
	default:
		assert(0);
		return 0;
	}
}

unsigned r600_tex_wrap(unsigned wrap)
{
	switch (wrap) {
	default:
	case PIPE_TEX_WRAP_REPEAT:
		return V_03C000_SQ_TEX_WRAP;
	case PIPE_TEX_WRAP_CLAMP:
		return V_03C000_SQ_TEX_CLAMP_HALF_BORDER;
	case PIPE_TEX_WRAP_CLAMP_TO_EDGE:
		return V_03C000_SQ_TEX_CLAMP_LAST_TEXEL;
	case PIPE_TEX_WRAP_CLAMP_TO_BORDER:
		return V_03C000_SQ_TEX_CLAMP_BORDER;
	case PIPE_TEX_WRAP_MIRROR_REPEAT:
		return V_03C000_SQ_TEX_MIRROR;
	case PIPE_TEX_WRAP_MIRROR_CLAMP:
		return V_03C000_SQ_TEX_MIRROR_ONCE_HALF_BORDER;
	case PIPE_TEX_WRAP_MIRROR_CLAMP_TO_EDGE:
		return V_03C000_SQ_TEX_MIRROR_ONCE_LAST_TEXEL;
	case PIPE_TEX_WRAP_MIRROR_CLAMP_TO_BORDER:
		return V_03C000_SQ_TEX_MIRROR_ONCE_BORDER;
	}
}

unsigned r600_tex_mipfilter(unsigned filter)
{
	switch (filter) {
	case PIPE_TEX_MIPFILTER_NEAREST:
		return V_03C000_SQ_TEX_Z_FILTER_POINT;
	case PIPE_TEX_MIPFILTER_LINEAR:
		return V_03C000_SQ_TEX_Z_FILTER_LINEAR;
	default:
	case PIPE_TEX_MIPFILTER_NONE:
		return V_03C000_SQ_TEX_Z_FILTER_NONE;
	}
}

unsigned r600_tex_compare(unsigned compare)
{
	switch (compare) {
	default:
	case PIPE_FUNC_NEVER:
		return V_03C000_SQ_TEX_DEPTH_COMPARE_NEVER;
	case PIPE_FUNC_LESS:
		return V_03C000_SQ_TEX_DEPTH_COMPARE_LESS;
	case PIPE_FUNC_EQUAL:
		return V_03C000_SQ_TEX_DEPTH_COMPARE_EQUAL;
	case PIPE_FUNC_LEQUAL:
		return V_03C000_SQ_TEX_DEPTH_COMPARE_LESSEQUAL;
	case PIPE_FUNC_GREATER:
		return V_03C000_SQ_TEX_DEPTH_COMPARE_GREATER;
	case PIPE_FUNC_NOTEQUAL:
		return V_03C000_SQ_TEX_DEPTH_COMPARE_NOTEQUAL;
	case PIPE_FUNC_GEQUAL:
		return V_03C000_SQ_TEX_DEPTH_COMPARE_GREATEREQUAL;
	case PIPE_FUNC_ALWAYS:
		return V_03C000_SQ_TEX_DEPTH_COMPARE_ALWAYS;
	}
}

static bool wrap_mode_uses_border_color(unsigned wrap, bool linear_filter)
{
	return wrap == PIPE_TEX_WRAP_CLAMP_TO_BORDER ||
	       wrap == PIPE_TEX_WRAP_MIRROR_CLAMP_TO_BORDER ||
	       (linear_filter &&
	        (wrap == PIPE_TEX_WRAP_CLAMP ||
		 wrap == PIPE_TEX_WRAP_MIRROR_CLAMP));
}

bool sampler_state_needs_border_color(const struct pipe_sampler_state *state)
{
	bool linear_filter = state->min_img_filter != PIPE_TEX_FILTER_NEAREST ||
			     state->mag_img_filter != PIPE_TEX_FILTER_NEAREST;

	return (state->border_color.ui[0] || state->border_color.ui[1] ||
		state->border_color.ui[2] || state->border_color.ui[3]) &&
	       (wrap_mode_uses_border_color(state->wrap_s, linear_filter) ||
		wrap_mode_uses_border_color(state->wrap_t, linear_filter) ||
		wrap_mode_uses_border_color(state->wrap_r, linear_filter));
}

void r600_emit_shader(struct r600_context *rctx, struct r600_atom *a)
{

	struct radeon_winsys_cs *cs = rctx->b.gfx.cs;
	struct r600_pipe_shader *shader = ((struct r600_shader_state*)a)->shader;

	if (!shader)
		return;

	r600_emit_command_buffer(cs, &shader->command_buffer);
	radeon_emit(cs, PKT3(PKT3_NOP, 0, 0));
	radeon_emit(cs, radeon_add_to_buffer_list(&rctx->b, &rctx->b.gfx, shader->bo,
					      RADEON_USAGE_READ, RADEON_PRIO_SHADER_BINARY));
}

unsigned r600_get_swizzle_combined(const unsigned char *swizzle_format,
				   const unsigned char *swizzle_view,
				   boolean vtx)
{
	unsigned i;
	unsigned char swizzle[4];
	unsigned result = 0;
	const uint32_t tex_swizzle_shift[4] = {
		16, 19, 22, 25,
	};
	const uint32_t vtx_swizzle_shift[4] = {
		3, 6, 9, 12,
	};
	const uint32_t swizzle_bit[4] = {
		0, 1, 2, 3,
	};
	const uint32_t *swizzle_shift = tex_swizzle_shift;

	if (vtx)
		swizzle_shift = vtx_swizzle_shift;

	if (swizzle_view) {
		util_format_compose_swizzles(swizzle_format, swizzle_view, swizzle);
	} else {
		memcpy(swizzle, swizzle_format, 4);
	}

	/* Get swizzle. */
	for (i = 0; i < 4; i++) {
		switch (swizzle[i]) {
		case PIPE_SWIZZLE_Y:
			result |= swizzle_bit[1] << swizzle_shift[i];
			break;
		case PIPE_SWIZZLE_Z:
			result |= swizzle_bit[2] << swizzle_shift[i];
			break;
		case PIPE_SWIZZLE_W:
			result |= swizzle_bit[3] << swizzle_shift[i];
			break;
		case PIPE_SWIZZLE_0:
			result |= V_038010_SQ_SEL_0 << swizzle_shift[i];
			break;
		case PIPE_SWIZZLE_1:
			result |= V_038010_SQ_SEL_1 << swizzle_shift[i];
			break;
		default: /* PIPE_SWIZZLE_X */
			result |= swizzle_bit[0] << swizzle_shift[i];
		}
	}
	return result;
}

/* texture format translate */
uint32_t r600_translate_texformat(struct pipe_screen *screen,
				  enum pipe_format format,
				  const unsigned char *swizzle_view,
				  uint32_t *word4_p, uint32_t *yuv_format_p,
				  bool do_endian_swap)
{
	struct r600_screen *rscreen = (struct r600_screen *)screen;
	uint32_t result = 0, word4 = 0, yuv_format = 0;
	const struct util_format_description *desc;
	boolean uniform = TRUE;
	bool is_srgb_valid = FALSE;
	const unsigned char swizzle_xxxx[4] = {0, 0, 0, 0};
	const unsigned char swizzle_yyyy[4] = {1, 1, 1, 1};
	const unsigned char swizzle_xxxy[4] = {0, 0, 0, 1};
	const unsigned char swizzle_zyx1[4] = {2, 1, 0, 5};
	const unsigned char swizzle_zyxw[4] = {2, 1, 0, 3};

	int i;
	const uint32_t sign_bit[4] = {
		S_038010_FORMAT_COMP_X(V_038010_SQ_FORMAT_COMP_SIGNED),
		S_038010_FORMAT_COMP_Y(V_038010_SQ_FORMAT_COMP_SIGNED),
		S_038010_FORMAT_COMP_Z(V_038010_SQ_FORMAT_COMP_SIGNED),
		S_038010_FORMAT_COMP_W(V_038010_SQ_FORMAT_COMP_SIGNED)
	};

	/* Need to replace the specified texture formats in case of big-endian.
	 * These formats are formats that have channels with number of bits
	 * not divisible by 8.
	 * Mesa conversion functions don't swap bits for those formats, and because
	 * we transmit this over a serial bus to the GPU (PCIe), the
	 * bit-endianess is important!!!
	 * In case we have an "opposite" format, just use that for the swizzling
	 * information. If we don't have such an "opposite" format, we need
	 * to use a fixed swizzle info instead (see below)
	 */
	if (format == PIPE_FORMAT_R4A4_UNORM && do_endian_swap)
		format = PIPE_FORMAT_A4R4_UNORM;

	desc = util_format_description(format);
	if (!desc)
		goto out_unknown;

	/* Depth and stencil swizzling is handled separately. */
	if (desc->colorspace != UTIL_FORMAT_COLORSPACE_ZS) {
		/* Need to check for specific texture formats that don't have
		 * an "opposite" format we can use. For those formats, we directly
		 * specify the swizzling, which is the LE swizzling as defined in
		 * u_format.csv
		 */
		if (do_endian_swap) {
			if (format == PIPE_FORMAT_L4A4_UNORM)
				word4 |= r600_get_swizzle_combined(swizzle_xxxy, swizzle_view, FALSE);
			else if (format == PIPE_FORMAT_B4G4R4A4_UNORM)
				word4 |= r600_get_swizzle_combined(swizzle_zyxw, swizzle_view, FALSE);
			else if (format == PIPE_FORMAT_B4G4R4X4_UNORM || format == PIPE_FORMAT_B5G6R5_UNORM)
				word4 |= r600_get_swizzle_combined(swizzle_zyx1, swizzle_view, FALSE);
			else
				word4 |= r600_get_swizzle_combined(desc->swizzle, swizzle_view, FALSE);
		} else {
			word4 |= r600_get_swizzle_combined(desc->swizzle, swizzle_view, FALSE);
		}
	}

	/* Colorspace (return non-RGB formats directly). */
	switch (desc->colorspace) {
	/* Depth stencil formats */
	case UTIL_FORMAT_COLORSPACE_ZS:
		switch (format) {
		/* Depth sampler formats. */
		case PIPE_FORMAT_Z16_UNORM:
			word4 |= r600_get_swizzle_combined(swizzle_xxxx, swizzle_view, FALSE);
			result = FMT_16;
			goto out_word4;
		case PIPE_FORMAT_Z24X8_UNORM:
		case PIPE_FORMAT_Z24_UNORM_S8_UINT:
			word4 |= r600_get_swizzle_combined(swizzle_xxxx, swizzle_view, FALSE);
			result = FMT_8_24;
			goto out_word4;
		case PIPE_FORMAT_X8Z24_UNORM:
		case PIPE_FORMAT_S8_UINT_Z24_UNORM:
			if (rscreen->b.chip_class < EVERGREEN)
				goto out_unknown;
			word4 |= r600_get_swizzle_combined(swizzle_yyyy, swizzle_view, FALSE);
			result = FMT_24_8;
			goto out_word4;
		case PIPE_FORMAT_Z32_FLOAT:
			word4 |= r600_get_swizzle_combined(swizzle_xxxx, swizzle_view, FALSE);
			result = FMT_32_FLOAT;
			goto out_word4;
		case PIPE_FORMAT_Z32_FLOAT_S8X24_UINT:
			word4 |= r600_get_swizzle_combined(swizzle_xxxx, swizzle_view, FALSE);
			result = FMT_X24_8_32_FLOAT;
			goto out_word4;
		/* Stencil sampler formats. */
		case PIPE_FORMAT_S8_UINT:
			word4 |= S_038010_NUM_FORMAT_ALL(V_038010_SQ_NUM_FORMAT_INT);
			word4 |= r600_get_swizzle_combined(swizzle_xxxx, swizzle_view, FALSE);
			result = FMT_8;
			goto out_word4;
		case PIPE_FORMAT_X24S8_UINT:
			word4 |= S_038010_NUM_FORMAT_ALL(V_038010_SQ_NUM_FORMAT_INT);
			word4 |= r600_get_swizzle_combined(swizzle_yyyy, swizzle_view, FALSE);
			result = FMT_8_24;
			goto out_word4;
		case PIPE_FORMAT_S8X24_UINT:
			if (rscreen->b.chip_class < EVERGREEN)
				goto out_unknown;
			word4 |= S_038010_NUM_FORMAT_ALL(V_038010_SQ_NUM_FORMAT_INT);
			word4 |= r600_get_swizzle_combined(swizzle_xxxx, swizzle_view, FALSE);
			result = FMT_24_8;
			goto out_word4;
		case PIPE_FORMAT_X32_S8X24_UINT:
			word4 |= S_038010_NUM_FORMAT_ALL(V_038010_SQ_NUM_FORMAT_INT);
			word4 |= r600_get_swizzle_combined(swizzle_yyyy, swizzle_view, FALSE);
			result = FMT_X24_8_32_FLOAT;
			goto out_word4;
		default:
			goto out_unknown;
		}

	case UTIL_FORMAT_COLORSPACE_YUV:
		yuv_format |= (1 << 30);
		switch (format) {
		case PIPE_FORMAT_UYVY:
		case PIPE_FORMAT_YUYV:
		default:
			break;
		}
		goto out_unknown; /* XXX */

	case UTIL_FORMAT_COLORSPACE_SRGB:
		word4 |= S_038010_FORCE_DEGAMMA(1);
		break;

	default:
		break;
	}

	if (desc->layout == UTIL_FORMAT_LAYOUT_RGTC) {
		switch (format) {
		case PIPE_FORMAT_RGTC1_SNORM:
		case PIPE_FORMAT_LATC1_SNORM:
			word4 |= sign_bit[0];
		case PIPE_FORMAT_RGTC1_UNORM:
		case PIPE_FORMAT_LATC1_UNORM:
			result = FMT_BC4;
			goto out_word4;
		case PIPE_FORMAT_RGTC2_SNORM:
		case PIPE_FORMAT_LATC2_SNORM:
			word4 |= sign_bit[0] | sign_bit[1];
		case PIPE_FORMAT_RGTC2_UNORM:
		case PIPE_FORMAT_LATC2_UNORM:
			result = FMT_BC5;
			goto out_word4;
		default:
			goto out_unknown;
		}
	}

	if (desc->layout == UTIL_FORMAT_LAYOUT_S3TC) {
		switch (format) {
		case PIPE_FORMAT_DXT1_RGB:
		case PIPE_FORMAT_DXT1_RGBA:
		case PIPE_FORMAT_DXT1_SRGB:
		case PIPE_FORMAT_DXT1_SRGBA:
			result = FMT_BC1;
			is_srgb_valid = TRUE;
			goto out_word4;
		case PIPE_FORMAT_DXT3_RGBA:
		case PIPE_FORMAT_DXT3_SRGBA:
			result = FMT_BC2;
			is_srgb_valid = TRUE;
			goto out_word4;
		case PIPE_FORMAT_DXT5_RGBA:
		case PIPE_FORMAT_DXT5_SRGBA:
			result = FMT_BC3;
			is_srgb_valid = TRUE;
			goto out_word4;
		default:
			goto out_unknown;
		}
	}

	if (desc->layout == UTIL_FORMAT_LAYOUT_BPTC) {
		if (rscreen->b.chip_class < EVERGREEN)
			goto out_unknown;

		switch (format) {
			case PIPE_FORMAT_BPTC_RGBA_UNORM:
			case PIPE_FORMAT_BPTC_SRGBA:
				result = FMT_BC7;
				is_srgb_valid = TRUE;
				goto out_word4;
			case PIPE_FORMAT_BPTC_RGB_FLOAT:
				word4 |= sign_bit[0] | sign_bit[1] | sign_bit[2];
				/* fall through */
			case PIPE_FORMAT_BPTC_RGB_UFLOAT:
				result = FMT_BC6;
				goto out_word4;
			default:
				goto out_unknown;
		}
	}

	if (desc->layout == UTIL_FORMAT_LAYOUT_SUBSAMPLED) {
		switch (format) {
		case PIPE_FORMAT_R8G8_B8G8_UNORM:
		case PIPE_FORMAT_G8R8_B8R8_UNORM:
			result = FMT_GB_GR;
			goto out_word4;
		case PIPE_FORMAT_G8R8_G8B8_UNORM:
		case PIPE_FORMAT_R8G8_R8B8_UNORM:
			result = FMT_BG_RG;
			goto out_word4;
		default:
			goto out_unknown;
		}
	}

	if (format == PIPE_FORMAT_R9G9B9E5_FLOAT) {
		result = FMT_5_9_9_9_SHAREDEXP;
		goto out_word4;
	} else if (format == PIPE_FORMAT_R11G11B10_FLOAT) {
		result = FMT_10_11_11_FLOAT;
		goto out_word4;
	}


	for (i = 0; i < desc->nr_channels; i++) {
		if (desc->channel[i].type == UTIL_FORMAT_TYPE_SIGNED) {
			word4 |= sign_bit[i];
		}
	}

	/* R8G8Bx_SNORM - XXX CxV8U8 */

	/* See whether the components are of the same size. */
	for (i = 1; i < desc->nr_channels; i++) {
		uniform = uniform && desc->channel[0].size == desc->channel[i].size;
	}

	/* Non-uniform formats. */
	if (!uniform) {
		if (desc->colorspace != UTIL_FORMAT_COLORSPACE_SRGB &&
		    desc->channel[0].pure_integer)
			word4 |= S_038010_NUM_FORMAT_ALL(V_038010_SQ_NUM_FORMAT_INT);
		switch(desc->nr_channels) {
		case 3:
			if (desc->channel[0].size == 5 &&
			    desc->channel[1].size == 6 &&
			    desc->channel[2].size == 5) {
				result = FMT_5_6_5;
				goto out_word4;
			}
			goto out_unknown;
		case 4:
			if (desc->channel[0].size == 5 &&
			    desc->channel[1].size == 5 &&
			    desc->channel[2].size == 5 &&
			    desc->channel[3].size == 1) {
				result = FMT_1_5_5_5;
				goto out_word4;
			}
			if (desc->channel[0].size == 10 &&
			    desc->channel[1].size == 10 &&
			    desc->channel[2].size == 10 &&
			    desc->channel[3].size == 2) {
				result = FMT_2_10_10_10;
				goto out_word4;
			}
			goto out_unknown;
		}
		goto out_unknown;
	}

	/* Find the first non-VOID channel. */
	for (i = 0; i < 4; i++) {
		if (desc->channel[i].type != UTIL_FORMAT_TYPE_VOID) {
			break;
		}
	}

	if (i == 4)
		goto out_unknown;

	/* uniform formats */
	switch (desc->channel[i].type) {
	case UTIL_FORMAT_TYPE_UNSIGNED:
	case UTIL_FORMAT_TYPE_SIGNED:
#if 0
		if (!desc->channel[i].normalized &&
		    desc->colorspace != UTIL_FORMAT_COLORSPACE_SRGB) {
			goto out_unknown;
		}
#endif
		if (desc->colorspace != UTIL_FORMAT_COLORSPACE_SRGB &&
		    desc->channel[i].pure_integer)
			word4 |= S_038010_NUM_FORMAT_ALL(V_038010_SQ_NUM_FORMAT_INT);

		switch (desc->channel[i].size) {
		case 4:
			switch (desc->nr_channels) {
			case 2:
				result = FMT_4_4;
				goto out_word4;
			case 4:
				result = FMT_4_4_4_4;
				goto out_word4;
			}
			goto out_unknown;
		case 8:
			switch (desc->nr_channels) {
			case 1:
				result = FMT_8;
				goto out_word4;
			case 2:
				result = FMT_8_8;
				goto out_word4;
			case 4:
				result = FMT_8_8_8_8;
				is_srgb_valid = TRUE;
				goto out_word4;
			}
			goto out_unknown;
		case 16:
			switch (desc->nr_channels) {
			case 1:
				result = FMT_16;
				goto out_word4;
			case 2:
				result = FMT_16_16;
				goto out_word4;
			case 4:
				result = FMT_16_16_16_16;
				goto out_word4;
			}
			goto out_unknown;
		case 32:
			switch (desc->nr_channels) {
			case 1:
				result = FMT_32;
				goto out_word4;
			case 2:
				result = FMT_32_32;
				goto out_word4;
			case 4:
				result = FMT_32_32_32_32;
				goto out_word4;
			}
		}
		goto out_unknown;

	case UTIL_FORMAT_TYPE_FLOAT:
		switch (desc->channel[i].size) {
		case 16:
			switch (desc->nr_channels) {
			case 1:
				result = FMT_16_FLOAT;
				goto out_word4;
			case 2:
				result = FMT_16_16_FLOAT;
				goto out_word4;
			case 4:
				result = FMT_16_16_16_16_FLOAT;
				goto out_word4;
			}
			goto out_unknown;
		case 32:
			switch (desc->nr_channels) {
			case 1:
				result = FMT_32_FLOAT;
				goto out_word4;
			case 2:
				result = FMT_32_32_FLOAT;
				goto out_word4;
			case 4:
				result = FMT_32_32_32_32_FLOAT;
				goto out_word4;
			}
		}
		goto out_unknown;
	}

out_word4:

	if (desc->colorspace == UTIL_FORMAT_COLORSPACE_SRGB && !is_srgb_valid)
		return ~0;
	if (word4_p)
		*word4_p = word4;
	if (yuv_format_p)
		*yuv_format_p = yuv_format;
	return result;
out_unknown:
	/* R600_ERR("Unable to handle texformat %d %s\n", format, util_format_name(format)); */
	return ~0;
}

uint32_t r600_translate_colorformat(enum chip_class chip, enum pipe_format format,
						bool do_endian_swap)
{
	const struct util_format_description *desc = util_format_description(format);
	int channel = util_format_get_first_non_void_channel(format);
	bool is_float;
	if (!desc)
		return ~0U;

#define HAS_SIZE(x,y,z,w) \
	(desc->channel[0].size == (x) && desc->channel[1].size == (y) && \
         desc->channel[2].size == (z) && desc->channel[3].size == (w))

	if (format == PIPE_FORMAT_R11G11B10_FLOAT) /* isn't plain */
		return V_0280A0_COLOR_10_11_11_FLOAT;

	if (desc->layout != UTIL_FORMAT_LAYOUT_PLAIN ||
	    channel == -1)
		return ~0U;

	is_float = desc->channel[channel].type == UTIL_FORMAT_TYPE_FLOAT;

	switch (desc->nr_channels) {
	case 1:
		switch (desc->channel[0].size) {
		case 8:
			return V_0280A0_COLOR_8;
		case 16:
			if (is_float)
				return V_0280A0_COLOR_16_FLOAT;
			else
				return V_0280A0_COLOR_16;
		case 32:
			if (is_float)
				return V_0280A0_COLOR_32_FLOAT;
			else
				return V_0280A0_COLOR_32;
		}
		break;
	case 2:
		if (desc->channel[0].size == desc->channel[1].size) {
			switch (desc->channel[0].size) {
			case 4:
				if (chip <= R700)
					return V_0280A0_COLOR_4_4;
				else
					return ~0U; /* removed on Evergreen */
			case 8:
				return V_0280A0_COLOR_8_8;
			case 16:
				if (is_float)
					return V_0280A0_COLOR_16_16_FLOAT;
				else
					return V_0280A0_COLOR_16_16;
			case 32:
				if (is_float)
					return V_0280A0_COLOR_32_32_FLOAT;
				else
					return V_0280A0_COLOR_32_32;
			}
		} else if (HAS_SIZE(8,24,0,0)) {
			return (do_endian_swap ? V_0280A0_COLOR_8_24 : V_0280A0_COLOR_24_8);
		} else if (HAS_SIZE(24,8,0,0)) {
			return V_0280A0_COLOR_8_24;
		}
		break;
	case 3:
		if (HAS_SIZE(5,6,5,0)) {
			return V_0280A0_COLOR_5_6_5;
		} else if (HAS_SIZE(32,8,24,0)) {
			return V_0280A0_COLOR_X24_8_32_FLOAT;
		}
		break;
	case 4:
		if (desc->channel[0].size == desc->channel[1].size &&
		    desc->channel[0].size == desc->channel[2].size &&
		    desc->channel[0].size == desc->channel[3].size) {
			switch (desc->channel[0].size) {
			case 4:
				return V_0280A0_COLOR_4_4_4_4;
			case 8:
				return V_0280A0_COLOR_8_8_8_8;
			case 16:
				if (is_float)
					return V_0280A0_COLOR_16_16_16_16_FLOAT;
				else
					return V_0280A0_COLOR_16_16_16_16;
			case 32:
				if (is_float)
					return V_0280A0_COLOR_32_32_32_32_FLOAT;
				else
					return V_0280A0_COLOR_32_32_32_32;
			}
		} else if (HAS_SIZE(5,5,5,1)) {
			return V_0280A0_COLOR_1_5_5_5;
		} else if (HAS_SIZE(10,10,10,2)) {
			return V_0280A0_COLOR_2_10_10_10;
		}
		break;
	}
	return ~0U;
}

uint32_t r600_colorformat_endian_swap(uint32_t colorformat, bool do_endian_swap)
{
	if (R600_BIG_ENDIAN) {
		switch(colorformat) {
		/* 8-bit buffers. */
		case V_0280A0_COLOR_4_4:
		case V_0280A0_COLOR_8:
			return ENDIAN_NONE;

		/* 16-bit buffers. */
		case V_0280A0_COLOR_8_8:
			/*
			 * No need to do endian swaps on array formats,
			 * as mesa<-->pipe formats conversion take into account
			 * the endianess
			 */
			return ENDIAN_NONE;

		case V_0280A0_COLOR_5_6_5:
		case V_0280A0_COLOR_1_5_5_5:
		case V_0280A0_COLOR_4_4_4_4:
		case V_0280A0_COLOR_16:
			return (do_endian_swap ? ENDIAN_8IN16 : ENDIAN_NONE);

		/* 32-bit buffers. */
		case V_0280A0_COLOR_8_8_8_8:
			/*
			 * No need to do endian swaps on array formats,
			 * as mesa<-->pipe formats conversion take into account
			 * the endianess
			 */
			return ENDIAN_NONE;

		case V_0280A0_COLOR_2_10_10_10:
		case V_0280A0_COLOR_8_24:
		case V_0280A0_COLOR_24_8:
		case V_0280A0_COLOR_32_FLOAT:
			return (do_endian_swap ? ENDIAN_8IN32 : ENDIAN_NONE);

		case V_0280A0_COLOR_16_16_FLOAT:
		case V_0280A0_COLOR_16_16:
			return ENDIAN_8IN16;

		/* 64-bit buffers. */
		case V_0280A0_COLOR_16_16_16_16:
		case V_0280A0_COLOR_16_16_16_16_FLOAT:
			return ENDIAN_8IN16;

		case V_0280A0_COLOR_32_32_FLOAT:
		case V_0280A0_COLOR_32_32:
		case V_0280A0_COLOR_X24_8_32_FLOAT:
			return ENDIAN_8IN32;

		/* 128-bit buffers. */
		case V_0280A0_COLOR_32_32_32_32_FLOAT:
		case V_0280A0_COLOR_32_32_32_32:
			return ENDIAN_8IN32;
		default:
			return ENDIAN_NONE; /* Unsupported. */
		}
	} else {
		return ENDIAN_NONE;
	}
}

static void r600_invalidate_buffer(struct pipe_context *ctx, struct pipe_resource *buf)
{
	struct r600_context *rctx = (struct r600_context*)ctx;
	struct r600_resource *rbuffer = r600_resource(buf);
	unsigned i, shader, mask;
	struct r600_pipe_sampler_view *view;

	/* Reallocate the buffer in the same pipe_resource. */
	r600_alloc_resource(&rctx->screen->b, rbuffer);

	/* We changed the buffer, now we need to bind it where the old one was bound. */
	/* Vertex buffers. */
	mask = rctx->vertex_buffer_state.enabled_mask;
	while (mask) {
		i = u_bit_scan(&mask);
		if (rctx->vertex_buffer_state.vb[i].buffer.resource == &rbuffer->b.b) {
			rctx->vertex_buffer_state.dirty_mask |= 1 << i;
			r600_vertex_buffers_dirty(rctx);
		}
	}
	/* Streamout buffers. */
	for (i = 0; i < rctx->b.streamout.num_targets; i++) {
		if (rctx->b.streamout.targets[i] &&
		    rctx->b.streamout.targets[i]->b.buffer == &rbuffer->b.b) {
			if (rctx->b.streamout.begin_emitted) {
				r600_emit_streamout_end(&rctx->b);
			}
			rctx->b.streamout.append_bitmask = rctx->b.streamout.enabled_mask;
			r600_streamout_buffers_dirty(&rctx->b);
		}
	}

	/* Constant buffers. */
	for (shader = 0; shader < PIPE_SHADER_TYPES; shader++) {
		struct r600_constbuf_state *state = &rctx->constbuf_state[shader];
		bool found = false;
		uint32_t mask = state->enabled_mask;

		while (mask) {
			unsigned i = u_bit_scan(&mask);
			if (state->cb[i].buffer == &rbuffer->b.b) {
				found = true;
				state->dirty_mask |= 1 << i;
			}
		}
		if (found) {
			r600_constant_buffers_dirty(rctx, state);
		}
	}

	/* Texture buffer objects - update the virtual addresses in descriptors. */
	LIST_FOR_EACH_ENTRY(view, &rctx->texture_buffers, list) {
		if (view->base.texture == &rbuffer->b.b) {
			uint64_t offset = view->base.u.buf.offset;
			uint64_t va = rbuffer->gpu_address + offset;

			view->tex_resource_words[0] = va;
			view->tex_resource_words[2] &= C_038008_BASE_ADDRESS_HI;
			view->tex_resource_words[2] |= S_038008_BASE_ADDRESS_HI(va >> 32);
		}
	}
	/* Texture buffer objects - make bindings dirty if needed. */
	for (shader = 0; shader < PIPE_SHADER_TYPES; shader++) {
		struct r600_samplerview_state *state = &rctx->samplers[shader].views;
		bool found = false;
		uint32_t mask = state->enabled_mask;

		while (mask) {
			unsigned i = u_bit_scan(&mask);
			if (state->views[i]->base.texture == &rbuffer->b.b) {
				found = true;
				state->dirty_mask |= 1 << i;
			}
		}
		if (found) {
			r600_sampler_views_dirty(rctx, state);
		}
	}

	/* SSBOs */
	struct r600_image_state *istate = &rctx->fragment_buffers;
	{
		uint32_t mask = istate->enabled_mask;
		bool found = false;
		while (mask) {
			unsigned i = u_bit_scan(&mask);
			if (istate->views[i].base.resource == &rbuffer->b.b) {
				found = true;
				istate->dirty_mask |= 1 << i;
			}
		}
		if (found) {
			r600_mark_atom_dirty(rctx, &istate->atom);
		}
	}

}

static void r600_set_active_query_state(struct pipe_context *ctx, boolean enable)
{
	struct r600_context *rctx = (struct r600_context*)ctx;

	/* Pipeline stat & streamout queries. */
	if (enable) {
		rctx->b.flags &= ~R600_CONTEXT_STOP_PIPELINE_STATS;
		rctx->b.flags |= R600_CONTEXT_START_PIPELINE_STATS;
	} else {
		rctx->b.flags &= ~R600_CONTEXT_START_PIPELINE_STATS;
		rctx->b.flags |= R600_CONTEXT_STOP_PIPELINE_STATS;
	}

	/* Occlusion queries. */
	if (rctx->db_misc_state.occlusion_queries_disabled != !enable) {
		rctx->db_misc_state.occlusion_queries_disabled = !enable;
		r600_mark_atom_dirty(rctx, &rctx->db_misc_state.atom);
	}
}

static void r600_need_gfx_cs_space(struct pipe_context *ctx, unsigned num_dw,
                                   bool include_draw_vbo)
{
	r600_need_cs_space((struct r600_context*)ctx, num_dw, include_draw_vbo);
}

/* keep this at the end of this file, please */
void r600_init_common_state_functions(struct r600_context *rctx)
{
	rctx->b.b.create_fs_state = r600_create_ps_state;
	rctx->b.b.create_vs_state = r600_create_vs_state;
	rctx->b.b.create_gs_state = r600_create_gs_state;
	rctx->b.b.create_tcs_state = r600_create_tcs_state;
	rctx->b.b.create_tes_state = r600_create_tes_state;
	rctx->b.b.create_vertex_elements_state = r600_create_vertex_fetch_shader;
	rctx->b.b.bind_blend_state = r600_bind_blend_state;
	rctx->b.b.bind_depth_stencil_alpha_state = r600_bind_dsa_state;
	rctx->b.b.bind_sampler_states = r600_bind_sampler_states;
	rctx->b.b.bind_fs_state = r600_bind_ps_state;
	rctx->b.b.bind_rasterizer_state = r600_bind_rs_state;
	rctx->b.b.bind_vertex_elements_state = r600_bind_vertex_elements;
	rctx->b.b.bind_vs_state = r600_bind_vs_state;
	rctx->b.b.bind_gs_state = r600_bind_gs_state;
	rctx->b.b.bind_tcs_state = r600_bind_tcs_state;
	rctx->b.b.bind_tes_state = r600_bind_tes_state;
	rctx->b.b.delete_blend_state = r600_delete_blend_state;
	rctx->b.b.delete_depth_stencil_alpha_state = r600_delete_dsa_state;
	rctx->b.b.delete_fs_state = r600_delete_ps_state;
	rctx->b.b.delete_rasterizer_state = r600_delete_rs_state;
	rctx->b.b.delete_sampler_state = r600_delete_sampler_state;
	rctx->b.b.delete_vertex_elements_state = r600_delete_vertex_elements;
	rctx->b.b.delete_vs_state = r600_delete_vs_state;
	rctx->b.b.delete_gs_state = r600_delete_gs_state;
	rctx->b.b.delete_tcs_state = r600_delete_tcs_state;
	rctx->b.b.delete_tes_state = r600_delete_tes_state;
	rctx->b.b.set_blend_color = r600_set_blend_color;
	rctx->b.b.set_clip_state = r600_set_clip_state;
	rctx->b.b.set_constant_buffer = r600_set_constant_buffer;
	rctx->b.b.set_sample_mask = r600_set_sample_mask;
	rctx->b.b.set_stencil_ref = r600_set_pipe_stencil_ref;
	rctx->b.b.set_vertex_buffers = r600_set_vertex_buffers;
	rctx->b.b.set_sampler_views = r600_set_sampler_views;
	rctx->b.b.sampler_view_destroy = r600_sampler_view_destroy;
	rctx->b.b.memory_barrier = r600_memory_barrier;
	rctx->b.b.texture_barrier = r600_texture_barrier;
	rctx->b.b.set_stream_output_targets = r600_set_streamout_targets;
	rctx->b.b.set_active_query_state = r600_set_active_query_state;
	rctx->b.b.draw_vbo = r600_draw_vbo;
	rctx->b.invalidate_buffer = r600_invalidate_buffer;
	rctx->b.need_gfx_cs_space = r600_need_gfx_cs_space;
}<|MERGE_RESOLUTION|>--- conflicted
+++ resolved
@@ -2015,11 +2015,7 @@
 				return;
 
 			util_shorten_ubyte_elts_to_userptr(
-<<<<<<< HEAD
-						&rctx->b.b, &ib, 0, 0, ib.offset + start, count, ptr);
-=======
 						&rctx->b.b, info, 0, 0, index_offset, count, ptr);
->>>>>>> 5d3caa1c
 
 			indexbuf = out_buffer;
 			index_offset = out_offset;
