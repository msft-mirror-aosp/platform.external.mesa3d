--- conflicted
+++ resolved
@@ -2291,11 +2291,7 @@
 #define   S_028C08_PIX_CENTER_HALF(x)                  (((unsigned)(x) & 0x1) << 0)
 #define   G_028C08_PIX_CENTER_HALF(x)                  (((x) >> 0) & 0x1)
 #define   C_028C08_PIX_CENTER_HALF                     0xFFFFFFFE
-<<<<<<< HEAD
-#define   S_028C08_QUANT_MODE(x)                       (((x) & 0x7) << 3)
-=======
 #define   S_028C08_QUANT_MODE(x)                       (((unsigned)(x) & 0x7) << 3)
->>>>>>> 367bafc7
 #define   G_028C08_QUANT_MODE(x)                       (((x) >> 3) & 0x7)
 #define   C_028C08_QUANT_MODE                          0xFFFFFFC7
 #define     V_028C08_X_1_16TH                          0x00
