--- conflicted
+++ resolved
@@ -450,19 +450,11 @@
 		}
 	}
 	/* Use a staging buffer in cached GTT for reads. */
-<<<<<<< HEAD
-	else if ((usage & PIPE_TRANSFER_READ) &&
-		 !(usage & PIPE_TRANSFER_PERSISTENT) &&
-		 (rbuffer->domains & RADEON_DOMAIN_VRAM ||
-		  rbuffer->flags & RADEON_FLAG_GTT_WC) &&
-		 r600_can_dma_copy_buffer(rctx, 0, box->x, box->width)) {
-=======
 	else if (((usage & PIPE_TRANSFER_READ) &&
 		  !(usage & PIPE_TRANSFER_PERSISTENT) &&
 		  (rbuffer->domains & RADEON_DOMAIN_VRAM ||
 		   rbuffer->flags & RADEON_FLAG_GTT_WC)) ||
 		 (rbuffer->flags & RADEON_FLAG_SPARSE)) {
->>>>>>> 5d3caa1c
 		struct r600_resource *staging;
 
 		assert(!(usage & TC_TRANSFER_MAP_THREADED_UNSYNC));
@@ -475,11 +467,7 @@
 				       box->x % R600_MAP_BUFFER_ALIGNMENT,
 				       0, 0, resource, 0, box);
 
-<<<<<<< HEAD
-			data = r600_buffer_map_sync_with_rings(rctx, staging,
-=======
 			data = si_buffer_map_sync_with_rings(rctx, staging,
->>>>>>> 5d3caa1c
 							       usage & ~PIPE_TRANSFER_UNSYNCHRONIZED);
 			if (!data) {
 				r600_resource_reference(&staging, NULL);
