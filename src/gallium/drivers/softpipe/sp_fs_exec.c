/**************************************************************************
 * 
 * Copyright 2007 VMware, Inc.
 * All Rights Reserved.
 * 
 * Permission is hereby granted, free of charge, to any person obtaining a
 * copy of this software and associated documentation files (the
 * "Software"), to deal in the Software without restriction, including
 * without limitation the rights to use, copy, modify, merge, publish,
 * distribute, sub license, and/or sell copies of the Software, and to
 * permit persons to whom the Software is furnished to do so, subject to
 * the following conditions:
 * 
 * The above copyright notice and this permission notice (including the
 * next paragraph) shall be included in all copies or substantial portions
 * of the Software.
 * 
 * THE SOFTWARE IS PROVIDED "AS IS", WITHOUT WARRANTY OF ANY KIND, EXPRESS
 * OR IMPLIED, INCLUDING BUT NOT LIMITED TO THE WARRANTIES OF
 * MERCHANTABILITY, FITNESS FOR A PARTICULAR PURPOSE AND NON-INFRINGEMENT.
 * IN NO EVENT SHALL VMWARE AND/OR ITS SUPPLIERS BE LIABLE FOR
 * ANY CLAIM, DAMAGES OR OTHER LIABILITY, WHETHER IN AN ACTION OF CONTRACT,
 * TORT OR OTHERWISE, ARISING FROM, OUT OF OR IN CONNECTION WITH THE
 * SOFTWARE OR THE USE OR OTHER DEALINGS IN THE SOFTWARE.
 * 
 **************************************************************************/

/**
 * Execute fragment shader using the TGSI interpreter.
 */

#include "sp_context.h"
#include "sp_state.h"
#include "sp_fs.h"
#include "sp_quad.h"

#include "pipe/p_state.h"
#include "pipe/p_defines.h"
#include "util/u_memory.h"
#include "tgsi/tgsi_exec.h"
#include "tgsi/tgsi_parse.h"


/**
 * Subclass of sp_fragment_shader_variant
 */
struct sp_exec_fragment_shader
{
   struct sp_fragment_shader_variant base;
   /* No other members for now */
};


/** cast wrapper */
static inline struct sp_exec_fragment_shader *
sp_exec_fragment_shader(const struct sp_fragment_shader_variant *var)
{
   return (struct sp_exec_fragment_shader *) var;
}


static void
exec_prepare( const struct sp_fragment_shader_variant *var,
              struct tgsi_exec_machine *machine,
              struct tgsi_sampler *sampler,
              struct tgsi_image *image,
              struct tgsi_buffer *buffer )
{
   /*
    * Bind tokens/shader to the interpreter's machine state.
    */
   tgsi_exec_machine_bind_shader(machine,
                                 var->tokens,
<<<<<<< HEAD
                                 PIPE_MAX_SAMPLERS,
                                 samplers);
=======
                                 sampler, image, buffer);
>>>>>>> 3ef8d428
}



/**
 * Compute quad X,Y,Z,W for the four fragments in a quad.
 *
 * This should really be part of the compiled shader.
 */
static void
setup_pos_vector(const struct tgsi_interp_coef *coef,
                 float x, float y,
                 struct tgsi_exec_vector *quadpos)
{
   uint chan;
   /* do X */
   quadpos->xyzw[0].f[0] = x;
   quadpos->xyzw[0].f[1] = x + 1;
   quadpos->xyzw[0].f[2] = x;
   quadpos->xyzw[0].f[3] = x + 1;

   /* do Y */
   quadpos->xyzw[1].f[0] = y;
   quadpos->xyzw[1].f[1] = y;
   quadpos->xyzw[1].f[2] = y + 1;
   quadpos->xyzw[1].f[3] = y + 1;

   /* do Z and W for all fragments in the quad */
   for (chan = 2; chan < 4; chan++) {
      const float dadx = coef->dadx[chan];
      const float dady = coef->dady[chan];
      const float a0 = coef->a0[chan] + dadx * x + dady * y;
      quadpos->xyzw[chan].f[0] = a0;
      quadpos->xyzw[chan].f[1] = a0 + dadx;
      quadpos->xyzw[chan].f[2] = a0 + dady;
      quadpos->xyzw[chan].f[3] = a0 + dadx + dady;
   }
}


/* TODO: hide the machine struct in here somewhere, remove from this
 * interface:
 */
static unsigned 
exec_run( const struct sp_fragment_shader_variant *var,
	  struct tgsi_exec_machine *machine,
	  struct quad_header *quad,
	  bool early_depth_test )
{
   /* Compute X, Y, Z, W vals for this quad */
   setup_pos_vector(quad->posCoef, 
                    (float)quad->input.x0, (float)quad->input.y0, 
                    &machine->QuadPos);

   /* convert 0 to 1.0 and 1 to -1.0 */
   machine->Face = (float) (quad->input.facing * -2 + 1);

   machine->NonHelperMask = quad->inout.mask;
   quad->inout.mask &= tgsi_exec_machine_run( machine, 0 );
   if (quad->inout.mask == 0)
      return FALSE;

   /* store outputs */
   {
      const ubyte *sem_name = var->info.output_semantic_name;
      const ubyte *sem_index = var->info.output_semantic_index;
      const uint n = var->info.num_outputs;
      uint i;
      for (i = 0; i < n; i++) {
         switch (sem_name[i]) {
         case TGSI_SEMANTIC_COLOR:
            {
               uint cbuf = sem_index[i];

               assert(sizeof(quad->output.color[cbuf]) ==
                      sizeof(machine->Outputs[i]));

               /* copy float[4][4] result */
               memcpy(quad->output.color[cbuf],
                      &machine->Outputs[i],
                      sizeof(quad->output.color[0]) );
            }
            break;
         case TGSI_SEMANTIC_POSITION:
            {
               uint j;

               if (!early_depth_test) {
                  for (j = 0; j < 4; j++)
                     quad->output.depth[j] = machine->Outputs[i].xyzw[2].f[j];
               }
            }
            break;
         case TGSI_SEMANTIC_STENCIL:
            {
               uint j;
               if (!early_depth_test) {
                  for (j = 0; j < 4; j++)
                     quad->output.stencil[j] = (unsigned)machine->Outputs[i].xyzw[1].u[j];
               }
            }
            break;
         }
      }
   }

   return TRUE;
}


static void 
exec_delete(struct sp_fragment_shader_variant *var,
            struct tgsi_exec_machine *machine)
{
   if (machine->Tokens == var->tokens) {
<<<<<<< HEAD
      tgsi_exec_machine_bind_shader(machine, NULL, 0, NULL);
=======
      tgsi_exec_machine_bind_shader(machine, NULL, NULL, NULL, NULL);
>>>>>>> 3ef8d428
   }

   FREE( (void *) var->tokens );
   FREE(var);
}


struct sp_fragment_shader_variant *
softpipe_create_fs_variant_exec(struct softpipe_context *softpipe)
{
   struct sp_exec_fragment_shader *shader;

   shader = CALLOC_STRUCT(sp_exec_fragment_shader);
   if (!shader)
      return NULL;

   shader->base.prepare = exec_prepare;
   shader->base.run = exec_run;
   shader->base.delete = exec_delete;

   return &shader->base;
}<|MERGE_RESOLUTION|>--- conflicted
+++ resolved
@@ -71,12 +71,7 @@
     */
    tgsi_exec_machine_bind_shader(machine,
                                  var->tokens,
-<<<<<<< HEAD
-                                 PIPE_MAX_SAMPLERS,
-                                 samplers);
-=======
                                  sampler, image, buffer);
->>>>>>> 3ef8d428
 }
 
 
@@ -192,11 +187,7 @@
             struct tgsi_exec_machine *machine)
 {
    if (machine->Tokens == var->tokens) {
-<<<<<<< HEAD
-      tgsi_exec_machine_bind_shader(machine, NULL, 0, NULL);
-=======
       tgsi_exec_machine_bind_shader(machine, NULL, NULL, NULL, NULL);
->>>>>>> 3ef8d428
    }
 
    FREE( (void *) var->tokens );
