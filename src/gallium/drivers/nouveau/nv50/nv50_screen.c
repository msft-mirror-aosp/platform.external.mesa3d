/*
 * Copyright 2010 Christoph Bumiller
 *
 * Permission is hereby granted, free of charge, to any person obtaining a
 * copy of this software and associated documentation files (the "Software"),
 * to deal in the Software without restriction, including without limitation
 * the rights to use, copy, modify, merge, publish, distribute, sublicense,
 * and/or sell copies of the Software, and to permit persons to whom the
 * Software is furnished to do so, subject to the following conditions:
 *
 * The above copyright notice and this permission notice shall be included in
 * all copies or substantial portions of the Software.
 *
 * THE SOFTWARE IS PROVIDED "AS IS", WITHOUT WARRANTY OF ANY KIND, EXPRESS OR
 * IMPLIED, INCLUDING BUT NOT LIMITED TO THE WARRANTIES OF MERCHANTABILITY,
 * FITNESS FOR A PARTICULAR PURPOSE AND NONINFRINGEMENT.  IN NO EVENT SHALL
 * THE AUTHORS OR COPYRIGHT HOLDERS BE LIABLE FOR ANY CLAIM, DAMAGES OR
 * OTHER LIABILITY, WHETHER IN AN ACTION OF CONTRACT, TORT OR OTHERWISE,
 * ARISING FROM, OUT OF OR IN CONNECTION WITH THE SOFTWARE OR THE USE OR
 * OTHER DEALINGS IN THE SOFTWARE.
 */

#include <errno.h>
#include <xf86drm.h>
#include <nouveau_drm.h>
#include "util/u_format.h"
#include "util/u_format_s3tc.h"
#include "util/u_screen.h"
#include "pipe/p_screen.h"
#include "compiler/nir/nir.h"

#include "nv50/nv50_context.h"
#include "nv50/nv50_screen.h"

#include "nouveau_vp3_video.h"

#include "nv_object.xml.h"

/* affected by LOCAL_WARPS_LOG_ALLOC / LOCAL_WARPS_NO_CLAMP */
#define LOCAL_WARPS_ALLOC 32
/* affected by STACK_WARPS_LOG_ALLOC / STACK_WARPS_NO_CLAMP */
#define STACK_WARPS_ALLOC 32

#define THREADS_IN_WARP 32

static boolean
nv50_screen_is_format_supported(struct pipe_screen *pscreen,
                                enum pipe_format format,
                                enum pipe_texture_target target,
                                unsigned sample_count,
                                unsigned storage_sample_count,
                                unsigned bindings)
{
   if (sample_count > 8)
      return false;
   if (!(0x117 & (1 << sample_count))) /* 0, 1, 2, 4 or 8 */
      return false;
   if (sample_count == 8 && util_format_get_blocksizebits(format) >= 128)
      return false;

   if (MAX2(1, sample_count) != MAX2(1, storage_sample_count))
      return false;

   switch (format) {
   case PIPE_FORMAT_Z16_UNORM:
      if (nv50_screen(pscreen)->tesla->oclass < NVA0_3D_CLASS)
         return false;
      break;
   default:
      break;
   }

   if (bindings & PIPE_BIND_LINEAR)
      if (util_format_is_depth_or_stencil(format) ||
          (target != PIPE_TEXTURE_1D &&
           target != PIPE_TEXTURE_2D &&
           target != PIPE_TEXTURE_RECT) ||
          sample_count > 1)
         return false;

   /* shared is always supported */
   bindings &= ~(PIPE_BIND_LINEAR |
                 PIPE_BIND_SHARED);

   return (( nv50_format_table[format].usage |
            nv50_vertex_format[format].usage) & bindings) == bindings;
}

static int
nv50_screen_get_param(struct pipe_screen *pscreen, enum pipe_cap param)
{
   const uint16_t class_3d = nouveau_screen(pscreen)->class_3d;
   struct nouveau_device *dev = nouveau_screen(pscreen)->device;

   switch (param) {
   /* non-boolean caps */
   case PIPE_CAP_MAX_TEXTURE_2D_LEVELS:
      return 14;
   case PIPE_CAP_MAX_TEXTURE_3D_LEVELS:
      return 12;
   case PIPE_CAP_MAX_TEXTURE_CUBE_LEVELS:
      return 14;
   case PIPE_CAP_MAX_TEXTURE_ARRAY_LAYERS:
      return 512;
   case PIPE_CAP_MIN_TEXTURE_GATHER_OFFSET:
   case PIPE_CAP_MIN_TEXEL_OFFSET:
      return -8;
   case PIPE_CAP_MAX_TEXTURE_GATHER_OFFSET:
   case PIPE_CAP_MAX_TEXEL_OFFSET:
      return 7;
   case PIPE_CAP_MAX_TEXTURE_BUFFER_SIZE:
      return 128 * 1024 * 1024;
   case PIPE_CAP_GLSL_FEATURE_LEVEL:
      return 330;
   case PIPE_CAP_GLSL_FEATURE_LEVEL_COMPATIBILITY:
      return 330;
   case PIPE_CAP_MAX_RENDER_TARGETS:
      return 8;
   case PIPE_CAP_MAX_DUAL_SOURCE_RENDER_TARGETS:
      return 1;
   case PIPE_CAP_VIEWPORT_SUBPIXEL_BITS:
   case PIPE_CAP_RASTERIZER_SUBPIXEL_BITS:
      return 8;
   case PIPE_CAP_MAX_STREAM_OUTPUT_BUFFERS:
      return 4;
   case PIPE_CAP_MAX_STREAM_OUTPUT_INTERLEAVED_COMPONENTS:
   case PIPE_CAP_MAX_STREAM_OUTPUT_SEPARATE_COMPONENTS:
      return 64;
   case PIPE_CAP_MAX_GEOMETRY_OUTPUT_VERTICES:
   case PIPE_CAP_MAX_GEOMETRY_TOTAL_OUTPUT_COMPONENTS:
      return 1024;
   case PIPE_CAP_MAX_VERTEX_STREAMS:
      return 1;
   case PIPE_CAP_MAX_GS_INVOCATIONS:
      return 0;
   case PIPE_CAP_MAX_SHADER_BUFFER_SIZE:
      return 0;
   case PIPE_CAP_MAX_VERTEX_ATTRIB_STRIDE:
      return 2048;
   case PIPE_CAP_MAX_VERTEX_ELEMENT_SRC_OFFSET:
      return 2047;
   case PIPE_CAP_CONSTANT_BUFFER_OFFSET_ALIGNMENT:
      return 256;
   case PIPE_CAP_TEXTURE_BUFFER_OFFSET_ALIGNMENT:
      return 16; /* 256 for binding as RT, but that's not possible in GL */
   case PIPE_CAP_MIN_MAP_BUFFER_ALIGNMENT:
      return NOUVEAU_MIN_BUFFER_MAP_ALIGN;
   case PIPE_CAP_MAX_VIEWPORTS:
      return NV50_MAX_VIEWPORTS;
   case PIPE_CAP_TEXTURE_BORDER_COLOR_QUIRK:
      return PIPE_QUIRK_TEXTURE_BORDER_COLOR_SWIZZLE_NV50;
   case PIPE_CAP_ENDIANNESS:
      return PIPE_ENDIAN_LITTLE;
   case PIPE_CAP_MAX_TEXTURE_GATHER_COMPONENTS:
      return (class_3d >= NVA3_3D_CLASS) ? 4 : 0;
   case PIPE_CAP_MAX_WINDOW_RECTANGLES:
      return NV50_MAX_WINDOW_RECTANGLES;
   case PIPE_CAP_MAX_TEXTURE_UPLOAD_MEMORY_BUDGET:
      return 16 * 1024 * 1024;
   case PIPE_CAP_MAX_VARYINGS:
      return 15;

   /* supported caps */
   case PIPE_CAP_TEXTURE_MIRROR_CLAMP:
   case PIPE_CAP_TEXTURE_MIRROR_CLAMP_TO_EDGE:
   case PIPE_CAP_TEXTURE_SWIZZLE:
   case PIPE_CAP_NPOT_TEXTURES:
   case PIPE_CAP_MIXED_FRAMEBUFFER_SIZES:
   case PIPE_CAP_MIXED_COLOR_DEPTH_BITS:
   case PIPE_CAP_ANISOTROPIC_FILTER:
   case PIPE_CAP_TEXTURE_BUFFER_OBJECTS:
   case PIPE_CAP_BUFFER_MAP_PERSISTENT_COHERENT:
   case PIPE_CAP_DEPTH_CLIP_DISABLE:
   case PIPE_CAP_POINT_SPRITE:
   case PIPE_CAP_SM3:
   case PIPE_CAP_FRAGMENT_COLOR_CLAMPED:
   case PIPE_CAP_VERTEX_COLOR_UNCLAMPED:
   case PIPE_CAP_VERTEX_COLOR_CLAMPED:
   case PIPE_CAP_QUERY_TIMESTAMP:
   case PIPE_CAP_QUERY_TIME_ELAPSED:
   case PIPE_CAP_OCCLUSION_QUERY:
   case PIPE_CAP_BLEND_EQUATION_SEPARATE:
   case PIPE_CAP_INDEP_BLEND_ENABLE:
   case PIPE_CAP_TGSI_FS_COORD_ORIGIN_UPPER_LEFT:
   case PIPE_CAP_TGSI_FS_COORD_PIXEL_CENTER_HALF_INTEGER:
   case PIPE_CAP_PRIMITIVE_RESTART:
   case PIPE_CAP_TGSI_INSTANCEID:
   case PIPE_CAP_VERTEX_ELEMENT_INSTANCE_DIVISOR:
   case PIPE_CAP_MIXED_COLORBUFFER_FORMATS:
   case PIPE_CAP_CONDITIONAL_RENDER:
   case PIPE_CAP_TEXTURE_BARRIER:
   case PIPE_CAP_QUADS_FOLLOW_PROVOKING_VERTEX_CONVENTION:
   case PIPE_CAP_START_INSTANCE:
   case PIPE_CAP_USER_VERTEX_BUFFERS:
   case PIPE_CAP_TEXTURE_MULTISAMPLE:
   case PIPE_CAP_PREFER_BLIT_BASED_TEXTURE_TRANSFER:
   case PIPE_CAP_TGSI_FS_FINE_DERIVATIVE:
   case PIPE_CAP_SAMPLER_VIEW_TARGET:
   case PIPE_CAP_CONDITIONAL_RENDER_INVERTED:
   case PIPE_CAP_CLIP_HALFZ:
   case PIPE_CAP_POLYGON_OFFSET_CLAMP:
   case PIPE_CAP_QUERY_PIPELINE_STATISTICS:
   case PIPE_CAP_TEXTURE_FLOAT_LINEAR:
   case PIPE_CAP_TEXTURE_HALF_FLOAT_LINEAR:
   case PIPE_CAP_DEPTH_BOUNDS_TEST:
   case PIPE_CAP_TGSI_TXQS:
   case PIPE_CAP_COPY_BETWEEN_COMPRESSED_AND_PLAIN_FORMATS:
   case PIPE_CAP_SHAREABLE_SHADERS:
   case PIPE_CAP_CLEAR_TEXTURE:
   case PIPE_CAP_TGSI_FS_FACE_IS_INTEGER_SYSVAL:
   case PIPE_CAP_INVALIDATE_BUFFER:
   case PIPE_CAP_STRING_MARKER:
   case PIPE_CAP_CULL_DISTANCE:
   case PIPE_CAP_TGSI_ARRAY_COMPONENTS:
   case PIPE_CAP_TGSI_MUL_ZERO_WINS:
   case PIPE_CAP_TGSI_TEX_TXF_LZ:
   case PIPE_CAP_TGSI_CLOCK:
   case PIPE_CAP_CAN_BIND_CONST_BUFFER_AS_VERTEX:
   case PIPE_CAP_ALLOW_MAPPED_BUFFERS_DURING_EXECUTION:
   case PIPE_CAP_DEST_SURFACE_SRGB_CONTROL:
      return 1;
   case PIPE_CAP_SEAMLESS_CUBE_MAP:
      return 1; /* class_3d >= NVA0_3D_CLASS; */
   /* supported on nva0+ */
   case PIPE_CAP_STREAM_OUTPUT_PAUSE_RESUME:
      return class_3d >= NVA0_3D_CLASS;
   /* supported on nva3+ */
   case PIPE_CAP_CUBE_MAP_ARRAY:
   case PIPE_CAP_INDEP_BLEND_FUNC:
   case PIPE_CAP_TEXTURE_QUERY_LOD:
   case PIPE_CAP_SAMPLE_SHADING:
   case PIPE_CAP_FORCE_PERSAMPLE_INTERP:
      return class_3d >= NVA3_3D_CLASS;

   /* unsupported caps */
   case PIPE_CAP_DEPTH_CLIP_DISABLE_SEPARATE:
   case PIPE_CAP_SEAMLESS_CUBE_MAP_PER_TEXTURE:
   case PIPE_CAP_TGSI_FS_COORD_ORIGIN_LOWER_LEFT:
   case PIPE_CAP_TGSI_FS_COORD_PIXEL_CENTER_INTEGER:
   case PIPE_CAP_SHADER_STENCIL_EXPORT:
   case PIPE_CAP_TGSI_CAN_COMPACT_CONSTANTS:
   case PIPE_CAP_VERTEX_BUFFER_OFFSET_4BYTE_ALIGNED_ONLY:
   case PIPE_CAP_VERTEX_BUFFER_STRIDE_4BYTE_ALIGNED_ONLY:
   case PIPE_CAP_VERTEX_ELEMENT_SRC_OFFSET_4BYTE_ALIGNED_ONLY:
   case PIPE_CAP_TGSI_TEXCOORD:
   case PIPE_CAP_TGSI_VS_LAYER_VIEWPORT:
   case PIPE_CAP_TEXTURE_GATHER_SM5:
   case PIPE_CAP_FAKE_SW_MSAA:
   case PIPE_CAP_TEXTURE_GATHER_OFFSETS:
   case PIPE_CAP_TGSI_VS_WINDOW_SPACE_POSITION:
   case PIPE_CAP_DRAW_INDIRECT:
   case PIPE_CAP_MULTI_DRAW_INDIRECT:
   case PIPE_CAP_MULTI_DRAW_INDIRECT_PARAMS:
   case PIPE_CAP_VERTEXID_NOBASE:
   case PIPE_CAP_MULTISAMPLE_Z_RESOLVE: /* potentially supported on some hw */
   case PIPE_CAP_RESOURCE_FROM_USER_MEMORY:
   case PIPE_CAP_DEVICE_RESET_STATUS_QUERY:
   case PIPE_CAP_MAX_SHADER_PATCH_VARYINGS:
   case PIPE_CAP_DRAW_PARAMETERS:
   case PIPE_CAP_TGSI_PACK_HALF_FLOAT:
   case PIPE_CAP_TGSI_FS_POSITION_IS_SYSVAL:
   case PIPE_CAP_SHADER_BUFFER_OFFSET_ALIGNMENT:
   case PIPE_CAP_GENERATE_MIPMAP:
   case PIPE_CAP_BUFFER_SAMPLER_VIEW_RGBA_ONLY:
   case PIPE_CAP_SURFACE_REINTERPRET_BLOCKS:
   case PIPE_CAP_QUERY_BUFFER_OBJECT:
   case PIPE_CAP_QUERY_MEMORY_INFO:
   case PIPE_CAP_PCI_GROUP:
   case PIPE_CAP_PCI_BUS:
   case PIPE_CAP_PCI_DEVICE:
   case PIPE_CAP_PCI_FUNCTION:
   case PIPE_CAP_FRAMEBUFFER_NO_ATTACHMENT:
   case PIPE_CAP_ROBUST_BUFFER_ACCESS_BEHAVIOR:
   case PIPE_CAP_PRIMITIVE_RESTART_FOR_PATCHES:
   case PIPE_CAP_TGSI_VOTE:
   case PIPE_CAP_POLYGON_OFFSET_UNITS_UNSCALED:
   case PIPE_CAP_STREAM_OUTPUT_INTERLEAVE_BUFFERS:
   case PIPE_CAP_TGSI_CAN_READ_OUTPUTS:
   case PIPE_CAP_NATIVE_FENCE_FD:
   case PIPE_CAP_GLSL_OPTIMIZE_CONSERVATIVELY:
   case PIPE_CAP_TGSI_FS_FBFETCH:
   case PIPE_CAP_DOUBLES:
   case PIPE_CAP_INT64:
   case PIPE_CAP_INT64_DIVMOD:
   case PIPE_CAP_POLYGON_MODE_FILL_RECTANGLE:
   case PIPE_CAP_SPARSE_BUFFER_PAGE_SIZE:
   case PIPE_CAP_TGSI_BALLOT:
   case PIPE_CAP_TGSI_TES_LAYER_VIEWPORT:
   case PIPE_CAP_POST_DEPTH_COVERAGE:
   case PIPE_CAP_BINDLESS_TEXTURE:
   case PIPE_CAP_NIR_SAMPLERS_AS_DEREF:
   case PIPE_CAP_QUERY_SO_OVERFLOW:
   case PIPE_CAP_MEMOBJ:
   case PIPE_CAP_LOAD_CONSTBUF:
   case PIPE_CAP_TGSI_ANY_REG_AS_ADDRESS:
   case PIPE_CAP_TILE_RASTER_ORDER:
   case PIPE_CAP_MAX_COMBINED_SHADER_OUTPUT_RESOURCES:
   case PIPE_CAP_FRAMEBUFFER_MSAA_CONSTRAINTS:
   case PIPE_CAP_SIGNED_VERTEX_BUFFER_OFFSET:
   case PIPE_CAP_CONTEXT_PRIORITY_MASK:
   case PIPE_CAP_FENCE_SIGNAL:
   case PIPE_CAP_CONSTBUF0_FLAGS:
   case PIPE_CAP_PACKED_UNIFORMS:
   case PIPE_CAP_CONSERVATIVE_RASTER_POST_SNAP_TRIANGLES:
   case PIPE_CAP_CONSERVATIVE_RASTER_POST_SNAP_POINTS_LINES:
   case PIPE_CAP_CONSERVATIVE_RASTER_PRE_SNAP_TRIANGLES:
   case PIPE_CAP_CONSERVATIVE_RASTER_PRE_SNAP_POINTS_LINES:
   case PIPE_CAP_CONSERVATIVE_RASTER_POST_DEPTH_COVERAGE:
   case PIPE_CAP_MAX_CONSERVATIVE_RASTER_SUBPIXEL_PRECISION_BIAS:
   case PIPE_CAP_PROGRAMMABLE_SAMPLE_LOCATIONS:
   case PIPE_CAP_MAX_COMBINED_SHADER_BUFFERS:
   case PIPE_CAP_MAX_COMBINED_HW_ATOMIC_COUNTERS:
   case PIPE_CAP_MAX_COMBINED_HW_ATOMIC_COUNTER_BUFFERS:
   case PIPE_CAP_SURFACE_SAMPLE_COUNT:
   case PIPE_CAP_TGSI_ATOMFADD:
   case PIPE_CAP_QUERY_PIPELINE_STATISTICS_SINGLE:
   case PIPE_CAP_RGB_OVERRIDE_DST_ALPHA_BLEND:
   case PIPE_CAP_GLSL_TESS_LEVELS_AS_INPUTS:
<<<<<<< HEAD
   case PIPE_CAP_NIR_COMPACT_ARRAYS:
   case PIPE_CAP_COMPUTE:
=======
>>>>>>> ef961309
      return 0;

   case PIPE_CAP_VENDOR_ID:
      return 0x10de;
   case PIPE_CAP_DEVICE_ID: {
      uint64_t device_id;
      if (nouveau_getparam(dev, NOUVEAU_GETPARAM_PCI_DEVICE, &device_id)) {
         NOUVEAU_ERR("NOUVEAU_GETPARAM_PCI_DEVICE failed.\n");
         return -1;
      }
      return device_id;
   }
   case PIPE_CAP_ACCELERATED:
      return 1;
   case PIPE_CAP_VIDEO_MEMORY:
      return dev->vram_size >> 20;
   case PIPE_CAP_UMA:
      return 0;
   default:
      debug_printf("%s: unhandled cap %d\n", __func__, param);
      return u_pipe_screen_get_param_defaults(pscreen, param);
   }
}

static int
nv50_screen_get_shader_param(struct pipe_screen *pscreen,
                             enum pipe_shader_type shader,
                             enum pipe_shader_cap param)
{
   const struct nouveau_screen *screen = nouveau_screen(pscreen);

   switch (shader) {
   case PIPE_SHADER_VERTEX:
   case PIPE_SHADER_GEOMETRY:
   case PIPE_SHADER_FRAGMENT:
      break;
   case PIPE_SHADER_COMPUTE:
   default:
      return 0;
   }

   switch (param) {
   case PIPE_SHADER_CAP_MAX_INSTRUCTIONS:
   case PIPE_SHADER_CAP_MAX_ALU_INSTRUCTIONS:
   case PIPE_SHADER_CAP_MAX_TEX_INSTRUCTIONS:
   case PIPE_SHADER_CAP_MAX_TEX_INDIRECTIONS:
      return 16384;
   case PIPE_SHADER_CAP_MAX_CONTROL_FLOW_DEPTH:
      return 4;
   case PIPE_SHADER_CAP_MAX_INPUTS:
      if (shader == PIPE_SHADER_VERTEX)
         return 32;
      return 15;
   case PIPE_SHADER_CAP_MAX_OUTPUTS:
      return 16;
   case PIPE_SHADER_CAP_MAX_CONST_BUFFER_SIZE:
      return 65536;
   case PIPE_SHADER_CAP_MAX_CONST_BUFFERS:
      return NV50_MAX_PIPE_CONSTBUFS;
   case PIPE_SHADER_CAP_INDIRECT_OUTPUT_ADDR:
      return shader != PIPE_SHADER_FRAGMENT;
   case PIPE_SHADER_CAP_INDIRECT_INPUT_ADDR:
   case PIPE_SHADER_CAP_INDIRECT_TEMP_ADDR:
   case PIPE_SHADER_CAP_INDIRECT_CONST_ADDR:
      return 1;
   case PIPE_SHADER_CAP_MAX_TEMPS:
      return nv50_screen(pscreen)->max_tls_space / ONE_TEMP_SIZE;
   case PIPE_SHADER_CAP_TGSI_CONT_SUPPORTED:
      return 1;
   case PIPE_SHADER_CAP_TGSI_SQRT_SUPPORTED:
      return 1;
   case PIPE_SHADER_CAP_INT64_ATOMICS:
   case PIPE_SHADER_CAP_FP16:
   case PIPE_SHADER_CAP_SUBROUTINES:
      return 0; /* please inline, or provide function declarations */
   case PIPE_SHADER_CAP_INTEGERS:
      return 1;
   case PIPE_SHADER_CAP_TGSI_SKIP_MERGE_REGISTERS:
      return 1;
   case PIPE_SHADER_CAP_MAX_TEXTURE_SAMPLERS:
      /* The chip could handle more sampler views than samplers */
   case PIPE_SHADER_CAP_MAX_SAMPLER_VIEWS:
      return MIN2(16, PIPE_MAX_SAMPLERS);
   case PIPE_SHADER_CAP_PREFERRED_IR:
      return screen->prefer_nir ? PIPE_SHADER_IR_NIR : PIPE_SHADER_IR_TGSI;
   case PIPE_SHADER_CAP_MAX_UNROLL_ITERATIONS_HINT:
      return 32;
   case PIPE_SHADER_CAP_TGSI_DROUND_SUPPORTED:
   case PIPE_SHADER_CAP_TGSI_DFRACEXP_DLDEXP_SUPPORTED:
   case PIPE_SHADER_CAP_TGSI_LDEXP_SUPPORTED:
   case PIPE_SHADER_CAP_TGSI_FMA_SUPPORTED:
   case PIPE_SHADER_CAP_TGSI_ANY_INOUT_DECL_RANGE:
   case PIPE_SHADER_CAP_MAX_SHADER_BUFFERS:
   case PIPE_SHADER_CAP_SUPPORTED_IRS:
   case PIPE_SHADER_CAP_MAX_SHADER_IMAGES:
   case PIPE_SHADER_CAP_LOWER_IF_THRESHOLD:
   case PIPE_SHADER_CAP_MAX_HW_ATOMIC_COUNTERS:
   case PIPE_SHADER_CAP_MAX_HW_ATOMIC_COUNTER_BUFFERS:
      return 0;
   case PIPE_SHADER_CAP_SCALAR_ISA:
      return 1;
   default:
      NOUVEAU_ERR("unknown PIPE_SHADER_CAP %d\n", param);
      return 0;
   }
}

static float
nv50_screen_get_paramf(struct pipe_screen *pscreen, enum pipe_capf param)
{
   switch (param) {
   case PIPE_CAPF_MAX_LINE_WIDTH:
   case PIPE_CAPF_MAX_LINE_WIDTH_AA:
      return 10.0f;
   case PIPE_CAPF_MAX_POINT_WIDTH:
   case PIPE_CAPF_MAX_POINT_WIDTH_AA:
      return 64.0f;
   case PIPE_CAPF_MAX_TEXTURE_ANISOTROPY:
      return 16.0f;
   case PIPE_CAPF_MAX_TEXTURE_LOD_BIAS:
      return 4.0f;
   case PIPE_CAPF_MIN_CONSERVATIVE_RASTER_DILATE:
   case PIPE_CAPF_MAX_CONSERVATIVE_RASTER_DILATE:
   case PIPE_CAPF_CONSERVATIVE_RASTER_DILATE_GRANULARITY:
      return 0.0f;
   }

   NOUVEAU_ERR("unknown PIPE_CAPF %d\n", param);
   return 0.0f;
}

static int
nv50_screen_get_compute_param(struct pipe_screen *pscreen,
                              enum pipe_shader_ir ir_type,
                              enum pipe_compute_cap param, void *data)
{
   struct nv50_screen *screen = nv50_screen(pscreen);

#define RET(x) do {                  \
   if (data)                         \
      memcpy(data, x, sizeof(x));    \
   return sizeof(x);                 \
} while (0)

   switch (param) {
   case PIPE_COMPUTE_CAP_GRID_DIMENSION:
      RET((uint64_t []) { 2 });
   case PIPE_COMPUTE_CAP_MAX_GRID_SIZE:
      RET(((uint64_t []) { 65535, 65535 }));
   case PIPE_COMPUTE_CAP_MAX_BLOCK_SIZE:
      RET(((uint64_t []) { 512, 512, 64 }));
   case PIPE_COMPUTE_CAP_MAX_THREADS_PER_BLOCK:
      RET((uint64_t []) { 512 });
   case PIPE_COMPUTE_CAP_MAX_GLOBAL_SIZE: /* g0-15[] */
      RET((uint64_t []) { 1ULL << 32 });
   case PIPE_COMPUTE_CAP_MAX_LOCAL_SIZE: /* s[] */
      RET((uint64_t []) { 16 << 10 });
   case PIPE_COMPUTE_CAP_MAX_PRIVATE_SIZE: /* l[] */
      RET((uint64_t []) { 16 << 10 });
   case PIPE_COMPUTE_CAP_MAX_INPUT_SIZE: /* c[], arbitrary limit */
      RET((uint64_t []) { 4096 });
   case PIPE_COMPUTE_CAP_SUBGROUP_SIZE:
      RET((uint32_t []) { 32 });
   case PIPE_COMPUTE_CAP_MAX_MEM_ALLOC_SIZE:
      RET((uint64_t []) { 1ULL << 40 });
   case PIPE_COMPUTE_CAP_IMAGES_SUPPORTED:
      RET((uint32_t []) { 0 });
   case PIPE_COMPUTE_CAP_MAX_COMPUTE_UNITS:
      RET((uint32_t []) { screen->mp_count });
   case PIPE_COMPUTE_CAP_MAX_CLOCK_FREQUENCY:
      RET((uint32_t []) { 512 }); /* FIXME: arbitrary limit */
   case PIPE_COMPUTE_CAP_ADDRESS_BITS:
      RET((uint32_t []) { 32 });
   case PIPE_COMPUTE_CAP_MAX_VARIABLE_THREADS_PER_BLOCK:
      RET((uint64_t []) { 0 });
   default:
      return 0;
   }

#undef RET
}

static void
nv50_screen_destroy(struct pipe_screen *pscreen)
{
   struct nv50_screen *screen = nv50_screen(pscreen);

   if (!nouveau_drm_screen_unref(&screen->base))
      return;

   if (screen->base.fence.current) {
      struct nouveau_fence *current = NULL;

      /* nouveau_fence_wait will create a new current fence, so wait on the
       * _current_ one, and remove both.
       */
      nouveau_fence_ref(screen->base.fence.current, &current);
      nouveau_fence_wait(current, NULL);
      nouveau_fence_ref(NULL, &current);
      nouveau_fence_ref(NULL, &screen->base.fence.current);
   }
   if (screen->base.pushbuf)
      screen->base.pushbuf->user_priv = NULL;

   if (screen->blitter)
      nv50_blitter_destroy(screen);
   if (screen->pm.prog) {
      screen->pm.prog->code = NULL; /* hardcoded, don't FREE */
      nv50_program_destroy(NULL, screen->pm.prog);
      FREE(screen->pm.prog);
   }

   nouveau_bo_ref(NULL, &screen->code);
   nouveau_bo_ref(NULL, &screen->tls_bo);
   nouveau_bo_ref(NULL, &screen->stack_bo);
   nouveau_bo_ref(NULL, &screen->txc);
   nouveau_bo_ref(NULL, &screen->uniforms);
   nouveau_bo_ref(NULL, &screen->fence.bo);

   nouveau_heap_destroy(&screen->vp_code_heap);
   nouveau_heap_destroy(&screen->gp_code_heap);
   nouveau_heap_destroy(&screen->fp_code_heap);

   FREE(screen->tic.entries);

   nouveau_object_del(&screen->tesla);
   nouveau_object_del(&screen->eng2d);
   nouveau_object_del(&screen->m2mf);
   nouveau_object_del(&screen->compute);
   nouveau_object_del(&screen->sync);

   nouveau_screen_fini(&screen->base);

   FREE(screen);
}

static void
nv50_screen_fence_emit(struct pipe_screen *pscreen, u32 *sequence)
{
   struct nv50_screen *screen = nv50_screen(pscreen);
   struct nouveau_pushbuf *push = screen->base.pushbuf;

   /* we need to do it after possible flush in MARK_RING */
   *sequence = ++screen->base.fence.sequence;

   assert(PUSH_AVAIL(push) + push->rsvd_kick >= 5);
   PUSH_DATA (push, NV50_FIFO_PKHDR(NV50_3D(QUERY_ADDRESS_HIGH), 4));
   PUSH_DATAh(push, screen->fence.bo->offset);
   PUSH_DATA (push, screen->fence.bo->offset);
   PUSH_DATA (push, *sequence);
   PUSH_DATA (push, NV50_3D_QUERY_GET_MODE_WRITE_UNK0 |
                    NV50_3D_QUERY_GET_UNK4 |
                    NV50_3D_QUERY_GET_UNIT_CROP |
                    NV50_3D_QUERY_GET_TYPE_QUERY |
                    NV50_3D_QUERY_GET_QUERY_SELECT_ZERO |
                    NV50_3D_QUERY_GET_SHORT);
}

static u32
nv50_screen_fence_update(struct pipe_screen *pscreen)
{
   return nv50_screen(pscreen)->fence.map[0];
}

static void
nv50_screen_init_hwctx(struct nv50_screen *screen)
{
   struct nouveau_pushbuf *push = screen->base.pushbuf;
   struct nv04_fifo *fifo;
   unsigned i;

   fifo = (struct nv04_fifo *)screen->base.channel->data;

   BEGIN_NV04(push, SUBC_M2MF(NV01_SUBCHAN_OBJECT), 1);
   PUSH_DATA (push, screen->m2mf->handle);
   BEGIN_NV04(push, SUBC_M2MF(NV03_M2MF_DMA_NOTIFY), 3);
   PUSH_DATA (push, screen->sync->handle);
   PUSH_DATA (push, fifo->vram);
   PUSH_DATA (push, fifo->vram);

   BEGIN_NV04(push, SUBC_2D(NV01_SUBCHAN_OBJECT), 1);
   PUSH_DATA (push, screen->eng2d->handle);
   BEGIN_NV04(push, NV50_2D(DMA_NOTIFY), 4);
   PUSH_DATA (push, screen->sync->handle);
   PUSH_DATA (push, fifo->vram);
   PUSH_DATA (push, fifo->vram);
   PUSH_DATA (push, fifo->vram);
   BEGIN_NV04(push, NV50_2D(OPERATION), 1);
   PUSH_DATA (push, NV50_2D_OPERATION_SRCCOPY);
   BEGIN_NV04(push, NV50_2D(CLIP_ENABLE), 1);
   PUSH_DATA (push, 0);
   BEGIN_NV04(push, NV50_2D(COLOR_KEY_ENABLE), 1);
   PUSH_DATA (push, 0);
   BEGIN_NV04(push, SUBC_2D(0x0888), 1);
   PUSH_DATA (push, 1);
   BEGIN_NV04(push, NV50_2D(COND_MODE), 1);
   PUSH_DATA (push, NV50_2D_COND_MODE_ALWAYS);

   BEGIN_NV04(push, SUBC_3D(NV01_SUBCHAN_OBJECT), 1);
   PUSH_DATA (push, screen->tesla->handle);

   BEGIN_NV04(push, NV50_3D(COND_MODE), 1);
   PUSH_DATA (push, NV50_3D_COND_MODE_ALWAYS);

   BEGIN_NV04(push, NV50_3D(DMA_NOTIFY), 1);
   PUSH_DATA (push, screen->sync->handle);
   BEGIN_NV04(push, NV50_3D(DMA_ZETA), 11);
   for (i = 0; i < 11; ++i)
      PUSH_DATA(push, fifo->vram);
   BEGIN_NV04(push, NV50_3D(DMA_COLOR(0)), NV50_3D_DMA_COLOR__LEN);
   for (i = 0; i < NV50_3D_DMA_COLOR__LEN; ++i)
      PUSH_DATA(push, fifo->vram);

   BEGIN_NV04(push, NV50_3D(REG_MODE), 1);
   PUSH_DATA (push, NV50_3D_REG_MODE_STRIPED);
   BEGIN_NV04(push, NV50_3D(UNK1400_LANES), 1);
   PUSH_DATA (push, 0xf);

   if (debug_get_bool_option("NOUVEAU_SHADER_WATCHDOG", true)) {
      BEGIN_NV04(push, NV50_3D(WATCHDOG_TIMER), 1);
      PUSH_DATA (push, 0x18);
   }

   BEGIN_NV04(push, NV50_3D(ZETA_COMP_ENABLE), 1);
   PUSH_DATA(push, screen->base.drm->version >= 0x01000101);

   BEGIN_NV04(push, NV50_3D(RT_COMP_ENABLE(0)), 8);
   for (i = 0; i < 8; ++i)
      PUSH_DATA(push, screen->base.drm->version >= 0x01000101);

   BEGIN_NV04(push, NV50_3D(RT_CONTROL), 1);
   PUSH_DATA (push, 1);

   BEGIN_NV04(push, NV50_3D(CSAA_ENABLE), 1);
   PUSH_DATA (push, 0);
   BEGIN_NV04(push, NV50_3D(MULTISAMPLE_ENABLE), 1);
   PUSH_DATA (push, 0);
   BEGIN_NV04(push, NV50_3D(MULTISAMPLE_MODE), 1);
   PUSH_DATA (push, NV50_3D_MULTISAMPLE_MODE_MS1);
   BEGIN_NV04(push, NV50_3D(MULTISAMPLE_CTRL), 1);
   PUSH_DATA (push, 0);
   BEGIN_NV04(push, NV50_3D(PRIM_RESTART_WITH_DRAW_ARRAYS), 1);
   PUSH_DATA (push, 1);
   BEGIN_NV04(push, NV50_3D(BLEND_SEPARATE_ALPHA), 1);
   PUSH_DATA (push, 1);

   if (screen->tesla->oclass >= NVA0_3D_CLASS) {
      BEGIN_NV04(push, SUBC_3D(NVA0_3D_TEX_MISC), 1);
      PUSH_DATA (push, 0);
   }

   BEGIN_NV04(push, NV50_3D(SCREEN_Y_CONTROL), 1);
   PUSH_DATA (push, 0);
   BEGIN_NV04(push, NV50_3D(WINDOW_OFFSET_X), 2);
   PUSH_DATA (push, 0);
   PUSH_DATA (push, 0);
   BEGIN_NV04(push, NV50_3D(ZCULL_REGION), 1);
   PUSH_DATA (push, 0x3f);

   BEGIN_NV04(push, NV50_3D(VP_ADDRESS_HIGH), 2);
   PUSH_DATAh(push, screen->code->offset + (0 << NV50_CODE_BO_SIZE_LOG2));
   PUSH_DATA (push, screen->code->offset + (0 << NV50_CODE_BO_SIZE_LOG2));

   BEGIN_NV04(push, NV50_3D(FP_ADDRESS_HIGH), 2);
   PUSH_DATAh(push, screen->code->offset + (1 << NV50_CODE_BO_SIZE_LOG2));
   PUSH_DATA (push, screen->code->offset + (1 << NV50_CODE_BO_SIZE_LOG2));

   BEGIN_NV04(push, NV50_3D(GP_ADDRESS_HIGH), 2);
   PUSH_DATAh(push, screen->code->offset + (2 << NV50_CODE_BO_SIZE_LOG2));
   PUSH_DATA (push, screen->code->offset + (2 << NV50_CODE_BO_SIZE_LOG2));

   BEGIN_NV04(push, NV50_3D(LOCAL_ADDRESS_HIGH), 3);
   PUSH_DATAh(push, screen->tls_bo->offset);
   PUSH_DATA (push, screen->tls_bo->offset);
   PUSH_DATA (push, util_logbase2(screen->cur_tls_space / 8));

   BEGIN_NV04(push, NV50_3D(STACK_ADDRESS_HIGH), 3);
   PUSH_DATAh(push, screen->stack_bo->offset);
   PUSH_DATA (push, screen->stack_bo->offset);
   PUSH_DATA (push, 4);

   BEGIN_NV04(push, NV50_3D(CB_DEF_ADDRESS_HIGH), 3);
   PUSH_DATAh(push, screen->uniforms->offset + (0 << 16));
   PUSH_DATA (push, screen->uniforms->offset + (0 << 16));
   PUSH_DATA (push, (NV50_CB_PVP << 16) | 0x0000);

   BEGIN_NV04(push, NV50_3D(CB_DEF_ADDRESS_HIGH), 3);
   PUSH_DATAh(push, screen->uniforms->offset + (1 << 16));
   PUSH_DATA (push, screen->uniforms->offset + (1 << 16));
   PUSH_DATA (push, (NV50_CB_PGP << 16) | 0x0000);

   BEGIN_NV04(push, NV50_3D(CB_DEF_ADDRESS_HIGH), 3);
   PUSH_DATAh(push, screen->uniforms->offset + (2 << 16));
   PUSH_DATA (push, screen->uniforms->offset + (2 << 16));
   PUSH_DATA (push, (NV50_CB_PFP << 16) | 0x0000);

   BEGIN_NV04(push, NV50_3D(CB_DEF_ADDRESS_HIGH), 3);
   PUSH_DATAh(push, screen->uniforms->offset + (3 << 16));
   PUSH_DATA (push, screen->uniforms->offset + (3 << 16));
   PUSH_DATA (push, (NV50_CB_AUX << 16) | (NV50_CB_AUX_SIZE & 0xffff));

   BEGIN_NI04(push, NV50_3D(SET_PROGRAM_CB), 3);
   PUSH_DATA (push, (NV50_CB_AUX << 12) | 0xf01);
   PUSH_DATA (push, (NV50_CB_AUX << 12) | 0xf21);
   PUSH_DATA (push, (NV50_CB_AUX << 12) | 0xf31);

   /* return { 0.0, 0.0, 0.0, 0.0 } on out-of-bounds vtxbuf access */
   BEGIN_NV04(push, NV50_3D(CB_ADDR), 1);
   PUSH_DATA (push, (NV50_CB_AUX_RUNOUT_OFFSET << (8 - 2)) | NV50_CB_AUX);
   BEGIN_NI04(push, NV50_3D(CB_DATA(0)), 4);
   PUSH_DATAf(push, 0.0f);
   PUSH_DATAf(push, 0.0f);
   PUSH_DATAf(push, 0.0f);
   PUSH_DATAf(push, 0.0f);
   BEGIN_NV04(push, NV50_3D(VERTEX_RUNOUT_ADDRESS_HIGH), 2);
   PUSH_DATAh(push, screen->uniforms->offset + (3 << 16) + NV50_CB_AUX_RUNOUT_OFFSET);
   PUSH_DATA (push, screen->uniforms->offset + (3 << 16) + NV50_CB_AUX_RUNOUT_OFFSET);

   nv50_upload_ms_info(push);

   /* max TIC (bits 4:8) & TSC bindings, per program type */
   for (i = 0; i < 3; ++i) {
      BEGIN_NV04(push, NV50_3D(TEX_LIMITS(i)), 1);
      PUSH_DATA (push, 0x54);
   }

   BEGIN_NV04(push, NV50_3D(TIC_ADDRESS_HIGH), 3);
   PUSH_DATAh(push, screen->txc->offset);
   PUSH_DATA (push, screen->txc->offset);
   PUSH_DATA (push, NV50_TIC_MAX_ENTRIES - 1);

   BEGIN_NV04(push, NV50_3D(TSC_ADDRESS_HIGH), 3);
   PUSH_DATAh(push, screen->txc->offset + 65536);
   PUSH_DATA (push, screen->txc->offset + 65536);
   PUSH_DATA (push, NV50_TSC_MAX_ENTRIES - 1);

   BEGIN_NV04(push, NV50_3D(LINKED_TSC), 1);
   PUSH_DATA (push, 0);

   BEGIN_NV04(push, NV50_3D(CLIP_RECTS_EN), 1);
   PUSH_DATA (push, 0);
   BEGIN_NV04(push, NV50_3D(CLIP_RECTS_MODE), 1);
   PUSH_DATA (push, NV50_3D_CLIP_RECTS_MODE_INSIDE_ANY);
   BEGIN_NV04(push, NV50_3D(CLIP_RECT_HORIZ(0)), 8 * 2);
   for (i = 0; i < 8 * 2; ++i)
      PUSH_DATA(push, 0);
   BEGIN_NV04(push, NV50_3D(CLIPID_ENABLE), 1);
   PUSH_DATA (push, 0);

   BEGIN_NV04(push, NV50_3D(VIEWPORT_TRANSFORM_EN), 1);
   PUSH_DATA (push, 1);
   for (i = 0; i < NV50_MAX_VIEWPORTS; i++) {
      BEGIN_NV04(push, NV50_3D(DEPTH_RANGE_NEAR(i)), 2);
      PUSH_DATAf(push, 0.0f);
      PUSH_DATAf(push, 1.0f);
      BEGIN_NV04(push, NV50_3D(VIEWPORT_HORIZ(i)), 2);
      PUSH_DATA (push, 8192 << 16);
      PUSH_DATA (push, 8192 << 16);
   }

   BEGIN_NV04(push, NV50_3D(VIEW_VOLUME_CLIP_CTRL), 1);
#ifdef NV50_SCISSORS_CLIPPING
   PUSH_DATA (push, 0x0000);
#else
   PUSH_DATA (push, 0x1080);
#endif

   BEGIN_NV04(push, NV50_3D(CLEAR_FLAGS), 1);
   PUSH_DATA (push, NV50_3D_CLEAR_FLAGS_CLEAR_RECT_VIEWPORT);

   /* We use scissors instead of exact view volume clipping,
    * so they're always enabled.
    */
   for (i = 0; i < NV50_MAX_VIEWPORTS; i++) {
      BEGIN_NV04(push, NV50_3D(SCISSOR_ENABLE(i)), 3);
      PUSH_DATA (push, 1);
      PUSH_DATA (push, 8192 << 16);
      PUSH_DATA (push, 8192 << 16);
   }

   BEGIN_NV04(push, NV50_3D(RASTERIZE_ENABLE), 1);
   PUSH_DATA (push, 1);
   BEGIN_NV04(push, NV50_3D(POINT_RASTER_RULES), 1);
   PUSH_DATA (push, NV50_3D_POINT_RASTER_RULES_OGL);
   BEGIN_NV04(push, NV50_3D(FRAG_COLOR_CLAMP_EN), 1);
   PUSH_DATA (push, 0x11111111);
   BEGIN_NV04(push, NV50_3D(EDGEFLAG), 1);
   PUSH_DATA (push, 1);

   BEGIN_NV04(push, NV50_3D(VB_ELEMENT_BASE), 1);
   PUSH_DATA (push, 0);
   if (screen->base.class_3d >= NV84_3D_CLASS) {
      BEGIN_NV04(push, NV84_3D(VERTEX_ID_BASE), 1);
      PUSH_DATA (push, 0);
   }

   BEGIN_NV04(push, NV50_3D(UNK0FDC), 1);
   PUSH_DATA (push, 1);
   BEGIN_NV04(push, NV50_3D(UNK19C0), 1);
   PUSH_DATA (push, 1);

   PUSH_KICK (push);
}

static int nv50_tls_alloc(struct nv50_screen *screen, unsigned tls_space,
      uint64_t *tls_size)
{
   struct nouveau_device *dev = screen->base.device;
   int ret;

   screen->cur_tls_space = util_next_power_of_two(tls_space / ONE_TEMP_SIZE) *
         ONE_TEMP_SIZE;
   if (nouveau_mesa_debug)
      debug_printf("allocating space for %u temps\n",
            util_next_power_of_two(tls_space / ONE_TEMP_SIZE));
   *tls_size = screen->cur_tls_space * util_next_power_of_two(screen->TPs) *
         screen->MPsInTP * LOCAL_WARPS_ALLOC * THREADS_IN_WARP;

   ret = nouveau_bo_new(dev, NOUVEAU_BO_VRAM, 1 << 16,
                        *tls_size, NULL, &screen->tls_bo);
   if (ret) {
      NOUVEAU_ERR("Failed to allocate local bo: %d\n", ret);
      return ret;
   }

   return 0;
}

int nv50_tls_realloc(struct nv50_screen *screen, unsigned tls_space)
{
   struct nouveau_pushbuf *push = screen->base.pushbuf;
   int ret;
   uint64_t tls_size;

   if (tls_space < screen->cur_tls_space)
      return 0;
   if (tls_space > screen->max_tls_space) {
      /* fixable by limiting number of warps (LOCAL_WARPS_LOG_ALLOC /
       * LOCAL_WARPS_NO_CLAMP) */
      NOUVEAU_ERR("Unsupported number of temporaries (%u > %u). Fixable if someone cares.\n",
            (unsigned)(tls_space / ONE_TEMP_SIZE),
            (unsigned)(screen->max_tls_space / ONE_TEMP_SIZE));
      return -ENOMEM;
   }

   nouveau_bo_ref(NULL, &screen->tls_bo);
   ret = nv50_tls_alloc(screen, tls_space, &tls_size);
   if (ret)
      return ret;

   BEGIN_NV04(push, NV50_3D(LOCAL_ADDRESS_HIGH), 3);
   PUSH_DATAh(push, screen->tls_bo->offset);
   PUSH_DATA (push, screen->tls_bo->offset);
   PUSH_DATA (push, util_logbase2(screen->cur_tls_space / 8));

   return 1;
}

static const nir_shader_compiler_options nir_options = {
   .fuse_ffma = false, /* nir doesn't track mad vs fma */
   .lower_flrp32 = true,
   .lower_flrp64 = true,
   .lower_fpow = false,
   .lower_fmod64 = true,
   .lower_uadd_carry = true,
   .lower_usub_borrow = true,
   .lower_ffract = true,
   .lower_pack_half_2x16 = true,
   .lower_pack_unorm_2x16 = true,
   .lower_pack_snorm_2x16 = true,
   .lower_pack_unorm_4x8 = true,
   .lower_pack_snorm_4x8 = true,
   .lower_unpack_half_2x16 = true,
   .lower_unpack_unorm_2x16 = true,
   .lower_unpack_snorm_2x16 = true,
   .lower_unpack_unorm_4x8 = true,
   .lower_unpack_snorm_4x8 = true,
   .lower_extract_byte = true,
   .lower_extract_word = true,
   .lower_all_io_to_temps = false,
   .native_integers = true,
   .lower_cs_local_index_from_id = true,
   .use_interpolated_input_intrinsics = true,
   .max_unroll_iterations = 32,
};

static const void *
nv50_screen_get_compiler_options(struct pipe_screen *pscreen,
                                 enum pipe_shader_ir ir,
                                 enum pipe_shader_type shader)
{
   if (ir == PIPE_SHADER_IR_NIR)
      return &nir_options;
   return NULL;
}

struct nouveau_screen *
nv50_screen_create(struct nouveau_device *dev)
{
   struct nv50_screen *screen;
   struct pipe_screen *pscreen;
   struct nouveau_object *chan;
   uint64_t value;
   uint32_t tesla_class;
   unsigned stack_size;
   int ret;

   screen = CALLOC_STRUCT(nv50_screen);
   if (!screen)
      return NULL;
   pscreen = &screen->base.base;
   pscreen->destroy = nv50_screen_destroy;

   ret = nouveau_screen_init(&screen->base, dev);
   if (ret) {
      NOUVEAU_ERR("nouveau_screen_init failed: %d\n", ret);
      goto fail;
   }

   /* TODO: Prevent FIFO prefetch before transfer of index buffers and
    *  admit them to VRAM.
    */
   screen->base.vidmem_bindings |= PIPE_BIND_CONSTANT_BUFFER |
      PIPE_BIND_VERTEX_BUFFER;
   screen->base.sysmem_bindings |=
      PIPE_BIND_VERTEX_BUFFER | PIPE_BIND_INDEX_BUFFER;

   screen->base.pushbuf->user_priv = screen;
   screen->base.pushbuf->rsvd_kick = 5;

   chan = screen->base.channel;

   pscreen->context_create = nv50_create;
   pscreen->is_format_supported = nv50_screen_is_format_supported;
   pscreen->get_param = nv50_screen_get_param;
   pscreen->get_shader_param = nv50_screen_get_shader_param;
   pscreen->get_paramf = nv50_screen_get_paramf;
   pscreen->get_compute_param = nv50_screen_get_compute_param;
   pscreen->get_driver_query_info = nv50_screen_get_driver_query_info;
   pscreen->get_driver_query_group_info = nv50_screen_get_driver_query_group_info;

   /* nir stuff */
   pscreen->get_compiler_options = nv50_screen_get_compiler_options;

   nv50_screen_init_resource_functions(pscreen);

   if (screen->base.device->chipset < 0x84 ||
       debug_get_bool_option("NOUVEAU_PMPEG", false)) {
      /* PMPEG */
      nouveau_screen_init_vdec(&screen->base);
   } else if (screen->base.device->chipset < 0x98 ||
              screen->base.device->chipset == 0xa0) {
      /* VP2 */
      screen->base.base.get_video_param = nv84_screen_get_video_param;
      screen->base.base.is_video_format_supported = nv84_screen_video_supported;
   } else {
      /* VP3/4 */
      screen->base.base.get_video_param = nouveau_vp3_screen_get_video_param;
      screen->base.base.is_video_format_supported = nouveau_vp3_screen_video_supported;
   }

   ret = nouveau_bo_new(dev, NOUVEAU_BO_GART | NOUVEAU_BO_MAP, 0, 4096,
                        NULL, &screen->fence.bo);
   if (ret) {
      NOUVEAU_ERR("Failed to allocate fence bo: %d\n", ret);
      goto fail;
   }

   nouveau_bo_map(screen->fence.bo, 0, NULL);
   screen->fence.map = screen->fence.bo->map;
   screen->base.fence.emit = nv50_screen_fence_emit;
   screen->base.fence.update = nv50_screen_fence_update;

   ret = nouveau_object_new(chan, 0xbeef0301, NOUVEAU_NOTIFIER_CLASS,
                            &(struct nv04_notify){ .length = 32 },
                            sizeof(struct nv04_notify), &screen->sync);
   if (ret) {
      NOUVEAU_ERR("Failed to allocate notifier: %d\n", ret);
      goto fail;
   }

   ret = nouveau_object_new(chan, 0xbeef5039, NV50_M2MF_CLASS,
                            NULL, 0, &screen->m2mf);
   if (ret) {
      NOUVEAU_ERR("Failed to allocate PGRAPH context for M2MF: %d\n", ret);
      goto fail;
   }

   ret = nouveau_object_new(chan, 0xbeef502d, NV50_2D_CLASS,
                            NULL, 0, &screen->eng2d);
   if (ret) {
      NOUVEAU_ERR("Failed to allocate PGRAPH context for 2D: %d\n", ret);
      goto fail;
   }

   switch (dev->chipset & 0xf0) {
   case 0x50:
      tesla_class = NV50_3D_CLASS;
      break;
   case 0x80:
   case 0x90:
      tesla_class = NV84_3D_CLASS;
      break;
   case 0xa0:
      switch (dev->chipset) {
      case 0xa0:
      case 0xaa:
      case 0xac:
         tesla_class = NVA0_3D_CLASS;
         break;
      case 0xaf:
         tesla_class = NVAF_3D_CLASS;
         break;
      default:
         tesla_class = NVA3_3D_CLASS;
         break;
      }
      break;
   default:
      NOUVEAU_ERR("Not a known NV50 chipset: NV%02x\n", dev->chipset);
      goto fail;
   }
   screen->base.class_3d = tesla_class;

   ret = nouveau_object_new(chan, 0xbeef5097, tesla_class,
                            NULL, 0, &screen->tesla);
   if (ret) {
      NOUVEAU_ERR("Failed to allocate PGRAPH context for 3D: %d\n", ret);
      goto fail;
   }

   /* This over-allocates by a page. The GP, which would execute at the end of
    * the last page, would trigger faults. The going theory is that it
    * prefetches up to a certain amount.
    */
   ret = nouveau_bo_new(dev, NOUVEAU_BO_VRAM, 1 << 16,
                        (3 << NV50_CODE_BO_SIZE_LOG2) + 0x1000,
                        NULL, &screen->code);
   if (ret) {
      NOUVEAU_ERR("Failed to allocate code bo: %d\n", ret);
      goto fail;
   }

   nouveau_heap_init(&screen->vp_code_heap, 0, 1 << NV50_CODE_BO_SIZE_LOG2);
   nouveau_heap_init(&screen->gp_code_heap, 0, 1 << NV50_CODE_BO_SIZE_LOG2);
   nouveau_heap_init(&screen->fp_code_heap, 0, 1 << NV50_CODE_BO_SIZE_LOG2);

   nouveau_getparam(dev, NOUVEAU_GETPARAM_GRAPH_UNITS, &value);

   screen->TPs = util_bitcount(value & 0xffff);
   screen->MPsInTP = util_bitcount(value & 0x0f000000);

   screen->mp_count = screen->TPs * screen->MPsInTP;

   stack_size = util_next_power_of_two(screen->TPs) * screen->MPsInTP *
         STACK_WARPS_ALLOC * 64 * 8;

   ret = nouveau_bo_new(dev, NOUVEAU_BO_VRAM, 1 << 16, stack_size, NULL,
                        &screen->stack_bo);
   if (ret) {
      NOUVEAU_ERR("Failed to allocate stack bo: %d\n", ret);
      goto fail;
   }

   uint64_t size_of_one_temp = util_next_power_of_two(screen->TPs) *
         screen->MPsInTP * LOCAL_WARPS_ALLOC *  THREADS_IN_WARP *
         ONE_TEMP_SIZE;
   screen->max_tls_space = dev->vram_size / size_of_one_temp * ONE_TEMP_SIZE;
   screen->max_tls_space /= 2; /* half of vram */

   /* hw can address max 64 KiB */
   screen->max_tls_space = MIN2(screen->max_tls_space, 64 << 10);

   uint64_t tls_size;
   unsigned tls_space = 4/*temps*/ * ONE_TEMP_SIZE;
   ret = nv50_tls_alloc(screen, tls_space, &tls_size);
   if (ret)
      goto fail;

   if (nouveau_mesa_debug)
      debug_printf("TPs = %u, MPsInTP = %u, VRAM = %"PRIu64" MiB, tls_size = %"PRIu64" KiB\n",
            screen->TPs, screen->MPsInTP, dev->vram_size >> 20, tls_size >> 10);

   ret = nouveau_bo_new(dev, NOUVEAU_BO_VRAM, 1 << 16, 4 << 16, NULL,
                        &screen->uniforms);
   if (ret) {
      NOUVEAU_ERR("Failed to allocate uniforms bo: %d\n", ret);
      goto fail;
   }

   ret = nouveau_bo_new(dev, NOUVEAU_BO_VRAM, 1 << 16, 3 << 16, NULL,
                        &screen->txc);
   if (ret) {
      NOUVEAU_ERR("Failed to allocate TIC/TSC bo: %d\n", ret);
      goto fail;
   }

   screen->tic.entries = CALLOC(4096, sizeof(void *));
   screen->tsc.entries = screen->tic.entries + 2048;

   if (!nv50_blitter_create(screen))
      goto fail;

   nv50_screen_init_hwctx(screen);

   ret = nv50_screen_compute_setup(screen, screen->base.pushbuf);
   if (ret) {
      NOUVEAU_ERR("Failed to init compute context: %d\n", ret);
      goto fail;
   }

   nouveau_fence_new(&screen->base, &screen->base.fence.current);

   return &screen->base;

fail:
   screen->base.base.context_create = NULL;
   return &screen->base;
}

int
nv50_screen_tic_alloc(struct nv50_screen *screen, void *entry)
{
   int i = screen->tic.next;

   while (screen->tic.lock[i / 32] & (1 << (i % 32)))
      i = (i + 1) & (NV50_TIC_MAX_ENTRIES - 1);

   screen->tic.next = (i + 1) & (NV50_TIC_MAX_ENTRIES - 1);

   if (screen->tic.entries[i])
      nv50_tic_entry(screen->tic.entries[i])->id = -1;

   screen->tic.entries[i] = entry;
   return i;
}

int
nv50_screen_tsc_alloc(struct nv50_screen *screen, void *entry)
{
   int i = screen->tsc.next;

   while (screen->tsc.lock[i / 32] & (1 << (i % 32)))
      i = (i + 1) & (NV50_TSC_MAX_ENTRIES - 1);

   screen->tsc.next = (i + 1) & (NV50_TSC_MAX_ENTRIES - 1);

   if (screen->tsc.entries[i])
      nv50_tsc_entry(screen->tsc.entries[i])->id = -1;

   screen->tsc.entries[i] = entry;
   return i;
}<|MERGE_RESOLUTION|>--- conflicted
+++ resolved
@@ -27,7 +27,6 @@
 #include "util/u_format_s3tc.h"
 #include "util/u_screen.h"
 #include "pipe/p_screen.h"
-#include "compiler/nir/nir.h"
 
 #include "nv50/nv50_context.h"
 #include "nv50/nv50_screen.h"
@@ -207,6 +206,7 @@
    case PIPE_CAP_COPY_BETWEEN_COMPRESSED_AND_PLAIN_FORMATS:
    case PIPE_CAP_SHAREABLE_SHADERS:
    case PIPE_CAP_CLEAR_TEXTURE:
+   case PIPE_CAP_COMPUTE:
    case PIPE_CAP_TGSI_FS_FACE_IS_INTEGER_SYSVAL:
    case PIPE_CAP_INVALIDATE_BUFFER:
    case PIPE_CAP_STRING_MARKER:
@@ -316,11 +316,6 @@
    case PIPE_CAP_QUERY_PIPELINE_STATISTICS_SINGLE:
    case PIPE_CAP_RGB_OVERRIDE_DST_ALPHA_BLEND:
    case PIPE_CAP_GLSL_TESS_LEVELS_AS_INPUTS:
-<<<<<<< HEAD
-   case PIPE_CAP_NIR_COMPACT_ARRAYS:
-   case PIPE_CAP_COMPUTE:
-=======
->>>>>>> ef961309
       return 0;
 
    case PIPE_CAP_VENDOR_ID:
@@ -350,8 +345,6 @@
                              enum pipe_shader_type shader,
                              enum pipe_shader_cap param)
 {
-   const struct nouveau_screen *screen = nouveau_screen(pscreen);
-
    switch (shader) {
    case PIPE_SHADER_VERTEX:
    case PIPE_SHADER_GEOMETRY:
@@ -405,7 +398,7 @@
    case PIPE_SHADER_CAP_MAX_SAMPLER_VIEWS:
       return MIN2(16, PIPE_MAX_SAMPLERS);
    case PIPE_SHADER_CAP_PREFERRED_IR:
-      return screen->prefer_nir ? PIPE_SHADER_IR_NIR : PIPE_SHADER_IR_TGSI;
+      return PIPE_SHADER_IR_TGSI;
    case PIPE_SHADER_CAP_MAX_UNROLL_ITERATIONS_HINT:
       return 32;
    case PIPE_SHADER_CAP_TGSI_DROUND_SUPPORTED:
@@ -879,44 +872,6 @@
    return 1;
 }
 
-static const nir_shader_compiler_options nir_options = {
-   .fuse_ffma = false, /* nir doesn't track mad vs fma */
-   .lower_flrp32 = true,
-   .lower_flrp64 = true,
-   .lower_fpow = false,
-   .lower_fmod64 = true,
-   .lower_uadd_carry = true,
-   .lower_usub_borrow = true,
-   .lower_ffract = true,
-   .lower_pack_half_2x16 = true,
-   .lower_pack_unorm_2x16 = true,
-   .lower_pack_snorm_2x16 = true,
-   .lower_pack_unorm_4x8 = true,
-   .lower_pack_snorm_4x8 = true,
-   .lower_unpack_half_2x16 = true,
-   .lower_unpack_unorm_2x16 = true,
-   .lower_unpack_snorm_2x16 = true,
-   .lower_unpack_unorm_4x8 = true,
-   .lower_unpack_snorm_4x8 = true,
-   .lower_extract_byte = true,
-   .lower_extract_word = true,
-   .lower_all_io_to_temps = false,
-   .native_integers = true,
-   .lower_cs_local_index_from_id = true,
-   .use_interpolated_input_intrinsics = true,
-   .max_unroll_iterations = 32,
-};
-
-static const void *
-nv50_screen_get_compiler_options(struct pipe_screen *pscreen,
-                                 enum pipe_shader_ir ir,
-                                 enum pipe_shader_type shader)
-{
-   if (ir == PIPE_SHADER_IR_NIR)
-      return &nir_options;
-   return NULL;
-}
-
 struct nouveau_screen *
 nv50_screen_create(struct nouveau_device *dev)
 {
@@ -961,9 +916,6 @@
    pscreen->get_compute_param = nv50_screen_get_compute_param;
    pscreen->get_driver_query_info = nv50_screen_get_driver_query_info;
    pscreen->get_driver_query_group_info = nv50_screen_get_driver_query_group_info;
-
-   /* nir stuff */
-   pscreen->get_compiler_options = nv50_screen_get_compiler_options;
 
    nv50_screen_init_resource_functions(pscreen);
 
