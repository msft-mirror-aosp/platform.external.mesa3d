--- conflicted
+++ resolved
@@ -122,22 +122,6 @@
    FREE(hq);
 }
 
-static void
-nvc0_hw_query_write_compute_invocations(struct nvc0_context *nvc0,
-                                        struct nvc0_hw_query *hq,
-                                        uint32_t offset)
-{
-   struct nouveau_pushbuf *push = nvc0->base.pushbuf;
-
-   nouveau_pushbuf_space(push, 16, 0, 8);
-   PUSH_REFN(push, hq->bo, NOUVEAU_BO_GART | NOUVEAU_BO_WR);
-   BEGIN_1IC0(push, NVC0_3D(MACRO_COMPUTE_COUNTER_TO_QUERY), 4);
-   PUSH_DATA (push, nvc0->compute_invocations);
-   PUSH_DATAh(push, nvc0->compute_invocations);
-   PUSH_DATAh(push, hq->bo->offset + hq->offset + offset);
-   PUSH_DATA (push, hq->bo->offset + hq->offset + offset);
-}
-
 static boolean
 nvc0_hw_begin_query(struct nvc0_context *nvc0, struct nvc0_query *q)
 {
@@ -214,11 +198,7 @@
       nvc0_hw_query_get(push, q, 0xc0 + 0x70, 0x0980a002); /* ROP, PIXELS */
       nvc0_hw_query_get(push, q, 0xc0 + 0x80, 0x0d808002); /* TCP, LAUNCHES */
       nvc0_hw_query_get(push, q, 0xc0 + 0x90, 0x0e809002); /* TEP, LAUNCHES */
-<<<<<<< HEAD
-      nvc0_hw_query_write_compute_invocations(nvc0, hq, 0xc0 + 0xa0);
-=======
       ((uint64_t *)hq->data)[(12 + 10) * 2] = 0;
->>>>>>> ef961309
       break;
    default:
       break;
@@ -291,11 +271,7 @@
       nvc0_hw_query_get(push, q, 0x70, 0x0980a002); /* ROP, PIXELS */
       nvc0_hw_query_get(push, q, 0x80, 0x0d808002); /* TCP, LAUNCHES */
       nvc0_hw_query_get(push, q, 0x90, 0x0e809002); /* TEP, LAUNCHES */
-<<<<<<< HEAD
-      nvc0_hw_query_write_compute_invocations(nvc0, hq, 0xa0);
-=======
       ((uint64_t *)hq->data)[10 * 2] = 0;
->>>>>>> ef961309
       break;
    case PIPE_QUERY_TIMESTAMP_DISJOINT:
       /* This query is not issued on GPU because disjoint is forced to false */
@@ -378,8 +354,9 @@
       res64[0] = data64[1] - data64[3];
       break;
    case PIPE_QUERY_PIPELINE_STATISTICS:
-      for (i = 0; i < 11; ++i)
+      for (i = 0; i < 10; ++i)
          res64[i] = data64[i * 2] - data64[24 + i * 2];
+      result->pipeline_statistics.cs_invocations = 0;
       break;
    case NVC0_HW_QUERY_TFB_BUFFER_OFFSET:
       res32[0] = hq->data[1];
