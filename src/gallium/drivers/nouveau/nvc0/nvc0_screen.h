#ifndef __NVC0_SCREEN_H__
#define __NVC0_SCREEN_H__

#include "nouveau_screen.h"
#include "nouveau_mm.h"
#include "nouveau_fence.h"
#include "nouveau_heap.h"

#include "nv_object.xml.h"

#include "nvc0/nvc0_winsys.h"
#include "nvc0/nvc0_stateobj.h"

#define NVC0_TIC_MAX_ENTRIES 2048
#define NVC0_TSC_MAX_ENTRIES 2048
#define NVE4_IMG_MAX_HANDLES 512

/* doesn't count driver-reserved slot */
<<<<<<< HEAD
#define NVC0_MAX_PIPE_CONSTBUFS         15
=======
#define NVC0_MAX_PIPE_CONSTBUFS 15
#define NVC0_MAX_CONST_BUFFERS  16
#define NVC0_MAX_CONSTBUF_SIZE  65536
>>>>>>> b85ca86c

#define NVC0_MAX_SURFACE_SLOTS 16

#define NVC0_MAX_VIEWPORTS 16

#define NVC0_MAX_BUFFERS 32

#define NVC0_MAX_IMAGES 8

#define NVC0_MAX_WINDOW_RECTANGLES 8

struct nvc0_context;

struct nvc0_blitter;

struct nvc0_graph_state {
   bool flushed;
   bool rasterizer_discard;
   bool early_z_forced;
   bool prim_restart;
   uint32_t instance_elts; /* bitmask of per-instance elements */
   uint32_t instance_base;
   uint32_t constant_vbos;
   uint32_t constant_elts;
   int32_t index_bias;
   uint16_t scissor;
   bool flatshade;
   uint8_t patch_vertices;
   uint8_t vbo_mode; /* 0 = normal, 1 = translate, 3 = translate, forced */
   uint8_t num_vtxbufs;
   uint8_t num_vtxelts;
   uint8_t num_textures[6];
   uint8_t num_samplers[6];
   uint8_t tls_required; /* bitmask of shader types using l[] */
   uint8_t clip_enable;
   uint32_t clip_mode;
   bool uniform_buffer_bound[6];
   struct nvc0_transform_feedback_state *tfb;
   bool seamless_cube_map;
   bool post_depth_coverage;
};

struct nvc0_cb_binding {
   uint64_t addr;
   int size;
};

struct nvc0_screen {
   struct nouveau_screen base;

   struct nvc0_context *cur_ctx;
   struct nvc0_graph_state save_state;

   int num_occlusion_queries_active;

   struct nouveau_bo *text;
   struct nouveau_bo *uniform_bo;
   struct nouveau_bo *tls;
   struct nouveau_bo *txc; /* TIC (offset 0) and TSC (65536) */
   struct nouveau_bo *poly_cache;

   uint8_t gpc_count;
   uint16_t mp_count;
   uint16_t mp_count_compute; /* magic reg can make compute use fewer MPs */

   struct nouveau_heap *text_heap;
   struct nouveau_heap *lib_code; /* allocated from text_heap */

   struct nvc0_blitter *blitter;

   struct {
      void **entries;
      int next;
      uint32_t lock[NVC0_TIC_MAX_ENTRIES / 32];
      bool maxwell;
   } tic;

   struct {
      void **entries;
      int next;
      uint32_t lock[NVC0_TSC_MAX_ENTRIES / 32];
   } tsc;

   struct {
      struct pipe_image_view **entries;
      int next;
   } img;

   struct {
      struct nouveau_bo *bo;
      uint32_t *map;
   } fence;

   struct {
      struct nvc0_program *prog; /* compute state object to read MP counters */
      struct nvc0_hw_sm_query *mp_counter[8]; /* counter to query allocation */
      uint8_t num_hw_sm_active[2];
      bool mp_counters_enabled;
   } pm;

   /* only maintained on Maxwell+ */
   struct nvc0_cb_binding cb_bindings[5][NVC0_MAX_CONST_BUFFERS];

   struct nouveau_object *eng3d; /* sqrt(1/2)|kepler> + sqrt(1/2)|fermi> */
   struct nouveau_object *eng2d;
   struct nouveau_object *m2mf;
   struct nouveau_object *compute;
   struct nouveau_object *nvsw;
};

static inline struct nvc0_screen *
nvc0_screen(struct pipe_screen *screen)
{
   return (struct nvc0_screen *)screen;
}

int nvc0_screen_get_driver_query_info(struct pipe_screen *, unsigned,
                                      struct pipe_driver_query_info *);

int nvc0_screen_get_driver_query_group_info(struct pipe_screen *, unsigned,
                                            struct pipe_driver_query_group_info *);

bool nvc0_blitter_create(struct nvc0_screen *);
void nvc0_blitter_destroy(struct nvc0_screen *);

void nvc0_screen_make_buffers_resident(struct nvc0_screen *);

int nvc0_screen_tic_alloc(struct nvc0_screen *, void *);
int nvc0_screen_tsc_alloc(struct nvc0_screen *, void *);

int nve4_screen_compute_setup(struct nvc0_screen *, struct nouveau_pushbuf *);
int nvc0_screen_compute_setup(struct nvc0_screen *, struct nouveau_pushbuf *);

int nvc0_screen_resize_text_area(struct nvc0_screen *, uint64_t);

// 3D Only
void nvc0_screen_bind_cb_3d(struct nvc0_screen *, bool *, int, int, int, uint64_t);

static inline void
nvc0_resource_fence(struct nv04_resource *res, uint32_t flags)
{
   struct nvc0_screen *screen = nvc0_screen(res->base.screen);

   if (res->mm) {
      nouveau_fence_ref(screen->base.fence.current, &res->fence);
      if (flags & NOUVEAU_BO_WR)
         nouveau_fence_ref(screen->base.fence.current, &res->fence_wr);
   }
}

static inline void
nvc0_resource_validate(struct nv04_resource *res, uint32_t flags)
{
   if (likely(res->bo)) {
      if (flags & NOUVEAU_BO_WR)
         res->status |= NOUVEAU_BUFFER_STATUS_GPU_WRITING |
            NOUVEAU_BUFFER_STATUS_DIRTY;
      if (flags & NOUVEAU_BO_RD)
         res->status |= NOUVEAU_BUFFER_STATUS_GPU_READING;

      nvc0_resource_fence(res, flags);
   }
}

struct nvc0_format {
   uint32_t rt;
   struct {
      unsigned format:7;
      unsigned type_r:3;
      unsigned type_g:3;
      unsigned type_b:3;
      unsigned type_a:3;
      unsigned src_x:3;
      unsigned src_y:3;
      unsigned src_z:3;
      unsigned src_w:3;
   } tic;
   uint32_t usage;
};

struct nvc0_vertex_format {
   uint32_t vtx;
   uint32_t usage;
};

extern const struct nvc0_format nvc0_format_table[];
extern const struct nvc0_vertex_format nvc0_vertex_format[];

static inline void
nvc0_screen_tic_unlock(struct nvc0_screen *screen, struct nv50_tic_entry *tic)
{
   if (tic->bindless)
      return;
   if (tic->id >= 0)
      screen->tic.lock[tic->id / 32] &= ~(1 << (tic->id % 32));
}

static inline void
nvc0_screen_tsc_unlock(struct nvc0_screen *screen, struct nv50_tsc_entry *tsc)
{
   if (tsc->id >= 0)
      screen->tsc.lock[tsc->id / 32] &= ~(1 << (tsc->id % 32));
}

static inline void
nvc0_screen_tic_free(struct nvc0_screen *screen, struct nv50_tic_entry *tic)
{
   if (tic->id >= 0) {
      screen->tic.entries[tic->id] = NULL;
      screen->tic.lock[tic->id / 32] &= ~(1 << (tic->id % 32));
   }
}

static inline void
nvc0_screen_tsc_free(struct nvc0_screen *screen, struct nv50_tsc_entry *tsc)
{
   if (tsc->id >= 0) {
      screen->tsc.entries[tsc->id] = NULL;
      screen->tsc.lock[tsc->id / 32] &= ~(1 << (tsc->id % 32));
   }
}

#endif<|MERGE_RESOLUTION|>--- conflicted
+++ resolved
@@ -16,13 +16,9 @@
 #define NVE4_IMG_MAX_HANDLES 512
 
 /* doesn't count driver-reserved slot */
-<<<<<<< HEAD
-#define NVC0_MAX_PIPE_CONSTBUFS         15
-=======
 #define NVC0_MAX_PIPE_CONSTBUFS 15
 #define NVC0_MAX_CONST_BUFFERS  16
 #define NVC0_MAX_CONSTBUF_SIZE  65536
->>>>>>> b85ca86c
 
 #define NVC0_MAX_SURFACE_SLOTS 16
 
