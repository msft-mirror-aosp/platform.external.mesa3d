--- conflicted
+++ resolved
@@ -2601,30 +2601,14 @@
           prog->getType() == Program::TYPE_COMPUTE &&
           (fileIndex >= 6 || ind)) {
          // The launch descriptor only allows to set up 8 CBs, but OpenGL
-<<<<<<< HEAD
-         // requires at least 12 UBOs. To bypass this limitation, we store the
-         // addrs into the driver constbuf and we directly load from the global
-         // memory.
-         int8_t fileIndex = i->getSrc(0)->reg.fileIndex - 1;
-         Value *ind = i->getIndirect(0, 1);
-
-         if (!ind && fileIndex == -1)
-            return;
-
-=======
          // requires at least 12 UBOs. To bypass this limitation, for constant
          // buffers 7+, we store the addrs into the driver constbuf and we
          // directly load from the global memory.
->>>>>>> b85ca86c
          if (ind) {
             // Clamp the UBO index when an indirect access is used to avoid
             // loading information from the wrong place in the driver cb.
             // TODO - synchronize the max with the driver.
-<<<<<<< HEAD
-            ind = bld.mkOp2v(OP_MIN, TYPE_U32, ind,
-=======
             ind = bld.mkOp2v(OP_MIN, TYPE_U32, bld.getSSA(),
->>>>>>> b85ca86c
                              bld.mkOp2v(OP_ADD, TYPE_U32, bld.getSSA(),
                                         ind, bld.loadImm(NULL, fileIndex)),
                              bld.loadImm(NULL, 13));
