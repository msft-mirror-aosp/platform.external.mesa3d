--- conflicted
+++ resolved
@@ -50,11 +50,8 @@
     COLORMASK_AAAA,
     COLORMASK_GRRG,
     COLORMASK_ARRA,
-<<<<<<< HEAD
-=======
     COLORMASK_BGRX,
     COLORMASK_RGBX,
->>>>>>> 3ef8d428
     COLORMASK_NUM_SWIZZLES
 };
 
