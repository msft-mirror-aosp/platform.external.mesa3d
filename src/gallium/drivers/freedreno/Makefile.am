--- conflicted
+++ resolved
@@ -23,10 +23,6 @@
 	$(a6xx_SOURCES) \
 	$(ir3_SOURCES)
 
-<<<<<<< HEAD
-EXTRA_DIST += meson.build
-=======
 EXTRA_DIST = \
 	ir3/ir3_cmdline.c \
-	meson.build
->>>>>>> f163900f
+	meson.build