--- conflicted
+++ resolved
@@ -464,10 +464,7 @@
 			OUT_RING(ring, A5XX_VFD_DECODE_INSTR_IDX(j) |
 					A5XX_VFD_DECODE_INSTR_FORMAT(fmt) |
 					COND(elem->instance_divisor, A5XX_VFD_DECODE_INSTR_INSTANCED) |
-<<<<<<< HEAD
-=======
 					A5XX_VFD_DECODE_INSTR_SWAP(fd5_pipe2swap(pfmt)) |
->>>>>>> 5d3caa1c
 					A5XX_VFD_DECODE_INSTR_UNK30 |
 					COND(!isint, A5XX_VFD_DECODE_INSTR_FLOAT));
 			OUT_RING(ring, MAX2(1, elem->instance_divisor)); /* VFD_DECODE[j].STEP_RATE */
