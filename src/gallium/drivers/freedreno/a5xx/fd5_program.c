--- conflicted
+++ resolved
@@ -352,20 +352,12 @@
 		color_regid[7] = ir3_find_output_regid(s[FS].v, FRAG_RESULT_DATA7);
 	}
 
-<<<<<<< HEAD
-	/* TODO get these dynamically: */
-	face_regid = s[FS].v->frag_face ? regid(0,0) : regid(63,0);
-	coord_regid = s[FS].v->frag_coord ? regid(0,0) : regid(63,0);
-	zwcoord_regid = s[FS].v->frag_coord ? regid(0,2) : regid(63,0);
-	vcoord_regid = (s[FS].v->total_in > 0) ? s[FS].v->pos_regid : regid(63,0);
-=======
 	samp_id_regid   = ir3_find_sysval_regid(s[FS].v, SYSTEM_VALUE_SAMPLE_ID);
 	samp_mask_regid = ir3_find_sysval_regid(s[FS].v, SYSTEM_VALUE_SAMPLE_MASK_IN);
 	face_regid      = ir3_find_sysval_regid(s[FS].v, SYSTEM_VALUE_FRONT_FACE);
 	coord_regid     = ir3_find_sysval_regid(s[FS].v, SYSTEM_VALUE_FRAG_COORD);
 	zwcoord_regid   = (coord_regid == regid(63,0)) ? regid(63,0) : (coord_regid + 2);
 	vcoord_regid    = ir3_find_sysval_regid(s[FS].v, SYSTEM_VALUE_VARYING_COORD);
->>>>>>> b85ca86c
 
 	/* we could probably divide this up into things that need to be
 	 * emitted if frag-prog is dirty vs if vert-prog is dirty..
@@ -555,10 +547,7 @@
 
 	OUT_PKT4(ring, REG_A5XX_HLSQ_CONTROL_0_REG, 5);
 	OUT_RING(ring, A5XX_HLSQ_CONTROL_0_REG_FSTHREADSIZE(fssz) |
-<<<<<<< HEAD
-=======
 			A5XX_HLSQ_CONTROL_0_REG_CSTHREADSIZE(TWO_QUADS) |
->>>>>>> b85ca86c
 			0x00000880);               /* XXX HLSQ_CONTROL_0 */
 	OUT_RING(ring, A5XX_HLSQ_CONTROL_1_REG_PRIMALLOCTHRESHOLD(63));
 	OUT_RING(ring, A5XX_HLSQ_CONTROL_2_REG_FACEREGID(face_regid) |
@@ -708,13 +697,6 @@
 			}
 		}
 
-<<<<<<< HEAD
-		OUT_PKT4(ring, REG_A5XX_VPC_PACK, 1);
-		OUT_RING(ring, A5XX_VPC_PACK_NUMNONPOSVAR(s[FS].v->total_in) |
-				A5XX_VPC_PACK_PSIZELOC(psize_loc));
-
-=======
->>>>>>> b85ca86c
 		OUT_PKT4(ring, REG_A5XX_VPC_VARYING_INTERP_MODE(0), 8);
 		for (i = 0; i < 8; i++)
 			OUT_RING(ring, vinterp[i]);     /* VPC_VARYING_INTERP[i].MODE */
