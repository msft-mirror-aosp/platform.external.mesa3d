--- conflicted
+++ resolved
@@ -479,11 +479,7 @@
 	fd_resource(info->dst.resource)->valid = true;
 	batch->needs_flush = true;
 
-<<<<<<< HEAD
-	fd_batch_flush(batch, false, false);
-=======
 	fd_batch_flush(batch);
->>>>>>> 4392cf2d
 	fd_batch_reference(&batch, NULL);
 
 	return true;
