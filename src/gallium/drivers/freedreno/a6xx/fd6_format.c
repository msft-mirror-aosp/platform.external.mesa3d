/*
 * Copyright (C) 2016 Rob Clark <robclark@freedesktop.org>
 * Copyright © 2018 Google, Inc.
 *
 * Permission is hereby granted, free of charge, to any person obtaining a
 * copy of this software and associated documentation files (the "Software"),
 * to deal in the Software without restriction, including without limitation
 * the rights to use, copy, modify, merge, publish, distribute, sublicense,
 * and/or sell copies of the Software, and to permit persons to whom the
 * Software is furnished to do so, subject to the following conditions:
 *
 * The above copyright notice and this permission notice (including the next
 * paragraph) shall be included in all copies or substantial portions of the
 * Software.
 *
 * THE SOFTWARE IS PROVIDED "AS IS", WITHOUT WARRANTY OF ANY KIND, EXPRESS OR
 * IMPLIED, INCLUDING BUT NOT LIMITED TO THE WARRANTIES OF MERCHANTABILITY,
 * FITNESS FOR A PARTICULAR PURPOSE AND NONINFRINGEMENT.  IN NO EVENT SHALL
 * THE AUTHORS OR COPYRIGHT HOLDERS BE LIABLE FOR ANY CLAIM, DAMAGES OR OTHER
 * LIABILITY, WHETHER IN AN ACTION OF CONTRACT, TORT OR OTHERWISE, ARISING FROM,
 * OUT OF OR IN CONNECTION WITH THE SOFTWARE OR THE USE OR OTHER DEALINGS IN THE
 * SOFTWARE.
 *
 * Authors:
 *    Rob Clark <robclark@freedesktop.org>
 */

#include "pipe/p_defines.h"
#include "util/format/u_format.h"

#include "fd6_format.h"
#include "freedreno_resource.h"


/* Specifies the table of all the formats and their features. Also supplies
 * the helpers that look up various data in those tables.
 */

struct fd6_format {
	enum a6xx_vtx_fmt vtx;
	enum a6xx_tex_fmt tex;
	enum a6xx_color_fmt rb;
	enum a3xx_color_swap swap;
	boolean present;
};

#define RB6_NONE ~0

/* vertex + texture */
#define VT(pipe, fmt, rbfmt, swapfmt) \
	[PIPE_FORMAT_ ## pipe] = { \
		.present = 1, \
		.vtx = VFMT6_ ## fmt, \
		.tex = TFMT6_ ## fmt, \
		.rb = RB6_ ## rbfmt, \
		.swap = swapfmt \
	}

/* texture-only */
#define _T(pipe, fmt, rbfmt, swapfmt) \
	[PIPE_FORMAT_ ## pipe] = { \
		.present = 1, \
		.vtx = ~0, \
		.tex = TFMT6_ ## fmt, \
		.rb = RB6_ ## rbfmt, \
		.swap = swapfmt \
	}

/* vertex-only */
#define V_(pipe, fmt, rbfmt, swapfmt) \
	[PIPE_FORMAT_ ## pipe] = { \
		.present = 1, \
		.vtx = VFMT6_ ## fmt, \
		.tex = ~0, \
		.rb = RB6_ ## rbfmt, \
		.swap = swapfmt \
	}

static struct fd6_format formats[PIPE_FORMAT_COUNT] = {
	/* for blitting, treat PIPE_FORMAT_NONE as 8bit R8: */
	_T(R8_UINT,    8_UINT,  R8_UINT,  WZYX),

	/* 8-bit */
	VT(R8_UNORM,   8_UNORM, R8_UNORM, WZYX),
	VT(R8_SNORM,   8_SNORM, R8_SNORM, WZYX),
	VT(R8_UINT,    8_UINT,  R8_UINT,  WZYX),
	VT(R8_SINT,    8_SINT,  R8_SINT,  WZYX),
	V_(R8_USCALED, 8_UINT,  NONE,     WZYX),
	V_(R8_SSCALED, 8_SINT,  NONE,     WZYX),

	_T(A8_UNORM,   8_UNORM, A8_UNORM, WZYX),
	_T(L8_UNORM,   8_UNORM, R8_UNORM, WZYX),
	_T(I8_UNORM,   8_UNORM, NONE,     WZYX),

	_T(A8_UINT,    8_UINT,  NONE,     WZYX),
	_T(A8_SINT,    8_SINT,  NONE,     WZYX),
	_T(L8_UINT,    8_UINT,  NONE,     WZYX),
	_T(L8_SINT,    8_SINT,  NONE,     WZYX),
	_T(I8_UINT,    8_UINT,  NONE,     WZYX),
	_T(I8_SINT,    8_SINT,  NONE,     WZYX),

	_T(S8_UINT,    8_UINT,  R8_UNORM, WZYX),

	/* 16-bit */
	VT(R16_UNORM,   16_UNORM, R16_UNORM, WZYX),
	VT(R16_SNORM,   16_SNORM, R16_SNORM, WZYX),
	VT(R16_UINT,    16_UINT,  R16_UINT,  WZYX),
	VT(R16_SINT,    16_SINT,  R16_SINT,  WZYX),
	V_(R16_USCALED, 16_UINT,  NONE,      WZYX),
	V_(R16_SSCALED, 16_SINT,  NONE,      WZYX),
	VT(R16_FLOAT,   16_FLOAT, R16_FLOAT, WZYX),
	_T(Z16_UNORM,   16_UNORM, R16_UNORM, WZYX),

	_T(A16_UNORM,   16_UNORM, NONE,      WZYX),
	_T(A16_SNORM,   16_SNORM, NONE,      WZYX),
	_T(A16_UINT,    16_UINT,  NONE,      WZYX),
	_T(A16_SINT,    16_SINT,  NONE,      WZYX),
	_T(L16_UNORM,   16_UNORM, NONE,      WZYX),
	_T(L16_SNORM,   16_SNORM, NONE,      WZYX),
	_T(L16_UINT,    16_UINT,  NONE,      WZYX),
	_T(L16_SINT,    16_SINT,  NONE,      WZYX),
	_T(I16_UNORM,   16_UNORM, NONE,      WZYX),
	_T(I16_SNORM,   16_SNORM, NONE,      WZYX),
	_T(I16_UINT,    16_UINT,  NONE,      WZYX),
	_T(I16_SINT,    16_SINT,  NONE,      WZYX),

	VT(R8G8_UNORM,   8_8_UNORM, R8G8_UNORM, WZYX),
	VT(R8G8_SNORM,   8_8_SNORM, R8G8_SNORM, WZYX),
	VT(R8G8_UINT,    8_8_UINT,  R8G8_UINT,  WZYX),
	VT(R8G8_SINT,    8_8_SINT,  R8G8_SINT,  WZYX),
	V_(R8G8_USCALED, 8_8_UINT,  NONE,       WZYX),
	V_(R8G8_SSCALED, 8_8_SINT,  NONE,       WZYX),

	_T(L8A8_UINT,    8_8_UINT,  NONE,       WZYX),
	_T(L8A8_SINT,    8_8_SINT,  NONE,       WZYX),

	_T(B5G6R5_UNORM,   5_6_5_UNORM,   R5G6B5_UNORM,   WXYZ),
	_T(B5G5R5A1_UNORM, 5_5_5_1_UNORM, R5G5B5A1_UNORM, WXYZ),
	_T(B5G5R5X1_UNORM, 5_5_5_1_UNORM, R5G5B5A1_UNORM, WXYZ),
	_T(B4G4R4A4_UNORM, 4_4_4_4_UNORM, R4G4B4A4_UNORM, WXYZ),

	/* 24-bit */
	V_(R8G8B8_UNORM,   8_8_8_UNORM, NONE, WZYX),
	V_(R8G8B8_SNORM,   8_8_8_SNORM, NONE, WZYX),
	V_(R8G8B8_UINT,    8_8_8_UINT,  NONE, WZYX),
	V_(R8G8B8_SINT,    8_8_8_SINT,  NONE, WZYX),
	V_(R8G8B8_USCALED, 8_8_8_UINT,  NONE, WZYX),
	V_(R8G8B8_SSCALED, 8_8_8_SINT,  NONE, WZYX),

	/* 32-bit */
	VT(R32_UINT,    32_UINT,  R32_UINT, WZYX),
	VT(R32_SINT,    32_SINT,  R32_SINT, WZYX),
	V_(R32_USCALED, 32_UINT,  NONE,     WZYX),
	V_(R32_SSCALED, 32_SINT,  NONE,     WZYX),
	VT(R32_FLOAT,   32_FLOAT, R32_FLOAT,WZYX),
	V_(R32_FIXED,   32_FIXED, NONE,     WZYX),

	_T(A32_UINT,    32_UINT,  NONE,     WZYX),
	_T(A32_SINT,    32_SINT,  NONE,     WZYX),
	_T(L32_UINT,    32_UINT,  NONE,     WZYX),
	_T(L32_SINT,    32_SINT,  NONE,     WZYX),
	_T(I32_UINT,    32_UINT,  NONE,     WZYX),
	_T(I32_SINT,    32_SINT,  NONE,     WZYX),

	VT(R16G16_UNORM,   16_16_UNORM, R16G16_UNORM, WZYX),
	VT(R16G16_SNORM,   16_16_SNORM, R16G16_SNORM, WZYX),
	VT(R16G16_UINT,    16_16_UINT,  R16G16_UINT,  WZYX),
	VT(R16G16_SINT,    16_16_SINT,  R16G16_SINT,  WZYX),
	VT(R16G16_USCALED, 16_16_UINT,  NONE,         WZYX),
	VT(R16G16_SSCALED, 16_16_SINT,  NONE,         WZYX),
	VT(R16G16_FLOAT,   16_16_FLOAT, R16G16_FLOAT, WZYX),

	_T(L16A16_UNORM,   16_16_UNORM, NONE,         WZYX),
	_T(L16A16_SNORM,   16_16_SNORM, NONE,         WZYX),
	_T(L16A16_UINT,    16_16_UINT,  NONE,         WZYX),
	_T(L16A16_SINT,    16_16_SINT,  NONE,         WZYX),

	VT(R8G8B8A8_UNORM,   8_8_8_8_UNORM, R8G8B8A8_UNORM, WZYX),
	_T(R8G8B8X8_UNORM,   8_8_8_8_UNORM, R8G8B8X8_UNORM, WZYX),
	_T(R8G8B8A8_SRGB,    8_8_8_8_UNORM, R8G8B8A8_UNORM, WZYX),
	_T(R8G8B8X8_SRGB,    8_8_8_8_UNORM, R8G8B8X8_UNORM, WZYX),
	VT(R8G8B8A8_SNORM,   8_8_8_8_SNORM, R8G8B8A8_SNORM, WZYX),
	VT(R8G8B8A8_UINT,    8_8_8_8_UINT,  R8G8B8A8_UINT,  WZYX),
	VT(R8G8B8A8_SINT,    8_8_8_8_SINT,  R8G8B8A8_SINT,  WZYX),
	V_(R8G8B8A8_USCALED, 8_8_8_8_UINT,  NONE,           WZYX),
	V_(R8G8B8A8_SSCALED, 8_8_8_8_SINT,  NONE,           WZYX),

	VT(B8G8R8A8_UNORM,   8_8_8_8_UNORM, R8G8B8A8_UNORM, WXYZ),
	_T(B8G8R8X8_UNORM,   8_8_8_8_UNORM, R8G8B8X8_UNORM, WXYZ),
	VT(B8G8R8A8_SRGB,    8_8_8_8_UNORM, R8G8B8A8_UNORM, WXYZ),
	_T(B8G8R8X8_SRGB,    8_8_8_8_UNORM, R8G8B8X8_UNORM, WXYZ),

	VT(A8B8G8R8_UNORM,   8_8_8_8_UNORM, R8G8B8A8_UNORM, XYZW),
	_T(X8B8G8R8_UNORM,   8_8_8_8_UNORM, R8G8B8X8_UNORM, XYZW),
	_T(A8B8G8R8_SRGB,    8_8_8_8_UNORM, R8G8B8A8_UNORM, XYZW),
	_T(X8B8G8R8_SRGB,    8_8_8_8_UNORM, R8G8B8X8_UNORM, XYZW),

	VT(A8R8G8B8_UNORM,   8_8_8_8_UNORM, R8G8B8A8_UNORM, ZYXW),
	_T(X8R8G8B8_UNORM,   8_8_8_8_UNORM, R8G8B8X8_UNORM, ZYXW),
	_T(A8R8G8B8_SRGB,    8_8_8_8_UNORM, R8G8B8A8_UNORM, ZYXW),
	_T(X8R8G8B8_SRGB,    8_8_8_8_UNORM, R8G8B8X8_UNORM, ZYXW),

	VT(R10G10B10A2_UNORM,   10_10_10_2_UNORM, R10G10B10A2_UNORM, WZYX),
	VT(B10G10R10A2_UNORM,   10_10_10_2_UNORM, R10G10B10A2_UNORM, WXYZ),
	_T(B10G10R10X2_UNORM,   10_10_10_2_UNORM, R10G10B10A2_UNORM, WXYZ),
	V_(R10G10B10A2_SNORM,   10_10_10_2_SNORM, NONE,              WZYX),
	V_(B10G10R10A2_SNORM,   10_10_10_2_SNORM, NONE,              WXYZ),
	VT(R10G10B10A2_UINT,    10_10_10_2_UINT,  R10G10B10A2_UINT,  WZYX),
	VT(B10G10R10A2_UINT,    10_10_10_2_UINT,  R10G10B10A2_UINT,  WXYZ),
	V_(R10G10B10A2_USCALED, 10_10_10_2_UINT,  NONE,              WZYX),
	V_(B10G10R10A2_USCALED, 10_10_10_2_UINT,  NONE,              WXYZ),
	V_(R10G10B10A2_SSCALED, 10_10_10_2_SINT,  NONE,              WZYX),
	V_(B10G10R10A2_SSCALED, 10_10_10_2_SINT,  NONE,              WXYZ),

	VT(R11G11B10_FLOAT, 11_11_10_FLOAT, R11G11B10_FLOAT, WZYX),
	_T(R9G9B9E5_FLOAT,  9_9_9_E5_FLOAT, NONE,            WZYX),

<<<<<<< HEAD
	_T(Z24X8_UNORM,       X8Z24_UNORM,  X8Z24_UNORM,   WZYX),
	_T(X24S8_UINT,        8_8_8_8_UINT, X8Z24_UNORM,   WZYX),
	_T(Z24_UNORM_S8_UINT, X8Z24_UNORM,  X8Z24_UNORM,   WZYX),
	_T(Z32_FLOAT,         32_FLOAT,     R32_FLOAT,     WZYX),
	_T(Z32_FLOAT_S8X24_UINT, 32_FLOAT,  R32_FLOAT,     WZYX),
	_T(X32_S8X24_UINT,    8_UINT,      R8_UINT,        WZYX),
=======
	_T(Z24X8_UNORM,          X8Z24_UNORM,       Z24_UNORM_S8_UINT, WZYX),
	_T(X24S8_UINT,           8_8_8_8_UINT,      Z24_UNORM_S8_UINT, WZYX),
	_T(Z24_UNORM_S8_UINT,    X8Z24_UNORM,       Z24_UNORM_S8_UINT, WZYX),
	_T(Z32_FLOAT,            32_FLOAT,          R32_FLOAT,         WZYX),
	_T(Z32_FLOAT_S8X24_UINT, 32_FLOAT,          R32_FLOAT,         WZYX),
	_T(X32_S8X24_UINT,       8_UINT,            R8_UINT,           WZYX),

	/* special format for blits: */
	_T(Z24_UNORM_S8_UINT_AS_R8G8B8A8, Z24_UNORM_S8_UINT,  Z24_UNORM_S8_UINT_AS_R8G8B8A8,   WZYX),
>>>>>>> 4392cf2d

	/* 48-bit */
	V_(R16G16B16_UNORM,   16_16_16_UNORM, NONE, WZYX),
	V_(R16G16B16_SNORM,   16_16_16_SNORM, NONE, WZYX),
	V_(R16G16B16_UINT,    16_16_16_UINT,  NONE, WZYX),
	V_(R16G16B16_SINT,    16_16_16_SINT,  NONE, WZYX),
	V_(R16G16B16_USCALED, 16_16_16_UINT,  NONE, WZYX),
	V_(R16G16B16_SSCALED, 16_16_16_SINT,  NONE, WZYX),
	V_(R16G16B16_FLOAT,   16_16_16_FLOAT, NONE, WZYX),

	/* 64-bit */
	VT(R16G16B16A16_UNORM,   16_16_16_16_UNORM, R16G16B16A16_UNORM, WZYX),
	VT(R16G16B16X16_UNORM,   16_16_16_16_UNORM, R16G16B16A16_UNORM, WZYX),
	VT(R16G16B16A16_SNORM,   16_16_16_16_SNORM, R16G16B16A16_SNORM, WZYX),
	VT(R16G16B16X16_SNORM,   16_16_16_16_SNORM, R16G16B16A16_SNORM, WZYX),
	VT(R16G16B16A16_UINT,    16_16_16_16_UINT,  R16G16B16A16_UINT,  WZYX),
	VT(R16G16B16X16_UINT,    16_16_16_16_UINT,  R16G16B16A16_UINT,  WZYX),
	VT(R16G16B16A16_SINT,    16_16_16_16_SINT,  R16G16B16A16_SINT,  WZYX),
	VT(R16G16B16X16_SINT,    16_16_16_16_SINT,  R16G16B16A16_SINT,  WZYX),
	VT(R16G16B16A16_USCALED, 16_16_16_16_UINT,  NONE,               WZYX),
	VT(R16G16B16A16_SSCALED, 16_16_16_16_SINT,  NONE,               WZYX),
	VT(R16G16B16A16_FLOAT,   16_16_16_16_FLOAT, R16G16B16A16_FLOAT, WZYX),
	VT(R16G16B16X16_FLOAT,   16_16_16_16_FLOAT, R16G16B16A16_FLOAT, WZYX),

	VT(R32G32_UINT,    32_32_UINT,  R32G32_UINT, WZYX),
	VT(R32G32_SINT,    32_32_SINT,  R32G32_SINT, WZYX),
	V_(R32G32_USCALED, 32_32_UINT,  NONE,        WZYX),
	V_(R32G32_SSCALED, 32_32_SINT,  NONE,        WZYX),
	VT(R32G32_FLOAT,   32_32_FLOAT, R32G32_FLOAT,WZYX),
	V_(R32G32_FIXED,   32_32_FIXED, NONE,        WZYX),

	_T(L32A32_UINT,    32_32_UINT,  NONE,        WZYX),
	_T(L32A32_SINT,    32_32_SINT,  NONE,        WZYX),

	/* 96-bit */
	VT(R32G32B32_UINT,    32_32_32_UINT,  NONE, WZYX),
	VT(R32G32B32_SINT,    32_32_32_SINT,  NONE, WZYX),
	V_(R32G32B32_USCALED, 32_32_32_UINT,  NONE, WZYX),
	V_(R32G32B32_SSCALED, 32_32_32_SINT,  NONE, WZYX),
	VT(R32G32B32_FLOAT,   32_32_32_FLOAT, NONE, WZYX),
	V_(R32G32B32_FIXED,   32_32_32_FIXED, NONE, WZYX),

	/* 128-bit */
	VT(R32G32B32A32_UINT,    32_32_32_32_UINT,  R32G32B32A32_UINT,  WZYX),
	_T(R32G32B32X32_UINT,    32_32_32_32_UINT,  R32G32B32A32_UINT,  WZYX),
	VT(R32G32B32A32_SINT,    32_32_32_32_SINT,  R32G32B32A32_SINT,  WZYX),
	_T(R32G32B32X32_SINT,    32_32_32_32_SINT,  R32G32B32A32_SINT,  WZYX),
	V_(R32G32B32A32_USCALED, 32_32_32_32_UINT,  NONE,               WZYX),
	V_(R32G32B32A32_SSCALED, 32_32_32_32_SINT,  NONE,               WZYX),
	VT(R32G32B32A32_FLOAT,   32_32_32_32_FLOAT, R32G32B32A32_FLOAT, WZYX),
	_T(R32G32B32X32_FLOAT,   32_32_32_32_FLOAT, R32G32B32A32_FLOAT, WZYX),
	V_(R32G32B32A32_FIXED,   32_32_32_32_FIXED, NONE,               WZYX),

	/* compressed */
	_T(ETC1_RGB8, ETC1, NONE, WZYX),
	_T(ETC2_RGB8, ETC2_RGB8, NONE, WZYX),
	_T(ETC2_SRGB8, ETC2_RGB8, NONE, WZYX),
	_T(ETC2_RGB8A1, ETC2_RGB8A1, NONE, WZYX),
	_T(ETC2_SRGB8A1, ETC2_RGB8A1, NONE, WZYX),
	_T(ETC2_RGBA8, ETC2_RGBA8, NONE, WZYX),
	_T(ETC2_SRGBA8, ETC2_RGBA8, NONE, WZYX),
	_T(ETC2_R11_UNORM, ETC2_R11_UNORM, NONE, WZYX),
	_T(ETC2_R11_SNORM, ETC2_R11_SNORM, NONE, WZYX),
	_T(ETC2_RG11_UNORM, ETC2_RG11_UNORM, NONE, WZYX),
	_T(ETC2_RG11_SNORM, ETC2_RG11_SNORM, NONE, WZYX),

	_T(DXT1_RGB,   DXT1, NONE, WZYX),
	_T(DXT1_SRGB,  DXT1, NONE, WZYX),
	_T(DXT1_RGBA,  DXT1, NONE, WZYX),
	_T(DXT1_SRGBA, DXT1, NONE, WZYX),
	_T(DXT3_RGBA,  DXT3, NONE, WZYX),
	_T(DXT3_SRGBA, DXT3, NONE, WZYX),
	_T(DXT5_RGBA,  DXT5, NONE, WZYX),
	_T(DXT5_SRGBA, DXT5, NONE, WZYX),

	_T(BPTC_RGBA_UNORM, BPTC,        NONE, WZYX),
	_T(BPTC_SRGBA,      BPTC,        NONE, WZYX),
	_T(BPTC_RGB_FLOAT,  BPTC_FLOAT,  NONE, WZYX),
	_T(BPTC_RGB_UFLOAT, BPTC_UFLOAT, NONE, WZYX),

	_T(RGTC1_UNORM, RGTC1_UNORM, NONE, WZYX),
	_T(RGTC1_SNORM, RGTC1_SNORM, NONE, WZYX),
	_T(RGTC2_UNORM, RGTC2_UNORM, NONE, WZYX),
	_T(RGTC2_SNORM, RGTC2_SNORM, NONE, WZYX),
	_T(LATC1_UNORM, RGTC1_UNORM, NONE, WZYX),
	_T(LATC1_SNORM, RGTC1_SNORM, NONE, WZYX),
	_T(LATC2_UNORM, RGTC2_UNORM, NONE, WZYX),
	_T(LATC2_SNORM, RGTC2_SNORM, NONE, WZYX),

	_T(ASTC_4x4,   ASTC_4x4,   NONE, WZYX),
	_T(ASTC_5x4,   ASTC_5x4,   NONE, WZYX),
	_T(ASTC_5x5,   ASTC_5x5,   NONE, WZYX),
	_T(ASTC_6x5,   ASTC_6x5,   NONE, WZYX),
	_T(ASTC_6x6,   ASTC_6x6,   NONE, WZYX),
	_T(ASTC_8x5,   ASTC_8x5,   NONE, WZYX),
	_T(ASTC_8x6,   ASTC_8x6,   NONE, WZYX),
	_T(ASTC_8x8,   ASTC_8x8,   NONE, WZYX),
	_T(ASTC_10x5,  ASTC_10x5,  NONE, WZYX),
	_T(ASTC_10x6,  ASTC_10x6,  NONE, WZYX),
	_T(ASTC_10x8,  ASTC_10x8,  NONE, WZYX),
	_T(ASTC_10x10, ASTC_10x10, NONE, WZYX),
	_T(ASTC_12x10, ASTC_12x10, NONE, WZYX),
	_T(ASTC_12x12, ASTC_12x12, NONE, WZYX),

	_T(ASTC_4x4_SRGB,   ASTC_4x4,   NONE, WZYX),
	_T(ASTC_5x4_SRGB,   ASTC_5x4,   NONE, WZYX),
	_T(ASTC_5x5_SRGB,   ASTC_5x5,   NONE, WZYX),
	_T(ASTC_6x5_SRGB,   ASTC_6x5,   NONE, WZYX),
	_T(ASTC_6x6_SRGB,   ASTC_6x6,   NONE, WZYX),
	_T(ASTC_8x5_SRGB,   ASTC_8x5,   NONE, WZYX),
	_T(ASTC_8x6_SRGB,   ASTC_8x6,   NONE, WZYX),
	_T(ASTC_8x8_SRGB,   ASTC_8x8,   NONE, WZYX),
	_T(ASTC_10x5_SRGB,  ASTC_10x5,  NONE, WZYX),
	_T(ASTC_10x6_SRGB,  ASTC_10x6,  NONE, WZYX),
	_T(ASTC_10x8_SRGB,  ASTC_10x8,  NONE, WZYX),
	_T(ASTC_10x10_SRGB, ASTC_10x10, NONE, WZYX),
	_T(ASTC_12x10_SRGB, ASTC_12x10, NONE, WZYX),
	_T(ASTC_12x12_SRGB, ASTC_12x12, NONE, WZYX),
};

/* convert pipe format to vertex buffer format: */
enum a6xx_vtx_fmt
fd6_pipe2vtx(enum pipe_format format)
{
	if (!formats[format].present)
		return ~0;
	return formats[format].vtx;
}

/* convert pipe format to texture sampler format: */
enum a6xx_tex_fmt
fd6_pipe2tex(enum pipe_format format)
{
	if (!formats[format].present)
		return ~0;
	return formats[format].tex;
}

/* convert pipe format to MRT / copydest format used for render-target: */
enum a6xx_color_fmt
fd6_pipe2color(enum pipe_format format)
{
	if (!formats[format].present)
		return ~0;
	return formats[format].rb;
}

enum a3xx_color_swap
fd6_pipe2swap(enum pipe_format format)
{
	if (!formats[format].present)
		return WZYX;
	return formats[format].swap;
}

// XXX possibly same as a4xx..
enum a6xx_tex_fetchsize
fd6_pipe2fetchsize(enum pipe_format format)
{
	if (format == PIPE_FORMAT_Z32_FLOAT_S8X24_UINT)
		format = PIPE_FORMAT_Z32_FLOAT;

	if (util_format_description(format)->layout == UTIL_FORMAT_LAYOUT_ASTC)
		return TFETCH6_16_BYTE;

	switch (util_format_get_blocksizebits(format) / util_format_get_blockwidth(format)) {
	case 8:   return TFETCH6_1_BYTE;
	case 16:  return TFETCH6_2_BYTE;
	case 32:  return TFETCH6_4_BYTE;
	case 64:  return TFETCH6_8_BYTE;
	case 96:  return TFETCH6_1_BYTE; /* Does this matter? */
	case 128: return TFETCH6_16_BYTE;
	default:
		debug_printf("Unknown block size for format %s: %d\n",
				util_format_name(format),
				util_format_get_blocksizebits(format));
		return TFETCH6_1_BYTE;
	}
}

enum a6xx_depth_format
fd6_pipe2depth(enum pipe_format format)
{
	switch (format) {
	case PIPE_FORMAT_Z16_UNORM:
		return DEPTH6_16;
	case PIPE_FORMAT_Z24X8_UNORM:
	case PIPE_FORMAT_Z24_UNORM_S8_UINT:
	case PIPE_FORMAT_X8Z24_UNORM:
	case PIPE_FORMAT_S8_UINT_Z24_UNORM:
		return DEPTH6_24_8;
	case PIPE_FORMAT_Z32_FLOAT:
	case PIPE_FORMAT_Z32_FLOAT_S8X24_UINT:
		return DEPTH6_32;
	default:
		return ~0;
	}
}

enum a6xx_tex_swiz
fd6_pipe2swiz(unsigned swiz)
{
	switch (swiz) {
	default:
	case PIPE_SWIZZLE_X: return A6XX_TEX_X;
	case PIPE_SWIZZLE_Y: return A6XX_TEX_Y;
	case PIPE_SWIZZLE_Z: return A6XX_TEX_Z;
	case PIPE_SWIZZLE_W: return A6XX_TEX_W;
	case PIPE_SWIZZLE_0: return A6XX_TEX_ZERO;
	case PIPE_SWIZZLE_1: return A6XX_TEX_ONE;
	}
}

void
fd6_tex_swiz(enum pipe_format format, unsigned char *swiz,
			 unsigned swizzle_r, unsigned swizzle_g,
			 unsigned swizzle_b, unsigned swizzle_a)
{
	const struct util_format_description *desc =
			util_format_description(format);
	const unsigned char uswiz[4] = {
		swizzle_r, swizzle_g, swizzle_b, swizzle_a
	};

	/* Gallium expects stencil sampler to return (s,s,s,s), so massage
	 * the swizzle to do so.
	 */
	if (format == PIPE_FORMAT_X24S8_UINT) {
		const unsigned char stencil_swiz[4] = {
			PIPE_SWIZZLE_W, PIPE_SWIZZLE_W, PIPE_SWIZZLE_W, PIPE_SWIZZLE_W
		};
		util_format_compose_swizzles(stencil_swiz, uswiz, swiz);
	} else if (fd6_pipe2swap(format) != WZYX) {
		/* Formats with a non-pass-through swap are permutations of RGBA
		 * formats. We program the permutation using the swap and don't
		 * need to compose the format swizzle with the user swizzle.
		 */
		memcpy(swiz, uswiz, sizeof(uswiz));
	} else {
		/* Otherwise, it's an unswapped RGBA format or a format like L8 where
		 * we need the XXX1 swizzle from the gallium format description.
		 */
		util_format_compose_swizzles(desc->swizzle, uswiz, swiz);
	}
}

/* Compute the TEX_CONST_0 value for texture state, including SWIZ/SWAP/etc: */
uint32_t
fd6_tex_const_0(struct pipe_resource *prsc,
			 unsigned level, enum pipe_format format,
			 unsigned swizzle_r, unsigned swizzle_g,
			 unsigned swizzle_b, unsigned swizzle_a)
{
	struct fd_resource *rsc = fd_resource(prsc);
	unsigned char swiz[4];

	fd6_tex_swiz(format, swiz,
			swizzle_r, swizzle_g,
			swizzle_b, swizzle_a);

	return
		A6XX_TEX_CONST_0_FMT(fd6_pipe2tex(format)) |
		A6XX_TEX_CONST_0_SAMPLES(fd_msaa_samples(prsc->nr_samples)) |
		A6XX_TEX_CONST_0_SWAP(fd6_resource_swap(rsc, format)) |
		A6XX_TEX_CONST_0_TILE_MODE(fd_resource_tile_mode(prsc, level)) |
		COND(util_format_is_srgb(format), A6XX_TEX_CONST_0_SRGB) |
		A6XX_TEX_CONST_0_SWIZ_X(fd6_pipe2swiz(swiz[0])) |
		A6XX_TEX_CONST_0_SWIZ_Y(fd6_pipe2swiz(swiz[1])) |
		A6XX_TEX_CONST_0_SWIZ_Z(fd6_pipe2swiz(swiz[2])) |
		A6XX_TEX_CONST_0_SWIZ_W(fd6_pipe2swiz(swiz[3]));
}<|MERGE_RESOLUTION|>--- conflicted
+++ resolved
@@ -215,14 +215,6 @@
 	VT(R11G11B10_FLOAT, 11_11_10_FLOAT, R11G11B10_FLOAT, WZYX),
 	_T(R9G9B9E5_FLOAT,  9_9_9_E5_FLOAT, NONE,            WZYX),
 
-<<<<<<< HEAD
-	_T(Z24X8_UNORM,       X8Z24_UNORM,  X8Z24_UNORM,   WZYX),
-	_T(X24S8_UINT,        8_8_8_8_UINT, X8Z24_UNORM,   WZYX),
-	_T(Z24_UNORM_S8_UINT, X8Z24_UNORM,  X8Z24_UNORM,   WZYX),
-	_T(Z32_FLOAT,         32_FLOAT,     R32_FLOAT,     WZYX),
-	_T(Z32_FLOAT_S8X24_UINT, 32_FLOAT,  R32_FLOAT,     WZYX),
-	_T(X32_S8X24_UINT,    8_UINT,      R8_UINT,        WZYX),
-=======
 	_T(Z24X8_UNORM,          X8Z24_UNORM,       Z24_UNORM_S8_UINT, WZYX),
 	_T(X24S8_UINT,           8_8_8_8_UINT,      Z24_UNORM_S8_UINT, WZYX),
 	_T(Z24_UNORM_S8_UINT,    X8Z24_UNORM,       Z24_UNORM_S8_UINT, WZYX),
@@ -232,7 +224,6 @@
 
 	/* special format for blits: */
 	_T(Z24_UNORM_S8_UINT_AS_R8G8B8A8, Z24_UNORM_S8_UINT,  Z24_UNORM_S8_UINT_AS_R8G8B8A8,   WZYX),
->>>>>>> 4392cf2d
 
 	/* 48-bit */
 	V_(R16G16B16_UNORM,   16_16_16_UNORM, NONE, WZYX),
