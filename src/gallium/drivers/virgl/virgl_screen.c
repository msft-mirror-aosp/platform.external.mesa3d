/*
 * Copyright 2014, 2015 Red Hat.
 *
 * Permission is hereby granted, free of charge, to any person obtaining a
 * copy of this software and associated documentation files (the "Software"),
 * to deal in the Software without restriction, including without limitation
 * on the rights to use, copy, modify, merge, publish, distribute, sub
 * license, and/or sell copies of the Software, and to permit persons to whom
 * the Software is furnished to do so, subject to the following conditions:
 *
 * The above copyright notice and this permission notice (including the next
 * paragraph) shall be included in all copies or substantial portions of the
 * Software.
 *
 * THE SOFTWARE IS PROVIDED "AS IS", WITHOUT WARRANTY OF ANY KIND, EXPRESS OR
 * IMPLIED, INCLUDING BUT NOT LIMITED TO THE WARRANTIES OF MERCHANTABILITY,
 * FITNESS FOR A PARTICULAR PURPOSE AND NON-INFRINGEMENT. IN NO EVENT SHALL
 * THE AUTHOR(S) AND/OR THEIR SUPPLIERS BE LIABLE FOR ANY CLAIM,
 * DAMAGES OR OTHER LIABILITY, WHETHER IN AN ACTION OF CONTRACT, TORT OR
 * OTHERWISE, ARISING FROM, OUT OF OR IN CONNECTION WITH THE SOFTWARE OR THE
 * USE OR OTHER DEALINGS IN THE SOFTWARE.
 */
#include "util/u_memory.h"
#include "util/u_format.h"
#include "util/u_format_s3tc.h"
#include "util/u_screen.h"
#include "util/u_video.h"
#include "util/u_math.h"
#include "util/os_time.h"
#include "pipe/p_defines.h"
#include "pipe/p_screen.h"

#include "tgsi/tgsi_exec.h"

#include "virgl_screen.h"
#include "virgl_resource.h"
#include "virgl_public.h"
#include "virgl_context.h"

int virgl_debug = 0;
static const struct debug_named_value debug_options[] = {
   { "verbose", VIRGL_DEBUG_VERBOSE, NULL },
   { "tgsi", VIRGL_DEBUG_TGSI, NULL },
   DEBUG_NAMED_VALUE_END
};
DEBUG_GET_ONCE_FLAGS_OPTION(virgl_debug, "VIRGL_DEBUG", debug_options, 0)

static const char *
virgl_get_vendor(struct pipe_screen *screen)
{
   return "Red Hat";
}


static const char *
virgl_get_name(struct pipe_screen *screen)
{
   return "virgl";
}

static int
virgl_get_param(struct pipe_screen *screen, enum pipe_cap param)
{
   struct virgl_screen *vscreen = virgl_screen(screen);
   switch (param) {
   case PIPE_CAP_NPOT_TEXTURES:
      return 1;
   case PIPE_CAP_SM3:
      return 1;
   case PIPE_CAP_ANISOTROPIC_FILTER:
      return 1;
   case PIPE_CAP_POINT_SPRITE:
      return 1;
   case PIPE_CAP_MAX_RENDER_TARGETS:
      return vscreen->caps.caps.v1.max_render_targets;
   case PIPE_CAP_MAX_DUAL_SOURCE_RENDER_TARGETS:
      return vscreen->caps.caps.v1.max_dual_source_render_targets;
   case PIPE_CAP_OCCLUSION_QUERY:
      return vscreen->caps.caps.v1.bset.occlusion_query;
   case PIPE_CAP_TEXTURE_MIRROR_CLAMP:
   case PIPE_CAP_TEXTURE_MIRROR_CLAMP_TO_EDGE:
      return vscreen->caps.caps.v1.bset.mirror_clamp;
   case PIPE_CAP_TEXTURE_SWIZZLE:
      return 1;
   case PIPE_CAP_MAX_TEXTURE_2D_LEVELS:
      if (vscreen->caps.caps.v2.max_texture_2d_size)
         return 1 + util_logbase2(vscreen->caps.caps.v2.max_texture_2d_size);
      return 15; /* 16K x 16K */
   case PIPE_CAP_MAX_TEXTURE_3D_LEVELS:
      if (vscreen->caps.caps.v2.max_texture_3d_size)
         return 1 + util_logbase2(vscreen->caps.caps.v2.max_texture_3d_size);
      return 9; /* 256 x 256 x 256 */
   case PIPE_CAP_MAX_TEXTURE_CUBE_LEVELS:
      if (vscreen->caps.caps.v2.max_texture_cube_size)
         return 1 + util_logbase2(vscreen->caps.caps.v2.max_texture_cube_size);
      return 13; /* 4K x 4K */
   case PIPE_CAP_BLEND_EQUATION_SEPARATE:
      return 1;
   case PIPE_CAP_INDEP_BLEND_ENABLE:
      return vscreen->caps.caps.v1.bset.indep_blend_enable;
   case PIPE_CAP_INDEP_BLEND_FUNC:
      return vscreen->caps.caps.v1.bset.indep_blend_func;
   case PIPE_CAP_TGSI_FS_COORD_ORIGIN_UPPER_LEFT:
   case PIPE_CAP_TGSI_FS_COORD_PIXEL_CENTER_HALF_INTEGER:
   case PIPE_CAP_TGSI_FS_COORD_PIXEL_CENTER_INTEGER:
      return 1;
   case PIPE_CAP_TGSI_FS_COORD_ORIGIN_LOWER_LEFT:
      return vscreen->caps.caps.v1.bset.fragment_coord_conventions;
   case PIPE_CAP_DEPTH_CLIP_DISABLE:
      return vscreen->caps.caps.v1.bset.depth_clip_disable;
   case PIPE_CAP_MAX_STREAM_OUTPUT_BUFFERS:
      return vscreen->caps.caps.v1.max_streamout_buffers;
   case PIPE_CAP_MAX_STREAM_OUTPUT_SEPARATE_COMPONENTS:
   case PIPE_CAP_MAX_STREAM_OUTPUT_INTERLEAVED_COMPONENTS:
      return 16*4;
   case PIPE_CAP_PRIMITIVE_RESTART:
      return vscreen->caps.caps.v1.bset.primitive_restart;
   case PIPE_CAP_SHADER_STENCIL_EXPORT:
      return vscreen->caps.caps.v1.bset.shader_stencil_export;
   case PIPE_CAP_TGSI_INSTANCEID:
   case PIPE_CAP_VERTEX_ELEMENT_INSTANCE_DIVISOR:
      return 1;
   case PIPE_CAP_SEAMLESS_CUBE_MAP:
      return vscreen->caps.caps.v1.bset.seamless_cube_map;
   case PIPE_CAP_SEAMLESS_CUBE_MAP_PER_TEXTURE:
      return vscreen->caps.caps.v1.bset.seamless_cube_map_per_texture;
   case PIPE_CAP_MAX_TEXTURE_ARRAY_LAYERS:
      return vscreen->caps.caps.v1.max_texture_array_layers;
   case PIPE_CAP_MIN_TEXEL_OFFSET:
      return vscreen->caps.caps.v2.min_texel_offset;
   case PIPE_CAP_MIN_TEXTURE_GATHER_OFFSET:
      return vscreen->caps.caps.v2.min_texture_gather_offset;
   case PIPE_CAP_MAX_TEXEL_OFFSET:
      return vscreen->caps.caps.v2.max_texel_offset;
   case PIPE_CAP_MAX_TEXTURE_GATHER_OFFSET:
      return vscreen->caps.caps.v2.max_texture_gather_offset;
   case PIPE_CAP_CONDITIONAL_RENDER:
      return vscreen->caps.caps.v1.bset.conditional_render;
   case PIPE_CAP_TEXTURE_BARRIER:
      return vscreen->caps.caps.v2.capability_bits & VIRGL_CAP_TEXTURE_BARRIER;
   case PIPE_CAP_VERTEX_COLOR_UNCLAMPED:
      return 1;
   case PIPE_CAP_FRAGMENT_COLOR_CLAMPED:
   case PIPE_CAP_VERTEX_COLOR_CLAMPED:
      return vscreen->caps.caps.v1.bset.color_clamping;
   case PIPE_CAP_MIXED_COLORBUFFER_FORMATS:
      return (vscreen->caps.caps.v2.capability_bits & VIRGL_CAP_FBO_MIXED_COLOR_FORMATS) ||
            (vscreen->caps.caps.v2.host_feature_check_version < 1);
   case PIPE_CAP_GLSL_FEATURE_LEVEL:
      return vscreen->caps.caps.v1.glsl_level;
   case PIPE_CAP_GLSL_FEATURE_LEVEL_COMPATIBILITY:
      return MIN2(vscreen->caps.caps.v1.glsl_level, 140);
   case PIPE_CAP_QUADS_FOLLOW_PROVOKING_VERTEX_CONVENTION:
   case PIPE_CAP_DEPTH_CLIP_DISABLE_SEPARATE:
      return 0;
   case PIPE_CAP_COMPUTE:
      return vscreen->caps.caps.v2.capability_bits & VIRGL_CAP_COMPUTE_SHADER;
   case PIPE_CAP_USER_VERTEX_BUFFERS:
      return 0;
   case PIPE_CAP_CONSTANT_BUFFER_OFFSET_ALIGNMENT:
      return vscreen->caps.caps.v2.uniform_buffer_offset_alignment;
   case PIPE_CAP_STREAM_OUTPUT_PAUSE_RESUME:
   case PIPE_CAP_STREAM_OUTPUT_INTERLEAVE_BUFFERS:
      return vscreen->caps.caps.v1.bset.streamout_pause_resume;
   case PIPE_CAP_START_INSTANCE:
      return vscreen->caps.caps.v1.bset.start_instance;
   case PIPE_CAP_TGSI_CAN_COMPACT_CONSTANTS:
   case PIPE_CAP_VERTEX_BUFFER_OFFSET_4BYTE_ALIGNED_ONLY:
   case PIPE_CAP_VERTEX_BUFFER_STRIDE_4BYTE_ALIGNED_ONLY:
   case PIPE_CAP_VERTEX_ELEMENT_SRC_OFFSET_4BYTE_ALIGNED_ONLY:
   case PIPE_CAP_PREFER_BLIT_BASED_TEXTURE_TRANSFER:
      return 0;
   case PIPE_CAP_QUERY_TIMESTAMP:
      return 1;
   case PIPE_CAP_QUERY_TIME_ELAPSED:
      return 1;
   case PIPE_CAP_TGSI_TEXCOORD:
      return 0;
   case PIPE_CAP_MIN_MAP_BUFFER_ALIGNMENT:
      return VIRGL_MAP_BUFFER_ALIGNMENT;
   case PIPE_CAP_TEXTURE_BUFFER_OBJECTS:
      return vscreen->caps.caps.v1.max_tbo_size > 0;
   case PIPE_CAP_TEXTURE_BUFFER_OFFSET_ALIGNMENT:
      return vscreen->caps.caps.v2.texture_buffer_offset_alignment;
   case PIPE_CAP_BUFFER_SAMPLER_VIEW_RGBA_ONLY:
      return 0;
   case PIPE_CAP_CUBE_MAP_ARRAY:
      return vscreen->caps.caps.v1.bset.cube_map_array;
   case PIPE_CAP_TEXTURE_MULTISAMPLE:
      return vscreen->caps.caps.v1.bset.texture_multisample;
   case PIPE_CAP_MAX_VIEWPORTS:
      return vscreen->caps.caps.v1.max_viewports;
   case PIPE_CAP_MAX_TEXTURE_BUFFER_SIZE:
      return vscreen->caps.caps.v1.max_tbo_size;
   case PIPE_CAP_TEXTURE_BORDER_COLOR_QUIRK:
   case PIPE_CAP_QUERY_PIPELINE_STATISTICS:
   case PIPE_CAP_ENDIANNESS:
      return 0;
   case PIPE_CAP_MIXED_FRAMEBUFFER_SIZES:
   case PIPE_CAP_MIXED_COLOR_DEPTH_BITS:
      return 1;
   case PIPE_CAP_TGSI_VS_LAYER_VIEWPORT:
      return 0;
   case PIPE_CAP_MAX_GEOMETRY_OUTPUT_VERTICES:
      return vscreen->caps.caps.v2.max_geom_output_vertices;
   case PIPE_CAP_MAX_GEOMETRY_TOTAL_OUTPUT_COMPONENTS:
      return vscreen->caps.caps.v2.max_geom_total_output_components;
   case PIPE_CAP_TEXTURE_QUERY_LOD:
      return vscreen->caps.caps.v1.bset.texture_query_lod;
   case PIPE_CAP_MAX_TEXTURE_GATHER_COMPONENTS:
      return vscreen->caps.caps.v1.max_texture_gather_components;
   case PIPE_CAP_DRAW_INDIRECT:
      return vscreen->caps.caps.v1.bset.has_indirect_draw;
   case PIPE_CAP_SAMPLE_SHADING:
   case PIPE_CAP_FORCE_PERSAMPLE_INTERP:
      return vscreen->caps.caps.v1.bset.has_sample_shading;
   case PIPE_CAP_CULL_DISTANCE:
      return vscreen->caps.caps.v1.bset.has_cull;
   case PIPE_CAP_MAX_VERTEX_STREAMS:
      return ((vscreen->caps.caps.v2.capability_bits & VIRGL_CAP_TRANSFORM_FEEDBACK3) ||
              (vscreen->caps.caps.v2.host_feature_check_version < 2)) ? 4 : 1;
   case PIPE_CAP_CONDITIONAL_RENDER_INVERTED:
      return vscreen->caps.caps.v1.bset.conditional_render_inverted;
   case PIPE_CAP_TGSI_FS_FINE_DERIVATIVE:
      return vscreen->caps.caps.v1.bset.derivative_control;
   case PIPE_CAP_POLYGON_OFFSET_CLAMP:
      return vscreen->caps.caps.v1.bset.polygon_offset_clamp;
   case PIPE_CAP_QUERY_SO_OVERFLOW:
      return vscreen->caps.caps.v1.bset.transform_feedback_overflow_query;
   case PIPE_CAP_SHADER_BUFFER_OFFSET_ALIGNMENT:
      return vscreen->caps.caps.v2.shader_buffer_offset_alignment;
   case PIPE_CAP_DOUBLES:
      return vscreen->caps.caps.v1.bset.has_fp64 ||
            (vscreen->caps.caps.v2.capability_bits & VIRGL_CAP_FAKE_FP64);
   case PIPE_CAP_MAX_SHADER_PATCH_VARYINGS:
      return vscreen->caps.caps.v2.max_shader_patch_varyings;
   case PIPE_CAP_SAMPLER_VIEW_TARGET:
      return vscreen->caps.caps.v2.capability_bits & VIRGL_CAP_TEXTURE_VIEW;
   case PIPE_CAP_MAX_VERTEX_ATTRIB_STRIDE:
      return vscreen->caps.caps.v2.max_vertex_attrib_stride;
   case PIPE_CAP_COPY_BETWEEN_COMPRESSED_AND_PLAIN_FORMATS:
      return vscreen->caps.caps.v2.capability_bits & VIRGL_CAP_COPY_IMAGE;
   case PIPE_CAP_TGSI_TXQS:
      return vscreen->caps.caps.v2.capability_bits & VIRGL_CAP_TXQS;
   case PIPE_CAP_FRAMEBUFFER_NO_ATTACHMENT:
      return vscreen->caps.caps.v2.capability_bits & VIRGL_CAP_FB_NO_ATTACH;
   case PIPE_CAP_ROBUST_BUFFER_ACCESS_BEHAVIOR:
      return vscreen->caps.caps.v2.capability_bits & VIRGL_CAP_ROBUST_BUFFER_ACCESS;
   case PIPE_CAP_TGSI_FS_FBFETCH:
      return vscreen->caps.caps.v2.capability_bits & VIRGL_CAP_TGSI_FBFETCH;
   case PIPE_CAP_TGSI_CLOCK:
      return vscreen->caps.caps.v2.capability_bits & VIRGL_CAP_SHADER_CLOCK;
   case PIPE_CAP_TGSI_ARRAY_COMPONENTS:
      return vscreen->caps.caps.v2.capability_bits & VIRGL_CAP_TGSI_COMPONENTS;
   case PIPE_CAP_MAX_COMBINED_SHADER_BUFFERS:
      return vscreen->caps.caps.v2.max_combined_shader_buffers;
   case PIPE_CAP_MAX_COMBINED_HW_ATOMIC_COUNTERS:
      return vscreen->caps.caps.v2.max_combined_atomic_counters;
   case PIPE_CAP_MAX_COMBINED_HW_ATOMIC_COUNTER_BUFFERS:
      return vscreen->caps.caps.v2.max_combined_atomic_counter_buffers;
   case PIPE_CAP_TEXTURE_FLOAT_LINEAR:
   case PIPE_CAP_TEXTURE_HALF_FLOAT_LINEAR:
      return 1; /* TODO: need to introduce a hw-cap for this */
<<<<<<< HEAD
   case PIPE_CAP_QUERY_BUFFER_OBJECT:
      return vscreen->caps.caps.v2.capability_bits & VIRGL_CAP_QBO;
=======
>>>>>>> ef961309
   case PIPE_CAP_MAX_VARYINGS:
      if (vscreen->caps.caps.v1.glsl_level < 150)
         return vscreen->caps.caps.v2.max_vertex_attribs;
      return 32;
<<<<<<< HEAD
   case PIPE_CAP_FAKE_SW_MSAA:
      /* If the host supports only one sample (e.g., if it is using softpipe),
       * fake multisampling to able to advertise higher GL versions. */
      return (vscreen->caps.caps.v1.max_samples == 1) ? 1 : 0;
=======
>>>>>>> ef961309
   case PIPE_CAP_TEXTURE_GATHER_SM5:
   case PIPE_CAP_BUFFER_MAP_PERSISTENT_COHERENT:
   case PIPE_CAP_TEXTURE_GATHER_OFFSETS:
   case PIPE_CAP_TGSI_VS_WINDOW_SPACE_POSITION:
   case PIPE_CAP_MULTI_DRAW_INDIRECT:
   case PIPE_CAP_MULTI_DRAW_INDIRECT_PARAMS:
   case PIPE_CAP_CLIP_HALFZ:
   case PIPE_CAP_VERTEXID_NOBASE:
   case PIPE_CAP_MULTISAMPLE_Z_RESOLVE:
   case PIPE_CAP_RESOURCE_FROM_USER_MEMORY:
   case PIPE_CAP_DEVICE_RESET_STATUS_QUERY:
   case PIPE_CAP_DEPTH_BOUNDS_TEST:
   case PIPE_CAP_SHAREABLE_SHADERS:
   case PIPE_CAP_CLEAR_TEXTURE:
   case PIPE_CAP_DRAW_PARAMETERS:
   case PIPE_CAP_TGSI_PACK_HALF_FLOAT:
   case PIPE_CAP_TGSI_FS_POSITION_IS_SYSVAL:
   case PIPE_CAP_TGSI_FS_FACE_IS_INTEGER_SYSVAL:
   case PIPE_CAP_INVALIDATE_BUFFER:
   case PIPE_CAP_GENERATE_MIPMAP:
   case PIPE_CAP_SURFACE_REINTERPRET_BLOCKS:
   case PIPE_CAP_STRING_MARKER:
   case PIPE_CAP_QUERY_MEMORY_INFO:
   case PIPE_CAP_PCI_GROUP:
   case PIPE_CAP_PCI_BUS:
   case PIPE_CAP_PCI_DEVICE:
   case PIPE_CAP_PCI_FUNCTION:
   case PIPE_CAP_PRIMITIVE_RESTART_FOR_PATCHES:
   case PIPE_CAP_TGSI_VOTE:
   case PIPE_CAP_MAX_WINDOW_RECTANGLES:
   case PIPE_CAP_POLYGON_OFFSET_UNITS_UNSCALED:
   case PIPE_CAP_VIEWPORT_SUBPIXEL_BITS:
   case PIPE_CAP_TGSI_CAN_READ_OUTPUTS:
   case PIPE_CAP_GLSL_OPTIMIZE_CONSERVATIVELY:
   case PIPE_CAP_TGSI_MUL_ZERO_WINS:
   case PIPE_CAP_INT64:
   case PIPE_CAP_INT64_DIVMOD:
   case PIPE_CAP_TGSI_TEX_TXF_LZ:
   case PIPE_CAP_POLYGON_MODE_FILL_RECTANGLE:
   case PIPE_CAP_SPARSE_BUFFER_PAGE_SIZE:
   case PIPE_CAP_TGSI_BALLOT:
   case PIPE_CAP_TGSI_TES_LAYER_VIEWPORT:
   case PIPE_CAP_CAN_BIND_CONST_BUFFER_AS_VERTEX:
   case PIPE_CAP_ALLOW_MAPPED_BUFFERS_DURING_EXECUTION:
   case PIPE_CAP_POST_DEPTH_COVERAGE:
   case PIPE_CAP_BINDLESS_TEXTURE:
   case PIPE_CAP_NIR_SAMPLERS_AS_DEREF:
   case PIPE_CAP_MEMOBJ:
   case PIPE_CAP_LOAD_CONSTBUF:
   case PIPE_CAP_TGSI_ANY_REG_AS_ADDRESS:
   case PIPE_CAP_TILE_RASTER_ORDER:
   case PIPE_CAP_MAX_COMBINED_SHADER_OUTPUT_RESOURCES:
   case PIPE_CAP_FRAMEBUFFER_MSAA_CONSTRAINTS:
   case PIPE_CAP_SIGNED_VERTEX_BUFFER_OFFSET:
   case PIPE_CAP_CONTEXT_PRIORITY_MASK:
   case PIPE_CAP_FENCE_SIGNAL:
   case PIPE_CAP_CONSTBUF0_FLAGS:
   case PIPE_CAP_PACKED_UNIFORMS:
   case PIPE_CAP_CONSERVATIVE_RASTER_POST_SNAP_TRIANGLES:
   case PIPE_CAP_CONSERVATIVE_RASTER_POST_SNAP_POINTS_LINES:
   case PIPE_CAP_CONSERVATIVE_RASTER_PRE_SNAP_TRIANGLES:
   case PIPE_CAP_CONSERVATIVE_RASTER_PRE_SNAP_POINTS_LINES:
   case PIPE_CAP_CONSERVATIVE_RASTER_POST_DEPTH_COVERAGE:
   case PIPE_CAP_MAX_CONSERVATIVE_RASTER_SUBPIXEL_PRECISION_BIAS:
   case PIPE_CAP_PROGRAMMABLE_SAMPLE_LOCATIONS:
   case PIPE_CAP_MAX_TEXTURE_UPLOAD_MEMORY_BUDGET:
      return 0;
   case PIPE_CAP_MAX_GS_INVOCATIONS:
      return 32;
   case PIPE_CAP_MAX_SHADER_BUFFER_SIZE:
      return 1 << 27;
   case PIPE_CAP_VENDOR_ID:
      return 0x1af4;
   case PIPE_CAP_DEVICE_ID:
      return 0x1010;
   case PIPE_CAP_ACCELERATED:
      return 1;
   case PIPE_CAP_UMA:
   case PIPE_CAP_VIDEO_MEMORY:
      return 0;
   case PIPE_CAP_NATIVE_FENCE_FD:
      return vscreen->vws->supports_fences;
   case PIPE_CAP_DEST_SURFACE_SRGB_CONTROL:
      return vscreen->caps.caps.v2.capability_bits & VIRGL_CAP_SRGB_WRITE_CONTROL;
   default:
      return u_pipe_screen_get_param_defaults(screen, param);
   }
}

static int
virgl_get_shader_param(struct pipe_screen *screen,
                       enum pipe_shader_type shader,
                       enum pipe_shader_cap param)
{
   struct virgl_screen *vscreen = virgl_screen(screen);

   if ((shader == PIPE_SHADER_TESS_CTRL || shader == PIPE_SHADER_TESS_EVAL) &&
       !vscreen->caps.caps.v1.bset.has_tessellation_shaders)
      return 0;

   if (shader == PIPE_SHADER_COMPUTE &&
       !(vscreen->caps.caps.v2.capability_bits & VIRGL_CAP_COMPUTE_SHADER))
     return 0;

   switch(shader)
   {
   case PIPE_SHADER_FRAGMENT:
   case PIPE_SHADER_VERTEX:
   case PIPE_SHADER_GEOMETRY:
   case PIPE_SHADER_TESS_CTRL:
   case PIPE_SHADER_TESS_EVAL:
   case PIPE_SHADER_COMPUTE:
      switch (param) {
      case PIPE_SHADER_CAP_MAX_INSTRUCTIONS:
      case PIPE_SHADER_CAP_MAX_ALU_INSTRUCTIONS:
      case PIPE_SHADER_CAP_MAX_TEX_INSTRUCTIONS:
      case PIPE_SHADER_CAP_MAX_TEX_INDIRECTIONS:
         return INT_MAX;
      case PIPE_SHADER_CAP_INDIRECT_OUTPUT_ADDR:
      case PIPE_SHADER_CAP_INDIRECT_TEMP_ADDR:
      case PIPE_SHADER_CAP_INDIRECT_CONST_ADDR:
         return 1;
      case PIPE_SHADER_CAP_MAX_INPUTS:
         if (vscreen->caps.caps.v1.glsl_level < 150)
            return vscreen->caps.caps.v2.max_vertex_attribs;
         return (shader == PIPE_SHADER_VERTEX ||
                 shader == PIPE_SHADER_GEOMETRY) ? vscreen->caps.caps.v2.max_vertex_attribs : 32;
      case PIPE_SHADER_CAP_MAX_OUTPUTS:
         if (shader == PIPE_SHADER_FRAGMENT)
            return vscreen->caps.caps.v1.max_render_targets;
         return vscreen->caps.caps.v2.max_vertex_outputs;
     // case PIPE_SHADER_CAP_MAX_CONSTS:
     //    return 4096;
      case PIPE_SHADER_CAP_MAX_TEMPS:
         return 256;
      case PIPE_SHADER_CAP_MAX_CONST_BUFFERS:
         return vscreen->caps.caps.v1.max_uniform_blocks;
    //  case PIPE_SHADER_CAP_MAX_ADDRS:
     //    return 1;
      case PIPE_SHADER_CAP_SUBROUTINES:
         return 1;
      case PIPE_SHADER_CAP_MAX_TEXTURE_SAMPLERS:
            return 16;
      case PIPE_SHADER_CAP_INTEGERS:
         return vscreen->caps.caps.v1.glsl_level >= 130;
      case PIPE_SHADER_CAP_MAX_CONTROL_FLOW_DEPTH:
         return 32;
      case PIPE_SHADER_CAP_MAX_CONST_BUFFER_SIZE:
         return 4096 * sizeof(float[4]);
      case PIPE_SHADER_CAP_MAX_SHADER_BUFFERS:
         if (shader == PIPE_SHADER_FRAGMENT || shader == PIPE_SHADER_COMPUTE)
            return vscreen->caps.caps.v2.max_shader_buffer_frag_compute;
         else
            return vscreen->caps.caps.v2.max_shader_buffer_other_stages;
      case PIPE_SHADER_CAP_MAX_SHADER_IMAGES:
         if (shader == PIPE_SHADER_FRAGMENT || shader == PIPE_SHADER_COMPUTE)
            return vscreen->caps.caps.v2.max_shader_image_frag_compute;
         else
            return vscreen->caps.caps.v2.max_shader_image_other_stages;
      case PIPE_SHADER_CAP_SUPPORTED_IRS:
         return (1 << PIPE_SHADER_IR_TGSI);
      case PIPE_SHADER_CAP_MAX_HW_ATOMIC_COUNTERS:
         return vscreen->caps.caps.v2.max_atomic_counters[shader];
      case PIPE_SHADER_CAP_MAX_HW_ATOMIC_COUNTER_BUFFERS:
         return vscreen->caps.caps.v2.max_atomic_counter_buffers[shader];
      case PIPE_SHADER_CAP_LOWER_IF_THRESHOLD:
      case PIPE_SHADER_CAP_TGSI_SKIP_MERGE_REGISTERS:
      case PIPE_SHADER_CAP_INT64_ATOMICS:
      case PIPE_SHADER_CAP_FP16:
         return 0;
      case PIPE_SHADER_CAP_SCALAR_ISA:
         return 1;
      default:
         return 0;
      }
   default:
      return 0;
   }
}

static float
virgl_get_paramf(struct pipe_screen *screen, enum pipe_capf param)
{
   struct virgl_screen *vscreen = virgl_screen(screen);
   switch (param) {
   case PIPE_CAPF_MAX_LINE_WIDTH:
      return vscreen->caps.caps.v2.max_aliased_line_width;
   case PIPE_CAPF_MAX_LINE_WIDTH_AA:
      return vscreen->caps.caps.v2.max_smooth_line_width;
   case PIPE_CAPF_MAX_POINT_WIDTH:
      return vscreen->caps.caps.v2.max_aliased_point_size;
   case PIPE_CAPF_MAX_POINT_WIDTH_AA:
      return vscreen->caps.caps.v2.max_smooth_point_size;
   case PIPE_CAPF_MAX_TEXTURE_ANISOTROPY:
      return 16.0;
   case PIPE_CAPF_MAX_TEXTURE_LOD_BIAS:
      return vscreen->caps.caps.v2.max_texture_lod_bias;
   case PIPE_CAPF_MIN_CONSERVATIVE_RASTER_DILATE:
   case PIPE_CAPF_MAX_CONSERVATIVE_RASTER_DILATE:
   case PIPE_CAPF_CONSERVATIVE_RASTER_DILATE_GRANULARITY:
      return 0.0f;
   }
   /* should only get here on unhandled cases */
   debug_printf("Unexpected PIPE_CAPF %d query\n", param);
   return 0.0;
}

static int
virgl_get_compute_param(struct pipe_screen *screen,
                        enum pipe_shader_ir ir_type,
                        enum pipe_compute_cap param,
                        void *ret)
{
   struct virgl_screen *vscreen = virgl_screen(screen);
   if (!(vscreen->caps.caps.v2.capability_bits & VIRGL_CAP_COMPUTE_SHADER))
      return 0;
   switch (param) {
   case PIPE_COMPUTE_CAP_MAX_GRID_SIZE:
      if (ret) {
         uint64_t *grid_size = ret;
         grid_size[0] = vscreen->caps.caps.v2.max_compute_grid_size[0];
         grid_size[1] = vscreen->caps.caps.v2.max_compute_grid_size[1];
         grid_size[2] = vscreen->caps.caps.v2.max_compute_grid_size[2];
      }
      return 3 * sizeof(uint64_t) ;
   case PIPE_COMPUTE_CAP_MAX_BLOCK_SIZE:
      if (ret) {
         uint64_t *block_size = ret;
         block_size[0] = vscreen->caps.caps.v2.max_compute_block_size[0];
         block_size[1] = vscreen->caps.caps.v2.max_compute_block_size[1];
         block_size[2] = vscreen->caps.caps.v2.max_compute_block_size[2];
      }
      return 3 * sizeof(uint64_t);
   case PIPE_COMPUTE_CAP_MAX_THREADS_PER_BLOCK:
      if (ret) {
         uint64_t *max_threads_per_block = ret;
         *max_threads_per_block = vscreen->caps.caps.v2.max_compute_work_group_invocations;
      }
      return sizeof(uint64_t);
   case PIPE_COMPUTE_CAP_MAX_LOCAL_SIZE:
      if (ret) {
         uint64_t *max_local_size = ret;
         /* Value reported by the closed source driver. */
         *max_local_size = vscreen->caps.caps.v2.max_compute_shared_memory_size;
      }
      return sizeof(uint64_t);
   default:
      break;
   }
   return 0;
}

static boolean
virgl_is_vertex_format_supported(struct pipe_screen *screen,
                                 enum pipe_format format)
{
   struct virgl_screen *vscreen = virgl_screen(screen);
   const struct util_format_description *format_desc;
   int i;

   format_desc = util_format_description(format);
   if (!format_desc)
      return FALSE;

   if (format == PIPE_FORMAT_R11G11B10_FLOAT) {
      int vformat = VIRGL_FORMAT_R11G11B10_FLOAT;
      int big = vformat / 32;
      int small = vformat % 32;
      if (!(vscreen->caps.caps.v1.vertexbuffer.bitmask[big] & (1 << small)))
         return FALSE;
      return TRUE;
   }

   /* Find the first non-VOID channel. */
   for (i = 0; i < 4; i++) {
      if (format_desc->channel[i].type != UTIL_FORMAT_TYPE_VOID) {
         break;
      }
   }

   if (i == 4)
      return FALSE;

   if (format_desc->layout != UTIL_FORMAT_LAYOUT_PLAIN)
      return FALSE;

   if (format_desc->channel[i].type == UTIL_FORMAT_TYPE_FIXED)
      return FALSE;
   return TRUE;
}

/**
 * Query format support for creating a texture, drawing surface, etc.
 * \param format  the format to test
 * \param type  one of PIPE_TEXTURE, PIPE_SURFACE
 */
static boolean
virgl_is_format_supported( struct pipe_screen *screen,
                                 enum pipe_format format,
                                 enum pipe_texture_target target,
                                 unsigned sample_count,
                                 unsigned storage_sample_count,
                                 unsigned bind)
{
   struct virgl_screen *vscreen = virgl_screen(screen);
   const struct util_format_description *format_desc;
   int i;

   if (MAX2(1, sample_count) != MAX2(1, storage_sample_count))
      return false;

   assert(target == PIPE_BUFFER ||
          target == PIPE_TEXTURE_1D ||
          target == PIPE_TEXTURE_1D_ARRAY ||
          target == PIPE_TEXTURE_2D ||
          target == PIPE_TEXTURE_2D_ARRAY ||
          target == PIPE_TEXTURE_RECT ||
          target == PIPE_TEXTURE_3D ||
          target == PIPE_TEXTURE_CUBE ||
          target == PIPE_TEXTURE_CUBE_ARRAY);

   format_desc = util_format_description(format);
   if (!format_desc)
      return FALSE;

   if (util_format_is_intensity(format))
      return FALSE;

   if (sample_count > 1) {
      if (!vscreen->caps.caps.v1.bset.texture_multisample)
         return FALSE;

      if (bind & PIPE_BIND_SHADER_IMAGE) {
         if (sample_count > vscreen->caps.caps.v2.max_image_samples)
            return FALSE;
      }

      if (sample_count > vscreen->caps.caps.v1.max_samples)
         return FALSE;
   }

   if (bind & PIPE_BIND_VERTEX_BUFFER) {
      return virgl_is_vertex_format_supported(screen, format);
   }

   if (util_format_is_compressed(format) && target == PIPE_BUFFER)
      return FALSE;

   /* Allow 3-comp 32 bit textures only for TBOs (needed for ARB_tbo_rgb32) */
   if ((format == PIPE_FORMAT_R32G32B32_FLOAT ||
       format == PIPE_FORMAT_R32G32B32_SINT ||
       format == PIPE_FORMAT_R32G32B32_UINT) &&
       target != PIPE_BUFFER)
      return FALSE;

   if ((format_desc->layout == UTIL_FORMAT_LAYOUT_RGTC ||
        format_desc->layout == UTIL_FORMAT_LAYOUT_ETC ||
        format_desc->layout == UTIL_FORMAT_LAYOUT_S3TC) &&
       target == PIPE_TEXTURE_3D)
      return FALSE;

   if (bind & PIPE_BIND_RENDER_TARGET) {
      /* For ARB_framebuffer_no_attachments. */
      if (format == PIPE_FORMAT_NONE)
         return TRUE;

      if (format_desc->colorspace == UTIL_FORMAT_COLORSPACE_ZS)
         return FALSE;

      /*
       * Although possible, it is unnatural to render into compressed or YUV
       * surfaces. So disable these here to avoid going into weird paths
       * inside the state trackers.
       */
      if (format_desc->block.width != 1 ||
          format_desc->block.height != 1)
         return FALSE;

      {
         int big = format / 32;
         int small = format % 32;
         if (!(vscreen->caps.caps.v1.render.bitmask[big] & (1 << small)))
            return FALSE;
      }
   }

   if (bind & PIPE_BIND_DEPTH_STENCIL) {
      if (format_desc->colorspace != UTIL_FORMAT_COLORSPACE_ZS)
         return FALSE;
   }

   /*
    * All other operations (sampling, transfer, etc).
    */

   if (format_desc->layout == UTIL_FORMAT_LAYOUT_S3TC) {
      goto out_lookup;
   }
   if (format_desc->layout == UTIL_FORMAT_LAYOUT_RGTC) {
      goto out_lookup;
   }
   if (format_desc->layout == UTIL_FORMAT_LAYOUT_BPTC) {
      goto out_lookup;
   }

   if (format == PIPE_FORMAT_R11G11B10_FLOAT) {
      goto out_lookup;
   } else if (format == PIPE_FORMAT_R9G9B9E5_FLOAT) {
      goto out_lookup;
   }

   /* Find the first non-VOID channel. */
   for (i = 0; i < 4; i++) {
      if (format_desc->channel[i].type != UTIL_FORMAT_TYPE_VOID) {
         break;
      }
   }

   if (i == 4)
      return FALSE;

   /* no L4A4 */
   if (format_desc->nr_channels < 4 && format_desc->channel[i].size == 4)
      return FALSE;

 out_lookup:
   {
      int big = format / 32;
      int small = format % 32;
      if (!(vscreen->caps.caps.v1.sampler.bitmask[big] & (1 << small)))
         return FALSE;
   }
   /*
    * Everything else should be supported by u_format.
    */
   return TRUE;
}

static void virgl_flush_frontbuffer(struct pipe_screen *screen,
                                      struct pipe_resource *res,
                                      unsigned level, unsigned layer,
                                    void *winsys_drawable_handle, struct pipe_box *sub_box)
{
   struct virgl_screen *vscreen = virgl_screen(screen);
   struct virgl_winsys *vws = vscreen->vws;
   struct virgl_resource *vres = virgl_resource(res);

   if (vws->flush_frontbuffer)
      vws->flush_frontbuffer(vws, vres->hw_res, level, layer, winsys_drawable_handle,
                             sub_box);
}

static void virgl_fence_reference(struct pipe_screen *screen,
                                  struct pipe_fence_handle **ptr,
                                  struct pipe_fence_handle *fence)
{
   struct virgl_screen *vscreen = virgl_screen(screen);
   struct virgl_winsys *vws = vscreen->vws;

   vws->fence_reference(vws, ptr, fence);
}

static boolean virgl_fence_finish(struct pipe_screen *screen,
                                  struct pipe_context *ctx,
                                  struct pipe_fence_handle *fence,
                                  uint64_t timeout)
{
   struct virgl_screen *vscreen = virgl_screen(screen);
   struct virgl_winsys *vws = vscreen->vws;

   return vws->fence_wait(vws, fence, timeout);
}

static int virgl_fence_get_fd(struct pipe_screen *screen,
            struct pipe_fence_handle *fence)
{
   struct virgl_screen *vscreen = virgl_screen(screen);
   struct virgl_winsys *vws = vscreen->vws;

   return vws->fence_get_fd(vws, fence);
}

static uint64_t
virgl_get_timestamp(struct pipe_screen *_screen)
{
   return os_time_get_nano();
}

static void
virgl_destroy_screen(struct pipe_screen *screen)
{
   struct virgl_screen *vscreen = virgl_screen(screen);
   struct virgl_winsys *vws = vscreen->vws;

   slab_destroy_parent(&vscreen->transfer_pool);

   if (vws)
      vws->destroy(vws);
   FREE(vscreen);
}

struct pipe_screen *
virgl_create_screen(struct virgl_winsys *vws)
{
   struct virgl_screen *screen = CALLOC_STRUCT(virgl_screen);

   if (!screen)
      return NULL;

   virgl_debug = debug_get_option_virgl_debug();

   screen->vws = vws;
   screen->base.get_name = virgl_get_name;
   screen->base.get_vendor = virgl_get_vendor;
   screen->base.get_param = virgl_get_param;
   screen->base.get_shader_param = virgl_get_shader_param;
   screen->base.get_compute_param = virgl_get_compute_param;
   screen->base.get_paramf = virgl_get_paramf;
   screen->base.is_format_supported = virgl_is_format_supported;
   screen->base.destroy = virgl_destroy_screen;
   screen->base.context_create = virgl_context_create;
   screen->base.flush_frontbuffer = virgl_flush_frontbuffer;
   screen->base.get_timestamp = virgl_get_timestamp;
   screen->base.fence_reference = virgl_fence_reference;
   //screen->base.fence_signalled = virgl_fence_signalled;
   screen->base.fence_finish = virgl_fence_finish;
   screen->base.fence_get_fd = virgl_fence_get_fd;

   virgl_init_screen_resource_functions(&screen->base);

   vws->get_caps(vws, &screen->caps);

   screen->refcnt = 1;

   slab_create_parent(&screen->transfer_pool, sizeof(struct virgl_transfer), 16);

   return &screen->base;
}<|MERGE_RESOLUTION|>--- conflicted
+++ resolved
@@ -144,8 +144,7 @@
    case PIPE_CAP_VERTEX_COLOR_CLAMPED:
       return vscreen->caps.caps.v1.bset.color_clamping;
    case PIPE_CAP_MIXED_COLORBUFFER_FORMATS:
-      return (vscreen->caps.caps.v2.capability_bits & VIRGL_CAP_FBO_MIXED_COLOR_FORMATS) ||
-            (vscreen->caps.caps.v2.host_feature_check_version < 1);
+      return 1;
    case PIPE_CAP_GLSL_FEATURE_LEVEL:
       return vscreen->caps.caps.v1.glsl_level;
    case PIPE_CAP_GLSL_FEATURE_LEVEL_COMPATIBILITY:
@@ -173,7 +172,7 @@
    case PIPE_CAP_QUERY_TIMESTAMP:
       return 1;
    case PIPE_CAP_QUERY_TIME_ELAPSED:
-      return 1;
+      return 0;
    case PIPE_CAP_TGSI_TEXCOORD:
       return 0;
    case PIPE_CAP_MIN_MAP_BUFFER_ALIGNMENT:
@@ -217,8 +216,7 @@
    case PIPE_CAP_CULL_DISTANCE:
       return vscreen->caps.caps.v1.bset.has_cull;
    case PIPE_CAP_MAX_VERTEX_STREAMS:
-      return ((vscreen->caps.caps.v2.capability_bits & VIRGL_CAP_TRANSFORM_FEEDBACK3) ||
-              (vscreen->caps.caps.v2.host_feature_check_version < 2)) ? 4 : 1;
+      return vscreen->caps.caps.v1.glsl_level >= 400 ? 4 : 1;
    case PIPE_CAP_CONDITIONAL_RENDER_INVERTED:
       return vscreen->caps.caps.v1.bset.conditional_render_inverted;
    case PIPE_CAP_TGSI_FS_FINE_DERIVATIVE:
@@ -230,8 +228,7 @@
    case PIPE_CAP_SHADER_BUFFER_OFFSET_ALIGNMENT:
       return vscreen->caps.caps.v2.shader_buffer_offset_alignment;
    case PIPE_CAP_DOUBLES:
-      return vscreen->caps.caps.v1.bset.has_fp64 ||
-            (vscreen->caps.caps.v2.capability_bits & VIRGL_CAP_FAKE_FP64);
+      return vscreen->caps.caps.v1.bset.has_fp64;
    case PIPE_CAP_MAX_SHADER_PATCH_VARYINGS:
       return vscreen->caps.caps.v2.max_shader_patch_varyings;
    case PIPE_CAP_SAMPLER_VIEW_TARGET:
@@ -261,24 +258,13 @@
    case PIPE_CAP_TEXTURE_FLOAT_LINEAR:
    case PIPE_CAP_TEXTURE_HALF_FLOAT_LINEAR:
       return 1; /* TODO: need to introduce a hw-cap for this */
-<<<<<<< HEAD
-   case PIPE_CAP_QUERY_BUFFER_OBJECT:
-      return vscreen->caps.caps.v2.capability_bits & VIRGL_CAP_QBO;
-=======
->>>>>>> ef961309
    case PIPE_CAP_MAX_VARYINGS:
       if (vscreen->caps.caps.v1.glsl_level < 150)
          return vscreen->caps.caps.v2.max_vertex_attribs;
       return 32;
-<<<<<<< HEAD
-   case PIPE_CAP_FAKE_SW_MSAA:
-      /* If the host supports only one sample (e.g., if it is using softpipe),
-       * fake multisampling to able to advertise higher GL versions. */
-      return (vscreen->caps.caps.v1.max_samples == 1) ? 1 : 0;
-=======
->>>>>>> ef961309
    case PIPE_CAP_TEXTURE_GATHER_SM5:
    case PIPE_CAP_BUFFER_MAP_PERSISTENT_COHERENT:
+   case PIPE_CAP_FAKE_SW_MSAA:
    case PIPE_CAP_TEXTURE_GATHER_OFFSETS:
    case PIPE_CAP_TGSI_VS_WINDOW_SPACE_POSITION:
    case PIPE_CAP_MULTI_DRAW_INDIRECT:
@@ -298,6 +284,7 @@
    case PIPE_CAP_INVALIDATE_BUFFER:
    case PIPE_CAP_GENERATE_MIPMAP:
    case PIPE_CAP_SURFACE_REINTERPRET_BLOCKS:
+   case PIPE_CAP_QUERY_BUFFER_OBJECT:
    case PIPE_CAP_STRING_MARKER:
    case PIPE_CAP_QUERY_MEMORY_INFO:
    case PIPE_CAP_PCI_GROUP:
@@ -622,20 +609,11 @@
       return virgl_is_vertex_format_supported(screen, format);
    }
 
-   if (util_format_is_compressed(format) && target == PIPE_BUFFER)
-      return FALSE;
-
    /* Allow 3-comp 32 bit textures only for TBOs (needed for ARB_tbo_rgb32) */
    if ((format == PIPE_FORMAT_R32G32B32_FLOAT ||
        format == PIPE_FORMAT_R32G32B32_SINT ||
        format == PIPE_FORMAT_R32G32B32_UINT) &&
        target != PIPE_BUFFER)
-      return FALSE;
-
-   if ((format_desc->layout == UTIL_FORMAT_LAYOUT_RGTC ||
-        format_desc->layout == UTIL_FORMAT_LAYOUT_ETC ||
-        format_desc->layout == UTIL_FORMAT_LAYOUT_S3TC) &&
-       target == PIPE_TEXTURE_3D)
       return FALSE;
 
    if (bind & PIPE_BIND_RENDER_TARGET) {
