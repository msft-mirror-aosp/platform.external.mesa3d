--- conflicted
+++ resolved
@@ -788,12 +788,6 @@
                                enum pipe_flush_flags flags)
 {
    struct virgl_context *vctx = virgl_context(ctx);
-<<<<<<< HEAD
-
-   if (flags & PIPE_FLUSH_FENCE_FD)
-       vctx->cbuf->needs_out_fence_fd = true;
-=======
->>>>>>> e42399f4
 
    virgl_flush_eq(vctx, vctx, fence);
 }
