--- conflicted
+++ resolved
@@ -232,14 +232,11 @@
       struct si_atom window_rectangles;
       struct si_atom shader_query;
       struct si_atom ngg_cull_state;
-<<<<<<< HEAD
-=======
       struct si_atom vgt_pipeline_state;
       struct si_atom tess_io_layout;
       struct si_atom cache_flush;
       struct si_atom streamout_begin; /* this must be done after cache_flush */
       struct si_atom render_cond; /* this must be after cache_flush */
->>>>>>> be466399
    } s;
    struct si_atom array[sizeof(struct si_atoms_s) / sizeof(struct si_atom)];
 };
