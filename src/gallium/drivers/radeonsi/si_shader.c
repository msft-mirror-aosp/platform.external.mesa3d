/*
 * Copyright 2012 Advanced Micro Devices, Inc.
 * All Rights Reserved.
 *
 * Permission is hereby granted, free of charge, to any person obtaining a
 * copy of this software and associated documentation files (the "Software"),
 * to deal in the Software without restriction, including without limitation
 * on the rights to use, copy, modify, merge, publish, distribute, sub
 * license, and/or sell copies of the Software, and to permit persons to whom
 * the Software is furnished to do so, subject to the following conditions:
 *
 * The above copyright notice and this permission notice (including the next
 * paragraph) shall be included in all copies or substantial portions of the
 * Software.
 *
 * THE SOFTWARE IS PROVIDED "AS IS", WITHOUT WARRANTY OF ANY KIND, EXPRESS OR
 * IMPLIED, INCLUDING BUT NOT LIMITED TO THE WARRANTIES OF MERCHANTABILITY,
 * FITNESS FOR A PARTICULAR PURPOSE AND NON-INFRINGEMENT. IN NO EVENT SHALL
 * THE AUTHOR(S) AND/OR THEIR SUPPLIERS BE LIABLE FOR ANY CLAIM,
 * DAMAGES OR OTHER LIABILITY, WHETHER IN AN ACTION OF CONTRACT, TORT OR
 * OTHERWISE, ARISING FROM, OUT OF OR IN CONNECTION WITH THE SOFTWARE OR THE
 * USE OR OTHER DEALINGS IN THE SOFTWARE.
 */

#include "util/u_memory.h"
#include "util/u_string.h"
#include "tgsi/tgsi_build.h"
#include "tgsi/tgsi_util.h"
#include "tgsi/tgsi_dump.h"

#include "ac_exp_param.h"
#include "ac_shader_util.h"
#include "ac_llvm_util.h"
#include "si_shader_internal.h"
#include "si_pipe.h"
#include "sid.h"

#include "compiler/nir/nir.h"

static const char *scratch_rsrc_dword0_symbol =
	"SCRATCH_RSRC_DWORD0";

static const char *scratch_rsrc_dword1_symbol =
	"SCRATCH_RSRC_DWORD1";

struct si_shader_output_values
{
	LLVMValueRef values[4];
	unsigned semantic_name;
	unsigned semantic_index;
	ubyte vertex_stream[4];
};

/**
 * Used to collect types and other info about arguments of the LLVM function
 * before the function is created.
 */
struct si_function_info {
	LLVMTypeRef types[100];
	LLVMValueRef *assign[100];
	unsigned num_sgpr_params;
	unsigned num_params;
};

enum si_arg_regfile {
	ARG_SGPR,
	ARG_VGPR
};

static void si_init_shader_ctx(struct si_shader_context *ctx,
			       struct si_screen *sscreen,
			       struct ac_llvm_compiler *compiler);

static void si_llvm_emit_barrier(const struct lp_build_tgsi_action *action,
				 struct lp_build_tgsi_context *bld_base,
				 struct lp_build_emit_data *emit_data);

static void si_dump_shader_key(unsigned processor, const struct si_shader *shader,
			       FILE *f);

static void si_build_vs_prolog_function(struct si_shader_context *ctx,
					union si_shader_part_key *key);
static void si_build_tcs_epilog_function(struct si_shader_context *ctx,
					 union si_shader_part_key *key);
static void si_build_ps_prolog_function(struct si_shader_context *ctx,
					union si_shader_part_key *key);
static void si_build_ps_epilog_function(struct si_shader_context *ctx,
					union si_shader_part_key *key);
static void si_fix_resource_usage(struct si_screen *sscreen,
				  struct si_shader *shader);

/* Ideally pass the sample mask input to the PS epilog as v14, which
 * is its usual location, so that the shader doesn't have to add v_mov.
 */
#define PS_EPILOG_SAMPLEMASK_MIN_LOC 14

static bool llvm_type_is_64bit(struct si_shader_context *ctx,
			       LLVMTypeRef type)
{
	if (type == ctx->ac.i64 || type == ctx->ac.f64)
		return true;

	return false;
}

static bool is_merged_shader(struct si_shader_context *ctx)
{
	if (ctx->screen->info.chip_class <= VI)
		return false;

	return ctx->shader->key.as_ls ||
	       ctx->shader->key.as_es ||
	       ctx->type == PIPE_SHADER_TESS_CTRL ||
	       ctx->type == PIPE_SHADER_GEOMETRY;
}

static void si_init_function_info(struct si_function_info *fninfo)
{
	fninfo->num_params = 0;
	fninfo->num_sgpr_params = 0;
}

static unsigned add_arg_assign(struct si_function_info *fninfo,
			enum si_arg_regfile regfile, LLVMTypeRef type,
			LLVMValueRef *assign)
{
	assert(regfile != ARG_SGPR || fninfo->num_sgpr_params == fninfo->num_params);

	unsigned idx = fninfo->num_params++;
	assert(idx < ARRAY_SIZE(fninfo->types));

	if (regfile == ARG_SGPR)
		fninfo->num_sgpr_params = fninfo->num_params;

	fninfo->types[idx] = type;
	fninfo->assign[idx] = assign;
	return idx;
}

static unsigned add_arg(struct si_function_info *fninfo,
			enum si_arg_regfile regfile, LLVMTypeRef type)
{
	return add_arg_assign(fninfo, regfile, type, NULL);
}

static void add_arg_assign_checked(struct si_function_info *fninfo,
				   enum si_arg_regfile regfile, LLVMTypeRef type,
				   LLVMValueRef *assign, unsigned idx)
{
	MAYBE_UNUSED unsigned actual = add_arg_assign(fninfo, regfile, type, assign);
	assert(actual == idx);
}

static void add_arg_checked(struct si_function_info *fninfo,
			    enum si_arg_regfile regfile, LLVMTypeRef type,
			    unsigned idx)
{
	add_arg_assign_checked(fninfo, regfile, type, NULL, idx);
}

/**
 * Returns a unique index for a per-patch semantic name and index. The index
 * must be less than 32, so that a 32-bit bitmask of used inputs or outputs
 * can be calculated.
 */
unsigned si_shader_io_get_unique_index_patch(unsigned semantic_name, unsigned index)
{
	switch (semantic_name) {
	case TGSI_SEMANTIC_TESSOUTER:
		return 0;
	case TGSI_SEMANTIC_TESSINNER:
		return 1;
	case TGSI_SEMANTIC_PATCH:
		assert(index < 30);
		return 2 + index;

	default:
		assert(!"invalid semantic name");
		return 0;
	}
}

/**
 * Returns a unique index for a semantic name and index. The index must be
 * less than 64, so that a 64-bit bitmask of used inputs or outputs can be
 * calculated.
 */
unsigned si_shader_io_get_unique_index(unsigned semantic_name, unsigned index,
				       unsigned is_varying)
{
	switch (semantic_name) {
	case TGSI_SEMANTIC_POSITION:
		return 0;
	case TGSI_SEMANTIC_GENERIC:
		/* Since some shader stages use the the highest used IO index
		 * to determine the size to allocate for inputs/outputs
		 * (in LDS, tess and GS rings). GENERIC should be placed right
		 * after POSITION to make that size as small as possible.
		 */
		if (index < SI_MAX_IO_GENERIC)
			return 1 + index;

		assert(!"invalid generic index");
		return 0;
	case TGSI_SEMANTIC_PSIZE:
		return SI_MAX_IO_GENERIC + 1;
	case TGSI_SEMANTIC_CLIPDIST:
		assert(index <= 1);
		return SI_MAX_IO_GENERIC + 2 + index;
	case TGSI_SEMANTIC_FOG:
		return SI_MAX_IO_GENERIC + 4;
	case TGSI_SEMANTIC_LAYER:
		return SI_MAX_IO_GENERIC + 5;
	case TGSI_SEMANTIC_VIEWPORT_INDEX:
		return SI_MAX_IO_GENERIC + 6;
	case TGSI_SEMANTIC_PRIMID:
		return SI_MAX_IO_GENERIC + 7;
	case TGSI_SEMANTIC_COLOR:
		assert(index < 2);
		return SI_MAX_IO_GENERIC + 8 + index;
	case TGSI_SEMANTIC_BCOLOR:
		assert(index < 2);
		/* If it's a varying, COLOR and BCOLOR alias. */
		if (is_varying)
			return SI_MAX_IO_GENERIC + 8 + index;
		else
			return SI_MAX_IO_GENERIC + 10 + index;
	case TGSI_SEMANTIC_TEXCOORD:
		assert(index < 8);
		STATIC_ASSERT(SI_MAX_IO_GENERIC + 12 + 8 <= 63);
		return SI_MAX_IO_GENERIC + 12 + index;
	case TGSI_SEMANTIC_CLIPVERTEX:
		return 63;
	default:
		fprintf(stderr, "invalid semantic name = %u\n", semantic_name);
		assert(!"invalid semantic name");
		return 0;
	}
}

/**
 * Get the value of a shader input parameter and extract a bitfield.
 */
static LLVMValueRef unpack_llvm_param(struct si_shader_context *ctx,
				      LLVMValueRef value, unsigned rshift,
				      unsigned bitwidth)
{
	if (LLVMGetTypeKind(LLVMTypeOf(value)) == LLVMFloatTypeKind)
		value = ac_to_integer(&ctx->ac, value);

	if (rshift)
		value = LLVMBuildLShr(ctx->ac.builder, value,
				      LLVMConstInt(ctx->i32, rshift, 0), "");

	if (rshift + bitwidth < 32) {
		unsigned mask = (1 << bitwidth) - 1;
		value = LLVMBuildAnd(ctx->ac.builder, value,
				     LLVMConstInt(ctx->i32, mask, 0), "");
	}

	return value;
}

LLVMValueRef si_unpack_param(struct si_shader_context *ctx,
			     unsigned param, unsigned rshift,
			     unsigned bitwidth)
{
	LLVMValueRef value = LLVMGetParam(ctx->main_fn, param);

	return unpack_llvm_param(ctx, value, rshift, bitwidth);
}

static LLVMValueRef get_rel_patch_id(struct si_shader_context *ctx)
{
	switch (ctx->type) {
	case PIPE_SHADER_TESS_CTRL:
		return unpack_llvm_param(ctx, ctx->abi.tcs_rel_ids, 0, 8);

	case PIPE_SHADER_TESS_EVAL:
		return LLVMGetParam(ctx->main_fn,
				    ctx->param_tes_rel_patch_id);

	default:
		assert(0);
		return NULL;
	}
}

/* Tessellation shaders pass outputs to the next shader using LDS.
 *
 * LS outputs = TCS inputs
 * TCS outputs = TES inputs
 *
 * The LDS layout is:
 * - TCS inputs for patch 0
 * - TCS inputs for patch 1
 * - TCS inputs for patch 2		= get_tcs_in_current_patch_offset (if RelPatchID==2)
 * - ...
 * - TCS outputs for patch 0            = get_tcs_out_patch0_offset
 * - Per-patch TCS outputs for patch 0  = get_tcs_out_patch0_patch_data_offset
 * - TCS outputs for patch 1
 * - Per-patch TCS outputs for patch 1
 * - TCS outputs for patch 2            = get_tcs_out_current_patch_offset (if RelPatchID==2)
 * - Per-patch TCS outputs for patch 2  = get_tcs_out_current_patch_data_offset (if RelPatchID==2)
 * - ...
 *
 * All three shaders VS(LS), TCS, TES share the same LDS space.
 */

static LLVMValueRef
get_tcs_in_patch_stride(struct si_shader_context *ctx)
{
	return si_unpack_param(ctx, ctx->param_vs_state_bits, 8, 13);
}

static unsigned get_tcs_out_vertex_dw_stride_constant(struct si_shader_context *ctx)
{
	assert(ctx->type == PIPE_SHADER_TESS_CTRL);

	if (ctx->shader->key.mono.u.ff_tcs_inputs_to_copy)
		return util_last_bit64(ctx->shader->key.mono.u.ff_tcs_inputs_to_copy) * 4;

	return util_last_bit64(ctx->shader->selector->outputs_written) * 4;
}

static LLVMValueRef get_tcs_out_vertex_dw_stride(struct si_shader_context *ctx)
{
	unsigned stride = get_tcs_out_vertex_dw_stride_constant(ctx);

	return LLVMConstInt(ctx->i32, stride, 0);
}

static LLVMValueRef get_tcs_out_patch_stride(struct si_shader_context *ctx)
{
	if (ctx->shader->key.mono.u.ff_tcs_inputs_to_copy)
		return si_unpack_param(ctx, ctx->param_tcs_out_lds_layout, 0, 13);

	const struct tgsi_shader_info *info = &ctx->shader->selector->info;
	unsigned tcs_out_vertices = info->properties[TGSI_PROPERTY_TCS_VERTICES_OUT];
	unsigned vertex_dw_stride = get_tcs_out_vertex_dw_stride_constant(ctx);
	unsigned num_patch_outputs = util_last_bit64(ctx->shader->selector->patch_outputs_written);
	unsigned patch_dw_stride = tcs_out_vertices * vertex_dw_stride +
				   num_patch_outputs * 4;
	return LLVMConstInt(ctx->i32, patch_dw_stride, 0);
}

static LLVMValueRef
get_tcs_out_patch0_offset(struct si_shader_context *ctx)
{
	return LLVMBuildMul(ctx->ac.builder,
			    si_unpack_param(ctx,
					    ctx->param_tcs_out_lds_offsets,
					    0, 16),
			    LLVMConstInt(ctx->i32, 4, 0), "");
}

static LLVMValueRef
get_tcs_out_patch0_patch_data_offset(struct si_shader_context *ctx)
{
	return LLVMBuildMul(ctx->ac.builder,
			    si_unpack_param(ctx,
					    ctx->param_tcs_out_lds_offsets,
					    16, 16),
			    LLVMConstInt(ctx->i32, 4, 0), "");
}

static LLVMValueRef
get_tcs_in_current_patch_offset(struct si_shader_context *ctx)
{
	LLVMValueRef patch_stride = get_tcs_in_patch_stride(ctx);
	LLVMValueRef rel_patch_id = get_rel_patch_id(ctx);

	return LLVMBuildMul(ctx->ac.builder, patch_stride, rel_patch_id, "");
}

static LLVMValueRef
get_tcs_out_current_patch_offset(struct si_shader_context *ctx)
{
	LLVMValueRef patch0_offset = get_tcs_out_patch0_offset(ctx);
	LLVMValueRef patch_stride = get_tcs_out_patch_stride(ctx);
	LLVMValueRef rel_patch_id = get_rel_patch_id(ctx);

	return ac_build_imad(&ctx->ac, patch_stride, rel_patch_id, patch0_offset);
}

static LLVMValueRef
get_tcs_out_current_patch_data_offset(struct si_shader_context *ctx)
{
	LLVMValueRef patch0_patch_data_offset =
		get_tcs_out_patch0_patch_data_offset(ctx);
	LLVMValueRef patch_stride = get_tcs_out_patch_stride(ctx);
	LLVMValueRef rel_patch_id = get_rel_patch_id(ctx);

	return ac_build_imad(&ctx->ac, patch_stride, rel_patch_id, patch0_patch_data_offset);
}

static LLVMValueRef get_num_tcs_out_vertices(struct si_shader_context *ctx)
{
	unsigned tcs_out_vertices =
		ctx->shader->selector ?
		ctx->shader->selector->info.properties[TGSI_PROPERTY_TCS_VERTICES_OUT] : 0;

	/* If !tcs_out_vertices, it's either the fixed-func TCS or the TCS epilog. */
	if (ctx->type == PIPE_SHADER_TESS_CTRL && tcs_out_vertices)
		return LLVMConstInt(ctx->i32, tcs_out_vertices, 0);

	return si_unpack_param(ctx, ctx->param_tcs_offchip_layout, 6, 6);
}

static LLVMValueRef get_tcs_in_vertex_dw_stride(struct si_shader_context *ctx)
{
	unsigned stride;

	switch (ctx->type) {
	case PIPE_SHADER_VERTEX:
		stride = ctx->shader->selector->lshs_vertex_stride / 4;
		return LLVMConstInt(ctx->i32, stride, 0);

	case PIPE_SHADER_TESS_CTRL:
		if (ctx->screen->info.chip_class >= GFX9 &&
		    ctx->shader->is_monolithic) {
			stride = ctx->shader->key.part.tcs.ls->lshs_vertex_stride / 4;
			return LLVMConstInt(ctx->i32, stride, 0);
		}
		return si_unpack_param(ctx, ctx->param_vs_state_bits, 24, 8);

	default:
		assert(0);
		return NULL;
	}
}

/* Bitcast <4 x float> to <2 x double>, extract the component, and convert
 * to float. */
static LLVMValueRef extract_double_to_float(struct si_shader_context *ctx,
					    LLVMValueRef vec4,
					    unsigned double_index)
{
	LLVMBuilderRef builder = ctx->ac.builder;
	LLVMTypeRef f64 = LLVMDoubleTypeInContext(ctx->ac.context);
	LLVMValueRef dvec2 = LLVMBuildBitCast(builder, vec4,
					      LLVMVectorType(f64, 2), "");
	LLVMValueRef index = LLVMConstInt(ctx->i32, double_index, 0);
	LLVMValueRef value = LLVMBuildExtractElement(builder, dvec2, index, "");
	return LLVMBuildFPTrunc(builder, value, ctx->f32, "");
}

static LLVMValueRef unpack_sint16(struct si_shader_context *ctx,
				 LLVMValueRef i32, unsigned index)
{
	assert(index <= 1);

	if (index == 1)
		return LLVMBuildAShr(ctx->ac.builder, i32,
				     LLVMConstInt(ctx->i32, 16, 0), "");

	return LLVMBuildSExt(ctx->ac.builder,
			     LLVMBuildTrunc(ctx->ac.builder, i32,
					    ctx->ac.i16, ""),
			     ctx->i32, "");
}

void si_llvm_load_input_vs(
	struct si_shader_context *ctx,
	unsigned input_index,
	LLVMValueRef out[4])
{
	const struct tgsi_shader_info *info = &ctx->shader->selector->info;
	unsigned vs_blit_property = info->properties[TGSI_PROPERTY_VS_BLIT_SGPRS];

	if (vs_blit_property) {
		LLVMValueRef vertex_id = ctx->abi.vertex_id;
		LLVMValueRef sel_x1 = LLVMBuildICmp(ctx->ac.builder,
						    LLVMIntULE, vertex_id,
						    ctx->i32_1, "");
		/* Use LLVMIntNE, because we have 3 vertices and only
		 * the middle one should use y2.
		 */
		LLVMValueRef sel_y1 = LLVMBuildICmp(ctx->ac.builder,
						    LLVMIntNE, vertex_id,
						    ctx->i32_1, "");

		if (input_index == 0) {
			/* Position: */
			LLVMValueRef x1y1 = LLVMGetParam(ctx->main_fn,
							 ctx->param_vs_blit_inputs);
			LLVMValueRef x2y2 = LLVMGetParam(ctx->main_fn,
							 ctx->param_vs_blit_inputs + 1);

			LLVMValueRef x1 = unpack_sint16(ctx, x1y1, 0);
			LLVMValueRef y1 = unpack_sint16(ctx, x1y1, 1);
			LLVMValueRef x2 = unpack_sint16(ctx, x2y2, 0);
			LLVMValueRef y2 = unpack_sint16(ctx, x2y2, 1);

			LLVMValueRef x = LLVMBuildSelect(ctx->ac.builder, sel_x1,
							 x1, x2, "");
			LLVMValueRef y = LLVMBuildSelect(ctx->ac.builder, sel_y1,
							 y1, y2, "");

			out[0] = LLVMBuildSIToFP(ctx->ac.builder, x, ctx->f32, "");
			out[1] = LLVMBuildSIToFP(ctx->ac.builder, y, ctx->f32, "");
			out[2] = LLVMGetParam(ctx->main_fn,
					      ctx->param_vs_blit_inputs + 2);
			out[3] = ctx->ac.f32_1;
			return;
		}

		/* Color or texture coordinates: */
		assert(input_index == 1);

		if (vs_blit_property == SI_VS_BLIT_SGPRS_POS_COLOR) {
			for (int i = 0; i < 4; i++) {
				out[i] = LLVMGetParam(ctx->main_fn,
						      ctx->param_vs_blit_inputs + 3 + i);
			}
		} else {
			assert(vs_blit_property == SI_VS_BLIT_SGPRS_POS_TEXCOORD);
			LLVMValueRef x1 = LLVMGetParam(ctx->main_fn,
						       ctx->param_vs_blit_inputs + 3);
			LLVMValueRef y1 = LLVMGetParam(ctx->main_fn,
						       ctx->param_vs_blit_inputs + 4);
			LLVMValueRef x2 = LLVMGetParam(ctx->main_fn,
						       ctx->param_vs_blit_inputs + 5);
			LLVMValueRef y2 = LLVMGetParam(ctx->main_fn,
						       ctx->param_vs_blit_inputs + 6);

			out[0] = LLVMBuildSelect(ctx->ac.builder, sel_x1,
						 x1, x2, "");
			out[1] = LLVMBuildSelect(ctx->ac.builder, sel_y1,
						 y1, y2, "");
			out[2] = LLVMGetParam(ctx->main_fn,
					      ctx->param_vs_blit_inputs + 7);
			out[3] = LLVMGetParam(ctx->main_fn,
					      ctx->param_vs_blit_inputs + 8);
		}
		return;
	}

	unsigned chan;
	unsigned fix_fetch;
	unsigned num_fetches;
	unsigned fetch_stride;
	unsigned num_channels;

	LLVMValueRef t_list_ptr;
	LLVMValueRef t_offset;
	LLVMValueRef t_list;
	LLVMValueRef vertex_index;
	LLVMValueRef input[3];

	/* Load the T list */
	t_list_ptr = LLVMGetParam(ctx->main_fn, ctx->param_vertex_buffers);

	t_offset = LLVMConstInt(ctx->i32, input_index, 0);

	t_list = ac_build_load_to_sgpr(&ctx->ac, t_list_ptr, t_offset);

	vertex_index = LLVMGetParam(ctx->main_fn,
				    ctx->param_vertex_index0 +
				    input_index);

	fix_fetch = ctx->shader->key.mono.vs_fix_fetch[input_index];

	/* Do multiple loads for special formats. */
	switch (fix_fetch) {
	case SI_FIX_FETCH_RG_64_FLOAT:
		num_fetches = 1; /* 1 2-dword or 4-dword load */
		fetch_stride = 0;
		if (util_last_bit(info->input_usage_mask[input_index]) >= 2)
			num_channels = 4; /* 2 doubles in 4 dwords */
		else
			num_channels = 2; /* 1 double in 2 dwords */
		break;
	case SI_FIX_FETCH_RGB_64_FLOAT:
		num_fetches = 3; /* 3 2-dword loads */
		fetch_stride = 8;
		num_channels = 2;
		break;
	case SI_FIX_FETCH_RGBA_64_FLOAT:
		num_fetches = 2; /* 2 4-dword loads */
		fetch_stride = 16;
		num_channels = 4;
		break;
	case SI_FIX_FETCH_RGB_8:
	case SI_FIX_FETCH_RGB_8_INT:
		num_fetches = 3;
		fetch_stride = 1;
		num_channels = 1;
		break;
	case SI_FIX_FETCH_RGB_16:
	case SI_FIX_FETCH_RGB_16_INT:
		num_fetches = 3;
		fetch_stride = 2;
		num_channels = 1;
		break;
	default:
		num_fetches = 1;
		fetch_stride = 0;
		num_channels = util_last_bit(info->input_usage_mask[input_index]);
	}

	for (unsigned i = 0; i < num_fetches; i++) {
		LLVMValueRef voffset = LLVMConstInt(ctx->i32, fetch_stride * i, 0);

		input[i] = ac_build_buffer_load_format(&ctx->ac, t_list,
						       vertex_index, voffset,
						       num_channels, false, true);
		input[i] = ac_build_expand_to_vec4(&ctx->ac, input[i], num_channels);
	}

	/* Break up the vec4 into individual components */
	for (chan = 0; chan < 4; chan++) {
		LLVMValueRef llvm_chan = LLVMConstInt(ctx->i32, chan, 0);
		out[chan] = LLVMBuildExtractElement(ctx->ac.builder,
						    input[0], llvm_chan, "");
	}

	switch (fix_fetch) {
	case SI_FIX_FETCH_A2_SNORM:
	case SI_FIX_FETCH_A2_SSCALED:
	case SI_FIX_FETCH_A2_SINT: {
		/* The hardware returns an unsigned value; convert it to a
		 * signed one.
		 */
		LLVMValueRef tmp = out[3];
		LLVMValueRef c30 = LLVMConstInt(ctx->i32, 30, 0);

		/* First, recover the sign-extended signed integer value. */
		if (fix_fetch == SI_FIX_FETCH_A2_SSCALED)
			tmp = LLVMBuildFPToUI(ctx->ac.builder, tmp, ctx->i32, "");
		else
			tmp = ac_to_integer(&ctx->ac, tmp);

		/* For the integer-like cases, do a natural sign extension.
		 *
		 * For the SNORM case, the values are 0.0, 0.333, 0.666, 1.0
		 * and happen to contain 0, 1, 2, 3 as the two LSBs of the
		 * exponent.
		 */
		tmp = LLVMBuildShl(ctx->ac.builder, tmp,
				   fix_fetch == SI_FIX_FETCH_A2_SNORM ?
				   LLVMConstInt(ctx->i32, 7, 0) : c30, "");
		tmp = LLVMBuildAShr(ctx->ac.builder, tmp, c30, "");

		/* Convert back to the right type. */
		if (fix_fetch == SI_FIX_FETCH_A2_SNORM) {
			LLVMValueRef clamp;
			LLVMValueRef neg_one = LLVMConstReal(ctx->f32, -1.0);
			tmp = LLVMBuildSIToFP(ctx->ac.builder, tmp, ctx->f32, "");
			clamp = LLVMBuildFCmp(ctx->ac.builder, LLVMRealULT, tmp, neg_one, "");
			tmp = LLVMBuildSelect(ctx->ac.builder, clamp, neg_one, tmp, "");
		} else if (fix_fetch == SI_FIX_FETCH_A2_SSCALED) {
			tmp = LLVMBuildSIToFP(ctx->ac.builder, tmp, ctx->f32, "");
		}

		out[3] = tmp;
		break;
	}
	case SI_FIX_FETCH_RGBA_32_UNORM:
	case SI_FIX_FETCH_RGBX_32_UNORM:
		for (chan = 0; chan < 4; chan++) {
			out[chan] = ac_to_integer(&ctx->ac, out[chan]);
			out[chan] = LLVMBuildUIToFP(ctx->ac.builder,
						    out[chan], ctx->f32, "");
			out[chan] = LLVMBuildFMul(ctx->ac.builder, out[chan],
						  LLVMConstReal(ctx->f32, 1.0 / UINT_MAX), "");
		}
		/* RGBX UINT returns 1 in alpha, which would be rounded to 0 by normalizing. */
		if (fix_fetch == SI_FIX_FETCH_RGBX_32_UNORM)
			out[3] = LLVMConstReal(ctx->f32, 1);
		break;
	case SI_FIX_FETCH_RGBA_32_SNORM:
	case SI_FIX_FETCH_RGBX_32_SNORM:
	case SI_FIX_FETCH_RGBA_32_FIXED:
	case SI_FIX_FETCH_RGBX_32_FIXED: {
		double scale;
		if (fix_fetch >= SI_FIX_FETCH_RGBA_32_FIXED)
			scale = 1.0 / 0x10000;
		else
			scale = 1.0 / INT_MAX;

		for (chan = 0; chan < 4; chan++) {
			out[chan] = ac_to_integer(&ctx->ac, out[chan]);
			out[chan] = LLVMBuildSIToFP(ctx->ac.builder,
						    out[chan], ctx->f32, "");
			out[chan] = LLVMBuildFMul(ctx->ac.builder, out[chan],
						  LLVMConstReal(ctx->f32, scale), "");
		}
		/* RGBX SINT returns 1 in alpha, which would be rounded to 0 by normalizing. */
		if (fix_fetch == SI_FIX_FETCH_RGBX_32_SNORM ||
		    fix_fetch == SI_FIX_FETCH_RGBX_32_FIXED)
			out[3] = LLVMConstReal(ctx->f32, 1);
		break;
	}
	case SI_FIX_FETCH_RGBA_32_USCALED:
		for (chan = 0; chan < 4; chan++) {
			out[chan] = ac_to_integer(&ctx->ac, out[chan]);
			out[chan] = LLVMBuildUIToFP(ctx->ac.builder,
						    out[chan], ctx->f32, "");
		}
		break;
	case SI_FIX_FETCH_RGBA_32_SSCALED:
		for (chan = 0; chan < 4; chan++) {
			out[chan] = ac_to_integer(&ctx->ac, out[chan]);
			out[chan] = LLVMBuildSIToFP(ctx->ac.builder,
						    out[chan], ctx->f32, "");
		}
		break;
	case SI_FIX_FETCH_RG_64_FLOAT:
		for (chan = 0; chan < 2; chan++)
			out[chan] = extract_double_to_float(ctx, input[0], chan);

		out[2] = LLVMConstReal(ctx->f32, 0);
		out[3] = LLVMConstReal(ctx->f32, 1);
		break;
	case SI_FIX_FETCH_RGB_64_FLOAT:
		for (chan = 0; chan < 3; chan++)
			out[chan] = extract_double_to_float(ctx, input[chan], 0);

		out[3] = LLVMConstReal(ctx->f32, 1);
		break;
	case SI_FIX_FETCH_RGBA_64_FLOAT:
		for (chan = 0; chan < 4; chan++) {
			out[chan] = extract_double_to_float(ctx, input[chan / 2],
							    chan % 2);
		}
		break;
	case SI_FIX_FETCH_RGB_8:
	case SI_FIX_FETCH_RGB_8_INT:
	case SI_FIX_FETCH_RGB_16:
	case SI_FIX_FETCH_RGB_16_INT:
		for (chan = 0; chan < 3; chan++) {
			out[chan] = LLVMBuildExtractElement(ctx->ac.builder,
							    input[chan],
							    ctx->i32_0, "");
		}
		if (fix_fetch == SI_FIX_FETCH_RGB_8 ||
		    fix_fetch == SI_FIX_FETCH_RGB_16) {
			out[3] = LLVMConstReal(ctx->f32, 1);
		} else {
			out[3] = ac_to_float(&ctx->ac, ctx->i32_1);
		}
		break;
	}
}

static void declare_input_vs(
	struct si_shader_context *ctx,
	unsigned input_index,
	const struct tgsi_full_declaration *decl,
	LLVMValueRef out[4])
{
	si_llvm_load_input_vs(ctx, input_index, out);
}

static LLVMValueRef get_primitive_id(struct si_shader_context *ctx,
				     unsigned swizzle)
{
	if (swizzle > 0)
		return ctx->i32_0;

	switch (ctx->type) {
	case PIPE_SHADER_VERTEX:
		return LLVMGetParam(ctx->main_fn,
				    ctx->param_vs_prim_id);
	case PIPE_SHADER_TESS_CTRL:
		return ctx->abi.tcs_patch_id;
	case PIPE_SHADER_TESS_EVAL:
		return ctx->abi.tes_patch_id;
	case PIPE_SHADER_GEOMETRY:
		return ctx->abi.gs_prim_id;
	default:
		assert(0);
		return ctx->i32_0;
	}
}

/**
 * Return the value of tgsi_ind_register for indexing.
 * This is the indirect index with the constant offset added to it.
 */
LLVMValueRef si_get_indirect_index(struct si_shader_context *ctx,
				   const struct tgsi_ind_register *ind,
				   unsigned addr_mul,
				   int rel_index)
{
	LLVMValueRef result;

	if (ind->File == TGSI_FILE_ADDRESS) {
		result = ctx->addrs[ind->Index][ind->Swizzle];
		result = LLVMBuildLoad(ctx->ac.builder, result, "");
	} else {
		struct tgsi_full_src_register src = {};

		src.Register.File = ind->File;
		src.Register.Index = ind->Index;

		/* Set the second index to 0 for constants. */
		if (ind->File == TGSI_FILE_CONSTANT)
			src.Register.Dimension = 1;

		result = ctx->bld_base.emit_fetch_funcs[ind->File](&ctx->bld_base, &src,
								   TGSI_TYPE_SIGNED,
								   ind->Swizzle);
		result = ac_to_integer(&ctx->ac, result);
	}

	return ac_build_imad(&ctx->ac, result, LLVMConstInt(ctx->i32, addr_mul, 0),
			     LLVMConstInt(ctx->i32, rel_index, 0));
}

/**
 * Like si_get_indirect_index, but restricts the return value to a (possibly
 * undefined) value inside [0..num).
 */
LLVMValueRef si_get_bounded_indirect_index(struct si_shader_context *ctx,
					   const struct tgsi_ind_register *ind,
					   int rel_index, unsigned num)
{
	LLVMValueRef result = si_get_indirect_index(ctx, ind, 1, rel_index);

	return si_llvm_bound_index(ctx, result, num);
}

static LLVMValueRef get_dw_address_from_generic_indices(struct si_shader_context *ctx,
							LLVMValueRef vertex_dw_stride,
							LLVMValueRef base_addr,
							LLVMValueRef vertex_index,
							LLVMValueRef param_index,
							unsigned input_index,
							ubyte *name,
							ubyte *index,
							bool is_patch)
{
	if (vertex_dw_stride) {
		base_addr = ac_build_imad(&ctx->ac, vertex_index,
					  vertex_dw_stride, base_addr);
	}

	if (param_index) {
		base_addr = ac_build_imad(&ctx->ac, param_index,
					  LLVMConstInt(ctx->i32, 4, 0), base_addr);
	}

	int param = is_patch ?
		si_shader_io_get_unique_index_patch(name[input_index],
						    index[input_index]) :
		si_shader_io_get_unique_index(name[input_index],
					      index[input_index], false);

	/* Add the base address of the element. */
	return LLVMBuildAdd(ctx->ac.builder, base_addr,
			    LLVMConstInt(ctx->i32, param * 4, 0), "");
}

/**
 * Calculate a dword address given an input or output register and a stride.
 */
static LLVMValueRef get_dw_address(struct si_shader_context *ctx,
				   const struct tgsi_full_dst_register *dst,
				   const struct tgsi_full_src_register *src,
				   LLVMValueRef vertex_dw_stride,
				   LLVMValueRef base_addr)
{
	struct tgsi_shader_info *info = &ctx->shader->selector->info;
	ubyte *name, *index, *array_first;
	int input_index;
	struct tgsi_full_dst_register reg;
	LLVMValueRef vertex_index = NULL;
	LLVMValueRef ind_index = NULL;

	/* Set the register description. The address computation is the same
	 * for sources and destinations. */
	if (src) {
		reg.Register.File = src->Register.File;
		reg.Register.Index = src->Register.Index;
		reg.Register.Indirect = src->Register.Indirect;
		reg.Register.Dimension = src->Register.Dimension;
		reg.Indirect = src->Indirect;
		reg.Dimension = src->Dimension;
		reg.DimIndirect = src->DimIndirect;
	} else
		reg = *dst;

	/* If the register is 2-dimensional (e.g. an array of vertices
	 * in a primitive), calculate the base address of the vertex. */
	if (reg.Register.Dimension) {
		if (reg.Dimension.Indirect)
			vertex_index = si_get_indirect_index(ctx, &reg.DimIndirect,
						      1, reg.Dimension.Index);
		else
			vertex_index = LLVMConstInt(ctx->i32, reg.Dimension.Index, 0);
	}

	/* Get information about the register. */
	if (reg.Register.File == TGSI_FILE_INPUT) {
		name = info->input_semantic_name;
		index = info->input_semantic_index;
		array_first = info->input_array_first;
	} else if (reg.Register.File == TGSI_FILE_OUTPUT) {
		name = info->output_semantic_name;
		index = info->output_semantic_index;
		array_first = info->output_array_first;
	} else {
		assert(0);
		return NULL;
	}

	if (reg.Register.Indirect) {
		/* Add the relative address of the element. */
		if (reg.Indirect.ArrayID)
			input_index = array_first[reg.Indirect.ArrayID];
		else
			input_index = reg.Register.Index;

		ind_index = si_get_indirect_index(ctx, &reg.Indirect,
						  1, reg.Register.Index - input_index);
	} else {
		input_index = reg.Register.Index;
	}

	return get_dw_address_from_generic_indices(ctx, vertex_dw_stride,
						   base_addr, vertex_index,
						   ind_index, input_index,
						   name, index,
						   !reg.Register.Dimension);
}

/* The offchip buffer layout for TCS->TES is
 *
 * - attribute 0 of patch 0 vertex 0
 * - attribute 0 of patch 0 vertex 1
 * - attribute 0 of patch 0 vertex 2
 *   ...
 * - attribute 0 of patch 1 vertex 0
 * - attribute 0 of patch 1 vertex 1
 *   ...
 * - attribute 1 of patch 0 vertex 0
 * - attribute 1 of patch 0 vertex 1
 *   ...
 * - per patch attribute 0 of patch 0
 * - per patch attribute 0 of patch 1
 *   ...
 *
 * Note that every attribute has 4 components.
 */
static LLVMValueRef get_tcs_tes_buffer_address(struct si_shader_context *ctx,
					       LLVMValueRef rel_patch_id,
                                               LLVMValueRef vertex_index,
                                               LLVMValueRef param_index)
{
	LLVMValueRef base_addr, vertices_per_patch, num_patches, total_vertices;
	LLVMValueRef param_stride, constant16;

	vertices_per_patch = get_num_tcs_out_vertices(ctx);
	num_patches = si_unpack_param(ctx, ctx->param_tcs_offchip_layout, 0, 6);
	total_vertices = LLVMBuildMul(ctx->ac.builder, vertices_per_patch,
	                              num_patches, "");

	constant16 = LLVMConstInt(ctx->i32, 16, 0);
	if (vertex_index) {
		base_addr = ac_build_imad(&ctx->ac, rel_patch_id,
					  vertices_per_patch, vertex_index);
		param_stride = total_vertices;
	} else {
		base_addr = rel_patch_id;
		param_stride = num_patches;
	}

	base_addr = ac_build_imad(&ctx->ac, param_index, param_stride, base_addr);
	base_addr = LLVMBuildMul(ctx->ac.builder, base_addr, constant16, "");

	if (!vertex_index) {
		LLVMValueRef patch_data_offset =
		           si_unpack_param(ctx, ctx->param_tcs_offchip_layout, 12, 20);

		base_addr = LLVMBuildAdd(ctx->ac.builder, base_addr,
		                         patch_data_offset, "");
	}
	return base_addr;
}

/* This is a generic helper that can be shared by the NIR and TGSI backends */
static LLVMValueRef get_tcs_tes_buffer_address_from_generic_indices(
					struct si_shader_context *ctx,
					LLVMValueRef vertex_index,
					LLVMValueRef param_index,
					unsigned param_base,
					ubyte *name,
					ubyte *index,
					bool is_patch)
{
	unsigned param_index_base;

	param_index_base = is_patch ?
		si_shader_io_get_unique_index_patch(name[param_base], index[param_base]) :
		si_shader_io_get_unique_index(name[param_base], index[param_base], false);

	if (param_index) {
		param_index = LLVMBuildAdd(ctx->ac.builder, param_index,
					   LLVMConstInt(ctx->i32, param_index_base, 0),
					   "");
	} else {
		param_index = LLVMConstInt(ctx->i32, param_index_base, 0);
	}

	return get_tcs_tes_buffer_address(ctx, get_rel_patch_id(ctx),
					  vertex_index, param_index);
}

static LLVMValueRef get_tcs_tes_buffer_address_from_reg(
                                       struct si_shader_context *ctx,
                                       const struct tgsi_full_dst_register *dst,
                                       const struct tgsi_full_src_register *src)
{
	struct tgsi_shader_info *info = &ctx->shader->selector->info;
	ubyte *name, *index, *array_first;
	struct tgsi_full_src_register reg;
	LLVMValueRef vertex_index = NULL;
	LLVMValueRef param_index = NULL;
	unsigned param_base;

	reg = src ? *src : tgsi_full_src_register_from_dst(dst);

	if (reg.Register.Dimension) {

		if (reg.Dimension.Indirect)
			vertex_index = si_get_indirect_index(ctx, &reg.DimIndirect,
							     1, reg.Dimension.Index);
		else
			vertex_index = LLVMConstInt(ctx->i32, reg.Dimension.Index, 0);
	}

	/* Get information about the register. */
	if (reg.Register.File == TGSI_FILE_INPUT) {
		name = info->input_semantic_name;
		index = info->input_semantic_index;
		array_first = info->input_array_first;
	} else if (reg.Register.File == TGSI_FILE_OUTPUT) {
		name = info->output_semantic_name;
		index = info->output_semantic_index;
		array_first = info->output_array_first;
	} else {
		assert(0);
		return NULL;
	}

	if (reg.Register.Indirect) {
		if (reg.Indirect.ArrayID)
			param_base = array_first[reg.Indirect.ArrayID];
		else
			param_base = reg.Register.Index;

		param_index = si_get_indirect_index(ctx, &reg.Indirect,
						    1, reg.Register.Index - param_base);

	} else {
		param_base = reg.Register.Index;
	}

	return get_tcs_tes_buffer_address_from_generic_indices(ctx, vertex_index,
							       param_index, param_base,
							       name, index, !reg.Register.Dimension);
}

static LLVMValueRef buffer_load(struct lp_build_tgsi_context *bld_base,
                                LLVMTypeRef type, unsigned swizzle,
                                LLVMValueRef buffer, LLVMValueRef offset,
                                LLVMValueRef base, bool can_speculate)
{
	struct si_shader_context *ctx = si_shader_context(bld_base);
	LLVMValueRef value, value2;
	LLVMTypeRef vec_type = LLVMVectorType(type, 4);

	if (swizzle == ~0) {
		value = ac_build_buffer_load(&ctx->ac, buffer, 4, NULL, base, offset,
					     0, 1, 0, can_speculate, false);

		return LLVMBuildBitCast(ctx->ac.builder, value, vec_type, "");
	}

	if (!llvm_type_is_64bit(ctx, type)) {
		value = ac_build_buffer_load(&ctx->ac, buffer, 4, NULL, base, offset,
					     0, 1, 0, can_speculate, false);

		value = LLVMBuildBitCast(ctx->ac.builder, value, vec_type, "");
		return LLVMBuildExtractElement(ctx->ac.builder, value,
		                    LLVMConstInt(ctx->i32, swizzle, 0), "");
	}

	value = ac_build_buffer_load(&ctx->ac, buffer, 1, NULL, base, offset,
	                          swizzle * 4, 1, 0, can_speculate, false);

	value2 = ac_build_buffer_load(&ctx->ac, buffer, 1, NULL, base, offset,
	                           swizzle * 4 + 4, 1, 0, can_speculate, false);

	return si_llvm_emit_fetch_64bit(bld_base, type, value, value2);
}

/**
 * Load from LDS.
 *
 * \param type		output value type
 * \param swizzle	offset (typically 0..3); it can be ~0, which loads a vec4
 * \param dw_addr	address in dwords
 */
static LLVMValueRef lds_load(struct lp_build_tgsi_context *bld_base,
			     LLVMTypeRef type, unsigned swizzle,
			     LLVMValueRef dw_addr)
{
	struct si_shader_context *ctx = si_shader_context(bld_base);
	LLVMValueRef value;

	if (swizzle == ~0) {
		LLVMValueRef values[TGSI_NUM_CHANNELS];

		for (unsigned chan = 0; chan < TGSI_NUM_CHANNELS; chan++)
			values[chan] = lds_load(bld_base, type, chan, dw_addr);

		return ac_build_gather_values(&ctx->ac, values,
					      TGSI_NUM_CHANNELS);
	}

	/* Split 64-bit loads. */
	if (llvm_type_is_64bit(ctx, type)) {
		LLVMValueRef lo, hi;

		lo = lds_load(bld_base, ctx->i32, swizzle, dw_addr);
		hi = lds_load(bld_base, ctx->i32, swizzle + 1, dw_addr);
		return si_llvm_emit_fetch_64bit(bld_base, type, lo, hi);
	}

	dw_addr = LLVMBuildAdd(ctx->ac.builder, dw_addr,
			       LLVMConstInt(ctx->i32, swizzle, 0), "");

	value = ac_lds_load(&ctx->ac, dw_addr);

	return LLVMBuildBitCast(ctx->ac.builder, value, type, "");
}

/**
 * Store to LDS.
 *
 * \param swizzle	offset (typically 0..3)
 * \param dw_addr	address in dwords
 * \param value		value to store
 */
static void lds_store(struct si_shader_context *ctx,
		      unsigned dw_offset_imm, LLVMValueRef dw_addr,
		      LLVMValueRef value)
{
	dw_addr = LLVMBuildAdd(ctx->ac.builder, dw_addr,
			       LLVMConstInt(ctx->i32, dw_offset_imm, 0), "");

	ac_lds_store(&ctx->ac, dw_addr, value);
}

enum si_tess_ring {
	TCS_FACTOR_RING,
	TESS_OFFCHIP_RING_TCS,
	TESS_OFFCHIP_RING_TES,
};

static LLVMValueRef get_tess_ring_descriptor(struct si_shader_context *ctx,
					     enum si_tess_ring ring)
{
	LLVMBuilderRef builder = ctx->ac.builder;
	unsigned param = ring == TESS_OFFCHIP_RING_TES ? ctx->param_tes_offchip_addr :
							 ctx->param_tcs_out_lds_layout;
	LLVMValueRef addr = LLVMGetParam(ctx->main_fn, param);

	/* TCS only receives high 13 bits of the address. */
	if (ring == TESS_OFFCHIP_RING_TCS || ring == TCS_FACTOR_RING) {
		addr = LLVMBuildAnd(builder, addr,
				    LLVMConstInt(ctx->i32, 0xfff80000, 0), "");
	}

	if (ring == TCS_FACTOR_RING) {
		unsigned tf_offset = ctx->screen->tess_offchip_ring_size;
		addr = LLVMBuildAdd(builder, addr,
				    LLVMConstInt(ctx->i32, tf_offset, 0), "");
	}

	LLVMValueRef desc[4];
	desc[0] = addr;
	desc[1] = LLVMConstInt(ctx->i32,
			       S_008F04_BASE_ADDRESS_HI(ctx->screen->info.address32_hi), 0);
	desc[2] = LLVMConstInt(ctx->i32, 0xffffffff, 0);
	desc[3] = LLVMConstInt(ctx->i32,
			       S_008F0C_DST_SEL_X(V_008F0C_SQ_SEL_X) |
			       S_008F0C_DST_SEL_Y(V_008F0C_SQ_SEL_Y) |
			       S_008F0C_DST_SEL_Z(V_008F0C_SQ_SEL_Z) |
			       S_008F0C_DST_SEL_W(V_008F0C_SQ_SEL_W) |
			       S_008F0C_NUM_FORMAT(V_008F0C_BUF_NUM_FORMAT_FLOAT) |
			       S_008F0C_DATA_FORMAT(V_008F0C_BUF_DATA_FORMAT_32), 0);

	return ac_build_gather_values(&ctx->ac, desc, 4);
}

static LLVMValueRef fetch_input_tcs(
	struct lp_build_tgsi_context *bld_base,
	const struct tgsi_full_src_register *reg,
	enum tgsi_opcode_type type, unsigned swizzle_in)
{
	struct si_shader_context *ctx = si_shader_context(bld_base);
	LLVMValueRef dw_addr, stride;
	unsigned swizzle = swizzle_in & 0xffff;
	stride = get_tcs_in_vertex_dw_stride(ctx);
	dw_addr = get_tcs_in_current_patch_offset(ctx);
	dw_addr = get_dw_address(ctx, NULL, reg, stride, dw_addr);

	return lds_load(bld_base, tgsi2llvmtype(bld_base, type), swizzle, dw_addr);
}

static LLVMValueRef si_nir_load_tcs_varyings(struct ac_shader_abi *abi,
					     LLVMTypeRef type,
					     LLVMValueRef vertex_index,
					     LLVMValueRef param_index,
					     unsigned const_index,
					     unsigned location,
					     unsigned driver_location,
					     unsigned component,
					     unsigned num_components,
					     bool is_patch,
					     bool is_compact,
					     bool load_input)
{
	struct si_shader_context *ctx = si_shader_context_from_abi(abi);
	struct tgsi_shader_info *info = &ctx->shader->selector->info;
	struct lp_build_tgsi_context *bld_base = &ctx->bld_base;
	LLVMValueRef dw_addr, stride;

	driver_location = driver_location / 4;

	if (load_input) {
		stride = get_tcs_in_vertex_dw_stride(ctx);
		dw_addr = get_tcs_in_current_patch_offset(ctx);
	} else {
		if (is_patch) {
			stride = NULL;
			dw_addr = get_tcs_out_current_patch_data_offset(ctx);
		} else {
			stride = get_tcs_out_vertex_dw_stride(ctx);
			dw_addr = get_tcs_out_current_patch_offset(ctx);
		}
	}

	if (param_index) {
		/* Add the constant index to the indirect index */
		param_index = LLVMBuildAdd(ctx->ac.builder, param_index,
					   LLVMConstInt(ctx->i32, const_index, 0), "");
	} else {
		param_index = LLVMConstInt(ctx->i32, const_index, 0);
	}

	ubyte *names;
	ubyte *indices;
	if (load_input) {
		names = info->input_semantic_name;
		indices = info->input_semantic_index;
	} else {
		names = info->output_semantic_name;
		indices = info->output_semantic_index;
	}

	dw_addr = get_dw_address_from_generic_indices(ctx, stride, dw_addr,
						      vertex_index, param_index,
						      driver_location,
						      names, indices,
						      is_patch);

	LLVMValueRef value[4];
	for (unsigned i = 0; i < num_components; i++) {
		unsigned offset = i;
		if (llvm_type_is_64bit(ctx, type))
			offset *= 2;

		offset += component;
		value[i + component] = lds_load(bld_base, type, offset, dw_addr);
	}

	return ac_build_varying_gather_values(&ctx->ac, value, num_components, component);
}

static LLVMValueRef fetch_output_tcs(
		struct lp_build_tgsi_context *bld_base,
		const struct tgsi_full_src_register *reg,
		enum tgsi_opcode_type type, unsigned swizzle_in)
{
	struct si_shader_context *ctx = si_shader_context(bld_base);
	LLVMValueRef dw_addr, stride;
	unsigned swizzle = (swizzle_in & 0xffff);

	if (reg->Register.Dimension) {
		stride = get_tcs_out_vertex_dw_stride(ctx);
		dw_addr = get_tcs_out_current_patch_offset(ctx);
		dw_addr = get_dw_address(ctx, NULL, reg, stride, dw_addr);
	} else {
		dw_addr = get_tcs_out_current_patch_data_offset(ctx);
		dw_addr = get_dw_address(ctx, NULL, reg, NULL, dw_addr);
	}

	return lds_load(bld_base, tgsi2llvmtype(bld_base, type), swizzle, dw_addr);
}

static LLVMValueRef fetch_input_tes(
	struct lp_build_tgsi_context *bld_base,
	const struct tgsi_full_src_register *reg,
	enum tgsi_opcode_type type, unsigned swizzle_in)
{
	struct si_shader_context *ctx = si_shader_context(bld_base);
	LLVMValueRef base, addr;
	unsigned swizzle = (swizzle_in & 0xffff);

	base = LLVMGetParam(ctx->main_fn, ctx->param_tcs_offchip_offset);
	addr = get_tcs_tes_buffer_address_from_reg(ctx, NULL, reg);

	return buffer_load(bld_base, tgsi2llvmtype(bld_base, type), swizzle,
			   ctx->tess_offchip_ring, base, addr, true);
}

LLVMValueRef si_nir_load_input_tes(struct ac_shader_abi *abi,
				   LLVMTypeRef type,
				   LLVMValueRef vertex_index,
				   LLVMValueRef param_index,
				   unsigned const_index,
				   unsigned location,
				   unsigned driver_location,
				   unsigned component,
				   unsigned num_components,
				   bool is_patch,
				   bool is_compact,
				   bool load_input)
{
	struct si_shader_context *ctx = si_shader_context_from_abi(abi);
	struct tgsi_shader_info *info = &ctx->shader->selector->info;
	LLVMValueRef base, addr;

	driver_location = driver_location / 4;

	base = LLVMGetParam(ctx->main_fn, ctx->param_tcs_offchip_offset);

	if (param_index) {
		/* Add the constant index to the indirect index */
		param_index = LLVMBuildAdd(ctx->ac.builder, param_index,
					   LLVMConstInt(ctx->i32, const_index, 0), "");
	} else {
		param_index = LLVMConstInt(ctx->i32, const_index, 0);
	}

	addr = get_tcs_tes_buffer_address_from_generic_indices(ctx, vertex_index,
							       param_index, driver_location,
							       info->input_semantic_name,
							       info->input_semantic_index,
							       is_patch);

	/* TODO: This will generate rather ordinary llvm code, although it
	 * should be easy for the optimiser to fix up. In future we might want
	 * to refactor buffer_load(), but for now this maximises code sharing
	 * between the NIR and TGSI backends.
	 */
	LLVMValueRef value[4];
	for (unsigned i = 0; i < num_components; i++) {
		unsigned offset = i;
		if (llvm_type_is_64bit(ctx, type))
			offset *= 2;

		offset += component;
		value[i + component] = buffer_load(&ctx->bld_base, type, offset,
						   ctx->tess_offchip_ring, base, addr, true);
	}

	return ac_build_varying_gather_values(&ctx->ac, value, num_components, component);
}

static void store_output_tcs(struct lp_build_tgsi_context *bld_base,
			     const struct tgsi_full_instruction *inst,
			     const struct tgsi_opcode_info *info,
			     unsigned index,
			     LLVMValueRef dst[4])
{
	struct si_shader_context *ctx = si_shader_context(bld_base);
	const struct tgsi_full_dst_register *reg = &inst->Dst[index];
	const struct tgsi_shader_info *sh_info = &ctx->shader->selector->info;
	unsigned chan_index;
	LLVMValueRef dw_addr, stride;
	LLVMValueRef buffer, base, buf_addr;
	LLVMValueRef values[4];
	bool skip_lds_store;
	bool is_tess_factor = false, is_tess_inner = false;

	/* Only handle per-patch and per-vertex outputs here.
	 * Vectors will be lowered to scalars and this function will be called again.
	 */
	if (reg->Register.File != TGSI_FILE_OUTPUT ||
	    (dst[0] && LLVMGetTypeKind(LLVMTypeOf(dst[0])) == LLVMVectorTypeKind)) {
		si_llvm_emit_store(bld_base, inst, info, index, dst);
		return;
	}

	if (reg->Register.Dimension) {
		stride = get_tcs_out_vertex_dw_stride(ctx);
		dw_addr = get_tcs_out_current_patch_offset(ctx);
		dw_addr = get_dw_address(ctx, reg, NULL, stride, dw_addr);
		skip_lds_store = !sh_info->reads_pervertex_outputs;
	} else {
		dw_addr = get_tcs_out_current_patch_data_offset(ctx);
		dw_addr = get_dw_address(ctx, reg, NULL, NULL, dw_addr);
		skip_lds_store = !sh_info->reads_perpatch_outputs;

		if (!reg->Register.Indirect) {
			int name = sh_info->output_semantic_name[reg->Register.Index];

			/* Always write tess factors into LDS for the TCS epilog. */
			if (name == TGSI_SEMANTIC_TESSINNER ||
			    name == TGSI_SEMANTIC_TESSOUTER) {
				/* The epilog doesn't read LDS if invocation 0 defines tess factors. */
				skip_lds_store = !sh_info->reads_tessfactor_outputs &&
						 ctx->shader->selector->tcs_info.tessfactors_are_def_in_all_invocs;
				is_tess_factor = true;
				is_tess_inner = name == TGSI_SEMANTIC_TESSINNER;
			}
		}
	}

	buffer = get_tess_ring_descriptor(ctx, TESS_OFFCHIP_RING_TCS);

	base = LLVMGetParam(ctx->main_fn, ctx->param_tcs_offchip_offset);
	buf_addr = get_tcs_tes_buffer_address_from_reg(ctx, reg, NULL);

	uint32_t writemask = reg->Register.WriteMask;
	while (writemask) {
		chan_index = u_bit_scan(&writemask);
		LLVMValueRef value = dst[chan_index];

		if (inst->Instruction.Saturate)
			value = ac_build_clamp(&ctx->ac, value);

		/* Skip LDS stores if there is no LDS read of this output. */
		if (!skip_lds_store)
			lds_store(ctx, chan_index, dw_addr, value);

		value = ac_to_integer(&ctx->ac, value);
		values[chan_index] = value;

		if (reg->Register.WriteMask != 0xF && !is_tess_factor) {
			ac_build_buffer_store_dword(&ctx->ac, buffer, value, 1,
						    buf_addr, base,
						    4 * chan_index, 1, 0, true, false);
		}

		/* Write tess factors into VGPRs for the epilog. */
		if (is_tess_factor &&
		    ctx->shader->selector->tcs_info.tessfactors_are_def_in_all_invocs) {
			if (!is_tess_inner) {
				LLVMBuildStore(ctx->ac.builder, value, /* outer */
					       ctx->invoc0_tess_factors[chan_index]);
			} else if (chan_index < 2) {
				LLVMBuildStore(ctx->ac.builder, value, /* inner */
					       ctx->invoc0_tess_factors[4 + chan_index]);
			}
		}
	}

	if (reg->Register.WriteMask == 0xF && !is_tess_factor) {
		LLVMValueRef value = ac_build_gather_values(&ctx->ac,
		                                            values, 4);
		ac_build_buffer_store_dword(&ctx->ac, buffer, value, 4, buf_addr,
					    base, 0, 1, 0, true, false);
	}
}

static void si_nir_store_output_tcs(struct ac_shader_abi *abi,
				    const struct nir_variable *var,
				    LLVMValueRef vertex_index,
				    LLVMValueRef param_index,
				    unsigned const_index,
				    LLVMValueRef src,
				    unsigned writemask)
{
	struct si_shader_context *ctx = si_shader_context_from_abi(abi);
	struct tgsi_shader_info *info = &ctx->shader->selector->info;
	const unsigned component = var->data.location_frac;
	const bool is_patch = var->data.patch;
	unsigned driver_location = var->data.driver_location;
	LLVMValueRef dw_addr, stride;
	LLVMValueRef buffer, base, addr;
	LLVMValueRef values[4];
	bool skip_lds_store;
	bool is_tess_factor = false, is_tess_inner = false;

	driver_location = driver_location / 4;

	if (param_index) {
		/* Add the constant index to the indirect index */
		param_index = LLVMBuildAdd(ctx->ac.builder, param_index,
					   LLVMConstInt(ctx->i32, const_index, 0), "");
	} else {
		if (const_index != 0)
			param_index = LLVMConstInt(ctx->i32, const_index, 0);
	}

	if (!is_patch) {
		stride = get_tcs_out_vertex_dw_stride(ctx);
		dw_addr = get_tcs_out_current_patch_offset(ctx);
		dw_addr = get_dw_address_from_generic_indices(ctx, stride, dw_addr,
							      vertex_index, param_index,
							      driver_location,
							      info->output_semantic_name,
							      info->output_semantic_index,
							      is_patch);

		skip_lds_store = !info->reads_pervertex_outputs;
	} else {
		dw_addr = get_tcs_out_current_patch_data_offset(ctx);
		dw_addr = get_dw_address_from_generic_indices(ctx, NULL, dw_addr,
							      vertex_index, param_index,
							      driver_location,
							      info->output_semantic_name,
							      info->output_semantic_index,
							      is_patch);

		skip_lds_store = !info->reads_perpatch_outputs;

		if (!param_index) {
			int name = info->output_semantic_name[driver_location];

			/* Always write tess factors into LDS for the TCS epilog. */
			if (name == TGSI_SEMANTIC_TESSINNER ||
			    name == TGSI_SEMANTIC_TESSOUTER) {
				/* The epilog doesn't read LDS if invocation 0 defines tess factors. */
				skip_lds_store = !info->reads_tessfactor_outputs &&
						 ctx->shader->selector->tcs_info.tessfactors_are_def_in_all_invocs;
				is_tess_factor = true;
				is_tess_inner = name == TGSI_SEMANTIC_TESSINNER;
			}
		}
	}

	buffer = get_tess_ring_descriptor(ctx, TESS_OFFCHIP_RING_TCS);

	base = LLVMGetParam(ctx->main_fn, ctx->param_tcs_offchip_offset);

	addr = get_tcs_tes_buffer_address_from_generic_indices(ctx, vertex_index,
							       param_index, driver_location,
							       info->output_semantic_name,
							       info->output_semantic_index,
							       is_patch);

	for (unsigned chan = 0; chan < 4; chan++) {
		if (!(writemask & (1 << chan)))
			continue;
		LLVMValueRef value = ac_llvm_extract_elem(&ctx->ac, src, chan - component);

		/* Skip LDS stores if there is no LDS read of this output. */
		if (!skip_lds_store)
			lds_store(ctx, chan, dw_addr, value);

		value = ac_to_integer(&ctx->ac, value);
		values[chan] = value;

		if (writemask != 0xF && !is_tess_factor) {
			ac_build_buffer_store_dword(&ctx->ac, buffer, value, 1,
						    addr, base,
						    4 * chan, 1, 0, true, false);
		}

		/* Write tess factors into VGPRs for the epilog. */
		if (is_tess_factor &&
		    ctx->shader->selector->tcs_info.tessfactors_are_def_in_all_invocs) {
			if (!is_tess_inner) {
				LLVMBuildStore(ctx->ac.builder, value, /* outer */
					       ctx->invoc0_tess_factors[chan]);
			} else if (chan < 2) {
				LLVMBuildStore(ctx->ac.builder, value, /* inner */
					       ctx->invoc0_tess_factors[4 + chan]);
			}
		}
	}

	if (writemask == 0xF && !is_tess_factor) {
		LLVMValueRef value = ac_build_gather_values(&ctx->ac,
		                                            values, 4);
		ac_build_buffer_store_dword(&ctx->ac, buffer, value, 4, addr,
					    base, 0, 1, 0, true, false);
	}
}

LLVMValueRef si_llvm_load_input_gs(struct ac_shader_abi *abi,
				   unsigned input_index,
				   unsigned vtx_offset_param,
				   LLVMTypeRef type,
				   unsigned swizzle)
{
	struct si_shader_context *ctx = si_shader_context_from_abi(abi);
	struct lp_build_tgsi_context *bld_base = &ctx->bld_base;
	struct si_shader *shader = ctx->shader;
	LLVMValueRef vtx_offset, soffset;
	struct tgsi_shader_info *info = &shader->selector->info;
	unsigned semantic_name = info->input_semantic_name[input_index];
	unsigned semantic_index = info->input_semantic_index[input_index];
	unsigned param;
	LLVMValueRef value;

	param = si_shader_io_get_unique_index(semantic_name, semantic_index, false);

	/* GFX9 has the ESGS ring in LDS. */
	if (ctx->screen->info.chip_class >= GFX9) {
		unsigned index = vtx_offset_param;

		switch (index / 2) {
		case 0:
			vtx_offset = si_unpack_param(ctx, ctx->param_gs_vtx01_offset,
						  index % 2 ? 16 : 0, 16);
			break;
		case 1:
			vtx_offset = si_unpack_param(ctx, ctx->param_gs_vtx23_offset,
						  index % 2 ? 16 : 0, 16);
			break;
		case 2:
			vtx_offset = si_unpack_param(ctx, ctx->param_gs_vtx45_offset,
						  index % 2 ? 16 : 0, 16);
			break;
		default:
			assert(0);
			return NULL;
		}

		vtx_offset = LLVMBuildAdd(ctx->ac.builder, vtx_offset,
					  LLVMConstInt(ctx->i32, param * 4, 0), "");
		return lds_load(bld_base, type, swizzle, vtx_offset);
	}

	/* GFX6: input load from the ESGS ring in memory. */
	if (swizzle == ~0) {
		LLVMValueRef values[TGSI_NUM_CHANNELS];
		unsigned chan;
		for (chan = 0; chan < TGSI_NUM_CHANNELS; chan++) {
			values[chan] = si_llvm_load_input_gs(abi, input_index, vtx_offset_param,
							     type, chan);
		}
		return ac_build_gather_values(&ctx->ac, values,
					      TGSI_NUM_CHANNELS);
	}

	/* Get the vertex offset parameter on GFX6. */
	LLVMValueRef gs_vtx_offset = ctx->gs_vtx_offset[vtx_offset_param];

	vtx_offset = LLVMBuildMul(ctx->ac.builder, gs_vtx_offset,
				  LLVMConstInt(ctx->i32, 4, 0), "");

	soffset = LLVMConstInt(ctx->i32, (param * 4 + swizzle) * 256, 0);

	value = ac_build_buffer_load(&ctx->ac, ctx->esgs_ring, 1, ctx->i32_0,
				     vtx_offset, soffset, 0, 1, 0, true, false);
	if (llvm_type_is_64bit(ctx, type)) {
		LLVMValueRef value2;
		soffset = LLVMConstInt(ctx->i32, (param * 4 + swizzle + 1) * 256, 0);

		value2 = ac_build_buffer_load(&ctx->ac, ctx->esgs_ring, 1,
					      ctx->i32_0, vtx_offset, soffset,
					      0, 1, 0, true, false);
		return si_llvm_emit_fetch_64bit(bld_base, type, value, value2);
	}
	return LLVMBuildBitCast(ctx->ac.builder, value, type, "");
}

static LLVMValueRef si_nir_load_input_gs(struct ac_shader_abi *abi,
					 unsigned location,
					 unsigned driver_location,
					 unsigned component,
					 unsigned num_components,
					 unsigned vertex_index,
					 unsigned const_index,
					 LLVMTypeRef type)
{
	struct si_shader_context *ctx = si_shader_context_from_abi(abi);

	LLVMValueRef value[4];
	for (unsigned i = 0; i < num_components; i++) {
		unsigned offset = i;
		if (llvm_type_is_64bit(ctx, type))
			offset *= 2;

		offset += component;
		value[i + component] = si_llvm_load_input_gs(&ctx->abi, driver_location  / 4,
							     vertex_index, type, offset);
	}

	return ac_build_varying_gather_values(&ctx->ac, value, num_components, component);
}

static LLVMValueRef fetch_input_gs(
	struct lp_build_tgsi_context *bld_base,
	const struct tgsi_full_src_register *reg,
	enum tgsi_opcode_type type,
	unsigned swizzle_in)
{
	struct si_shader_context *ctx = si_shader_context(bld_base);
	struct tgsi_shader_info *info = &ctx->shader->selector->info;
	unsigned swizzle = swizzle_in & 0xffff;

	unsigned semantic_name = info->input_semantic_name[reg->Register.Index];
	if (swizzle != ~0 && semantic_name == TGSI_SEMANTIC_PRIMID)
		return get_primitive_id(ctx, swizzle);

	if (!reg->Register.Dimension)
		return NULL;

	return si_llvm_load_input_gs(&ctx->abi, reg->Register.Index,
				     reg->Dimension.Index,
				     tgsi2llvmtype(bld_base, type),
				     swizzle);
}

static int lookup_interp_param_index(unsigned interpolate, unsigned location)
{
	switch (interpolate) {
	case TGSI_INTERPOLATE_CONSTANT:
		return 0;

	case TGSI_INTERPOLATE_LINEAR:
		if (location == TGSI_INTERPOLATE_LOC_SAMPLE)
			return SI_PARAM_LINEAR_SAMPLE;
		else if (location == TGSI_INTERPOLATE_LOC_CENTROID)
			return SI_PARAM_LINEAR_CENTROID;
		else
			return SI_PARAM_LINEAR_CENTER;
		break;
	case TGSI_INTERPOLATE_COLOR:
	case TGSI_INTERPOLATE_PERSPECTIVE:
		if (location == TGSI_INTERPOLATE_LOC_SAMPLE)
			return SI_PARAM_PERSP_SAMPLE;
		else if (location == TGSI_INTERPOLATE_LOC_CENTROID)
			return SI_PARAM_PERSP_CENTROID;
		else
			return SI_PARAM_PERSP_CENTER;
		break;
	default:
		fprintf(stderr, "Warning: Unhandled interpolation mode.\n");
		return -1;
	}
}

static LLVMValueRef si_build_fs_interp(struct si_shader_context *ctx,
				       unsigned attr_index, unsigned chan,
				       LLVMValueRef prim_mask,
				       LLVMValueRef i, LLVMValueRef j)
{
	if (i || j) {
		return ac_build_fs_interp(&ctx->ac,
					  LLVMConstInt(ctx->i32, chan, 0),
					  LLVMConstInt(ctx->i32, attr_index, 0),
					  prim_mask, i, j);
	}
	return ac_build_fs_interp_mov(&ctx->ac,
				      LLVMConstInt(ctx->i32, 2, 0), /* P0 */
				      LLVMConstInt(ctx->i32, chan, 0),
				      LLVMConstInt(ctx->i32, attr_index, 0),
				      prim_mask);
}

/**
 * Interpolate a fragment shader input.
 *
 * @param ctx		context
 * @param input_index		index of the input in hardware
 * @param semantic_name		TGSI_SEMANTIC_*
 * @param semantic_index	semantic index
 * @param num_interp_inputs	number of all interpolated inputs (= BCOLOR offset)
 * @param colors_read_mask	color components read (4 bits for each color, 8 bits in total)
 * @param interp_param		interpolation weights (i,j)
 * @param prim_mask		SI_PARAM_PRIM_MASK
 * @param face			SI_PARAM_FRONT_FACE
 * @param result		the return value (4 components)
 */
static void interp_fs_input(struct si_shader_context *ctx,
			    unsigned input_index,
			    unsigned semantic_name,
			    unsigned semantic_index,
			    unsigned num_interp_inputs,
			    unsigned colors_read_mask,
			    LLVMValueRef interp_param,
			    LLVMValueRef prim_mask,
			    LLVMValueRef face,
			    LLVMValueRef result[4])
{
	LLVMValueRef i = NULL, j = NULL;
	unsigned chan;

	/* fs.constant returns the param from the middle vertex, so it's not
	 * really useful for flat shading. It's meant to be used for custom
	 * interpolation (but the intrinsic can't fetch from the other two
	 * vertices).
	 *
	 * Luckily, it doesn't matter, because we rely on the FLAT_SHADE state
	 * to do the right thing. The only reason we use fs.constant is that
	 * fs.interp cannot be used on integers, because they can be equal
	 * to NaN.
	 *
	 * When interp is false we will use fs.constant or for newer llvm,
         * amdgcn.interp.mov.
	 */
	bool interp = interp_param != NULL;

	if (interp) {
		interp_param = LLVMBuildBitCast(ctx->ac.builder, interp_param,
						LLVMVectorType(ctx->f32, 2), "");

		i = LLVMBuildExtractElement(ctx->ac.builder, interp_param,
						ctx->i32_0, "");
		j = LLVMBuildExtractElement(ctx->ac.builder, interp_param,
						ctx->i32_1, "");
	}

	if (semantic_name == TGSI_SEMANTIC_COLOR &&
	    ctx->shader->key.part.ps.prolog.color_two_side) {
		LLVMValueRef is_face_positive;

		/* If BCOLOR0 is used, BCOLOR1 is at offset "num_inputs + 1",
		 * otherwise it's at offset "num_inputs".
		 */
		unsigned back_attr_offset = num_interp_inputs;
		if (semantic_index == 1 && colors_read_mask & 0xf)
			back_attr_offset += 1;

		is_face_positive = LLVMBuildICmp(ctx->ac.builder, LLVMIntNE,
						 face, ctx->i32_0, "");

		for (chan = 0; chan < TGSI_NUM_CHANNELS; chan++) {
			LLVMValueRef front, back;

			front = si_build_fs_interp(ctx,
						   input_index, chan,
						   prim_mask, i, j);
			back = si_build_fs_interp(ctx,
						  back_attr_offset, chan,
						  prim_mask, i, j);

			result[chan] = LLVMBuildSelect(ctx->ac.builder,
						is_face_positive,
						front,
						back,
						"");
		}
	} else if (semantic_name == TGSI_SEMANTIC_FOG) {
		result[0] = si_build_fs_interp(ctx, input_index,
					       0, prim_mask, i, j);
		result[1] =
		result[2] = LLVMConstReal(ctx->f32, 0.0f);
		result[3] = LLVMConstReal(ctx->f32, 1.0f);
	} else {
		for (chan = 0; chan < TGSI_NUM_CHANNELS; chan++) {
			result[chan] = si_build_fs_interp(ctx,
							  input_index, chan,
							  prim_mask, i, j);
		}
	}
}

void si_llvm_load_input_fs(
	struct si_shader_context *ctx,
	unsigned input_index,
	LLVMValueRef out[4])
{
	struct si_shader *shader = ctx->shader;
	struct tgsi_shader_info *info = &shader->selector->info;
	LLVMValueRef main_fn = ctx->main_fn;
	LLVMValueRef interp_param = NULL;
	int interp_param_idx;
	enum tgsi_semantic semantic_name = info->input_semantic_name[input_index];
	unsigned semantic_index = info->input_semantic_index[input_index];
	enum tgsi_interpolate_mode interp_mode = info->input_interpolate[input_index];
	enum tgsi_interpolate_loc interp_loc = info->input_interpolate_loc[input_index];

	/* Get colors from input VGPRs (set by the prolog). */
	if (semantic_name == TGSI_SEMANTIC_COLOR) {
		unsigned colors_read = shader->selector->info.colors_read;
		unsigned mask = colors_read >> (semantic_index * 4);
		unsigned offset = SI_PARAM_POS_FIXED_PT + 1 +
				  (semantic_index ? util_bitcount(colors_read & 0xf) : 0);
		LLVMValueRef undef = LLVMGetUndef(ctx->f32);

		out[0] = mask & 0x1 ? LLVMGetParam(main_fn, offset++) : undef;
		out[1] = mask & 0x2 ? LLVMGetParam(main_fn, offset++) : undef;
		out[2] = mask & 0x4 ? LLVMGetParam(main_fn, offset++) : undef;
		out[3] = mask & 0x8 ? LLVMGetParam(main_fn, offset++) : undef;
		return;
	}

	interp_param_idx = lookup_interp_param_index(interp_mode, interp_loc);
	if (interp_param_idx == -1)
		return;
	else if (interp_param_idx) {
		interp_param = LLVMGetParam(ctx->main_fn, interp_param_idx);
	}

	interp_fs_input(ctx, input_index, semantic_name,
			semantic_index, 0, /* this param is unused */
			shader->selector->info.colors_read, interp_param,
			ctx->abi.prim_mask,
			LLVMGetParam(main_fn, SI_PARAM_FRONT_FACE),
			&out[0]);
}

static void declare_input_fs(
	struct si_shader_context *ctx,
	unsigned input_index,
	const struct tgsi_full_declaration *decl,
	LLVMValueRef out[4])
{
	si_llvm_load_input_fs(ctx, input_index, out);
}

LLVMValueRef si_get_sample_id(struct si_shader_context *ctx)
{
	return si_unpack_param(ctx, SI_PARAM_ANCILLARY, 8, 4);
}

static LLVMValueRef get_base_vertex(struct ac_shader_abi *abi)
{
	struct si_shader_context *ctx = si_shader_context_from_abi(abi);

	/* For non-indexed draws, the base vertex set by the driver
	 * (for direct draws) or the CP (for indirect draws) is the
	 * first vertex ID, but GLSL expects 0 to be returned.
	 */
	LLVMValueRef vs_state = LLVMGetParam(ctx->main_fn,
					     ctx->param_vs_state_bits);
	LLVMValueRef indexed;

	indexed = LLVMBuildLShr(ctx->ac.builder, vs_state, ctx->i32_1, "");
	indexed = LLVMBuildTrunc(ctx->ac.builder, indexed, ctx->i1, "");

	return LLVMBuildSelect(ctx->ac.builder, indexed, ctx->abi.base_vertex,
			       ctx->i32_0, "");
}

static LLVMValueRef get_block_size(struct ac_shader_abi *abi)
{
	struct si_shader_context *ctx = si_shader_context_from_abi(abi);

	LLVMValueRef values[3];
	LLVMValueRef result;
	unsigned i;
	unsigned *properties = ctx->shader->selector->info.properties;

	if (properties[TGSI_PROPERTY_CS_FIXED_BLOCK_WIDTH] != 0) {
		unsigned sizes[3] = {
			properties[TGSI_PROPERTY_CS_FIXED_BLOCK_WIDTH],
			properties[TGSI_PROPERTY_CS_FIXED_BLOCK_HEIGHT],
			properties[TGSI_PROPERTY_CS_FIXED_BLOCK_DEPTH]
		};

		for (i = 0; i < 3; ++i)
			values[i] = LLVMConstInt(ctx->i32, sizes[i], 0);

		result = ac_build_gather_values(&ctx->ac, values, 3);
	} else {
		result = LLVMGetParam(ctx->main_fn, ctx->param_block_size);
	}

	return result;
}

/**
 * Load a dword from a constant buffer.
 */
static LLVMValueRef buffer_load_const(struct si_shader_context *ctx,
				      LLVMValueRef resource,
				      LLVMValueRef offset)
{
	return ac_build_buffer_load(&ctx->ac, resource, 1, NULL, offset, NULL,
				    0, 0, 0, true, true);
}

static LLVMValueRef load_sample_position(struct ac_shader_abi *abi, LLVMValueRef sample_id)
{
	struct si_shader_context *ctx = si_shader_context_from_abi(abi);
	LLVMValueRef desc = LLVMGetParam(ctx->main_fn, ctx->param_rw_buffers);
	LLVMValueRef buf_index = LLVMConstInt(ctx->i32, SI_PS_CONST_SAMPLE_POSITIONS, 0);
	LLVMValueRef resource = ac_build_load_to_sgpr(&ctx->ac, desc, buf_index);

	/* offset = sample_id * 8  (8 = 2 floats containing samplepos.xy) */
	LLVMValueRef offset0 = LLVMBuildMul(ctx->ac.builder, sample_id, LLVMConstInt(ctx->i32, 8, 0), "");
	LLVMValueRef offset1 = LLVMBuildAdd(ctx->ac.builder, offset0, LLVMConstInt(ctx->i32, 4, 0), "");

	LLVMValueRef pos[4] = {
		buffer_load_const(ctx, resource, offset0),
		buffer_load_const(ctx, resource, offset1),
		LLVMConstReal(ctx->f32, 0),
		LLVMConstReal(ctx->f32, 0)
	};

	return ac_build_gather_values(&ctx->ac, pos, 4);
}

static LLVMValueRef load_sample_mask_in(struct ac_shader_abi *abi)
{
	struct si_shader_context *ctx = si_shader_context_from_abi(abi);
	return ac_to_integer(&ctx->ac, abi->sample_coverage);
}

static LLVMValueRef si_load_tess_coord(struct ac_shader_abi *abi)
{
	struct si_shader_context *ctx = si_shader_context_from_abi(abi);
	LLVMValueRef coord[4] = {
		LLVMGetParam(ctx->main_fn, ctx->param_tes_u),
		LLVMGetParam(ctx->main_fn, ctx->param_tes_v),
		ctx->ac.f32_0,
		ctx->ac.f32_0
	};

	/* For triangles, the vector should be (u, v, 1-u-v). */
	if (ctx->shader->selector->info.properties[TGSI_PROPERTY_TES_PRIM_MODE] ==
	    PIPE_PRIM_TRIANGLES) {
		coord[2] = LLVMBuildFSub(ctx->ac.builder, ctx->ac.f32_1,
					 LLVMBuildFAdd(ctx->ac.builder,
						       coord[0], coord[1], ""), "");
	}
	return ac_build_gather_values(&ctx->ac, coord, 4);
}

static LLVMValueRef load_tess_level(struct si_shader_context *ctx,
				    unsigned semantic_name)
{
	LLVMValueRef base, addr;

	int param = si_shader_io_get_unique_index_patch(semantic_name, 0);

	base = LLVMGetParam(ctx->main_fn, ctx->param_tcs_offchip_offset);
	addr = get_tcs_tes_buffer_address(ctx, get_rel_patch_id(ctx), NULL,
					  LLVMConstInt(ctx->i32, param, 0));

	return buffer_load(&ctx->bld_base, ctx->f32,
			   ~0, ctx->tess_offchip_ring, base, addr, true);

}

static LLVMValueRef si_load_tess_level(struct ac_shader_abi *abi,
				       unsigned varying_id)
{
	struct si_shader_context *ctx = si_shader_context_from_abi(abi);
	unsigned semantic_name;

	switch (varying_id) {
	case VARYING_SLOT_TESS_LEVEL_INNER:
		semantic_name = TGSI_SEMANTIC_TESSINNER;
		break;
	case VARYING_SLOT_TESS_LEVEL_OUTER:
		semantic_name = TGSI_SEMANTIC_TESSOUTER;
		break;
	default:
		unreachable("unknown tess level");
	}

	return load_tess_level(ctx, semantic_name);

}

static LLVMValueRef si_load_patch_vertices_in(struct ac_shader_abi *abi)
{
	struct si_shader_context *ctx = si_shader_context_from_abi(abi);
	if (ctx->type == PIPE_SHADER_TESS_CTRL)
		return si_unpack_param(ctx, ctx->param_tcs_out_lds_layout, 13, 6);
	else if (ctx->type == PIPE_SHADER_TESS_EVAL)
		return get_num_tcs_out_vertices(ctx);
	else
		unreachable("invalid shader stage for TGSI_SEMANTIC_VERTICESIN");
}

void si_load_system_value(struct si_shader_context *ctx,
			  unsigned index,
			  const struct tgsi_full_declaration *decl)
{
	LLVMValueRef value = 0;

	assert(index < RADEON_LLVM_MAX_SYSTEM_VALUES);

	switch (decl->Semantic.Name) {
	case TGSI_SEMANTIC_INSTANCEID:
		value = ctx->abi.instance_id;
		break;

	case TGSI_SEMANTIC_VERTEXID:
		value = LLVMBuildAdd(ctx->ac.builder,
				     ctx->abi.vertex_id,
				     ctx->abi.base_vertex, "");
		break;

	case TGSI_SEMANTIC_VERTEXID_NOBASE:
		/* Unused. Clarify the meaning in indexed vs. non-indexed
		 * draws if this is ever used again. */
		assert(false);
		break;

	case TGSI_SEMANTIC_BASEVERTEX:
		value = get_base_vertex(&ctx->abi);
		break;

	case TGSI_SEMANTIC_BASEINSTANCE:
		value = ctx->abi.start_instance;
		break;

	case TGSI_SEMANTIC_DRAWID:
		value = ctx->abi.draw_id;
		break;

	case TGSI_SEMANTIC_INVOCATIONID:
		if (ctx->type == PIPE_SHADER_TESS_CTRL)
			value = unpack_llvm_param(ctx, ctx->abi.tcs_rel_ids, 8, 5);
		else if (ctx->type == PIPE_SHADER_GEOMETRY)
			value = ctx->abi.gs_invocation_id;
		else
			assert(!"INVOCATIONID not implemented");
		break;

	case TGSI_SEMANTIC_POSITION:
	{
		LLVMValueRef pos[4] = {
			LLVMGetParam(ctx->main_fn, SI_PARAM_POS_X_FLOAT),
			LLVMGetParam(ctx->main_fn, SI_PARAM_POS_Y_FLOAT),
			LLVMGetParam(ctx->main_fn, SI_PARAM_POS_Z_FLOAT),
			ac_build_fdiv(&ctx->ac, ctx->ac.f32_1,
				      LLVMGetParam(ctx->main_fn, SI_PARAM_POS_W_FLOAT)),
		};
		value = ac_build_gather_values(&ctx->ac, pos, 4);
		break;
	}

	case TGSI_SEMANTIC_FACE:
		value = ctx->abi.front_face;
		break;

	case TGSI_SEMANTIC_SAMPLEID:
		value = si_get_sample_id(ctx);
		break;

	case TGSI_SEMANTIC_SAMPLEPOS: {
		LLVMValueRef pos[4] = {
			LLVMGetParam(ctx->main_fn, SI_PARAM_POS_X_FLOAT),
			LLVMGetParam(ctx->main_fn, SI_PARAM_POS_Y_FLOAT),
			LLVMConstReal(ctx->f32, 0),
			LLVMConstReal(ctx->f32, 0)
		};
		pos[0] = ac_build_fract(&ctx->ac, pos[0], 32);
		pos[1] = ac_build_fract(&ctx->ac, pos[1], 32);
		value = ac_build_gather_values(&ctx->ac, pos, 4);
		break;
	}

	case TGSI_SEMANTIC_SAMPLEMASK:
		/* This can only occur with the OpenGL Core profile, which
		 * doesn't support smoothing.
		 */
		value = LLVMGetParam(ctx->main_fn, SI_PARAM_SAMPLE_COVERAGE);
		break;

	case TGSI_SEMANTIC_TESSCOORD:
		value = si_load_tess_coord(&ctx->abi);
		break;

	case TGSI_SEMANTIC_VERTICESIN:
		value = si_load_patch_vertices_in(&ctx->abi);
		break;

	case TGSI_SEMANTIC_TESSINNER:
	case TGSI_SEMANTIC_TESSOUTER:
		value = load_tess_level(ctx, decl->Semantic.Name);
		break;

	case TGSI_SEMANTIC_DEFAULT_TESSOUTER_SI:
	case TGSI_SEMANTIC_DEFAULT_TESSINNER_SI:
	{
		LLVMValueRef buf, slot, val[4];
		int i, offset;

		slot = LLVMConstInt(ctx->i32, SI_HS_CONST_DEFAULT_TESS_LEVELS, 0);
		buf = LLVMGetParam(ctx->main_fn, ctx->param_rw_buffers);
		buf = ac_build_load_to_sgpr(&ctx->ac, buf, slot);
		offset = decl->Semantic.Name == TGSI_SEMANTIC_DEFAULT_TESSINNER_SI ? 4 : 0;

		for (i = 0; i < 4; i++)
			val[i] = buffer_load_const(ctx, buf,
						   LLVMConstInt(ctx->i32, (offset + i) * 4, 0));
		value = ac_build_gather_values(&ctx->ac, val, 4);
		break;
	}

	case TGSI_SEMANTIC_PRIMID:
		value = get_primitive_id(ctx, 0);
		break;

	case TGSI_SEMANTIC_GRID_SIZE:
		value = ctx->abi.num_work_groups;
		break;

	case TGSI_SEMANTIC_BLOCK_SIZE:
		value = get_block_size(&ctx->abi);
		break;

	case TGSI_SEMANTIC_BLOCK_ID:
	{
		LLVMValueRef values[3];

		for (int i = 0; i < 3; i++) {
			values[i] = ctx->i32_0;
			if (ctx->abi.workgroup_ids[i]) {
				values[i] = ctx->abi.workgroup_ids[i];
			}
		}
		value = ac_build_gather_values(&ctx->ac, values, 3);
		break;
	}

	case TGSI_SEMANTIC_THREAD_ID:
		value = ctx->abi.local_invocation_ids;
		break;

	case TGSI_SEMANTIC_HELPER_INVOCATION:
		value = ac_build_intrinsic(&ctx->ac,
					   "llvm.amdgcn.ps.live",
					   ctx->i1, NULL, 0,
					   AC_FUNC_ATTR_READNONE);
		value = LLVMBuildNot(ctx->ac.builder, value, "");
		value = LLVMBuildSExt(ctx->ac.builder, value, ctx->i32, "");
		break;

	case TGSI_SEMANTIC_SUBGROUP_SIZE:
		value = LLVMConstInt(ctx->i32, 64, 0);
		break;

	case TGSI_SEMANTIC_SUBGROUP_INVOCATION:
		value = ac_get_thread_id(&ctx->ac);
		break;

	case TGSI_SEMANTIC_SUBGROUP_EQ_MASK:
	{
		LLVMValueRef id = ac_get_thread_id(&ctx->ac);
		id = LLVMBuildZExt(ctx->ac.builder, id, ctx->i64, "");
		value = LLVMBuildShl(ctx->ac.builder, LLVMConstInt(ctx->i64, 1, 0), id, "");
		value = LLVMBuildBitCast(ctx->ac.builder, value, ctx->v2i32, "");
		break;
	}

	case TGSI_SEMANTIC_SUBGROUP_GE_MASK:
	case TGSI_SEMANTIC_SUBGROUP_GT_MASK:
	case TGSI_SEMANTIC_SUBGROUP_LE_MASK:
	case TGSI_SEMANTIC_SUBGROUP_LT_MASK:
	{
		LLVMValueRef id = ac_get_thread_id(&ctx->ac);
		if (decl->Semantic.Name == TGSI_SEMANTIC_SUBGROUP_GT_MASK ||
		    decl->Semantic.Name == TGSI_SEMANTIC_SUBGROUP_LE_MASK) {
			/* All bits set except LSB */
			value = LLVMConstInt(ctx->i64, -2, 0);
		} else {
			/* All bits set */
			value = LLVMConstInt(ctx->i64, -1, 0);
		}
		id = LLVMBuildZExt(ctx->ac.builder, id, ctx->i64, "");
		value = LLVMBuildShl(ctx->ac.builder, value, id, "");
		if (decl->Semantic.Name == TGSI_SEMANTIC_SUBGROUP_LE_MASK ||
		    decl->Semantic.Name == TGSI_SEMANTIC_SUBGROUP_LT_MASK)
			value = LLVMBuildNot(ctx->ac.builder, value, "");
		value = LLVMBuildBitCast(ctx->ac.builder, value, ctx->v2i32, "");
		break;
	}

	case TGSI_SEMANTIC_CS_USER_DATA:
		value = LLVMGetParam(ctx->main_fn, ctx->param_cs_user_data);
		break;

	default:
		assert(!"unknown system value");
		return;
	}

	ctx->system_values[index] = value;
}

void si_declare_compute_memory(struct si_shader_context *ctx)
{
	struct si_shader_selector *sel = ctx->shader->selector;
	unsigned lds_size = sel->info.properties[TGSI_PROPERTY_CS_LOCAL_SIZE];

	LLVMTypeRef i8p = LLVMPointerType(ctx->i8, AC_ADDR_SPACE_LDS);
	LLVMValueRef var;

	assert(!ctx->ac.lds);

	var = LLVMAddGlobalInAddressSpace(ctx->ac.module,
	                                  LLVMArrayType(ctx->i8, lds_size),
	                                  "compute_lds",
	                                  AC_ADDR_SPACE_LDS);
	LLVMSetAlignment(var, 4);

	ctx->ac.lds = LLVMBuildBitCast(ctx->ac.builder, var, i8p, "");
}

void si_tgsi_declare_compute_memory(struct si_shader_context *ctx,
				    const struct tgsi_full_declaration *decl)
{
	assert(decl->Declaration.MemType == TGSI_MEMORY_TYPE_SHARED);
	assert(decl->Range.First == decl->Range.Last);

	si_declare_compute_memory(ctx);
}

static LLVMValueRef load_const_buffer_desc_fast_path(struct si_shader_context *ctx)
{
	LLVMValueRef ptr =
		LLVMGetParam(ctx->main_fn, ctx->param_const_and_shader_buffers);
	struct si_shader_selector *sel = ctx->shader->selector;

	/* Do the bounds checking with a descriptor, because
	 * doing computation and manual bounds checking of 64-bit
	 * addresses generates horrible VALU code with very high
	 * VGPR usage and very low SIMD occupancy.
	 */
	ptr = LLVMBuildPtrToInt(ctx->ac.builder, ptr, ctx->ac.intptr, "");

	LLVMValueRef desc0, desc1;
	desc0 = ptr;
	desc1 = LLVMConstInt(ctx->i32,
			     S_008F04_BASE_ADDRESS_HI(ctx->screen->info.address32_hi), 0);

	LLVMValueRef desc_elems[] = {
		desc0,
		desc1,
		LLVMConstInt(ctx->i32, (sel->info.const_file_max[0] + 1) * 16, 0),
		LLVMConstInt(ctx->i32,
			S_008F0C_DST_SEL_X(V_008F0C_SQ_SEL_X) |
			S_008F0C_DST_SEL_Y(V_008F0C_SQ_SEL_Y) |
			S_008F0C_DST_SEL_Z(V_008F0C_SQ_SEL_Z) |
			S_008F0C_DST_SEL_W(V_008F0C_SQ_SEL_W) |
			S_008F0C_NUM_FORMAT(V_008F0C_BUF_NUM_FORMAT_FLOAT) |
			S_008F0C_DATA_FORMAT(V_008F0C_BUF_DATA_FORMAT_32), 0)
	};

	return ac_build_gather_values(&ctx->ac, desc_elems, 4);
}

static LLVMValueRef load_const_buffer_desc(struct si_shader_context *ctx, int i)
{
	LLVMValueRef list_ptr = LLVMGetParam(ctx->main_fn,
					     ctx->param_const_and_shader_buffers);

	return ac_build_load_to_sgpr(&ctx->ac, list_ptr,
				     LLVMConstInt(ctx->i32, si_get_constbuf_slot(i), 0));
}

static LLVMValueRef load_ubo(struct ac_shader_abi *abi, LLVMValueRef index)
{
	struct si_shader_context *ctx = si_shader_context_from_abi(abi);
	struct si_shader_selector *sel = ctx->shader->selector;

	LLVMValueRef ptr = LLVMGetParam(ctx->main_fn, ctx->param_const_and_shader_buffers);

	if (sel->info.const_buffers_declared == 1 &&
	    sel->info.shader_buffers_declared == 0) {
		return load_const_buffer_desc_fast_path(ctx);
	}

	index = si_llvm_bound_index(ctx, index, ctx->num_const_buffers);
	index = LLVMBuildAdd(ctx->ac.builder, index,
			     LLVMConstInt(ctx->i32, SI_NUM_SHADER_BUFFERS, 0), "");

	return ac_build_load_to_sgpr(&ctx->ac, ptr, index);
}

static LLVMValueRef
load_ssbo(struct ac_shader_abi *abi, LLVMValueRef index, bool write)
{
	struct si_shader_context *ctx = si_shader_context_from_abi(abi);
	LLVMValueRef rsrc_ptr = LLVMGetParam(ctx->main_fn,
					     ctx->param_const_and_shader_buffers);

	index = si_llvm_bound_index(ctx, index, ctx->num_shader_buffers);
	index = LLVMBuildSub(ctx->ac.builder,
			     LLVMConstInt(ctx->i32, SI_NUM_SHADER_BUFFERS - 1, 0),
			     index, "");

	return ac_build_load_to_sgpr(&ctx->ac, rsrc_ptr, index);
}

static LLVMValueRef fetch_constant(
	struct lp_build_tgsi_context *bld_base,
	const struct tgsi_full_src_register *reg,
	enum tgsi_opcode_type type,
	unsigned swizzle_in)
{
	struct si_shader_context *ctx = si_shader_context(bld_base);
	struct si_shader_selector *sel = ctx->shader->selector;
	const struct tgsi_ind_register *ireg = &reg->Indirect;
	unsigned buf, idx;
	unsigned swizzle = swizzle_in & 0xffff;

	LLVMValueRef addr, bufp;

	if (swizzle_in == LP_CHAN_ALL) {
		unsigned chan;
		LLVMValueRef values[4];
		for (chan = 0; chan < TGSI_NUM_CHANNELS; ++chan)
			values[chan] = fetch_constant(bld_base, reg, type, chan);

		return ac_build_gather_values(&ctx->ac, values, 4);
	}

	/* Split 64-bit loads. */
	if (tgsi_type_is_64bit(type)) {
		LLVMValueRef lo, hi;

		lo = fetch_constant(bld_base, reg, TGSI_TYPE_UNSIGNED, swizzle);
		hi = fetch_constant(bld_base, reg, TGSI_TYPE_UNSIGNED, (swizzle_in >> 16));
		return si_llvm_emit_fetch_64bit(bld_base, tgsi2llvmtype(bld_base, type),
						lo, hi);
	}

	idx = reg->Register.Index * 4 + swizzle;
	if (reg->Register.Indirect) {
		addr = si_get_indirect_index(ctx, ireg, 16, idx * 4);
	} else {
		addr = LLVMConstInt(ctx->i32, idx * 4, 0);
	}

	/* Fast path when user data SGPRs point to constant buffer 0 directly. */
	if (sel->info.const_buffers_declared == 1 &&
	    sel->info.shader_buffers_declared == 0) {
		LLVMValueRef desc = load_const_buffer_desc_fast_path(ctx);
		LLVMValueRef result = buffer_load_const(ctx, desc, addr);
		return bitcast(bld_base, type, result);
	}

	assert(reg->Register.Dimension);
	buf = reg->Dimension.Index;

	if (reg->Dimension.Indirect) {
		LLVMValueRef ptr = LLVMGetParam(ctx->main_fn, ctx->param_const_and_shader_buffers);
		LLVMValueRef index;
		index = si_get_bounded_indirect_index(ctx, &reg->DimIndirect,
						      reg->Dimension.Index,
						      ctx->num_const_buffers);
		index = LLVMBuildAdd(ctx->ac.builder, index,
				     LLVMConstInt(ctx->i32, SI_NUM_SHADER_BUFFERS, 0), "");
		bufp = ac_build_load_to_sgpr(&ctx->ac, ptr, index);
	} else
		bufp = load_const_buffer_desc(ctx, buf);

	return bitcast(bld_base, type, buffer_load_const(ctx, bufp, addr));
}

/* Initialize arguments for the shader export intrinsic */
static void si_llvm_init_export_args(struct si_shader_context *ctx,
				     LLVMValueRef *values,
				     unsigned target,
				     struct ac_export_args *args)
{
	LLVMValueRef f32undef = LLVMGetUndef(ctx->ac.f32);
	unsigned spi_shader_col_format = V_028714_SPI_SHADER_32_ABGR;
	unsigned chan;
	bool is_int8, is_int10;

	/* Default is 0xf. Adjusted below depending on the format. */
	args->enabled_channels = 0xf; /* writemask */

	/* Specify whether the EXEC mask represents the valid mask */
	args->valid_mask = 0;

	/* Specify whether this is the last export */
	args->done = 0;

	/* Specify the target we are exporting */
	args->target = target;

	if (ctx->type == PIPE_SHADER_FRAGMENT) {
		const struct si_shader_key *key = &ctx->shader->key;
		unsigned col_formats = key->part.ps.epilog.spi_shader_col_format;
		int cbuf = target - V_008DFC_SQ_EXP_MRT;

		assert(cbuf >= 0 && cbuf < 8);
		spi_shader_col_format = (col_formats >> (cbuf * 4)) & 0xf;
		is_int8 = (key->part.ps.epilog.color_is_int8 >> cbuf) & 0x1;
		is_int10 = (key->part.ps.epilog.color_is_int10 >> cbuf) & 0x1;
	}

	args->compr = false;
	args->out[0] = f32undef;
	args->out[1] = f32undef;
	args->out[2] = f32undef;
	args->out[3] = f32undef;

	LLVMValueRef (*packf)(struct ac_llvm_context *ctx, LLVMValueRef args[2]) = NULL;
	LLVMValueRef (*packi)(struct ac_llvm_context *ctx, LLVMValueRef args[2],
			      unsigned bits, bool hi) = NULL;

	switch (spi_shader_col_format) {
	case V_028714_SPI_SHADER_ZERO:
		args->enabled_channels = 0; /* writemask */
		args->target = V_008DFC_SQ_EXP_NULL;
		break;

	case V_028714_SPI_SHADER_32_R:
		args->enabled_channels = 1; /* writemask */
		args->out[0] = values[0];
		break;

	case V_028714_SPI_SHADER_32_GR:
		args->enabled_channels = 0x3; /* writemask */
		args->out[0] = values[0];
		args->out[1] = values[1];
		break;

	case V_028714_SPI_SHADER_32_AR:
		args->enabled_channels = 0x9; /* writemask */
		args->out[0] = values[0];
		args->out[3] = values[3];
		break;

	case V_028714_SPI_SHADER_FP16_ABGR:
		packf = ac_build_cvt_pkrtz_f16;
		break;

	case V_028714_SPI_SHADER_UNORM16_ABGR:
		packf = ac_build_cvt_pknorm_u16;
		break;

	case V_028714_SPI_SHADER_SNORM16_ABGR:
		packf = ac_build_cvt_pknorm_i16;
		break;

	case V_028714_SPI_SHADER_UINT16_ABGR:
		packi = ac_build_cvt_pk_u16;
		break;

<<<<<<< HEAD
	case V_028714_SPI_SHADER_UINT16_ABGR: {
		LLVMValueRef max_rgb = lp_build_const_int32(gallivm,
			is_int8 ? 255 : is_int10 ? 1023 : 65535);
		LLVMValueRef max_alpha =
			!is_int10 ? max_rgb : lp_build_const_int32(gallivm, 3);

		/* Clamp. */
		for (chan = 0; chan < 4; chan++) {
			val[chan] = bitcast(bld_base, TGSI_TYPE_UNSIGNED, values[chan]);
			val[chan] = lp_build_emit_llvm_binary(bld_base, TGSI_OPCODE_UMIN,
					val[chan],
					chan == 3 ? max_alpha : max_rgb);
		}
=======
	case V_028714_SPI_SHADER_SINT16_ABGR:
		packi = ac_build_cvt_pk_i16;
		break;
>>>>>>> b85ca86c

	case V_028714_SPI_SHADER_32_ABGR:
		memcpy(&args->out[0], values, sizeof(values[0]) * 4);
		break;
	}

<<<<<<< HEAD
	case V_028714_SPI_SHADER_SINT16_ABGR: {
		LLVMValueRef max_rgb = lp_build_const_int32(gallivm,
			is_int8 ? 127 : is_int10 ? 511 : 32767);
		LLVMValueRef min_rgb = lp_build_const_int32(gallivm,
			is_int8 ? -128 : is_int10 ? -512 : -32768);
		LLVMValueRef max_alpha =
			!is_int10 ? max_rgb : lp_build_const_int32(gallivm, 1);
		LLVMValueRef min_alpha =
			!is_int10 ? min_rgb : lp_build_const_int32(gallivm, -2);

		/* Clamp. */
		for (chan = 0; chan < 4; chan++) {
			val[chan] = bitcast(bld_base, TGSI_TYPE_UNSIGNED, values[chan]);
			val[chan] = lp_build_emit_llvm_binary(bld_base,
					TGSI_OPCODE_IMIN,
					val[chan], chan == 3 ? max_alpha : max_rgb);
			val[chan] = lp_build_emit_llvm_binary(bld_base,
					TGSI_OPCODE_IMAX,
					val[chan], chan == 3 ? min_alpha : min_rgb);
		}
=======
	/* Pack f16 or norm_i16/u16. */
	if (packf) {
		for (chan = 0; chan < 2; chan++) {
			LLVMValueRef pack_args[2] = {
				values[2 * chan],
				values[2 * chan + 1]
			};
			LLVMValueRef packed;
>>>>>>> b85ca86c

			packed = packf(&ctx->ac, pack_args);
			args->out[chan] = ac_to_float(&ctx->ac, packed);
		}
		args->compr = 1; /* COMPR flag */
	}
	/* Pack i16/u16. */
	if (packi) {
		for (chan = 0; chan < 2; chan++) {
			LLVMValueRef pack_args[2] = {
				ac_to_integer(&ctx->ac, values[2 * chan]),
				ac_to_integer(&ctx->ac, values[2 * chan + 1])
			};
			LLVMValueRef packed;

			packed = packi(&ctx->ac, pack_args,
				       is_int8 ? 8 : is_int10 ? 10 : 16,
				       chan == 1);
			args->out[chan] = ac_to_float(&ctx->ac, packed);
		}
		args->compr = 1; /* COMPR flag */
	}
}

static void si_alpha_test(struct lp_build_tgsi_context *bld_base,
			  LLVMValueRef alpha)
{
	struct si_shader_context *ctx = si_shader_context(bld_base);

	if (ctx->shader->key.part.ps.epilog.alpha_func != PIPE_FUNC_NEVER) {
		static LLVMRealPredicate cond_map[PIPE_FUNC_ALWAYS + 1] = {
			[PIPE_FUNC_LESS] = LLVMRealOLT,
			[PIPE_FUNC_EQUAL] = LLVMRealOEQ,
			[PIPE_FUNC_LEQUAL] = LLVMRealOLE,
			[PIPE_FUNC_GREATER] = LLVMRealOGT,
			[PIPE_FUNC_NOTEQUAL] = LLVMRealONE,
			[PIPE_FUNC_GEQUAL] = LLVMRealOGE,
		};
		LLVMRealPredicate cond = cond_map[ctx->shader->key.part.ps.epilog.alpha_func];
		assert(cond);

		LLVMValueRef alpha_ref = LLVMGetParam(ctx->main_fn,
				SI_PARAM_ALPHA_REF);
		LLVMValueRef alpha_pass =
			LLVMBuildFCmp(ctx->ac.builder, cond, alpha, alpha_ref, "");
		ac_build_kill_if_false(&ctx->ac, alpha_pass);
	} else {
		ac_build_kill_if_false(&ctx->ac, ctx->i1false);
	}
}

static LLVMValueRef si_scale_alpha_by_sample_mask(struct lp_build_tgsi_context *bld_base,
						  LLVMValueRef alpha,
						  unsigned samplemask_param)
{
	struct si_shader_context *ctx = si_shader_context(bld_base);
	LLVMValueRef coverage;

	/* alpha = alpha * popcount(coverage) / SI_NUM_SMOOTH_AA_SAMPLES */
	coverage = LLVMGetParam(ctx->main_fn,
				samplemask_param);
	coverage = ac_to_integer(&ctx->ac, coverage);

	coverage = ac_build_intrinsic(&ctx->ac, "llvm.ctpop.i32",
				   ctx->i32,
				   &coverage, 1, AC_FUNC_ATTR_READNONE);

	coverage = LLVMBuildUIToFP(ctx->ac.builder, coverage,
				   ctx->f32, "");

	coverage = LLVMBuildFMul(ctx->ac.builder, coverage,
				 LLVMConstReal(ctx->f32,
					1.0 / SI_NUM_SMOOTH_AA_SAMPLES), "");

	return LLVMBuildFMul(ctx->ac.builder, alpha, coverage, "");
}

static void si_llvm_emit_clipvertex(struct si_shader_context *ctx,
				    struct ac_export_args *pos, LLVMValueRef *out_elts)
{
	unsigned reg_index;
	unsigned chan;
	unsigned const_chan;
	LLVMValueRef base_elt;
	LLVMValueRef ptr = LLVMGetParam(ctx->main_fn, ctx->param_rw_buffers);
	LLVMValueRef constbuf_index = LLVMConstInt(ctx->i32,
						   SI_VS_CONST_CLIP_PLANES, 0);
	LLVMValueRef const_resource = ac_build_load_to_sgpr(&ctx->ac, ptr, constbuf_index);

	for (reg_index = 0; reg_index < 2; reg_index ++) {
		struct ac_export_args *args = &pos[2 + reg_index];

		args->out[0] =
		args->out[1] =
		args->out[2] =
		args->out[3] = LLVMConstReal(ctx->f32, 0.0f);

		/* Compute dot products of position and user clip plane vectors */
		for (chan = 0; chan < TGSI_NUM_CHANNELS; chan++) {
			for (const_chan = 0; const_chan < TGSI_NUM_CHANNELS; const_chan++) {
				LLVMValueRef addr =
					LLVMConstInt(ctx->i32, ((reg_index * 4 + chan) * 4 +
								const_chan) * 4, 0);
				base_elt = buffer_load_const(ctx, const_resource,
							     addr);
				args->out[chan] = ac_build_fmad(&ctx->ac, base_elt,
								out_elts[const_chan], args->out[chan]);
			}
		}

		args->enabled_channels = 0xf;
		args->valid_mask = 0;
		args->done = 0;
		args->target = V_008DFC_SQ_EXP_POS + 2 + reg_index;
		args->compr = 0;
	}
}

static void si_dump_streamout(struct pipe_stream_output_info *so)
{
	unsigned i;

	if (so->num_outputs)
		fprintf(stderr, "STREAMOUT\n");

	for (i = 0; i < so->num_outputs; i++) {
		unsigned mask = ((1 << so->output[i].num_components) - 1) <<
				so->output[i].start_component;
		fprintf(stderr, "  %i: BUF%i[%i..%i] <- OUT[%i].%s%s%s%s\n",
			i, so->output[i].output_buffer,
			so->output[i].dst_offset, so->output[i].dst_offset + so->output[i].num_components - 1,
			so->output[i].register_index,
			mask & 1 ? "x" : "",
		        mask & 2 ? "y" : "",
		        mask & 4 ? "z" : "",
		        mask & 8 ? "w" : "");
	}
}

static void emit_streamout_output(struct si_shader_context *ctx,
				  LLVMValueRef const *so_buffers,
				  LLVMValueRef const *so_write_offsets,
				  struct pipe_stream_output *stream_out,
				  struct si_shader_output_values *shader_out)
{
	unsigned buf_idx = stream_out->output_buffer;
	unsigned start = stream_out->start_component;
	unsigned num_comps = stream_out->num_components;
	LLVMValueRef out[4];

	assert(num_comps && num_comps <= 4);
	if (!num_comps || num_comps > 4)
		return;

	/* Load the output as int. */
	for (int j = 0; j < num_comps; j++) {
		assert(stream_out->stream == shader_out->vertex_stream[start + j]);

		out[j] = ac_to_integer(&ctx->ac, shader_out->values[start + j]);
	}

	/* Pack the output. */
	LLVMValueRef vdata = NULL;

	switch (num_comps) {
	case 1: /* as i32 */
		vdata = out[0];
		break;
	case 2: /* as v2i32 */
	case 3: /* as v4i32 (aligned to 4) */
		out[3] = LLVMGetUndef(ctx->i32);
		/* fall through */
	case 4: /* as v4i32 */
		vdata = ac_build_gather_values(&ctx->ac, out, util_next_power_of_two(num_comps));
		break;
	}

	ac_build_buffer_store_dword(&ctx->ac, so_buffers[buf_idx],
				    vdata, num_comps,
				    so_write_offsets[buf_idx],
				    ctx->i32_0,
				    stream_out->dst_offset * 4, 1, 1, true, false);
}

/**
 * Write streamout data to buffers for vertex stream @p stream (different
 * vertex streams can occur for GS copy shaders).
 */
static void si_llvm_emit_streamout(struct si_shader_context *ctx,
				   struct si_shader_output_values *outputs,
				   unsigned noutput, unsigned stream)
{
	struct si_shader_selector *sel = ctx->shader->selector;
	struct pipe_stream_output_info *so = &sel->so;
	LLVMBuilderRef builder = ctx->ac.builder;
	int i;
	struct lp_build_if_state if_ctx;

	/* Get bits [22:16], i.e. (so_param >> 16) & 127; */
	LLVMValueRef so_vtx_count =
		si_unpack_param(ctx, ctx->param_streamout_config, 16, 7);

	LLVMValueRef tid = ac_get_thread_id(&ctx->ac);

	/* can_emit = tid < so_vtx_count; */
	LLVMValueRef can_emit =
		LLVMBuildICmp(builder, LLVMIntULT, tid, so_vtx_count, "");

	/* Emit the streamout code conditionally. This actually avoids
	 * out-of-bounds buffer access. The hw tells us via the SGPR
	 * (so_vtx_count) which threads are allowed to emit streamout data. */
	lp_build_if(&if_ctx, &ctx->gallivm, can_emit);
	{
		/* The buffer offset is computed as follows:
		 *   ByteOffset = streamout_offset[buffer_id]*4 +
		 *                (streamout_write_index + thread_id)*stride[buffer_id] +
		 *                attrib_offset
                 */

		LLVMValueRef so_write_index =
			LLVMGetParam(ctx->main_fn,
				     ctx->param_streamout_write_index);

		/* Compute (streamout_write_index + thread_id). */
		so_write_index = LLVMBuildAdd(builder, so_write_index, tid, "");

		/* Load the descriptor and compute the write offset for each
		 * enabled buffer. */
		LLVMValueRef so_write_offset[4] = {};
		LLVMValueRef so_buffers[4];
		LLVMValueRef buf_ptr = LLVMGetParam(ctx->main_fn,
						    ctx->param_rw_buffers);

		for (i = 0; i < 4; i++) {
			if (!so->stride[i])
				continue;

			LLVMValueRef offset = LLVMConstInt(ctx->i32,
							   SI_VS_STREAMOUT_BUF0 + i, 0);

			so_buffers[i] = ac_build_load_to_sgpr(&ctx->ac, buf_ptr, offset);

			LLVMValueRef so_offset = LLVMGetParam(ctx->main_fn,
							      ctx->param_streamout_offset[i]);
			so_offset = LLVMBuildMul(builder, so_offset, LLVMConstInt(ctx->i32, 4, 0), "");

			so_write_offset[i] = ac_build_imad(&ctx->ac, so_write_index,
							   LLVMConstInt(ctx->i32, so->stride[i]*4, 0),
							   so_offset);
		}

		/* Write streamout data. */
		for (i = 0; i < so->num_outputs; i++) {
			unsigned reg = so->output[i].register_index;

			if (reg >= noutput)
				continue;

			if (stream != so->output[i].stream)
				continue;

			emit_streamout_output(ctx, so_buffers, so_write_offset,
					      &so->output[i], &outputs[reg]);
		}
	}
	lp_build_endif(&if_ctx);
}

static void si_export_param(struct si_shader_context *ctx, unsigned index,
			    LLVMValueRef *values)
{
	struct ac_export_args args;

	si_llvm_init_export_args(ctx, values,
				 V_008DFC_SQ_EXP_PARAM + index, &args);
	ac_build_export(&ctx->ac, &args);
}

static void si_build_param_exports(struct si_shader_context *ctx,
				   struct si_shader_output_values *outputs,
			           unsigned noutput)
{
	struct si_shader *shader = ctx->shader;
	unsigned param_count = 0;

	for (unsigned i = 0; i < noutput; i++) {
		unsigned semantic_name = outputs[i].semantic_name;
		unsigned semantic_index = outputs[i].semantic_index;

		if (outputs[i].vertex_stream[0] != 0 &&
		    outputs[i].vertex_stream[1] != 0 &&
		    outputs[i].vertex_stream[2] != 0 &&
		    outputs[i].vertex_stream[3] != 0)
			continue;

		switch (semantic_name) {
		case TGSI_SEMANTIC_LAYER:
		case TGSI_SEMANTIC_VIEWPORT_INDEX:
		case TGSI_SEMANTIC_CLIPDIST:
		case TGSI_SEMANTIC_COLOR:
		case TGSI_SEMANTIC_BCOLOR:
		case TGSI_SEMANTIC_PRIMID:
		case TGSI_SEMANTIC_FOG:
		case TGSI_SEMANTIC_TEXCOORD:
		case TGSI_SEMANTIC_GENERIC:
			break;
		default:
			continue;
		}

		if ((semantic_name != TGSI_SEMANTIC_GENERIC ||
		     semantic_index < SI_MAX_IO_GENERIC) &&
		    shader->key.opt.kill_outputs &
		    (1ull << si_shader_io_get_unique_index(semantic_name,
							   semantic_index, true)))
			continue;

		si_export_param(ctx, param_count, outputs[i].values);

		assert(i < ARRAY_SIZE(shader->info.vs_output_param_offset));
		shader->info.vs_output_param_offset[i] = param_count++;
	}

	shader->info.nr_param_exports = param_count;
}

/* Generate export instructions for hardware VS shader stage */
static void si_llvm_export_vs(struct si_shader_context *ctx,
			      struct si_shader_output_values *outputs,
			      unsigned noutput)
{
	struct si_shader *shader = ctx->shader;
	struct ac_export_args pos_args[4] = {};
	LLVMValueRef psize_value = NULL, edgeflag_value = NULL, layer_value = NULL, viewport_index_value = NULL;
	unsigned pos_idx;
	int i;

	/* Build position exports. */
	for (i = 0; i < noutput; i++) {
		switch (outputs[i].semantic_name) {
		case TGSI_SEMANTIC_POSITION:
			si_llvm_init_export_args(ctx, outputs[i].values,
						 V_008DFC_SQ_EXP_POS, &pos_args[0]);
			break;
		case TGSI_SEMANTIC_PSIZE:
			psize_value = outputs[i].values[0];
			break;
		case TGSI_SEMANTIC_LAYER:
			layer_value = outputs[i].values[0];
			break;
		case TGSI_SEMANTIC_VIEWPORT_INDEX:
			viewport_index_value = outputs[i].values[0];
			break;
		case TGSI_SEMANTIC_EDGEFLAG:
			edgeflag_value = outputs[i].values[0];
			break;
		case TGSI_SEMANTIC_CLIPDIST:
			if (!shader->key.opt.clip_disable) {
				unsigned index = 2 + outputs[i].semantic_index;
				si_llvm_init_export_args(ctx, outputs[i].values,
							 V_008DFC_SQ_EXP_POS + index,
							 &pos_args[index]);
			}
			break;
		case TGSI_SEMANTIC_CLIPVERTEX:
			if (!shader->key.opt.clip_disable) {
				si_llvm_emit_clipvertex(ctx, pos_args,
							outputs[i].values);
			}
			break;
		}
	}

	/* We need to add the position output manually if it's missing. */
	if (!pos_args[0].out[0]) {
		pos_args[0].enabled_channels = 0xf; /* writemask */
		pos_args[0].valid_mask = 0; /* EXEC mask */
		pos_args[0].done = 0; /* last export? */
		pos_args[0].target = V_008DFC_SQ_EXP_POS;
		pos_args[0].compr = 0; /* COMPR flag */
		pos_args[0].out[0] = ctx->ac.f32_0; /* X */
		pos_args[0].out[1] = ctx->ac.f32_0; /* Y */
		pos_args[0].out[2] = ctx->ac.f32_0; /* Z */
		pos_args[0].out[3] = ctx->ac.f32_1;  /* W */
	}

	/* Write the misc vector (point size, edgeflag, layer, viewport). */
	if (shader->selector->info.writes_psize ||
	    shader->selector->info.writes_edgeflag ||
	    shader->selector->info.writes_viewport_index ||
	    shader->selector->info.writes_layer) {
		pos_args[1].enabled_channels = shader->selector->info.writes_psize |
					       (shader->selector->info.writes_edgeflag << 1) |
					       (shader->selector->info.writes_layer << 2);

		pos_args[1].valid_mask = 0; /* EXEC mask */
		pos_args[1].done = 0; /* last export? */
		pos_args[1].target = V_008DFC_SQ_EXP_POS + 1;
		pos_args[1].compr = 0; /* COMPR flag */
		pos_args[1].out[0] = ctx->ac.f32_0; /* X */
		pos_args[1].out[1] = ctx->ac.f32_0; /* Y */
		pos_args[1].out[2] = ctx->ac.f32_0; /* Z */
		pos_args[1].out[3] = ctx->ac.f32_0; /* W */

		if (shader->selector->info.writes_psize)
			pos_args[1].out[0] = psize_value;

		if (shader->selector->info.writes_edgeflag) {
			/* The output is a float, but the hw expects an integer
			 * with the first bit containing the edge flag. */
			edgeflag_value = LLVMBuildFPToUI(ctx->ac.builder,
							 edgeflag_value,
							 ctx->i32, "");
			edgeflag_value = ac_build_umin(&ctx->ac,
						      edgeflag_value,
						      ctx->i32_1);

			/* The LLVM intrinsic expects a float. */
			pos_args[1].out[1] = ac_to_float(&ctx->ac, edgeflag_value);
		}

		if (ctx->screen->info.chip_class >= GFX9) {
			/* GFX9 has the layer in out.z[10:0] and the viewport
			 * index in out.z[19:16].
			 */
			if (shader->selector->info.writes_layer)
				pos_args[1].out[2] = layer_value;

			if (shader->selector->info.writes_viewport_index) {
				LLVMValueRef v = viewport_index_value;

				v = ac_to_integer(&ctx->ac, v);
				v = LLVMBuildShl(ctx->ac.builder, v,
						 LLVMConstInt(ctx->i32, 16, 0), "");
				v = LLVMBuildOr(ctx->ac.builder, v,
						ac_to_integer(&ctx->ac,  pos_args[1].out[2]), "");
				pos_args[1].out[2] = ac_to_float(&ctx->ac, v);
				pos_args[1].enabled_channels |= 1 << 2;
			}
		} else {
			if (shader->selector->info.writes_layer)
				pos_args[1].out[2] = layer_value;

			if (shader->selector->info.writes_viewport_index) {
				pos_args[1].out[3] = viewport_index_value;
				pos_args[1].enabled_channels |= 1 << 3;
			}
		}
	}

	for (i = 0; i < 4; i++)
		if (pos_args[i].out[0])
			shader->info.nr_pos_exports++;

	pos_idx = 0;
	for (i = 0; i < 4; i++) {
		if (!pos_args[i].out[0])
			continue;

		/* Specify the target we are exporting */
		pos_args[i].target = V_008DFC_SQ_EXP_POS + pos_idx++;

		if (pos_idx == shader->info.nr_pos_exports)
			/* Specify that this is the last export */
			pos_args[i].done = 1;

		ac_build_export(&ctx->ac, &pos_args[i]);
	}

	/* Build parameter exports. */
	si_build_param_exports(ctx, outputs, noutput);
}

/**
 * Forward all outputs from the vertex shader to the TES. This is only used
 * for the fixed function TCS.
 */
static void si_copy_tcs_inputs(struct lp_build_tgsi_context *bld_base)
{
	struct si_shader_context *ctx = si_shader_context(bld_base);
	LLVMValueRef invocation_id, buffer, buffer_offset;
	LLVMValueRef lds_vertex_stride, lds_base;
	uint64_t inputs;

	invocation_id = unpack_llvm_param(ctx, ctx->abi.tcs_rel_ids, 8, 5);
	buffer = get_tess_ring_descriptor(ctx, TESS_OFFCHIP_RING_TCS);
	buffer_offset = LLVMGetParam(ctx->main_fn, ctx->param_tcs_offchip_offset);

	lds_vertex_stride = get_tcs_in_vertex_dw_stride(ctx);
	lds_base = get_tcs_in_current_patch_offset(ctx);
	lds_base = ac_build_imad(&ctx->ac, invocation_id, lds_vertex_stride,
				 lds_base);

	inputs = ctx->shader->key.mono.u.ff_tcs_inputs_to_copy;
	while (inputs) {
		unsigned i = u_bit_scan64(&inputs);

		LLVMValueRef lds_ptr = LLVMBuildAdd(ctx->ac.builder, lds_base,
		                            LLVMConstInt(ctx->i32, 4 * i, 0),
		                             "");

		LLVMValueRef buffer_addr = get_tcs_tes_buffer_address(ctx,
					      get_rel_patch_id(ctx),
		                              invocation_id,
		                              LLVMConstInt(ctx->i32, i, 0));

		LLVMValueRef value = lds_load(bld_base, ctx->ac.i32, ~0,
		                              lds_ptr);

		ac_build_buffer_store_dword(&ctx->ac, buffer, value, 4, buffer_addr,
					    buffer_offset, 0, 1, 0, true, false);
	}
}

static void si_write_tess_factors(struct lp_build_tgsi_context *bld_base,
				  LLVMValueRef rel_patch_id,
				  LLVMValueRef invocation_id,
				  LLVMValueRef tcs_out_current_patch_data_offset,
				  LLVMValueRef invoc0_tf_outer[4],
				  LLVMValueRef invoc0_tf_inner[2])
{
	struct si_shader_context *ctx = si_shader_context(bld_base);
	struct si_shader *shader = ctx->shader;
	unsigned tess_inner_index, tess_outer_index;
	LLVMValueRef lds_base, lds_inner, lds_outer, byteoffset, buffer;
	LLVMValueRef out[6], vec0, vec1, tf_base, inner[4], outer[4];
	unsigned stride, outer_comps, inner_comps, i, offset;
	struct lp_build_if_state if_ctx, inner_if_ctx;

	/* Add a barrier before loading tess factors from LDS. */
	if (!shader->key.part.tcs.epilog.invoc0_tess_factors_are_def)
		si_llvm_emit_barrier(NULL, bld_base, NULL);

	/* Do this only for invocation 0, because the tess levels are per-patch,
	 * not per-vertex.
	 *
	 * This can't jump, because invocation 0 executes this. It should
	 * at least mask out the loads and stores for other invocations.
	 */
	lp_build_if(&if_ctx, &ctx->gallivm,
		    LLVMBuildICmp(ctx->ac.builder, LLVMIntEQ,
				  invocation_id, ctx->i32_0, ""));

	/* Determine the layout of one tess factor element in the buffer. */
	switch (shader->key.part.tcs.epilog.prim_mode) {
	case PIPE_PRIM_LINES:
		stride = 2; /* 2 dwords, 1 vec2 store */
		outer_comps = 2;
		inner_comps = 0;
		break;
	case PIPE_PRIM_TRIANGLES:
		stride = 4; /* 4 dwords, 1 vec4 store */
		outer_comps = 3;
		inner_comps = 1;
		break;
	case PIPE_PRIM_QUADS:
		stride = 6; /* 6 dwords, 2 stores (vec4 + vec2) */
		outer_comps = 4;
		inner_comps = 2;
		break;
	default:
		assert(0);
		return;
	}

	for (i = 0; i < 4; i++) {
		inner[i] = LLVMGetUndef(ctx->i32);
		outer[i] = LLVMGetUndef(ctx->i32);
	}

	if (shader->key.part.tcs.epilog.invoc0_tess_factors_are_def) {
		/* Tess factors are in VGPRs. */
		for (i = 0; i < outer_comps; i++)
			outer[i] = out[i] = invoc0_tf_outer[i];
		for (i = 0; i < inner_comps; i++)
			inner[i] = out[outer_comps+i] = invoc0_tf_inner[i];
	} else {
		/* Load tess_inner and tess_outer from LDS.
		 * Any invocation can write them, so we can't get them from a temporary.
		 */
		tess_inner_index = si_shader_io_get_unique_index_patch(TGSI_SEMANTIC_TESSINNER, 0);
		tess_outer_index = si_shader_io_get_unique_index_patch(TGSI_SEMANTIC_TESSOUTER, 0);

		lds_base = tcs_out_current_patch_data_offset;
		lds_inner = LLVMBuildAdd(ctx->ac.builder, lds_base,
					 LLVMConstInt(ctx->i32,
						      tess_inner_index * 4, 0), "");
		lds_outer = LLVMBuildAdd(ctx->ac.builder, lds_base,
					 LLVMConstInt(ctx->i32,
						      tess_outer_index * 4, 0), "");

		for (i = 0; i < outer_comps; i++) {
			outer[i] = out[i] =
				lds_load(bld_base, ctx->ac.i32, i, lds_outer);
		}
		for (i = 0; i < inner_comps; i++) {
			inner[i] = out[outer_comps+i] =
				lds_load(bld_base, ctx->ac.i32, i, lds_inner);
		}
	}

	if (shader->key.part.tcs.epilog.prim_mode == PIPE_PRIM_LINES) {
		/* For isolines, the hardware expects tess factors in the
		 * reverse order from what GLSL / TGSI specify.
		 */
		LLVMValueRef tmp = out[0];
		out[0] = out[1];
		out[1] = tmp;
	}

	/* Convert the outputs to vectors for stores. */
	vec0 = ac_build_gather_values(&ctx->ac, out, MIN2(stride, 4));
	vec1 = NULL;

	if (stride > 4)
		vec1 = ac_build_gather_values(&ctx->ac, out+4, stride - 4);

	/* Get the buffer. */
	buffer = get_tess_ring_descriptor(ctx, TCS_FACTOR_RING);

	/* Get the offset. */
	tf_base = LLVMGetParam(ctx->main_fn,
			       ctx->param_tcs_factor_offset);
	byteoffset = LLVMBuildMul(ctx->ac.builder, rel_patch_id,
				  LLVMConstInt(ctx->i32, 4 * stride, 0), "");

	lp_build_if(&inner_if_ctx, &ctx->gallivm,
		    LLVMBuildICmp(ctx->ac.builder, LLVMIntEQ,
				  rel_patch_id, ctx->i32_0, ""));

	/* Store the dynamic HS control word. */
	offset = 0;
	if (ctx->screen->info.chip_class <= VI) {
		ac_build_buffer_store_dword(&ctx->ac, buffer,
					    LLVMConstInt(ctx->i32, 0x80000000, 0),
					    1, ctx->i32_0, tf_base,
					    offset, 1, 0, true, false);
		offset += 4;
	}

	lp_build_endif(&inner_if_ctx);

	/* Store the tessellation factors. */
	ac_build_buffer_store_dword(&ctx->ac, buffer, vec0,
				    MIN2(stride, 4), byteoffset, tf_base,
				    offset, 1, 0, true, false);
	offset += 16;
	if (vec1)
		ac_build_buffer_store_dword(&ctx->ac, buffer, vec1,
					    stride - 4, byteoffset, tf_base,
					    offset, 1, 0, true, false);

	/* Store the tess factors into the offchip buffer if TES reads them. */
	if (shader->key.part.tcs.epilog.tes_reads_tess_factors) {
		LLVMValueRef buf, base, inner_vec, outer_vec, tf_outer_offset;
		LLVMValueRef tf_inner_offset;
		unsigned param_outer, param_inner;

		buf = get_tess_ring_descriptor(ctx, TESS_OFFCHIP_RING_TCS);
		base = LLVMGetParam(ctx->main_fn, ctx->param_tcs_offchip_offset);

		param_outer = si_shader_io_get_unique_index_patch(
				      TGSI_SEMANTIC_TESSOUTER, 0);
		tf_outer_offset = get_tcs_tes_buffer_address(ctx, rel_patch_id, NULL,
					LLVMConstInt(ctx->i32, param_outer, 0));

		outer_vec = ac_build_gather_values(&ctx->ac, outer,
						   util_next_power_of_two(outer_comps));

		ac_build_buffer_store_dword(&ctx->ac, buf, outer_vec,
					    outer_comps, tf_outer_offset,
					    base, 0, 1, 0, true, false);
		if (inner_comps) {
			param_inner = si_shader_io_get_unique_index_patch(
					      TGSI_SEMANTIC_TESSINNER, 0);
			tf_inner_offset = get_tcs_tes_buffer_address(ctx, rel_patch_id, NULL,
					LLVMConstInt(ctx->i32, param_inner, 0));

			inner_vec = inner_comps == 1 ? inner[0] :
				    ac_build_gather_values(&ctx->ac, inner, inner_comps);
			ac_build_buffer_store_dword(&ctx->ac, buf, inner_vec,
						    inner_comps, tf_inner_offset,
						    base, 0, 1, 0, true, false);
		}
	}

	lp_build_endif(&if_ctx);
}

static LLVMValueRef
si_insert_input_ret(struct si_shader_context *ctx, LLVMValueRef ret,
		    unsigned param, unsigned return_index)
{
	return LLVMBuildInsertValue(ctx->ac.builder, ret,
				    LLVMGetParam(ctx->main_fn, param),
				    return_index, "");
}

static LLVMValueRef
si_insert_input_ret_float(struct si_shader_context *ctx, LLVMValueRef ret,
			  unsigned param, unsigned return_index)
{
	LLVMBuilderRef builder = ctx->ac.builder;
	LLVMValueRef p = LLVMGetParam(ctx->main_fn, param);

	return LLVMBuildInsertValue(builder, ret,
				    ac_to_float(&ctx->ac, p),
				    return_index, "");
}

static LLVMValueRef
si_insert_input_ptr(struct si_shader_context *ctx, LLVMValueRef ret,
		    unsigned param, unsigned return_index)
{
	LLVMBuilderRef builder = ctx->ac.builder;
	LLVMValueRef ptr = LLVMGetParam(ctx->main_fn, param);
	ptr = LLVMBuildPtrToInt(builder, ptr, ctx->i32, "");
	return LLVMBuildInsertValue(builder, ret, ptr, return_index, "");
}

/* This only writes the tessellation factor levels. */
static void si_llvm_emit_tcs_epilogue(struct ac_shader_abi *abi,
				      unsigned max_outputs,
				      LLVMValueRef *addrs)
{
	struct si_shader_context *ctx = si_shader_context_from_abi(abi);
	struct lp_build_tgsi_context *bld_base = &ctx->bld_base;
	LLVMBuilderRef builder = ctx->ac.builder;
	LLVMValueRef rel_patch_id, invocation_id, tf_lds_offset;

	si_copy_tcs_inputs(bld_base);

	rel_patch_id = get_rel_patch_id(ctx);
	invocation_id = unpack_llvm_param(ctx, ctx->abi.tcs_rel_ids, 8, 5);
	tf_lds_offset = get_tcs_out_current_patch_data_offset(ctx);

	if (ctx->screen->info.chip_class >= GFX9) {
		LLVMBasicBlockRef blocks[2] = {
			LLVMGetInsertBlock(builder),
			ctx->merged_wrap_if_state.entry_block
		};
		LLVMValueRef values[2];

		lp_build_endif(&ctx->merged_wrap_if_state);

		values[0] = rel_patch_id;
		values[1] = LLVMGetUndef(ctx->i32);
		rel_patch_id = ac_build_phi(&ctx->ac, ctx->i32, 2, values, blocks);

		values[0] = tf_lds_offset;
		values[1] = LLVMGetUndef(ctx->i32);
		tf_lds_offset = ac_build_phi(&ctx->ac, ctx->i32, 2, values, blocks);

		values[0] = invocation_id;
		values[1] = ctx->i32_1; /* cause the epilog to skip threads */
		invocation_id = ac_build_phi(&ctx->ac, ctx->i32, 2, values, blocks);
	}

	/* Return epilog parameters from this function. */
	LLVMValueRef ret = ctx->return_value;
	unsigned vgpr;

	if (ctx->screen->info.chip_class >= GFX9) {
		ret = si_insert_input_ret(ctx, ret, ctx->param_tcs_offchip_layout,
					  8 + GFX9_SGPR_TCS_OFFCHIP_LAYOUT);
		ret = si_insert_input_ret(ctx, ret, ctx->param_tcs_out_lds_layout,
					  8 + GFX9_SGPR_TCS_OUT_LAYOUT);
		/* Tess offchip and tess factor offsets are at the beginning. */
		ret = si_insert_input_ret(ctx, ret, ctx->param_tcs_offchip_offset, 2);
		ret = si_insert_input_ret(ctx, ret, ctx->param_tcs_factor_offset, 4);
		vgpr = 8 + GFX9_SGPR_TCS_OUT_LAYOUT + 1;
	} else {
		ret = si_insert_input_ret(ctx, ret, ctx->param_tcs_offchip_layout,
					  GFX6_SGPR_TCS_OFFCHIP_LAYOUT);
		ret = si_insert_input_ret(ctx, ret, ctx->param_tcs_out_lds_layout,
					  GFX6_SGPR_TCS_OUT_LAYOUT);
		/* Tess offchip and tess factor offsets are after user SGPRs. */
		ret = si_insert_input_ret(ctx, ret, ctx->param_tcs_offchip_offset,
					  GFX6_TCS_NUM_USER_SGPR);
		ret = si_insert_input_ret(ctx, ret, ctx->param_tcs_factor_offset,
					  GFX6_TCS_NUM_USER_SGPR + 1);
		vgpr = GFX6_TCS_NUM_USER_SGPR + 2;
	}

	/* VGPRs */
	rel_patch_id = ac_to_float(&ctx->ac, rel_patch_id);
	invocation_id = ac_to_float(&ctx->ac, invocation_id);
	tf_lds_offset = ac_to_float(&ctx->ac, tf_lds_offset);

	/* Leave a hole corresponding to the two input VGPRs. This ensures that
	 * the invocation_id output does not alias the tcs_rel_ids input,
	 * which saves a V_MOV on gfx9.
	 */
	vgpr += 2;

	ret = LLVMBuildInsertValue(builder, ret, rel_patch_id, vgpr++, "");
	ret = LLVMBuildInsertValue(builder, ret, invocation_id, vgpr++, "");

	if (ctx->shader->selector->tcs_info.tessfactors_are_def_in_all_invocs) {
		vgpr++; /* skip the tess factor LDS offset */
		for (unsigned i = 0; i < 6; i++) {
			LLVMValueRef value =
				LLVMBuildLoad(builder, ctx->invoc0_tess_factors[i], "");
			value = ac_to_float(&ctx->ac, value);
			ret = LLVMBuildInsertValue(builder, ret, value, vgpr++, "");
		}
	} else {
		ret = LLVMBuildInsertValue(builder, ret, tf_lds_offset, vgpr++, "");
	}
	ctx->return_value = ret;
}

/* Pass TCS inputs from LS to TCS on GFX9. */
static void si_set_ls_return_value_for_tcs(struct si_shader_context *ctx)
{
	LLVMValueRef ret = ctx->return_value;

	ret = si_insert_input_ptr(ctx, ret, 0, 0);
	ret = si_insert_input_ptr(ctx, ret, 1, 1);
	ret = si_insert_input_ret(ctx, ret, ctx->param_tcs_offchip_offset, 2);
	ret = si_insert_input_ret(ctx, ret, ctx->param_merged_wave_info, 3);
	ret = si_insert_input_ret(ctx, ret, ctx->param_tcs_factor_offset, 4);
	ret = si_insert_input_ret(ctx, ret, ctx->param_merged_scratch_offset, 5);

	ret = si_insert_input_ptr(ctx, ret, ctx->param_rw_buffers,
				  8 + SI_SGPR_RW_BUFFERS);
	ret = si_insert_input_ptr(ctx, ret,
				  ctx->param_bindless_samplers_and_images,
				  8 + SI_SGPR_BINDLESS_SAMPLERS_AND_IMAGES);

	ret = si_insert_input_ret(ctx, ret, ctx->param_vs_state_bits,
				  8 + SI_SGPR_VS_STATE_BITS);

	ret = si_insert_input_ret(ctx, ret, ctx->param_tcs_offchip_layout,
				  8 + GFX9_SGPR_TCS_OFFCHIP_LAYOUT);
	ret = si_insert_input_ret(ctx, ret, ctx->param_tcs_out_lds_offsets,
				  8 + GFX9_SGPR_TCS_OUT_OFFSETS);
	ret = si_insert_input_ret(ctx, ret, ctx->param_tcs_out_lds_layout,
				  8 + GFX9_SGPR_TCS_OUT_LAYOUT);

	unsigned vgpr = 8 + GFX9_TCS_NUM_USER_SGPR;
	ret = LLVMBuildInsertValue(ctx->ac.builder, ret,
				   ac_to_float(&ctx->ac, ctx->abi.tcs_patch_id),
				   vgpr++, "");
	ret = LLVMBuildInsertValue(ctx->ac.builder, ret,
				   ac_to_float(&ctx->ac, ctx->abi.tcs_rel_ids),
				   vgpr++, "");
	ctx->return_value = ret;
}

/* Pass GS inputs from ES to GS on GFX9. */
static void si_set_es_return_value_for_gs(struct si_shader_context *ctx)
{
	LLVMValueRef ret = ctx->return_value;

	ret = si_insert_input_ptr(ctx, ret, 0, 0);
	ret = si_insert_input_ptr(ctx, ret, 1, 1);
	ret = si_insert_input_ret(ctx, ret, ctx->param_gs2vs_offset, 2);
	ret = si_insert_input_ret(ctx, ret, ctx->param_merged_wave_info, 3);
	ret = si_insert_input_ret(ctx, ret, ctx->param_merged_scratch_offset, 5);

	ret = si_insert_input_ptr(ctx, ret, ctx->param_rw_buffers,
				  8 + SI_SGPR_RW_BUFFERS);
	ret = si_insert_input_ptr(ctx, ret,
				  ctx->param_bindless_samplers_and_images,
				  8 + SI_SGPR_BINDLESS_SAMPLERS_AND_IMAGES);

	unsigned vgpr;
	if (ctx->type == PIPE_SHADER_VERTEX)
		vgpr = 8 + GFX9_VSGS_NUM_USER_SGPR;
	else
		vgpr = 8 + GFX9_TESGS_NUM_USER_SGPR;

	for (unsigned i = 0; i < 5; i++) {
		unsigned param = ctx->param_gs_vtx01_offset + i;
		ret = si_insert_input_ret_float(ctx, ret, param, vgpr++);
	}
	ctx->return_value = ret;
}

static void si_llvm_emit_ls_epilogue(struct ac_shader_abi *abi,
				     unsigned max_outputs,
				     LLVMValueRef *addrs)
{
	struct si_shader_context *ctx = si_shader_context_from_abi(abi);
	struct si_shader *shader = ctx->shader;
	struct tgsi_shader_info *info = &shader->selector->info;
	unsigned i, chan;
	LLVMValueRef vertex_id = LLVMGetParam(ctx->main_fn,
					      ctx->param_rel_auto_id);
	LLVMValueRef vertex_dw_stride = get_tcs_in_vertex_dw_stride(ctx);
	LLVMValueRef base_dw_addr = LLVMBuildMul(ctx->ac.builder, vertex_id,
						 vertex_dw_stride, "");

	/* Write outputs to LDS. The next shader (TCS aka HS) will read
	 * its inputs from it. */
	for (i = 0; i < info->num_outputs; i++) {
		unsigned name = info->output_semantic_name[i];
		unsigned index = info->output_semantic_index[i];

		/* The ARB_shader_viewport_layer_array spec contains the
		 * following issue:
		 *
		 *    2) What happens if gl_ViewportIndex or gl_Layer is
		 *    written in the vertex shader and a geometry shader is
		 *    present?
		 *
		 *    RESOLVED: The value written by the last vertex processing
		 *    stage is used. If the last vertex processing stage
		 *    (vertex, tessellation evaluation or geometry) does not
		 *    statically assign to gl_ViewportIndex or gl_Layer, index
		 *    or layer zero is assumed.
		 *
		 * So writes to those outputs in VS-as-LS are simply ignored.
		 */
		if (name == TGSI_SEMANTIC_LAYER ||
		    name == TGSI_SEMANTIC_VIEWPORT_INDEX)
			continue;

		int param = si_shader_io_get_unique_index(name, index, false);
		LLVMValueRef dw_addr = LLVMBuildAdd(ctx->ac.builder, base_dw_addr,
					LLVMConstInt(ctx->i32, param * 4, 0), "");

		for (chan = 0; chan < 4; chan++) {
			if (!(info->output_usagemask[i] & (1 << chan)))
				continue;

			lds_store(ctx, chan, dw_addr,
				  LLVMBuildLoad(ctx->ac.builder, addrs[4 * i + chan], ""));
		}
	}

	if (ctx->screen->info.chip_class >= GFX9)
		si_set_ls_return_value_for_tcs(ctx);
}

static void si_llvm_emit_es_epilogue(struct ac_shader_abi *abi,
				     unsigned max_outputs,
				     LLVMValueRef *addrs)
{
	struct si_shader_context *ctx = si_shader_context_from_abi(abi);
	struct si_shader *es = ctx->shader;
	struct tgsi_shader_info *info = &es->selector->info;
	LLVMValueRef soffset = LLVMGetParam(ctx->main_fn,
					    ctx->param_es2gs_offset);
	LLVMValueRef lds_base = NULL;
	unsigned chan;
	int i;

	if (ctx->screen->info.chip_class >= GFX9 && info->num_outputs) {
		unsigned itemsize_dw = es->selector->esgs_itemsize / 4;
		LLVMValueRef vertex_idx = ac_get_thread_id(&ctx->ac);
		LLVMValueRef wave_idx = si_unpack_param(ctx, ctx->param_merged_wave_info, 24, 4);
		vertex_idx = LLVMBuildOr(ctx->ac.builder, vertex_idx,
					 LLVMBuildMul(ctx->ac.builder, wave_idx,
						      LLVMConstInt(ctx->i32, 64, false), ""), "");
		lds_base = LLVMBuildMul(ctx->ac.builder, vertex_idx,
					LLVMConstInt(ctx->i32, itemsize_dw, 0), "");
	}

	for (i = 0; i < info->num_outputs; i++) {
		int param;

		if (info->output_semantic_name[i] == TGSI_SEMANTIC_VIEWPORT_INDEX ||
		    info->output_semantic_name[i] == TGSI_SEMANTIC_LAYER)
			continue;

		param = si_shader_io_get_unique_index(info->output_semantic_name[i],
						      info->output_semantic_index[i], false);

		for (chan = 0; chan < 4; chan++) {
			if (!(info->output_usagemask[i] & (1 << chan)))
				continue;

			LLVMValueRef out_val = LLVMBuildLoad(ctx->ac.builder, addrs[4 * i + chan], "");
			out_val = ac_to_integer(&ctx->ac, out_val);

			/* GFX9 has the ESGS ring in LDS. */
			if (ctx->screen->info.chip_class >= GFX9) {
				lds_store(ctx, param * 4 + chan, lds_base, out_val);
				continue;
			}

			ac_build_buffer_store_dword(&ctx->ac,
						    ctx->esgs_ring,
						    out_val, 1, NULL, soffset,
						    (4 * param + chan) * 4,
						    1, 1, true, true);
		}
	}

	if (ctx->screen->info.chip_class >= GFX9)
		si_set_es_return_value_for_gs(ctx);
}

static LLVMValueRef si_get_gs_wave_id(struct si_shader_context *ctx)
{
	if (ctx->screen->info.chip_class >= GFX9)
		return si_unpack_param(ctx, ctx->param_merged_wave_info, 16, 8);
	else
		return LLVMGetParam(ctx->main_fn, ctx->param_gs_wave_id);
}

static void emit_gs_epilogue(struct si_shader_context *ctx)
{
	ac_build_sendmsg(&ctx->ac, AC_SENDMSG_GS_OP_NOP | AC_SENDMSG_GS_DONE,
			 si_get_gs_wave_id(ctx));

	if (ctx->screen->info.chip_class >= GFX9)
		lp_build_endif(&ctx->merged_wrap_if_state);
}

static void si_llvm_emit_gs_epilogue(struct ac_shader_abi *abi,
				     unsigned max_outputs,
				     LLVMValueRef *addrs)
{
	struct si_shader_context *ctx = si_shader_context_from_abi(abi);
	struct tgsi_shader_info UNUSED *info = &ctx->shader->selector->info;

	assert(info->num_outputs <= max_outputs);

	emit_gs_epilogue(ctx);
}

static void si_tgsi_emit_gs_epilogue(struct lp_build_tgsi_context *bld_base)
{
	struct si_shader_context *ctx = si_shader_context(bld_base);
	emit_gs_epilogue(ctx);
}

static void si_llvm_emit_vs_epilogue(struct ac_shader_abi *abi,
				     unsigned max_outputs,
				     LLVMValueRef *addrs)
{
	struct si_shader_context *ctx = si_shader_context_from_abi(abi);
	struct tgsi_shader_info *info = &ctx->shader->selector->info;
	struct si_shader_output_values *outputs = NULL;
	int i,j;

	assert(!ctx->shader->is_gs_copy_shader);
	assert(info->num_outputs <= max_outputs);

	outputs = MALLOC((info->num_outputs + 1) * sizeof(outputs[0]));

	/* Vertex color clamping.
	 *
	 * This uses a state constant loaded in a user data SGPR and
	 * an IF statement is added that clamps all colors if the constant
	 * is true.
	 */
	struct lp_build_if_state if_ctx;
	LLVMValueRef cond = NULL;
	LLVMValueRef addr, val;

	for (i = 0; i < info->num_outputs; i++) {
		if (info->output_semantic_name[i] != TGSI_SEMANTIC_COLOR &&
		    info->output_semantic_name[i] != TGSI_SEMANTIC_BCOLOR)
			continue;

		/* We've found a color. */
		if (!cond) {
			/* The state is in the first bit of the user SGPR. */
			cond = LLVMGetParam(ctx->main_fn,
					    ctx->param_vs_state_bits);
			cond = LLVMBuildTrunc(ctx->ac.builder, cond,
					      ctx->i1, "");
			lp_build_if(&if_ctx, &ctx->gallivm, cond);
		}

		for (j = 0; j < 4; j++) {
			addr = addrs[4 * i + j];
			val = LLVMBuildLoad(ctx->ac.builder, addr, "");
			val = ac_build_clamp(&ctx->ac, val);
			LLVMBuildStore(ctx->ac.builder, val, addr);
		}
	}

	if (cond)
		lp_build_endif(&if_ctx);

	for (i = 0; i < info->num_outputs; i++) {
		outputs[i].semantic_name = info->output_semantic_name[i];
		outputs[i].semantic_index = info->output_semantic_index[i];

		for (j = 0; j < 4; j++) {
			outputs[i].values[j] =
				LLVMBuildLoad(ctx->ac.builder,
					      addrs[4 * i + j],
					      "");
			outputs[i].vertex_stream[j] =
				(info->output_streams[i] >> (2 * j)) & 3;
		}
	}

	if (ctx->shader->selector->so.num_outputs)
		si_llvm_emit_streamout(ctx, outputs, i, 0);

	/* Export PrimitiveID. */
	if (ctx->shader->key.mono.u.vs_export_prim_id) {
		outputs[i].semantic_name = TGSI_SEMANTIC_PRIMID;
		outputs[i].semantic_index = 0;
		outputs[i].values[0] = ac_to_float(&ctx->ac, get_primitive_id(ctx, 0));
		for (j = 1; j < 4; j++)
			outputs[i].values[j] = LLVMConstReal(ctx->f32, 0);

		memset(outputs[i].vertex_stream, 0,
		       sizeof(outputs[i].vertex_stream));
		i++;
	}

	si_llvm_export_vs(ctx, outputs, i);
	FREE(outputs);
}

static void si_tgsi_emit_epilogue(struct lp_build_tgsi_context *bld_base)
{
	struct si_shader_context *ctx = si_shader_context(bld_base);

	ctx->abi.emit_outputs(&ctx->abi, RADEON_LLVM_MAX_OUTPUTS,
			      &ctx->outputs[0][0]);
}

struct si_ps_exports {
	unsigned num;
	struct ac_export_args args[10];
};

static void si_export_mrt_z(struct lp_build_tgsi_context *bld_base,
			    LLVMValueRef depth, LLVMValueRef stencil,
			    LLVMValueRef samplemask, struct si_ps_exports *exp)
{
	struct si_shader_context *ctx = si_shader_context(bld_base);
	struct ac_export_args args;

	ac_export_mrt_z(&ctx->ac, depth, stencil, samplemask, &args);

	memcpy(&exp->args[exp->num++], &args, sizeof(args));
}

static void si_export_mrt_color(struct lp_build_tgsi_context *bld_base,
				LLVMValueRef *color, unsigned index,
				unsigned samplemask_param,
				bool is_last, struct si_ps_exports *exp)
{
	struct si_shader_context *ctx = si_shader_context(bld_base);
	int i;

	/* Clamp color */
	if (ctx->shader->key.part.ps.epilog.clamp_color)
		for (i = 0; i < 4; i++)
			color[i] = ac_build_clamp(&ctx->ac, color[i]);

	/* Alpha to one */
	if (ctx->shader->key.part.ps.epilog.alpha_to_one)
		color[3] = ctx->ac.f32_1;

	/* Alpha test */
	if (index == 0 &&
	    ctx->shader->key.part.ps.epilog.alpha_func != PIPE_FUNC_ALWAYS)
		si_alpha_test(bld_base, color[3]);

	/* Line & polygon smoothing */
	if (ctx->shader->key.part.ps.epilog.poly_line_smoothing)
		color[3] = si_scale_alpha_by_sample_mask(bld_base, color[3],
							 samplemask_param);

	/* If last_cbuf > 0, FS_COLOR0_WRITES_ALL_CBUFS is true. */
	if (ctx->shader->key.part.ps.epilog.last_cbuf > 0) {
		struct ac_export_args args[8];
		int c, last = -1;

		/* Get the export arguments, also find out what the last one is. */
		for (c = 0; c <= ctx->shader->key.part.ps.epilog.last_cbuf; c++) {
			si_llvm_init_export_args(ctx, color,
						 V_008DFC_SQ_EXP_MRT + c, &args[c]);
			if (args[c].enabled_channels)
				last = c;
		}

		/* Emit all exports. */
		for (c = 0; c <= ctx->shader->key.part.ps.epilog.last_cbuf; c++) {
			if (is_last && last == c) {
				args[c].valid_mask = 1; /* whether the EXEC mask is valid */
				args[c].done = 1; /* DONE bit */
			} else if (!args[c].enabled_channels)
				continue; /* unnecessary NULL export */

			memcpy(&exp->args[exp->num++], &args[c], sizeof(args[c]));
		}
	} else {
		struct ac_export_args args;

		/* Export */
		si_llvm_init_export_args(ctx, color, V_008DFC_SQ_EXP_MRT + index,
					 &args);
		if (is_last) {
			args.valid_mask = 1; /* whether the EXEC mask is valid */
			args.done = 1; /* DONE bit */
		} else if (!args.enabled_channels)
			return; /* unnecessary NULL export */

		memcpy(&exp->args[exp->num++], &args, sizeof(args));
	}
}

static void si_emit_ps_exports(struct si_shader_context *ctx,
			       struct si_ps_exports *exp)
{
	for (unsigned i = 0; i < exp->num; i++)
		ac_build_export(&ctx->ac, &exp->args[i]);
}

/**
 * Return PS outputs in this order:
 *
 * v[0:3] = color0.xyzw
 * v[4:7] = color1.xyzw
 * ...
 * vN+0 = Depth
 * vN+1 = Stencil
 * vN+2 = SampleMask
 * vN+3 = SampleMaskIn (used for OpenGL smoothing)
 *
 * The alpha-ref SGPR is returned via its original location.
 */
static void si_llvm_return_fs_outputs(struct ac_shader_abi *abi,
				      unsigned max_outputs,
				      LLVMValueRef *addrs)
{
	struct si_shader_context *ctx = si_shader_context_from_abi(abi);
	struct si_shader *shader = ctx->shader;
	struct tgsi_shader_info *info = &shader->selector->info;
	LLVMBuilderRef builder = ctx->ac.builder;
	unsigned i, j, first_vgpr, vgpr;

	LLVMValueRef color[8][4] = {};
	LLVMValueRef depth = NULL, stencil = NULL, samplemask = NULL;
	LLVMValueRef ret;

	if (ctx->postponed_kill)
		ac_build_kill_if_false(&ctx->ac, LLVMBuildLoad(builder, ctx->postponed_kill, ""));

	/* Read the output values. */
	for (i = 0; i < info->num_outputs; i++) {
		unsigned semantic_name = info->output_semantic_name[i];
		unsigned semantic_index = info->output_semantic_index[i];

		switch (semantic_name) {
		case TGSI_SEMANTIC_COLOR:
			assert(semantic_index < 8);
			for (j = 0; j < 4; j++) {
				LLVMValueRef ptr = addrs[4 * i + j];
				LLVMValueRef result = LLVMBuildLoad(builder, ptr, "");
				color[semantic_index][j] = result;
			}
			break;
		case TGSI_SEMANTIC_POSITION:
			depth = LLVMBuildLoad(builder,
					      addrs[4 * i + 2], "");
			break;
		case TGSI_SEMANTIC_STENCIL:
			stencil = LLVMBuildLoad(builder,
						addrs[4 * i + 1], "");
			break;
		case TGSI_SEMANTIC_SAMPLEMASK:
			samplemask = LLVMBuildLoad(builder,
						   addrs[4 * i + 0], "");
			break;
		default:
			fprintf(stderr, "Warning: SI unhandled fs output type:%d\n",
				semantic_name);
		}
	}

	/* Fill the return structure. */
	ret = ctx->return_value;

	/* Set SGPRs. */
	ret = LLVMBuildInsertValue(builder, ret,
				   ac_to_integer(&ctx->ac,
                                                 LLVMGetParam(ctx->main_fn,
                                                              SI_PARAM_ALPHA_REF)),
				   SI_SGPR_ALPHA_REF, "");

	/* Set VGPRs */
	first_vgpr = vgpr = SI_SGPR_ALPHA_REF + 1;
	for (i = 0; i < ARRAY_SIZE(color); i++) {
		if (!color[i][0])
			continue;

		for (j = 0; j < 4; j++)
			ret = LLVMBuildInsertValue(builder, ret, color[i][j], vgpr++, "");
	}
	if (depth)
		ret = LLVMBuildInsertValue(builder, ret, depth, vgpr++, "");
	if (stencil)
		ret = LLVMBuildInsertValue(builder, ret, stencil, vgpr++, "");
	if (samplemask)
		ret = LLVMBuildInsertValue(builder, ret, samplemask, vgpr++, "");

	/* Add the input sample mask for smoothing at the end. */
	if (vgpr < first_vgpr + PS_EPILOG_SAMPLEMASK_MIN_LOC)
		vgpr = first_vgpr + PS_EPILOG_SAMPLEMASK_MIN_LOC;
	ret = LLVMBuildInsertValue(builder, ret,
				   LLVMGetParam(ctx->main_fn,
						SI_PARAM_SAMPLE_COVERAGE), vgpr++, "");

	ctx->return_value = ret;
}

static void membar_emit(
		const struct lp_build_tgsi_action *action,
		struct lp_build_tgsi_context *bld_base,
		struct lp_build_emit_data *emit_data)
{
	struct si_shader_context *ctx = si_shader_context(bld_base);
	LLVMValueRef src0 = lp_build_emit_fetch(bld_base, emit_data->inst, 0, 0);
	unsigned flags = LLVMConstIntGetZExtValue(src0);
	unsigned waitcnt = NOOP_WAITCNT;

	if (flags & TGSI_MEMBAR_THREAD_GROUP)
		waitcnt &= VM_CNT & LGKM_CNT;

	if (flags & (TGSI_MEMBAR_ATOMIC_BUFFER |
		     TGSI_MEMBAR_SHADER_BUFFER |
		     TGSI_MEMBAR_SHADER_IMAGE))
		waitcnt &= VM_CNT;

	if (flags & TGSI_MEMBAR_SHARED)
		waitcnt &= LGKM_CNT;

	if (waitcnt != NOOP_WAITCNT)
		ac_build_waitcnt(&ctx->ac, waitcnt);
}

static void clock_emit(
		const struct lp_build_tgsi_action *action,
		struct lp_build_tgsi_context *bld_base,
		struct lp_build_emit_data *emit_data)
{
	struct si_shader_context *ctx = si_shader_context(bld_base);
	LLVMValueRef tmp = ac_build_shader_clock(&ctx->ac);

	emit_data->output[0] =
		LLVMBuildExtractElement(ctx->ac.builder, tmp, ctx->i32_0, "");
	emit_data->output[1] =
		LLVMBuildExtractElement(ctx->ac.builder, tmp, ctx->i32_1, "");
}

static void si_llvm_emit_ddxy(
	const struct lp_build_tgsi_action *action,
	struct lp_build_tgsi_context *bld_base,
	struct lp_build_emit_data *emit_data)
{
	struct si_shader_context *ctx = si_shader_context(bld_base);
	unsigned opcode = emit_data->info->opcode;
	LLVMValueRef val;
	int idx;
	unsigned mask;

	if (opcode == TGSI_OPCODE_DDX_FINE)
		mask = AC_TID_MASK_LEFT;
	else if (opcode == TGSI_OPCODE_DDY_FINE)
		mask = AC_TID_MASK_TOP;
	else
		mask = AC_TID_MASK_TOP_LEFT;

	/* for DDX we want to next X pixel, DDY next Y pixel. */
	idx = (opcode == TGSI_OPCODE_DDX || opcode == TGSI_OPCODE_DDX_FINE) ? 1 : 2;

	val = ac_to_integer(&ctx->ac, emit_data->args[0]);
	val = ac_build_ddxy(&ctx->ac, mask, idx, val);
	emit_data->output[emit_data->chan] = val;
}

/*
 * this takes an I,J coordinate pair,
 * and works out the X and Y derivatives.
 * it returns DDX(I), DDX(J), DDY(I), DDY(J).
 */
static LLVMValueRef si_llvm_emit_ddxy_interp(
	struct lp_build_tgsi_context *bld_base,
	LLVMValueRef interp_ij)
{
	struct si_shader_context *ctx = si_shader_context(bld_base);
	LLVMValueRef result[4], a;
	unsigned i;

	for (i = 0; i < 2; i++) {
		a = LLVMBuildExtractElement(ctx->ac.builder, interp_ij,
					    LLVMConstInt(ctx->i32, i, 0), "");
		result[i] = ac_build_ddxy(&ctx->ac, AC_TID_MASK_TOP_LEFT, 1,
					  ac_to_integer(&ctx->ac, a)); /* DDX */
		result[2+i] = ac_build_ddxy(&ctx->ac, AC_TID_MASK_TOP_LEFT, 2,
					    ac_to_integer(&ctx->ac, a)); /* DDY */
	}

	return ac_build_gather_values(&ctx->ac, result, 4);
}

static void build_interp_intrinsic(const struct lp_build_tgsi_action *action,
				struct lp_build_tgsi_context *bld_base,
				struct lp_build_emit_data *emit_data)
{
	struct si_shader_context *ctx = si_shader_context(bld_base);
	struct si_shader *shader = ctx->shader;
	const struct tgsi_shader_info *info = &shader->selector->info;
	LLVMValueRef interp_param;
	const struct tgsi_full_instruction *inst = emit_data->inst;
	const struct tgsi_full_src_register *input = &inst->Src[0];
	int input_base, input_array_size;
	int chan;
	int i;
	LLVMValueRef prim_mask = ctx->abi.prim_mask;
	LLVMValueRef array_idx, offset_x = NULL, offset_y = NULL;
	int interp_param_idx;
	unsigned interp;
	unsigned location;

	if (inst->Instruction.Opcode == TGSI_OPCODE_INTERP_OFFSET) {
		/* offset is in second src, first two channels */
		offset_x = lp_build_emit_fetch(bld_base, emit_data->inst, 1,
					       TGSI_CHAN_X);
		offset_y = lp_build_emit_fetch(bld_base, emit_data->inst, 1,
					       TGSI_CHAN_Y);
	} else if (inst->Instruction.Opcode == TGSI_OPCODE_INTERP_SAMPLE) {
		LLVMValueRef sample_position;
		LLVMValueRef sample_id;
		LLVMValueRef halfval = LLVMConstReal(ctx->f32, 0.5f);

		/* fetch sample ID, then fetch its sample position,
		 * and place into first two channels.
		 */
		sample_id = lp_build_emit_fetch(bld_base,
						emit_data->inst, 1, TGSI_CHAN_X);
		sample_id = ac_to_integer(&ctx->ac, sample_id);

		/* Section 8.13.2 (Interpolation Functions) of the OpenGL Shading
		 * Language 4.50 spec says about interpolateAtSample:
		 *
		 *    "Returns the value of the input interpolant variable at
		 *     the location of sample number sample. If multisample
		 *     buffers are not available, the input variable will be
		 *     evaluated at the center of the pixel. If sample sample
		 *     does not exist, the position used to interpolate the
		 *     input variable is undefined."
		 *
		 * This means that sample_id values outside of the valid are
		 * in fact valid input, and the usual mechanism for loading the
		 * sample position doesn't work.
		 */
		if (ctx->shader->key.mono.u.ps.interpolate_at_sample_force_center) {
			LLVMValueRef center[4] = {
				LLVMConstReal(ctx->f32, 0.5),
				LLVMConstReal(ctx->f32, 0.5),
				ctx->ac.f32_0,
				ctx->ac.f32_0,
			};

			sample_position = ac_build_gather_values(&ctx->ac, center, 4);
		} else {
			sample_position = load_sample_position(&ctx->abi, sample_id);
		}

		offset_x = LLVMBuildExtractElement(ctx->ac.builder, sample_position,
						   ctx->i32_0, "");

		offset_x = LLVMBuildFSub(ctx->ac.builder, offset_x, halfval, "");
		offset_y = LLVMBuildExtractElement(ctx->ac.builder, sample_position,
						   ctx->i32_1, "");
		offset_y = LLVMBuildFSub(ctx->ac.builder, offset_y, halfval, "");
	}

	assert(input->Register.File == TGSI_FILE_INPUT);

	if (input->Register.Indirect) {
		unsigned array_id = input->Indirect.ArrayID;

		if (array_id) {
			input_base = info->input_array_first[array_id];
			input_array_size = info->input_array_last[array_id] - input_base + 1;
		} else {
			input_base = inst->Src[0].Register.Index;
			input_array_size = info->num_inputs - input_base;
		}

		array_idx = si_get_indirect_index(ctx, &input->Indirect,
						  1, input->Register.Index - input_base);
	} else {
		input_base = inst->Src[0].Register.Index;
		input_array_size = 1;
		array_idx = ctx->i32_0;
	}

	interp = shader->selector->info.input_interpolate[input_base];

	if (inst->Instruction.Opcode == TGSI_OPCODE_INTERP_OFFSET ||
	    inst->Instruction.Opcode == TGSI_OPCODE_INTERP_SAMPLE)
		location = TGSI_INTERPOLATE_LOC_CENTER;
	else
		location = TGSI_INTERPOLATE_LOC_CENTROID;

	interp_param_idx = lookup_interp_param_index(interp, location);
	if (interp_param_idx == -1)
		return;
	else if (interp_param_idx)
		interp_param = LLVMGetParam(ctx->main_fn, interp_param_idx);
	else
		interp_param = NULL;

	if (inst->Instruction.Opcode == TGSI_OPCODE_INTERP_OFFSET ||
	    inst->Instruction.Opcode == TGSI_OPCODE_INTERP_SAMPLE) {
		LLVMValueRef ij_out[2];
		LLVMValueRef ddxy_out = si_llvm_emit_ddxy_interp(bld_base, interp_param);

		/*
		 * take the I then J parameters, and the DDX/Y for it, and
		 * calculate the IJ inputs for the interpolator.
		 * temp1 = ddx * offset/sample.x + I;
		 * interp_param.I = ddy * offset/sample.y + temp1;
		 * temp1 = ddx * offset/sample.x + J;
		 * interp_param.J = ddy * offset/sample.y + temp1;
		 */
		for (i = 0; i < 2; i++) {
			LLVMValueRef ix_ll = LLVMConstInt(ctx->i32, i, 0);
			LLVMValueRef iy_ll = LLVMConstInt(ctx->i32, i + 2, 0);
			LLVMValueRef ddx_el = LLVMBuildExtractElement(ctx->ac.builder,
								      ddxy_out, ix_ll, "");
			LLVMValueRef ddy_el = LLVMBuildExtractElement(ctx->ac.builder,
								      ddxy_out, iy_ll, "");
			LLVMValueRef interp_el = LLVMBuildExtractElement(ctx->ac.builder,
									 interp_param, ix_ll, "");
			LLVMValueRef temp;

			interp_el = ac_to_float(&ctx->ac, interp_el);

			temp = ac_build_fmad(&ctx->ac, ddx_el, offset_x, interp_el);
			ij_out[i] = ac_build_fmad(&ctx->ac, ddy_el, offset_y, temp);
		}
		interp_param = ac_build_gather_values(&ctx->ac, ij_out, 2);
	}

	if (interp_param)
		interp_param = ac_to_float(&ctx->ac, interp_param);

	for (chan = 0; chan < 4; chan++) {
		LLVMValueRef gather = LLVMGetUndef(LLVMVectorType(ctx->f32, input_array_size));
		unsigned schan = tgsi_util_get_full_src_register_swizzle(&inst->Src[0], chan);

		for (unsigned idx = 0; idx < input_array_size; ++idx) {
			LLVMValueRef v, i = NULL, j = NULL;

			if (interp_param) {
				i = LLVMBuildExtractElement(
					ctx->ac.builder, interp_param, ctx->i32_0, "");
				j = LLVMBuildExtractElement(
					ctx->ac.builder, interp_param, ctx->i32_1, "");
			}
			v = si_build_fs_interp(ctx, input_base + idx, schan,
					       prim_mask, i, j);

			gather = LLVMBuildInsertElement(ctx->ac.builder,
				gather, v, LLVMConstInt(ctx->i32, idx, false), "");
		}

		emit_data->output[chan] = LLVMBuildExtractElement(
			ctx->ac.builder, gather, array_idx, "");
	}
}

static void vote_all_emit(
	const struct lp_build_tgsi_action *action,
	struct lp_build_tgsi_context *bld_base,
	struct lp_build_emit_data *emit_data)
{
	struct si_shader_context *ctx = si_shader_context(bld_base);

        LLVMValueRef tmp = ac_build_vote_all(&ctx->ac, emit_data->args[0]);
	emit_data->output[emit_data->chan] =
		LLVMBuildSExt(ctx->ac.builder, tmp, ctx->i32, "");
}

static void vote_any_emit(
	const struct lp_build_tgsi_action *action,
	struct lp_build_tgsi_context *bld_base,
	struct lp_build_emit_data *emit_data)
{
	struct si_shader_context *ctx = si_shader_context(bld_base);

        LLVMValueRef tmp = ac_build_vote_any(&ctx->ac, emit_data->args[0]);
	emit_data->output[emit_data->chan] =
		LLVMBuildSExt(ctx->ac.builder, tmp, ctx->i32, "");
}

static void vote_eq_emit(
	const struct lp_build_tgsi_action *action,
	struct lp_build_tgsi_context *bld_base,
	struct lp_build_emit_data *emit_data)
{
	struct si_shader_context *ctx = si_shader_context(bld_base);

        LLVMValueRef tmp = ac_build_vote_eq(&ctx->ac, emit_data->args[0]);
	emit_data->output[emit_data->chan] =
		LLVMBuildSExt(ctx->ac.builder, tmp, ctx->i32, "");
}

static void ballot_emit(
	const struct lp_build_tgsi_action *action,
	struct lp_build_tgsi_context *bld_base,
	struct lp_build_emit_data *emit_data)
{
	struct si_shader_context *ctx = si_shader_context(bld_base);
	LLVMBuilderRef builder = ctx->ac.builder;
	LLVMValueRef tmp;

	tmp = lp_build_emit_fetch(bld_base, emit_data->inst, 0, TGSI_CHAN_X);
	tmp = ac_build_ballot(&ctx->ac, tmp);
	tmp = LLVMBuildBitCast(builder, tmp, ctx->v2i32, "");

	emit_data->output[0] = LLVMBuildExtractElement(builder, tmp, ctx->i32_0, "");
	emit_data->output[1] = LLVMBuildExtractElement(builder, tmp, ctx->i32_1, "");
}

static void read_lane_emit(
	const struct lp_build_tgsi_action *action,
	struct lp_build_tgsi_context *bld_base,
	struct lp_build_emit_data *emit_data)
{
	struct si_shader_context *ctx = si_shader_context(bld_base);

	if (emit_data->inst->Instruction.Opcode == TGSI_OPCODE_READ_INVOC) {
		emit_data->args[0] = lp_build_emit_fetch(bld_base, emit_data->inst,
							 0, emit_data->src_chan);

		/* Always read the source invocation (= lane) from the X channel. */
		emit_data->args[1] = lp_build_emit_fetch(bld_base, emit_data->inst,
							 1, TGSI_CHAN_X);
		emit_data->arg_count = 2;
	}

	/* We currently have no other way to prevent LLVM from lifting the icmp
	 * calls to a dominating basic block.
	 */
	ac_build_optimization_barrier(&ctx->ac, &emit_data->args[0]);

	for (unsigned i = 0; i < emit_data->arg_count; ++i)
		emit_data->args[i] = ac_to_integer(&ctx->ac, emit_data->args[i]);

	emit_data->output[emit_data->chan] =
		ac_build_intrinsic(&ctx->ac, action->intr_name,
				   ctx->i32, emit_data->args, emit_data->arg_count,
				   AC_FUNC_ATTR_READNONE |
				   AC_FUNC_ATTR_CONVERGENT);
}

static unsigned si_llvm_get_stream(struct lp_build_tgsi_context *bld_base,
				       struct lp_build_emit_data *emit_data)
{
	struct si_shader_context *ctx = si_shader_context(bld_base);
	struct tgsi_src_register src0 = emit_data->inst->Src[0].Register;
	LLVMValueRef imm;
	unsigned stream;

	assert(src0.File == TGSI_FILE_IMMEDIATE);

	imm = ctx->imms[src0.Index * TGSI_NUM_CHANNELS + src0.SwizzleX];
	stream = LLVMConstIntGetZExtValue(imm) & 0x3;
	return stream;
}

/* Emit one vertex from the geometry shader */
static void si_llvm_emit_vertex(struct ac_shader_abi *abi,
				unsigned stream,
				LLVMValueRef *addrs)
{
	struct si_shader_context *ctx = si_shader_context_from_abi(abi);
	struct tgsi_shader_info *info = &ctx->shader->selector->info;
	struct si_shader *shader = ctx->shader;
	struct lp_build_if_state if_state;
	LLVMValueRef soffset = LLVMGetParam(ctx->main_fn,
					    ctx->param_gs2vs_offset);
	LLVMValueRef gs_next_vertex;
	LLVMValueRef can_emit;
	unsigned chan, offset;
	int i;

	/* Write vertex attribute values to GSVS ring */
	gs_next_vertex = LLVMBuildLoad(ctx->ac.builder,
				       ctx->gs_next_vertex[stream],
				       "");

	/* If this thread has already emitted the declared maximum number of
	 * vertices, skip the write: excessive vertex emissions are not
	 * supposed to have any effect.
	 *
	 * If the shader has no writes to memory, kill it instead. This skips
	 * further memory loads and may allow LLVM to skip to the end
	 * altogether.
	 */
	can_emit = LLVMBuildICmp(ctx->ac.builder, LLVMIntULT, gs_next_vertex,
				 LLVMConstInt(ctx->i32,
					      shader->selector->gs_max_out_vertices, 0), "");

	bool use_kill = !info->writes_memory;
	if (use_kill) {
		ac_build_kill_if_false(&ctx->ac, can_emit);
	} else {
		lp_build_if(&if_state, &ctx->gallivm, can_emit);
	}

	offset = 0;
	for (i = 0; i < info->num_outputs; i++) {
		for (chan = 0; chan < 4; chan++) {
			if (!(info->output_usagemask[i] & (1 << chan)) ||
			    ((info->output_streams[i] >> (2 * chan)) & 3) != stream)
				continue;

			LLVMValueRef out_val = LLVMBuildLoad(ctx->ac.builder, addrs[4 * i + chan], "");
			LLVMValueRef voffset =
				LLVMConstInt(ctx->i32, offset *
					     shader->selector->gs_max_out_vertices, 0);
			offset++;

			voffset = LLVMBuildAdd(ctx->ac.builder, voffset, gs_next_vertex, "");
			voffset = LLVMBuildMul(ctx->ac.builder, voffset,
					       LLVMConstInt(ctx->i32, 4, 0), "");

			out_val = ac_to_integer(&ctx->ac, out_val);

			ac_build_buffer_store_dword(&ctx->ac,
						    ctx->gsvs_ring[stream],
						    out_val, 1,
						    voffset, soffset, 0,
						    1, 1, true, true);
		}
	}

	gs_next_vertex = LLVMBuildAdd(ctx->ac.builder, gs_next_vertex, ctx->i32_1, "");
	LLVMBuildStore(ctx->ac.builder, gs_next_vertex, ctx->gs_next_vertex[stream]);

	/* Signal vertex emission if vertex data was written. */
	if (offset) {
		ac_build_sendmsg(&ctx->ac, AC_SENDMSG_GS_OP_EMIT | AC_SENDMSG_GS | (stream << 8),
				 si_get_gs_wave_id(ctx));
	}

	if (!use_kill)
		lp_build_endif(&if_state);
}

/* Emit one vertex from the geometry shader */
static void si_tgsi_emit_vertex(
	const struct lp_build_tgsi_action *action,
	struct lp_build_tgsi_context *bld_base,
	struct lp_build_emit_data *emit_data)
{
	struct si_shader_context *ctx = si_shader_context(bld_base);
	unsigned stream = si_llvm_get_stream(bld_base, emit_data);

	si_llvm_emit_vertex(&ctx->abi, stream, ctx->outputs[0]);
}

/* Cut one primitive from the geometry shader */
static void si_llvm_emit_primitive(struct ac_shader_abi *abi,
				   unsigned stream)
{
	struct si_shader_context *ctx = si_shader_context_from_abi(abi);

	/* Signal primitive cut */
	ac_build_sendmsg(&ctx->ac, AC_SENDMSG_GS_OP_CUT | AC_SENDMSG_GS | (stream << 8),
			 si_get_gs_wave_id(ctx));
}

/* Cut one primitive from the geometry shader */
static void si_tgsi_emit_primitive(
	const struct lp_build_tgsi_action *action,
	struct lp_build_tgsi_context *bld_base,
	struct lp_build_emit_data *emit_data)
{
	struct si_shader_context *ctx = si_shader_context(bld_base);

	si_llvm_emit_primitive(&ctx->abi, si_llvm_get_stream(bld_base, emit_data));
}

static void si_llvm_emit_barrier(const struct lp_build_tgsi_action *action,
				 struct lp_build_tgsi_context *bld_base,
				 struct lp_build_emit_data *emit_data)
{
	struct si_shader_context *ctx = si_shader_context(bld_base);

	/* SI only (thanks to a hw bug workaround):
	 * The real barrier instruction isn’t needed, because an entire patch
	 * always fits into a single wave.
	 */
	if (ctx->screen->info.chip_class == SI &&
	    ctx->type == PIPE_SHADER_TESS_CTRL) {
		ac_build_waitcnt(&ctx->ac, LGKM_CNT & VM_CNT);
		return;
	}

	ac_build_s_barrier(&ctx->ac);
}

static void si_create_function(struct si_shader_context *ctx,
			       const char *name,
			       LLVMTypeRef *returns, unsigned num_returns,
			       struct si_function_info *fninfo,
			       unsigned max_workgroup_size)
{
	int i;

	si_llvm_create_func(ctx, name, returns, num_returns,
			    fninfo->types, fninfo->num_params);
	ctx->return_value = LLVMGetUndef(ctx->return_type);

	for (i = 0; i < fninfo->num_sgpr_params; ++i) {
		LLVMValueRef P = LLVMGetParam(ctx->main_fn, i);

		/* The combination of:
		 * - noalias
		 * - dereferenceable
		 * - invariant.load
		 * allows the optimization passes to move loads and reduces
		 * SGPR spilling significantly.
		 */
		ac_add_function_attr(ctx->ac.context, ctx->main_fn, i + 1,
				     AC_FUNC_ATTR_INREG);

		if (LLVMGetTypeKind(LLVMTypeOf(P)) == LLVMPointerTypeKind) {
			ac_add_function_attr(ctx->ac.context, ctx->main_fn, i + 1,
					     AC_FUNC_ATTR_NOALIAS);
			ac_add_attr_dereferenceable(P, UINT64_MAX);
		}
	}

	for (i = 0; i < fninfo->num_params; ++i) {
		if (fninfo->assign[i])
			*fninfo->assign[i] = LLVMGetParam(ctx->main_fn, i);
	}

	if (ctx->screen->info.address32_hi) {
		ac_llvm_add_target_dep_function_attr(ctx->main_fn,
						     "amdgpu-32bit-address-high-bits",
						     ctx->screen->info.address32_hi);
	}

	if (max_workgroup_size) {
		ac_llvm_add_target_dep_function_attr(ctx->main_fn,
						     "amdgpu-max-work-group-size",
						     max_workgroup_size);
	}
	LLVMAddTargetDependentFunctionAttr(ctx->main_fn,
					   "no-signed-zeros-fp-math",
					   "true");

	if (ctx->screen->debug_flags & DBG(UNSAFE_MATH)) {
		/* These were copied from some LLVM test. */
		LLVMAddTargetDependentFunctionAttr(ctx->main_fn,
						   "less-precise-fpmad",
						   "true");
		LLVMAddTargetDependentFunctionAttr(ctx->main_fn,
						   "no-infs-fp-math",
						   "true");
		LLVMAddTargetDependentFunctionAttr(ctx->main_fn,
						   "no-nans-fp-math",
						   "true");
		LLVMAddTargetDependentFunctionAttr(ctx->main_fn,
						   "unsafe-fp-math",
						   "true");
	}
}

static void declare_streamout_params(struct si_shader_context *ctx,
				     struct pipe_stream_output_info *so,
				     struct si_function_info *fninfo)
{
	int i;

	/* Streamout SGPRs. */
	if (so->num_outputs) {
		if (ctx->type != PIPE_SHADER_TESS_EVAL)
			ctx->param_streamout_config = add_arg(fninfo, ARG_SGPR, ctx->ac.i32);
		else
			ctx->param_streamout_config = fninfo->num_params - 1;

		ctx->param_streamout_write_index = add_arg(fninfo, ARG_SGPR, ctx->ac.i32);
	}
	/* A streamout buffer offset is loaded if the stride is non-zero. */
	for (i = 0; i < 4; i++) {
		if (!so->stride[i])
			continue;

		ctx->param_streamout_offset[i] = add_arg(fninfo, ARG_SGPR, ctx->ac.i32);
	}
}

static unsigned si_get_max_workgroup_size(const struct si_shader *shader)
{
	switch (shader->selector->type) {
	case PIPE_SHADER_TESS_CTRL:
		/* Return this so that LLVM doesn't remove s_barrier
		 * instructions on chips where we use s_barrier. */
		return shader->selector->screen->info.chip_class >= CIK ? 128 : 64;

	case PIPE_SHADER_GEOMETRY:
		return shader->selector->screen->info.chip_class >= GFX9 ? 128 : 64;

	case PIPE_SHADER_COMPUTE:
		break; /* see below */

	default:
		return 0;
	}

	const unsigned *properties = shader->selector->info.properties;
	unsigned max_work_group_size =
	               properties[TGSI_PROPERTY_CS_FIXED_BLOCK_WIDTH] *
	               properties[TGSI_PROPERTY_CS_FIXED_BLOCK_HEIGHT] *
	               properties[TGSI_PROPERTY_CS_FIXED_BLOCK_DEPTH];

	if (!max_work_group_size) {
		/* This is a variable group size compute shader,
		 * compile it for the maximum possible group size.
		 */
		max_work_group_size = SI_MAX_VARIABLE_THREADS_PER_BLOCK;
	}
	return max_work_group_size;
}

static void declare_const_and_shader_buffers(struct si_shader_context *ctx,
					     struct si_function_info *fninfo,
					     bool assign_params)
{
	LLVMTypeRef const_shader_buf_type;

	if (ctx->shader->selector->info.const_buffers_declared == 1 &&
	    ctx->shader->selector->info.shader_buffers_declared == 0)
		const_shader_buf_type = ctx->f32;
	else
		const_shader_buf_type = ctx->v4i32;

	unsigned const_and_shader_buffers =
		add_arg(fninfo, ARG_SGPR,
			ac_array_in_const32_addr_space(const_shader_buf_type));

	if (assign_params)
		ctx->param_const_and_shader_buffers = const_and_shader_buffers;
}

static void declare_samplers_and_images(struct si_shader_context *ctx,
					struct si_function_info *fninfo,
					bool assign_params)
{
	unsigned samplers_and_images =
		add_arg(fninfo, ARG_SGPR,
			ac_array_in_const32_addr_space(ctx->v8i32));

	if (assign_params)
		ctx->param_samplers_and_images = samplers_and_images;
}

static void declare_per_stage_desc_pointers(struct si_shader_context *ctx,
					    struct si_function_info *fninfo,
					    bool assign_params)
{
	declare_const_and_shader_buffers(ctx, fninfo, assign_params);
	declare_samplers_and_images(ctx, fninfo, assign_params);
}

static void declare_global_desc_pointers(struct si_shader_context *ctx,
					 struct si_function_info *fninfo)
{
	ctx->param_rw_buffers = add_arg(fninfo, ARG_SGPR,
		ac_array_in_const32_addr_space(ctx->v4i32));
	ctx->param_bindless_samplers_and_images = add_arg(fninfo, ARG_SGPR,
		ac_array_in_const32_addr_space(ctx->v8i32));
}

static void declare_vs_specific_input_sgprs(struct si_shader_context *ctx,
					    struct si_function_info *fninfo)
{
	ctx->param_vs_state_bits = add_arg(fninfo, ARG_SGPR, ctx->i32);
	add_arg_assign(fninfo, ARG_SGPR, ctx->i32, &ctx->abi.base_vertex);
	add_arg_assign(fninfo, ARG_SGPR, ctx->i32, &ctx->abi.start_instance);
	add_arg_assign(fninfo, ARG_SGPR, ctx->i32, &ctx->abi.draw_id);
}

static void declare_vs_input_vgprs(struct si_shader_context *ctx,
				   struct si_function_info *fninfo,
				   unsigned *num_prolog_vgprs)
{
	struct si_shader *shader = ctx->shader;

	add_arg_assign(fninfo, ARG_VGPR, ctx->i32, &ctx->abi.vertex_id);
	if (shader->key.as_ls) {
		ctx->param_rel_auto_id = add_arg(fninfo, ARG_VGPR, ctx->i32);
		add_arg_assign(fninfo, ARG_VGPR, ctx->i32, &ctx->abi.instance_id);
	} else {
		add_arg_assign(fninfo, ARG_VGPR, ctx->i32, &ctx->abi.instance_id);
		ctx->param_vs_prim_id = add_arg(fninfo, ARG_VGPR, ctx->i32);
	}
	add_arg(fninfo, ARG_VGPR, ctx->i32); /* unused */

	if (!shader->is_gs_copy_shader) {
		/* Vertex load indices. */
		ctx->param_vertex_index0 = fninfo->num_params;
		for (unsigned i = 0; i < shader->selector->info.num_inputs; i++)
			add_arg(fninfo, ARG_VGPR, ctx->i32);
		*num_prolog_vgprs += shader->selector->info.num_inputs;
	}
}

static void declare_vs_blit_inputs(struct si_shader_context *ctx,
				   struct si_function_info *fninfo,
				   unsigned vs_blit_property)
{
	ctx->param_vs_blit_inputs = fninfo->num_params;
	add_arg(fninfo, ARG_SGPR, ctx->i32); /* i16 x1, y1 */
	add_arg(fninfo, ARG_SGPR, ctx->i32); /* i16 x2, y2 */
	add_arg(fninfo, ARG_SGPR, ctx->f32); /* depth */

	if (vs_blit_property == SI_VS_BLIT_SGPRS_POS_COLOR) {
		add_arg(fninfo, ARG_SGPR, ctx->f32); /* color0 */
		add_arg(fninfo, ARG_SGPR, ctx->f32); /* color1 */
		add_arg(fninfo, ARG_SGPR, ctx->f32); /* color2 */
		add_arg(fninfo, ARG_SGPR, ctx->f32); /* color3 */
	} else if (vs_blit_property == SI_VS_BLIT_SGPRS_POS_TEXCOORD) {
		add_arg(fninfo, ARG_SGPR, ctx->f32); /* texcoord.x1 */
		add_arg(fninfo, ARG_SGPR, ctx->f32); /* texcoord.y1 */
		add_arg(fninfo, ARG_SGPR, ctx->f32); /* texcoord.x2 */
		add_arg(fninfo, ARG_SGPR, ctx->f32); /* texcoord.y2 */
		add_arg(fninfo, ARG_SGPR, ctx->f32); /* texcoord.z */
		add_arg(fninfo, ARG_SGPR, ctx->f32); /* texcoord.w */
	}
}

static void declare_tes_input_vgprs(struct si_shader_context *ctx,
				    struct si_function_info *fninfo)
{
	ctx->param_tes_u = add_arg(fninfo, ARG_VGPR, ctx->f32);
	ctx->param_tes_v = add_arg(fninfo, ARG_VGPR, ctx->f32);
	ctx->param_tes_rel_patch_id = add_arg(fninfo, ARG_VGPR, ctx->i32);
	add_arg_assign(fninfo, ARG_VGPR, ctx->i32, &ctx->abi.tes_patch_id);
}

enum {
	/* Convenient merged shader definitions. */
	SI_SHADER_MERGED_VERTEX_TESSCTRL = PIPE_SHADER_TYPES,
	SI_SHADER_MERGED_VERTEX_OR_TESSEVAL_GEOMETRY,
};

static void create_function(struct si_shader_context *ctx)
{
	struct si_shader *shader = ctx->shader;
	struct si_function_info fninfo;
	LLVMTypeRef returns[16+32*4];
	unsigned i, num_return_sgprs;
	unsigned num_returns = 0;
	unsigned num_prolog_vgprs = 0;
	unsigned type = ctx->type;
	unsigned vs_blit_property =
		shader->selector->info.properties[TGSI_PROPERTY_VS_BLIT_SGPRS];

	si_init_function_info(&fninfo);

	/* Set MERGED shaders. */
	if (ctx->screen->info.chip_class >= GFX9) {
		if (shader->key.as_ls || type == PIPE_SHADER_TESS_CTRL)
			type = SI_SHADER_MERGED_VERTEX_TESSCTRL; /* LS or HS */
		else if (shader->key.as_es || type == PIPE_SHADER_GEOMETRY)
			type = SI_SHADER_MERGED_VERTEX_OR_TESSEVAL_GEOMETRY;
	}

	LLVMTypeRef v3i32 = LLVMVectorType(ctx->i32, 3);

	switch (type) {
	case PIPE_SHADER_VERTEX:
		declare_global_desc_pointers(ctx, &fninfo);

		if (vs_blit_property) {
			declare_vs_blit_inputs(ctx, &fninfo, vs_blit_property);

			/* VGPRs */
			declare_vs_input_vgprs(ctx, &fninfo, &num_prolog_vgprs);
			break;
		}

		declare_per_stage_desc_pointers(ctx, &fninfo, true);
		declare_vs_specific_input_sgprs(ctx, &fninfo);
		ctx->param_vertex_buffers = add_arg(&fninfo, ARG_SGPR,
			ac_array_in_const32_addr_space(ctx->v4i32));

		if (shader->key.as_es) {
			ctx->param_es2gs_offset = add_arg(&fninfo, ARG_SGPR, ctx->i32);
		} else if (shader->key.as_ls) {
			/* no extra parameters */
		} else {
			if (shader->is_gs_copy_shader) {
				fninfo.num_params = ctx->param_vs_state_bits + 1;
				fninfo.num_sgpr_params = fninfo.num_params;
			}

			/* The locations of the other parameters are assigned dynamically. */
			declare_streamout_params(ctx, &shader->selector->so,
						 &fninfo);
		}

		/* VGPRs */
		declare_vs_input_vgprs(ctx, &fninfo, &num_prolog_vgprs);
		break;

	case PIPE_SHADER_TESS_CTRL: /* SI-CI-VI */
		declare_global_desc_pointers(ctx, &fninfo);
		declare_per_stage_desc_pointers(ctx, &fninfo, true);
		ctx->param_tcs_offchip_layout = add_arg(&fninfo, ARG_SGPR, ctx->i32);
		ctx->param_tcs_out_lds_offsets = add_arg(&fninfo, ARG_SGPR, ctx->i32);
		ctx->param_tcs_out_lds_layout = add_arg(&fninfo, ARG_SGPR, ctx->i32);
		ctx->param_vs_state_bits = add_arg(&fninfo, ARG_SGPR, ctx->i32);
		ctx->param_tcs_offchip_offset = add_arg(&fninfo, ARG_SGPR, ctx->i32);
		ctx->param_tcs_factor_offset = add_arg(&fninfo, ARG_SGPR, ctx->i32);

		/* VGPRs */
		add_arg_assign(&fninfo, ARG_VGPR, ctx->i32, &ctx->abi.tcs_patch_id);
		add_arg_assign(&fninfo, ARG_VGPR, ctx->i32, &ctx->abi.tcs_rel_ids);

		/* param_tcs_offchip_offset and param_tcs_factor_offset are
		 * placed after the user SGPRs.
		 */
		for (i = 0; i < GFX6_TCS_NUM_USER_SGPR + 2; i++)
			returns[num_returns++] = ctx->i32; /* SGPRs */
		for (i = 0; i < 11; i++)
			returns[num_returns++] = ctx->f32; /* VGPRs */
		break;

	case SI_SHADER_MERGED_VERTEX_TESSCTRL:
		/* Merged stages have 8 system SGPRs at the beginning. */
		/* SPI_SHADER_USER_DATA_ADDR_LO/HI_HS */
		declare_per_stage_desc_pointers(ctx, &fninfo,
						ctx->type == PIPE_SHADER_TESS_CTRL);
		ctx->param_tcs_offchip_offset = add_arg(&fninfo, ARG_SGPR, ctx->i32);
		ctx->param_merged_wave_info = add_arg(&fninfo, ARG_SGPR, ctx->i32);
		ctx->param_tcs_factor_offset = add_arg(&fninfo, ARG_SGPR, ctx->i32);
		ctx->param_merged_scratch_offset = add_arg(&fninfo, ARG_SGPR, ctx->i32);
		add_arg(&fninfo, ARG_SGPR, ctx->i32); /* unused */
		add_arg(&fninfo, ARG_SGPR, ctx->i32); /* unused */

		declare_global_desc_pointers(ctx, &fninfo);
		declare_per_stage_desc_pointers(ctx, &fninfo,
						ctx->type == PIPE_SHADER_VERTEX);
		declare_vs_specific_input_sgprs(ctx, &fninfo);

		ctx->param_tcs_offchip_layout = add_arg(&fninfo, ARG_SGPR, ctx->i32);
		ctx->param_tcs_out_lds_offsets = add_arg(&fninfo, ARG_SGPR, ctx->i32);
		ctx->param_tcs_out_lds_layout = add_arg(&fninfo, ARG_SGPR, ctx->i32);
		ctx->param_vertex_buffers = add_arg(&fninfo, ARG_SGPR,
			ac_array_in_const32_addr_space(ctx->v4i32));

		/* VGPRs (first TCS, then VS) */
		add_arg_assign(&fninfo, ARG_VGPR, ctx->i32, &ctx->abi.tcs_patch_id);
		add_arg_assign(&fninfo, ARG_VGPR, ctx->i32, &ctx->abi.tcs_rel_ids);

		if (ctx->type == PIPE_SHADER_VERTEX) {
			declare_vs_input_vgprs(ctx, &fninfo,
					       &num_prolog_vgprs);

			/* LS return values are inputs to the TCS main shader part. */
			for (i = 0; i < 8 + GFX9_TCS_NUM_USER_SGPR; i++)
				returns[num_returns++] = ctx->i32; /* SGPRs */
			for (i = 0; i < 2; i++)
				returns[num_returns++] = ctx->f32; /* VGPRs */
		} else {
			/* TCS return values are inputs to the TCS epilog.
			 *
			 * param_tcs_offchip_offset, param_tcs_factor_offset,
			 * param_tcs_offchip_layout, and param_rw_buffers
			 * should be passed to the epilog.
			 */
			for (i = 0; i <= 8 + GFX9_SGPR_TCS_OUT_LAYOUT; i++)
				returns[num_returns++] = ctx->i32; /* SGPRs */
			for (i = 0; i < 11; i++)
				returns[num_returns++] = ctx->f32; /* VGPRs */
		}
		break;

	case SI_SHADER_MERGED_VERTEX_OR_TESSEVAL_GEOMETRY:
		/* Merged stages have 8 system SGPRs at the beginning. */
		/* SPI_SHADER_USER_DATA_ADDR_LO/HI_GS */
		declare_per_stage_desc_pointers(ctx, &fninfo,
						ctx->type == PIPE_SHADER_GEOMETRY);
		ctx->param_gs2vs_offset = add_arg(&fninfo, ARG_SGPR, ctx->i32);
		ctx->param_merged_wave_info = add_arg(&fninfo, ARG_SGPR, ctx->i32);
		ctx->param_tcs_offchip_offset = add_arg(&fninfo, ARG_SGPR, ctx->i32);
		ctx->param_merged_scratch_offset = add_arg(&fninfo, ARG_SGPR, ctx->i32);
		add_arg(&fninfo, ARG_SGPR, ctx->i32); /* unused (SPI_SHADER_PGM_LO/HI_GS << 8) */
		add_arg(&fninfo, ARG_SGPR, ctx->i32); /* unused (SPI_SHADER_PGM_LO/HI_GS >> 24) */

		declare_global_desc_pointers(ctx, &fninfo);
		declare_per_stage_desc_pointers(ctx, &fninfo,
						(ctx->type == PIPE_SHADER_VERTEX ||
						 ctx->type == PIPE_SHADER_TESS_EVAL));
		if (ctx->type == PIPE_SHADER_VERTEX) {
			declare_vs_specific_input_sgprs(ctx, &fninfo);
		} else {
			ctx->param_vs_state_bits = add_arg(&fninfo, ARG_SGPR, ctx->i32);
			ctx->param_tcs_offchip_layout = add_arg(&fninfo, ARG_SGPR, ctx->i32);
			ctx->param_tes_offchip_addr = add_arg(&fninfo, ARG_SGPR, ctx->i32);
			/* Declare as many input SGPRs as the VS has. */
		}

		if (ctx->type == PIPE_SHADER_VERTEX) {
			ctx->param_vertex_buffers = add_arg(&fninfo, ARG_SGPR,
				ac_array_in_const32_addr_space(ctx->v4i32));
		}

		/* VGPRs (first GS, then VS/TES) */
		ctx->param_gs_vtx01_offset = add_arg(&fninfo, ARG_VGPR, ctx->i32);
		ctx->param_gs_vtx23_offset = add_arg(&fninfo, ARG_VGPR, ctx->i32);
		add_arg_assign(&fninfo, ARG_VGPR, ctx->i32, &ctx->abi.gs_prim_id);
		add_arg_assign(&fninfo, ARG_VGPR, ctx->i32, &ctx->abi.gs_invocation_id);
		ctx->param_gs_vtx45_offset = add_arg(&fninfo, ARG_VGPR, ctx->i32);

		if (ctx->type == PIPE_SHADER_VERTEX) {
			declare_vs_input_vgprs(ctx, &fninfo,
					       &num_prolog_vgprs);
		} else if (ctx->type == PIPE_SHADER_TESS_EVAL) {
			declare_tes_input_vgprs(ctx, &fninfo);
		}

		if (ctx->type == PIPE_SHADER_VERTEX ||
		    ctx->type == PIPE_SHADER_TESS_EVAL) {
			unsigned num_user_sgprs;

			if (ctx->type == PIPE_SHADER_VERTEX)
				num_user_sgprs = GFX9_VSGS_NUM_USER_SGPR;
			else
				num_user_sgprs = GFX9_TESGS_NUM_USER_SGPR;

			/* ES return values are inputs to GS. */
			for (i = 0; i < 8 + num_user_sgprs; i++)
				returns[num_returns++] = ctx->i32; /* SGPRs */
			for (i = 0; i < 5; i++)
				returns[num_returns++] = ctx->f32; /* VGPRs */
		}
		break;

	case PIPE_SHADER_TESS_EVAL:
		declare_global_desc_pointers(ctx, &fninfo);
		declare_per_stage_desc_pointers(ctx, &fninfo, true);
		ctx->param_vs_state_bits = add_arg(&fninfo, ARG_SGPR, ctx->i32);
		ctx->param_tcs_offchip_layout = add_arg(&fninfo, ARG_SGPR, ctx->i32);
		ctx->param_tes_offchip_addr = add_arg(&fninfo, ARG_SGPR, ctx->i32);

		if (shader->key.as_es) {
			ctx->param_tcs_offchip_offset = add_arg(&fninfo, ARG_SGPR, ctx->i32);
			add_arg(&fninfo, ARG_SGPR, ctx->i32);
			ctx->param_es2gs_offset = add_arg(&fninfo, ARG_SGPR, ctx->i32);
		} else {
			add_arg(&fninfo, ARG_SGPR, ctx->i32);
			declare_streamout_params(ctx, &shader->selector->so,
						 &fninfo);
			ctx->param_tcs_offchip_offset = add_arg(&fninfo, ARG_SGPR, ctx->i32);
		}

		/* VGPRs */
		declare_tes_input_vgprs(ctx, &fninfo);
		break;

	case PIPE_SHADER_GEOMETRY:
		declare_global_desc_pointers(ctx, &fninfo);
		declare_per_stage_desc_pointers(ctx, &fninfo, true);
		ctx->param_gs2vs_offset = add_arg(&fninfo, ARG_SGPR, ctx->i32);
		ctx->param_gs_wave_id = add_arg(&fninfo, ARG_SGPR, ctx->i32);

		/* VGPRs */
		add_arg_assign(&fninfo, ARG_VGPR, ctx->i32, &ctx->gs_vtx_offset[0]);
		add_arg_assign(&fninfo, ARG_VGPR, ctx->i32, &ctx->gs_vtx_offset[1]);
		add_arg_assign(&fninfo, ARG_VGPR, ctx->i32, &ctx->abi.gs_prim_id);
		add_arg_assign(&fninfo, ARG_VGPR, ctx->i32, &ctx->gs_vtx_offset[2]);
		add_arg_assign(&fninfo, ARG_VGPR, ctx->i32, &ctx->gs_vtx_offset[3]);
		add_arg_assign(&fninfo, ARG_VGPR, ctx->i32, &ctx->gs_vtx_offset[4]);
		add_arg_assign(&fninfo, ARG_VGPR, ctx->i32, &ctx->gs_vtx_offset[5]);
		add_arg_assign(&fninfo, ARG_VGPR, ctx->i32, &ctx->abi.gs_invocation_id);
		break;

	case PIPE_SHADER_FRAGMENT:
		declare_global_desc_pointers(ctx, &fninfo);
		declare_per_stage_desc_pointers(ctx, &fninfo, true);
		add_arg_checked(&fninfo, ARG_SGPR, ctx->f32, SI_PARAM_ALPHA_REF);
		add_arg_assign_checked(&fninfo, ARG_SGPR, ctx->i32,
				       &ctx->abi.prim_mask, SI_PARAM_PRIM_MASK);

		add_arg_checked(&fninfo, ARG_VGPR, ctx->v2i32, SI_PARAM_PERSP_SAMPLE);
		add_arg_checked(&fninfo, ARG_VGPR, ctx->v2i32, SI_PARAM_PERSP_CENTER);
		add_arg_checked(&fninfo, ARG_VGPR, ctx->v2i32, SI_PARAM_PERSP_CENTROID);
		add_arg_checked(&fninfo, ARG_VGPR, v3i32, SI_PARAM_PERSP_PULL_MODEL);
		add_arg_checked(&fninfo, ARG_VGPR, ctx->v2i32, SI_PARAM_LINEAR_SAMPLE);
		add_arg_checked(&fninfo, ARG_VGPR, ctx->v2i32, SI_PARAM_LINEAR_CENTER);
		add_arg_checked(&fninfo, ARG_VGPR, ctx->v2i32, SI_PARAM_LINEAR_CENTROID);
		add_arg_checked(&fninfo, ARG_VGPR, ctx->f32, SI_PARAM_LINE_STIPPLE_TEX);
		add_arg_assign_checked(&fninfo, ARG_VGPR, ctx->f32,
				       &ctx->abi.frag_pos[0], SI_PARAM_POS_X_FLOAT);
		add_arg_assign_checked(&fninfo, ARG_VGPR, ctx->f32,
				       &ctx->abi.frag_pos[1], SI_PARAM_POS_Y_FLOAT);
		add_arg_assign_checked(&fninfo, ARG_VGPR, ctx->f32,
				       &ctx->abi.frag_pos[2], SI_PARAM_POS_Z_FLOAT);
		add_arg_assign_checked(&fninfo, ARG_VGPR, ctx->f32,
				       &ctx->abi.frag_pos[3], SI_PARAM_POS_W_FLOAT);
		add_arg_assign_checked(&fninfo, ARG_VGPR, ctx->i32,
				       &ctx->abi.front_face, SI_PARAM_FRONT_FACE);
		shader->info.face_vgpr_index = 20;
		add_arg_assign_checked(&fninfo, ARG_VGPR, ctx->i32,
				       &ctx->abi.ancillary, SI_PARAM_ANCILLARY);
		shader->info.ancillary_vgpr_index = 21;
		add_arg_assign_checked(&fninfo, ARG_VGPR, ctx->f32,
				       &ctx->abi.sample_coverage, SI_PARAM_SAMPLE_COVERAGE);
		add_arg_checked(&fninfo, ARG_VGPR, ctx->i32, SI_PARAM_POS_FIXED_PT);

		/* Color inputs from the prolog. */
		if (shader->selector->info.colors_read) {
			unsigned num_color_elements =
				util_bitcount(shader->selector->info.colors_read);

			assert(fninfo.num_params + num_color_elements <= ARRAY_SIZE(fninfo.types));
			for (i = 0; i < num_color_elements; i++)
				add_arg(&fninfo, ARG_VGPR, ctx->f32);

			num_prolog_vgprs += num_color_elements;
		}

		/* Outputs for the epilog. */
		num_return_sgprs = SI_SGPR_ALPHA_REF + 1;
		num_returns =
			num_return_sgprs +
			util_bitcount(shader->selector->info.colors_written) * 4 +
			shader->selector->info.writes_z +
			shader->selector->info.writes_stencil +
			shader->selector->info.writes_samplemask +
			1 /* SampleMaskIn */;

		num_returns = MAX2(num_returns,
				   num_return_sgprs +
				   PS_EPILOG_SAMPLEMASK_MIN_LOC + 1);

		for (i = 0; i < num_return_sgprs; i++)
			returns[i] = ctx->i32;
		for (; i < num_returns; i++)
			returns[i] = ctx->f32;
		break;

	case PIPE_SHADER_COMPUTE:
		declare_global_desc_pointers(ctx, &fninfo);
		declare_per_stage_desc_pointers(ctx, &fninfo, true);
		if (shader->selector->info.uses_grid_size)
			add_arg_assign(&fninfo, ARG_SGPR, v3i32, &ctx->abi.num_work_groups);
		if (shader->selector->info.uses_block_size &&
		    shader->selector->info.properties[TGSI_PROPERTY_CS_FIXED_BLOCK_WIDTH] == 0)
			ctx->param_block_size = add_arg(&fninfo, ARG_SGPR, v3i32);

		unsigned cs_user_data_dwords =
			shader->selector->info.properties[TGSI_PROPERTY_CS_USER_DATA_DWORDS];
		if (cs_user_data_dwords) {
			ctx->param_cs_user_data = add_arg(&fninfo, ARG_SGPR,
							  LLVMVectorType(ctx->i32, cs_user_data_dwords));
		}

		for (i = 0; i < 3; i++) {
			ctx->abi.workgroup_ids[i] = NULL;
			if (shader->selector->info.uses_block_id[i])
				add_arg_assign(&fninfo, ARG_SGPR, ctx->i32, &ctx->abi.workgroup_ids[i]);
		}

		add_arg_assign(&fninfo, ARG_VGPR, v3i32, &ctx->abi.local_invocation_ids);
		break;
	default:
		assert(0 && "unimplemented shader");
		return;
	}

	si_create_function(ctx, "main", returns, num_returns, &fninfo,
			   si_get_max_workgroup_size(shader));

	/* Reserve register locations for VGPR inputs the PS prolog may need. */
	if (ctx->type == PIPE_SHADER_FRAGMENT && !ctx->shader->is_monolithic) {
		ac_llvm_add_target_dep_function_attr(ctx->main_fn,
						     "InitialPSInputAddr",
						     S_0286D0_PERSP_SAMPLE_ENA(1) |
						     S_0286D0_PERSP_CENTER_ENA(1) |
						     S_0286D0_PERSP_CENTROID_ENA(1) |
						     S_0286D0_LINEAR_SAMPLE_ENA(1) |
						     S_0286D0_LINEAR_CENTER_ENA(1) |
						     S_0286D0_LINEAR_CENTROID_ENA(1) |
						     S_0286D0_FRONT_FACE_ENA(1) |
						     S_0286D0_ANCILLARY_ENA(1) |
						     S_0286D0_POS_FIXED_PT_ENA(1));
	}

	shader->info.num_input_sgprs = 0;
	shader->info.num_input_vgprs = 0;

	for (i = 0; i < fninfo.num_sgpr_params; ++i)
		shader->info.num_input_sgprs += ac_get_type_size(fninfo.types[i]) / 4;

	for (; i < fninfo.num_params; ++i)
		shader->info.num_input_vgprs += ac_get_type_size(fninfo.types[i]) / 4;

	assert(shader->info.num_input_vgprs >= num_prolog_vgprs);
	shader->info.num_input_vgprs -= num_prolog_vgprs;

	if (shader->key.as_ls ||
	    ctx->type == PIPE_SHADER_TESS_CTRL ||
	    /* GFX9 has the ESGS ring buffer in LDS. */
	    type == SI_SHADER_MERGED_VERTEX_OR_TESSEVAL_GEOMETRY)
		ac_declare_lds_as_pointer(&ctx->ac);
}

/**
 * Load ESGS and GSVS ring buffer resource descriptors and save the variables
 * for later use.
 */
static void preload_ring_buffers(struct si_shader_context *ctx)
{
	LLVMBuilderRef builder = ctx->ac.builder;

	LLVMValueRef buf_ptr = LLVMGetParam(ctx->main_fn,
					    ctx->param_rw_buffers);

	if (ctx->screen->info.chip_class <= VI &&
	    (ctx->shader->key.as_es || ctx->type == PIPE_SHADER_GEOMETRY)) {
		unsigned ring =
			ctx->type == PIPE_SHADER_GEOMETRY ? SI_GS_RING_ESGS
							     : SI_ES_RING_ESGS;
		LLVMValueRef offset = LLVMConstInt(ctx->i32, ring, 0);

		ctx->esgs_ring =
			ac_build_load_to_sgpr(&ctx->ac, buf_ptr, offset);
	}

	if (ctx->shader->is_gs_copy_shader) {
		LLVMValueRef offset = LLVMConstInt(ctx->i32, SI_RING_GSVS, 0);

		ctx->gsvs_ring[0] =
			ac_build_load_to_sgpr(&ctx->ac, buf_ptr, offset);
	} else if (ctx->type == PIPE_SHADER_GEOMETRY) {
		const struct si_shader_selector *sel = ctx->shader->selector;
		LLVMValueRef offset = LLVMConstInt(ctx->i32, SI_RING_GSVS, 0);
		LLVMValueRef base_ring;

		base_ring = ac_build_load_to_sgpr(&ctx->ac, buf_ptr, offset);

		/* The conceptual layout of the GSVS ring is
		 *   v0c0 .. vLv0 v0c1 .. vLc1 ..
		 * but the real memory layout is swizzled across
		 * threads:
		 *   t0v0c0 .. t15v0c0 t0v1c0 .. t15v1c0 ... t15vLcL
		 *   t16v0c0 ..
		 * Override the buffer descriptor accordingly.
		 */
		LLVMTypeRef v2i64 = LLVMVectorType(ctx->i64, 2);
		uint64_t stream_offset = 0;

		for (unsigned stream = 0; stream < 4; ++stream) {
			unsigned num_components;
			unsigned stride;
			unsigned num_records;
			LLVMValueRef ring, tmp;

			num_components = sel->info.num_stream_output_components[stream];
			if (!num_components)
				continue;

			stride = 4 * num_components * sel->gs_max_out_vertices;

			/* Limit on the stride field for <= CIK. */
			assert(stride < (1 << 14));

			num_records = 64;

			ring = LLVMBuildBitCast(builder, base_ring, v2i64, "");
			tmp = LLVMBuildExtractElement(builder, ring, ctx->i32_0, "");
			tmp = LLVMBuildAdd(builder, tmp,
					   LLVMConstInt(ctx->i64,
							stream_offset, 0), "");
			stream_offset += stride * 64;

			ring = LLVMBuildInsertElement(builder, ring, tmp, ctx->i32_0, "");
			ring = LLVMBuildBitCast(builder, ring, ctx->v4i32, "");
			tmp = LLVMBuildExtractElement(builder, ring, ctx->i32_1, "");
			tmp = LLVMBuildOr(builder, tmp,
				LLVMConstInt(ctx->i32,
					     S_008F04_STRIDE(stride) |
					     S_008F04_SWIZZLE_ENABLE(1), 0), "");
			ring = LLVMBuildInsertElement(builder, ring, tmp, ctx->i32_1, "");
			ring = LLVMBuildInsertElement(builder, ring,
					LLVMConstInt(ctx->i32, num_records, 0),
					LLVMConstInt(ctx->i32, 2, 0), "");
			ring = LLVMBuildInsertElement(builder, ring,
				LLVMConstInt(ctx->i32,
					     S_008F0C_DST_SEL_X(V_008F0C_SQ_SEL_X) |
					     S_008F0C_DST_SEL_Y(V_008F0C_SQ_SEL_Y) |
					     S_008F0C_DST_SEL_Z(V_008F0C_SQ_SEL_Z) |
					     S_008F0C_DST_SEL_W(V_008F0C_SQ_SEL_W) |
					     S_008F0C_NUM_FORMAT(V_008F0C_BUF_NUM_FORMAT_FLOAT) |
					     S_008F0C_DATA_FORMAT(V_008F0C_BUF_DATA_FORMAT_32) |
					     S_008F0C_ELEMENT_SIZE(1) | /* element_size = 4 (bytes) */
					     S_008F0C_INDEX_STRIDE(1) | /* index_stride = 16 (elements) */
					     S_008F0C_ADD_TID_ENABLE(1),
					     0),
				LLVMConstInt(ctx->i32, 3, 0), "");

			ctx->gsvs_ring[stream] = ring;
		}
	} else if (ctx->type == PIPE_SHADER_TESS_EVAL) {
		ctx->tess_offchip_ring = get_tess_ring_descriptor(ctx, TESS_OFFCHIP_RING_TES);
	}
}

static void si_llvm_emit_polygon_stipple(struct si_shader_context *ctx,
					 LLVMValueRef param_rw_buffers,
					 unsigned param_pos_fixed_pt)
{
	LLVMBuilderRef builder = ctx->ac.builder;
	LLVMValueRef slot, desc, offset, row, bit, address[2];

	/* Use the fixed-point gl_FragCoord input.
	 * Since the stipple pattern is 32x32 and it repeats, just get 5 bits
	 * per coordinate to get the repeating effect.
	 */
	address[0] = si_unpack_param(ctx, param_pos_fixed_pt, 0, 5);
	address[1] = si_unpack_param(ctx, param_pos_fixed_pt, 16, 5);

	/* Load the buffer descriptor. */
	slot = LLVMConstInt(ctx->i32, SI_PS_CONST_POLY_STIPPLE, 0);
	desc = ac_build_load_to_sgpr(&ctx->ac, param_rw_buffers, slot);

	/* The stipple pattern is 32x32, each row has 32 bits. */
	offset = LLVMBuildMul(builder, address[1],
			      LLVMConstInt(ctx->i32, 4, 0), "");
	row = buffer_load_const(ctx, desc, offset);
	row = ac_to_integer(&ctx->ac, row);
	bit = LLVMBuildLShr(builder, row, address[0], "");
	bit = LLVMBuildTrunc(builder, bit, ctx->i1, "");
	ac_build_kill_if_false(&ctx->ac, bit);
}

void si_shader_binary_read_config(struct ac_shader_binary *binary,
				  struct si_shader_config *conf,
				  unsigned symbol_offset)
{
	unsigned i;
	const unsigned char *config =
		ac_shader_binary_config_start(binary, symbol_offset);
	bool really_needs_scratch = false;

	/* LLVM adds SGPR spills to the scratch size.
	 * Find out if we really need the scratch buffer.
	 */
	for (i = 0; i < binary->reloc_count; i++) {
		const struct ac_shader_reloc *reloc = &binary->relocs[i];

		if (!strcmp(scratch_rsrc_dword0_symbol, reloc->name) ||
		    !strcmp(scratch_rsrc_dword1_symbol, reloc->name)) {
			really_needs_scratch = true;
			break;
		}
	}

	/* XXX: We may be able to emit some of these values directly rather than
	 * extracting fields to be emitted later.
	 */

	for (i = 0; i < binary->config_size_per_symbol; i+= 8) {
		unsigned reg = util_le32_to_cpu(*(uint32_t*)(config + i));
		unsigned value = util_le32_to_cpu(*(uint32_t*)(config + i + 4));
		switch (reg) {
		case R_00B028_SPI_SHADER_PGM_RSRC1_PS:
		case R_00B128_SPI_SHADER_PGM_RSRC1_VS:
		case R_00B228_SPI_SHADER_PGM_RSRC1_GS:
		case R_00B428_SPI_SHADER_PGM_RSRC1_HS:
		case R_00B848_COMPUTE_PGM_RSRC1:
			conf->num_sgprs = MAX2(conf->num_sgprs, (G_00B028_SGPRS(value) + 1) * 8);
			conf->num_vgprs = MAX2(conf->num_vgprs, (G_00B028_VGPRS(value) + 1) * 4);
			conf->float_mode =  G_00B028_FLOAT_MODE(value);
			conf->rsrc1 = value;
			break;
		case R_00B02C_SPI_SHADER_PGM_RSRC2_PS:
			conf->lds_size = MAX2(conf->lds_size, G_00B02C_EXTRA_LDS_SIZE(value));
			break;
		case R_00B84C_COMPUTE_PGM_RSRC2:
			conf->lds_size = MAX2(conf->lds_size, G_00B84C_LDS_SIZE(value));
			conf->rsrc2 = value;
			break;
		case R_0286CC_SPI_PS_INPUT_ENA:
			conf->spi_ps_input_ena = value;
			break;
		case R_0286D0_SPI_PS_INPUT_ADDR:
			conf->spi_ps_input_addr = value;
			break;
		case R_0286E8_SPI_TMPRING_SIZE:
		case R_00B860_COMPUTE_TMPRING_SIZE:
			/* WAVESIZE is in units of 256 dwords. */
			if (really_needs_scratch)
				conf->scratch_bytes_per_wave =
					G_00B860_WAVESIZE(value) * 256 * 4;
			break;
		case 0x4: /* SPILLED_SGPRS */
			conf->spilled_sgprs = value;
			break;
		case 0x8: /* SPILLED_VGPRS */
			conf->spilled_vgprs = value;
			break;
		default:
			{
				static bool printed;

				if (!printed) {
					fprintf(stderr, "Warning: LLVM emitted unknown "
						"config register: 0x%x\n", reg);
					printed = true;
				}
			}
			break;
		}
	}

	if (!conf->spi_ps_input_addr)
		conf->spi_ps_input_addr = conf->spi_ps_input_ena;
}

void si_shader_apply_scratch_relocs(struct si_shader *shader,
				    uint64_t scratch_va)
{
	unsigned i;
	uint32_t scratch_rsrc_dword0 = scratch_va;
	uint32_t scratch_rsrc_dword1 =
		S_008F04_BASE_ADDRESS_HI(scratch_va >> 32);

	/* Enable scratch coalescing. */
	scratch_rsrc_dword1 |= S_008F04_SWIZZLE_ENABLE(1);

	for (i = 0 ; i < shader->binary.reloc_count; i++) {
		const struct ac_shader_reloc *reloc =
					&shader->binary.relocs[i];
		if (!strcmp(scratch_rsrc_dword0_symbol, reloc->name)) {
			util_memcpy_cpu_to_le32(shader->binary.code + reloc->offset,
			&scratch_rsrc_dword0, 4);
		} else if (!strcmp(scratch_rsrc_dword1_symbol, reloc->name)) {
			util_memcpy_cpu_to_le32(shader->binary.code + reloc->offset,
			&scratch_rsrc_dword1, 4);
		}
	}
}

/* For the UMR disassembler. */
#define DEBUGGER_END_OF_CODE_MARKER	0xbf9f0000 /* invalid instruction */
#define DEBUGGER_NUM_MARKERS		5

static unsigned si_get_shader_binary_size(const struct si_shader *shader)
{
	unsigned size = shader->binary.code_size;

	if (shader->prolog)
		size += shader->prolog->binary.code_size;
	if (shader->previous_stage)
		size += shader->previous_stage->binary.code_size;
	if (shader->prolog2)
		size += shader->prolog2->binary.code_size;
	if (shader->epilog)
		size += shader->epilog->binary.code_size;
	return size + DEBUGGER_NUM_MARKERS * 4;
}

int si_shader_binary_upload(struct si_screen *sscreen, struct si_shader *shader)
{
	const struct ac_shader_binary *prolog =
		shader->prolog ? &shader->prolog->binary : NULL;
	const struct ac_shader_binary *previous_stage =
		shader->previous_stage ? &shader->previous_stage->binary : NULL;
	const struct ac_shader_binary *prolog2 =
		shader->prolog2 ? &shader->prolog2->binary : NULL;
	const struct ac_shader_binary *epilog =
		shader->epilog ? &shader->epilog->binary : NULL;
	const struct ac_shader_binary *mainb = &shader->binary;
	unsigned bo_size = si_get_shader_binary_size(shader) +
			   (!epilog ? mainb->rodata_size : 0);
	unsigned char *ptr;

	assert(!prolog || !prolog->rodata_size);
	assert(!previous_stage || !previous_stage->rodata_size);
	assert(!prolog2 || !prolog2->rodata_size);
	assert((!prolog && !previous_stage && !prolog2 && !epilog) ||
	       !mainb->rodata_size);
	assert(!epilog || !epilog->rodata_size);

	si_resource_reference(&shader->bo, NULL);
	shader->bo = si_aligned_buffer_create(&sscreen->b,
					      sscreen->cpdma_prefetch_writes_memory ?
						0 : SI_RESOURCE_FLAG_READ_ONLY,
                                              PIPE_USAGE_IMMUTABLE,
                                              align(bo_size, SI_CPDMA_ALIGNMENT),
                                              256);
	if (!shader->bo)
		return -ENOMEM;

	/* Upload. */
	ptr = sscreen->ws->buffer_map(shader->bo->buf, NULL,
					PIPE_TRANSFER_READ_WRITE |
					PIPE_TRANSFER_UNSYNCHRONIZED |
					RADEON_TRANSFER_TEMPORARY);

	/* Don't use util_memcpy_cpu_to_le32. LLVM binaries are
	 * endian-independent. */
	if (prolog) {
		memcpy(ptr, prolog->code, prolog->code_size);
		ptr += prolog->code_size;
	}
	if (previous_stage) {
		memcpy(ptr, previous_stage->code, previous_stage->code_size);
		ptr += previous_stage->code_size;
	}
	if (prolog2) {
		memcpy(ptr, prolog2->code, prolog2->code_size);
		ptr += prolog2->code_size;
	}

	memcpy(ptr, mainb->code, mainb->code_size);
	ptr += mainb->code_size;

	if (epilog) {
		memcpy(ptr, epilog->code, epilog->code_size);
		ptr += epilog->code_size;
	} else if (mainb->rodata_size > 0) {
		memcpy(ptr, mainb->rodata, mainb->rodata_size);
		ptr += mainb->rodata_size;
	}

	/* Add end-of-code markers for the UMR disassembler. */
	uint32_t *ptr32 = (uint32_t*)ptr;
	for (unsigned i = 0; i < DEBUGGER_NUM_MARKERS; i++)
		ptr32[i] = DEBUGGER_END_OF_CODE_MARKER;

	sscreen->ws->buffer_unmap(shader->bo->buf);
	return 0;
}

static void si_shader_dump_disassembly(const struct ac_shader_binary *binary,
				       struct pipe_debug_callback *debug,
				       const char *name, FILE *file)
{
	char *line, *p;
	unsigned i, count;

	if (binary->disasm_string) {
		fprintf(file, "Shader %s disassembly:\n", name);
		fprintf(file, "%s", binary->disasm_string);

		if (debug && debug->debug_message) {
			/* Very long debug messages are cut off, so send the
			 * disassembly one line at a time. This causes more
			 * overhead, but on the plus side it simplifies
			 * parsing of resulting logs.
			 */
			pipe_debug_message(debug, SHADER_INFO,
					   "Shader Disassembly Begin");

			line = binary->disasm_string;
			while (*line) {
				p = util_strchrnul(line, '\n');
				count = p - line;

				if (count) {
					pipe_debug_message(debug, SHADER_INFO,
							   "%.*s", count, line);
				}

				if (!*p)
					break;
				line = p + 1;
			}

			pipe_debug_message(debug, SHADER_INFO,
					   "Shader Disassembly End");
		}
	} else {
		fprintf(file, "Shader %s binary:\n", name);
		for (i = 0; i < binary->code_size; i += 4) {
			fprintf(file, "@0x%x: %02x%02x%02x%02x\n", i,
				binary->code[i + 3], binary->code[i + 2],
				binary->code[i + 1], binary->code[i]);
		}
	}
}

static void si_calculate_max_simd_waves(struct si_shader *shader)
{
	struct si_screen *sscreen = shader->selector->screen;
	struct si_shader_config *conf = &shader->config;
	unsigned num_inputs = shader->selector->info.num_inputs;
	unsigned lds_increment = sscreen->info.chip_class >= CIK ? 512 : 256;
	unsigned lds_per_wave = 0;
	unsigned max_simd_waves;

	max_simd_waves = ac_get_max_simd_waves(sscreen->info.family);

	/* Compute LDS usage for PS. */
	switch (shader->selector->type) {
	case PIPE_SHADER_FRAGMENT:
		/* The minimum usage per wave is (num_inputs * 48). The maximum
		 * usage is (num_inputs * 48 * 16).
		 * We can get anything in between and it varies between waves.
		 *
		 * The 48 bytes per input for a single primitive is equal to
		 * 4 bytes/component * 4 components/input * 3 points.
		 *
		 * Other stages don't know the size at compile time or don't
		 * allocate LDS per wave, but instead they do it per thread group.
		 */
		lds_per_wave = conf->lds_size * lds_increment +
			       align(num_inputs * 48, lds_increment);
		break;
	case PIPE_SHADER_COMPUTE:
		if (shader->selector) {
			unsigned max_workgroup_size =
				si_get_max_workgroup_size(shader);
			lds_per_wave = (conf->lds_size * lds_increment) /
				       DIV_ROUND_UP(max_workgroup_size, 64);
		}
		break;
	}

	/* Compute the per-SIMD wave counts. */
	if (conf->num_sgprs) {
		max_simd_waves =
			MIN2(max_simd_waves,
			     ac_get_num_physical_sgprs(sscreen->info.chip_class) / conf->num_sgprs);
	}

	if (conf->num_vgprs)
		max_simd_waves = MIN2(max_simd_waves, 256 / conf->num_vgprs);

	/* LDS is 64KB per CU (4 SIMDs), which is 16KB per SIMD (usage above
	 * 16KB makes some SIMDs unoccupied). */
	if (lds_per_wave)
		max_simd_waves = MIN2(max_simd_waves, 16384 / lds_per_wave);

	conf->max_simd_waves = max_simd_waves;
}

void si_shader_dump_stats_for_shader_db(const struct si_shader *shader,
					struct pipe_debug_callback *debug)
{
	const struct si_shader_config *conf = &shader->config;

	pipe_debug_message(debug, SHADER_INFO,
			   "Shader Stats: SGPRS: %d VGPRS: %d Code Size: %d "
			   "LDS: %d Scratch: %d Max Waves: %d Spilled SGPRs: %d "
			   "Spilled VGPRs: %d PrivMem VGPRs: %d",
			   conf->num_sgprs, conf->num_vgprs,
			   si_get_shader_binary_size(shader),
			   conf->lds_size, conf->scratch_bytes_per_wave,
			   conf->max_simd_waves, conf->spilled_sgprs,
			   conf->spilled_vgprs, conf->private_mem_vgprs);
}

static void si_shader_dump_stats(struct si_screen *sscreen,
				 const struct si_shader *shader,
			         unsigned processor,
				 FILE *file,
				 bool check_debug_option)
{
	const struct si_shader_config *conf = &shader->config;

	if (!check_debug_option ||
	    si_can_dump_shader(sscreen, processor)) {
		if (processor == PIPE_SHADER_FRAGMENT) {
			fprintf(file, "*** SHADER CONFIG ***\n"
				"SPI_PS_INPUT_ADDR = 0x%04x\n"
				"SPI_PS_INPUT_ENA  = 0x%04x\n",
				conf->spi_ps_input_addr, conf->spi_ps_input_ena);
		}

		fprintf(file, "*** SHADER STATS ***\n"
			"SGPRS: %d\n"
			"VGPRS: %d\n"
		        "Spilled SGPRs: %d\n"
			"Spilled VGPRs: %d\n"
			"Private memory VGPRs: %d\n"
			"Code Size: %d bytes\n"
			"LDS: %d blocks\n"
			"Scratch: %d bytes per wave\n"
			"Max Waves: %d\n"
			"********************\n\n\n",
			conf->num_sgprs, conf->num_vgprs,
			conf->spilled_sgprs, conf->spilled_vgprs,
			conf->private_mem_vgprs,
			si_get_shader_binary_size(shader),
			conf->lds_size, conf->scratch_bytes_per_wave,
			conf->max_simd_waves);
	}
}

const char *si_get_shader_name(const struct si_shader *shader, unsigned processor)
{
	switch (processor) {
	case PIPE_SHADER_VERTEX:
		if (shader->key.as_es)
			return "Vertex Shader as ES";
		else if (shader->key.as_ls)
			return "Vertex Shader as LS";
		else
			return "Vertex Shader as VS";
	case PIPE_SHADER_TESS_CTRL:
		return "Tessellation Control Shader";
	case PIPE_SHADER_TESS_EVAL:
		if (shader->key.as_es)
			return "Tessellation Evaluation Shader as ES";
		else
			return "Tessellation Evaluation Shader as VS";
	case PIPE_SHADER_GEOMETRY:
		if (shader->is_gs_copy_shader)
			return "GS Copy Shader as VS";
		else
			return "Geometry Shader";
	case PIPE_SHADER_FRAGMENT:
		return "Pixel Shader";
	case PIPE_SHADER_COMPUTE:
		return "Compute Shader";
	default:
		return "Unknown Shader";
	}
}

void si_shader_dump(struct si_screen *sscreen, const struct si_shader *shader,
		    struct pipe_debug_callback *debug, unsigned processor,
		    FILE *file, bool check_debug_option)
{
	if (!check_debug_option ||
	    si_can_dump_shader(sscreen, processor))
		si_dump_shader_key(processor, shader, file);

	if (!check_debug_option && shader->binary.llvm_ir_string) {
		if (shader->previous_stage &&
		    shader->previous_stage->binary.llvm_ir_string) {
			fprintf(file, "\n%s - previous stage - LLVM IR:\n\n",
				si_get_shader_name(shader, processor));
			fprintf(file, "%s\n", shader->previous_stage->binary.llvm_ir_string);
		}

		fprintf(file, "\n%s - main shader part - LLVM IR:\n\n",
			si_get_shader_name(shader, processor));
		fprintf(file, "%s\n", shader->binary.llvm_ir_string);
	}

	if (!check_debug_option ||
	    (si_can_dump_shader(sscreen, processor) &&
	     !(sscreen->debug_flags & DBG(NO_ASM)))) {
		fprintf(file, "\n%s:\n", si_get_shader_name(shader, processor));

		if (shader->prolog)
			si_shader_dump_disassembly(&shader->prolog->binary,
						   debug, "prolog", file);
		if (shader->previous_stage)
			si_shader_dump_disassembly(&shader->previous_stage->binary,
						   debug, "previous stage", file);
		if (shader->prolog2)
			si_shader_dump_disassembly(&shader->prolog2->binary,
						   debug, "prolog2", file);

		si_shader_dump_disassembly(&shader->binary, debug, "main", file);

		if (shader->epilog)
			si_shader_dump_disassembly(&shader->epilog->binary,
						   debug, "epilog", file);
		fprintf(file, "\n");
	}

	si_shader_dump_stats(sscreen, shader, processor, file,
			     check_debug_option);
}

static int si_compile_llvm(struct si_screen *sscreen,
			   struct ac_shader_binary *binary,
			   struct si_shader_config *conf,
			   struct ac_llvm_compiler *compiler,
			   LLVMModuleRef mod,
			   struct pipe_debug_callback *debug,
			   unsigned processor,
			   const char *name,
			   bool less_optimized)
{
	int r = 0;
	unsigned count = p_atomic_inc_return(&sscreen->num_compilations);

	if (si_can_dump_shader(sscreen, processor)) {
		fprintf(stderr, "radeonsi: Compiling shader %d\n", count);

		if (!(sscreen->debug_flags & (DBG(NO_IR) | DBG(PREOPT_IR)))) {
			fprintf(stderr, "%s LLVM IR:\n\n", name);
			ac_dump_module(mod);
			fprintf(stderr, "\n");
		}
	}

	if (sscreen->record_llvm_ir) {
		char *ir = LLVMPrintModuleToString(mod);
		binary->llvm_ir_string = strdup(ir);
		LLVMDisposeMessage(ir);
	}

	if (!si_replace_shader(count, binary)) {
		r = si_llvm_compile(mod, binary, compiler, debug,
				    less_optimized);
		if (r)
			return r;
	}

	si_shader_binary_read_config(binary, conf, 0);

	/* Enable 64-bit and 16-bit denormals, because there is no performance
	 * cost.
	 *
	 * If denormals are enabled, all floating-point output modifiers are
	 * ignored.
	 *
	 * Don't enable denormals for 32-bit floats, because:
	 * - Floating-point output modifiers would be ignored by the hw.
	 * - Some opcodes don't support denormals, such as v_mad_f32. We would
	 *   have to stop using those.
	 * - SI & CI would be very slow.
	 */
	conf->float_mode |= V_00B028_FP_64_DENORMS;

	FREE(binary->config);
	FREE(binary->global_symbol_offsets);
	binary->config = NULL;
	binary->global_symbol_offsets = NULL;

	/* Some shaders can't have rodata because their binaries can be
	 * concatenated.
	 */
	if (binary->rodata_size &&
	    (processor == PIPE_SHADER_VERTEX ||
	     processor == PIPE_SHADER_TESS_CTRL ||
	     processor == PIPE_SHADER_TESS_EVAL ||
	     processor == PIPE_SHADER_FRAGMENT)) {
		fprintf(stderr, "radeonsi: The shader can't have rodata.");
		return -EINVAL;
	}

	return r;
}

static void si_llvm_build_ret(struct si_shader_context *ctx, LLVMValueRef ret)
{
	if (LLVMGetTypeKind(LLVMTypeOf(ret)) == LLVMVoidTypeKind)
		LLVMBuildRetVoid(ctx->ac.builder);
	else
		LLVMBuildRet(ctx->ac.builder, ret);
}

/* Generate code for the hardware VS shader stage to go with a geometry shader */
struct si_shader *
si_generate_gs_copy_shader(struct si_screen *sscreen,
			   struct ac_llvm_compiler *compiler,
			   struct si_shader_selector *gs_selector,
			   struct pipe_debug_callback *debug)
{
	struct si_shader_context ctx;
	struct si_shader *shader;
	LLVMBuilderRef builder;
	struct si_shader_output_values outputs[SI_MAX_VS_OUTPUTS];
	struct tgsi_shader_info *gsinfo = &gs_selector->info;
	int i, r;


	shader = CALLOC_STRUCT(si_shader);
	if (!shader)
		return NULL;

	/* We can leave the fence as permanently signaled because the GS copy
	 * shader only becomes visible globally after it has been compiled. */
	util_queue_fence_init(&shader->ready);

	shader->selector = gs_selector;
	shader->is_gs_copy_shader = true;

	si_init_shader_ctx(&ctx, sscreen, compiler);
	ctx.shader = shader;
	ctx.type = PIPE_SHADER_VERTEX;

	builder = ctx.ac.builder;

	create_function(&ctx);
	preload_ring_buffers(&ctx);

	LLVMValueRef voffset =
		LLVMBuildMul(ctx.ac.builder, ctx.abi.vertex_id,
			     LLVMConstInt(ctx.i32, 4, 0), "");

	/* Fetch the vertex stream ID.*/
	LLVMValueRef stream_id;

	if (gs_selector->so.num_outputs)
		stream_id = si_unpack_param(&ctx, ctx.param_streamout_config, 24, 2);
	else
		stream_id = ctx.i32_0;

	/* Fill in output information. */
	for (i = 0; i < gsinfo->num_outputs; ++i) {
		outputs[i].semantic_name = gsinfo->output_semantic_name[i];
		outputs[i].semantic_index = gsinfo->output_semantic_index[i];

		for (int chan = 0; chan < 4; chan++) {
			outputs[i].vertex_stream[chan] =
				(gsinfo->output_streams[i] >> (2 * chan)) & 3;
		}
	}

	LLVMBasicBlockRef end_bb;
	LLVMValueRef switch_inst;

	end_bb = LLVMAppendBasicBlockInContext(ctx.ac.context, ctx.main_fn, "end");
	switch_inst = LLVMBuildSwitch(builder, stream_id, end_bb, 4);

	for (int stream = 0; stream < 4; stream++) {
		LLVMBasicBlockRef bb;
		unsigned offset;

		if (!gsinfo->num_stream_output_components[stream])
			continue;

		if (stream > 0 && !gs_selector->so.num_outputs)
			continue;

		bb = LLVMInsertBasicBlockInContext(ctx.ac.context, end_bb, "out");
		LLVMAddCase(switch_inst, LLVMConstInt(ctx.i32, stream, 0), bb);
		LLVMPositionBuilderAtEnd(builder, bb);

		/* Fetch vertex data from GSVS ring */
		offset = 0;
		for (i = 0; i < gsinfo->num_outputs; ++i) {
			for (unsigned chan = 0; chan < 4; chan++) {
				if (!(gsinfo->output_usagemask[i] & (1 << chan)) ||
				    outputs[i].vertex_stream[chan] != stream) {
					outputs[i].values[chan] = LLVMGetUndef(ctx.f32);
					continue;
				}

				LLVMValueRef soffset = LLVMConstInt(ctx.i32,
					offset * gs_selector->gs_max_out_vertices * 16 * 4, 0);
				offset++;

				outputs[i].values[chan] =
					ac_build_buffer_load(&ctx.ac,
							     ctx.gsvs_ring[0], 1,
							     ctx.i32_0, voffset,
							     soffset, 0, 1, 1,
							     true, false);
			}
		}

		/* Streamout and exports. */
		if (gs_selector->so.num_outputs) {
			si_llvm_emit_streamout(&ctx, outputs,
					       gsinfo->num_outputs,
					       stream);
		}

		if (stream == 0) {
			/* Vertex color clamping.
			 *
			 * This uses a state constant loaded in a user data SGPR and
			 * an IF statement is added that clamps all colors if the constant
			 * is true.
			 */
			struct lp_build_if_state if_ctx;
			LLVMValueRef v[2], cond = NULL;
			LLVMBasicBlockRef blocks[2];

			for (unsigned i = 0; i < gsinfo->num_outputs; i++) {
				if (gsinfo->output_semantic_name[i] != TGSI_SEMANTIC_COLOR &&
				    gsinfo->output_semantic_name[i] != TGSI_SEMANTIC_BCOLOR)
					continue;

				/* We've found a color. */
				if (!cond) {
					/* The state is in the first bit of the user SGPR. */
					cond = LLVMGetParam(ctx.main_fn,
							    ctx.param_vs_state_bits);
					cond = LLVMBuildTrunc(ctx.ac.builder, cond,
							      ctx.i1, "");
					lp_build_if(&if_ctx, &ctx.gallivm, cond);
					/* Remember blocks for Phi. */
					blocks[0] = if_ctx.true_block;
					blocks[1] = if_ctx.entry_block;
				}

				for (unsigned j = 0; j < 4; j++) {
					/* Insert clamp into the true block. */
					v[0] = ac_build_clamp(&ctx.ac, outputs[i].values[j]);
					v[1] = outputs[i].values[j];

					/* Insert Phi into the endif block. */
					LLVMPositionBuilderAtEnd(ctx.ac.builder, if_ctx.merge_block);
					outputs[i].values[j] = ac_build_phi(&ctx.ac, ctx.f32, 2, v, blocks);
					LLVMPositionBuilderAtEnd(ctx.ac.builder, if_ctx.true_block);
				}
			}
			if (cond)
				lp_build_endif(&if_ctx);

			si_llvm_export_vs(&ctx, outputs, gsinfo->num_outputs);
		}

		LLVMBuildBr(builder, end_bb);
	}

	LLVMPositionBuilderAtEnd(builder, end_bb);

	LLVMBuildRetVoid(ctx.ac.builder);

	ctx.type = PIPE_SHADER_GEOMETRY; /* override for shader dumping */
	si_llvm_optimize_module(&ctx);

	r = si_compile_llvm(sscreen, &ctx.shader->binary,
			    &ctx.shader->config, ctx.compiler,
			    ctx.ac.module,
			    debug, PIPE_SHADER_GEOMETRY,
			    "GS Copy Shader", false);
	if (!r) {
		if (si_can_dump_shader(sscreen, PIPE_SHADER_GEOMETRY))
			fprintf(stderr, "GS Copy Shader:\n");
		si_shader_dump(sscreen, ctx.shader, debug,
			       PIPE_SHADER_GEOMETRY, stderr, true);
		r = si_shader_binary_upload(sscreen, ctx.shader);
	}

	si_llvm_dispose(&ctx);

	if (r != 0) {
		FREE(shader);
		shader = NULL;
	} else {
		si_fix_resource_usage(sscreen, shader);
	}
	return shader;
}

static void si_dump_shader_key_vs(const struct si_shader_key *key,
				  const struct si_vs_prolog_bits *prolog,
				  const char *prefix, FILE *f)
{
	fprintf(f, "  %s.instance_divisor_is_one = %u\n",
		prefix, prolog->instance_divisor_is_one);
	fprintf(f, "  %s.instance_divisor_is_fetched = %u\n",
		prefix, prolog->instance_divisor_is_fetched);
	fprintf(f, "  %s.ls_vgpr_fix = %u\n",
		prefix, prolog->ls_vgpr_fix);

	fprintf(f, "  mono.vs.fix_fetch = {");
	for (int i = 0; i < SI_MAX_ATTRIBS; i++)
		fprintf(f, !i ? "%u" : ", %u", key->mono.vs_fix_fetch[i]);
	fprintf(f, "}\n");
}

static void si_dump_shader_key(unsigned processor, const struct si_shader *shader,
			       FILE *f)
{
	const struct si_shader_key *key = &shader->key;

	fprintf(f, "SHADER KEY\n");

	switch (processor) {
	case PIPE_SHADER_VERTEX:
		si_dump_shader_key_vs(key, &key->part.vs.prolog,
				      "part.vs.prolog", f);
		fprintf(f, "  as_es = %u\n", key->as_es);
		fprintf(f, "  as_ls = %u\n", key->as_ls);
		fprintf(f, "  mono.u.vs_export_prim_id = %u\n",
			key->mono.u.vs_export_prim_id);
		break;

	case PIPE_SHADER_TESS_CTRL:
		if (shader->selector->screen->info.chip_class >= GFX9) {
			si_dump_shader_key_vs(key, &key->part.tcs.ls_prolog,
					      "part.tcs.ls_prolog", f);
		}
		fprintf(f, "  part.tcs.epilog.prim_mode = %u\n", key->part.tcs.epilog.prim_mode);
		fprintf(f, "  mono.u.ff_tcs_inputs_to_copy = 0x%"PRIx64"\n", key->mono.u.ff_tcs_inputs_to_copy);
		break;

	case PIPE_SHADER_TESS_EVAL:
		fprintf(f, "  as_es = %u\n", key->as_es);
		fprintf(f, "  mono.u.vs_export_prim_id = %u\n",
			key->mono.u.vs_export_prim_id);
		break;

	case PIPE_SHADER_GEOMETRY:
		if (shader->is_gs_copy_shader)
			break;

		if (shader->selector->screen->info.chip_class >= GFX9 &&
		    key->part.gs.es->type == PIPE_SHADER_VERTEX) {
			si_dump_shader_key_vs(key, &key->part.gs.vs_prolog,
					      "part.gs.vs_prolog", f);
		}
		fprintf(f, "  part.gs.prolog.tri_strip_adj_fix = %u\n", key->part.gs.prolog.tri_strip_adj_fix);
		break;

	case PIPE_SHADER_COMPUTE:
		break;

	case PIPE_SHADER_FRAGMENT:
		fprintf(f, "  part.ps.prolog.color_two_side = %u\n", key->part.ps.prolog.color_two_side);
		fprintf(f, "  part.ps.prolog.flatshade_colors = %u\n", key->part.ps.prolog.flatshade_colors);
		fprintf(f, "  part.ps.prolog.poly_stipple = %u\n", key->part.ps.prolog.poly_stipple);
		fprintf(f, "  part.ps.prolog.force_persp_sample_interp = %u\n", key->part.ps.prolog.force_persp_sample_interp);
		fprintf(f, "  part.ps.prolog.force_linear_sample_interp = %u\n", key->part.ps.prolog.force_linear_sample_interp);
		fprintf(f, "  part.ps.prolog.force_persp_center_interp = %u\n", key->part.ps.prolog.force_persp_center_interp);
		fprintf(f, "  part.ps.prolog.force_linear_center_interp = %u\n", key->part.ps.prolog.force_linear_center_interp);
		fprintf(f, "  part.ps.prolog.bc_optimize_for_persp = %u\n", key->part.ps.prolog.bc_optimize_for_persp);
		fprintf(f, "  part.ps.prolog.bc_optimize_for_linear = %u\n", key->part.ps.prolog.bc_optimize_for_linear);
		fprintf(f, "  part.ps.epilog.spi_shader_col_format = 0x%x\n", key->part.ps.epilog.spi_shader_col_format);
		fprintf(f, "  part.ps.epilog.color_is_int8 = 0x%X\n", key->part.ps.epilog.color_is_int8);
		fprintf(f, "  part.ps.epilog.color_is_int10 = 0x%X\n", key->part.ps.epilog.color_is_int10);
		fprintf(f, "  part.ps.epilog.last_cbuf = %u\n", key->part.ps.epilog.last_cbuf);
		fprintf(f, "  part.ps.epilog.alpha_func = %u\n", key->part.ps.epilog.alpha_func);
		fprintf(f, "  part.ps.epilog.alpha_to_one = %u\n", key->part.ps.epilog.alpha_to_one);
		fprintf(f, "  part.ps.epilog.poly_line_smoothing = %u\n", key->part.ps.epilog.poly_line_smoothing);
		fprintf(f, "  part.ps.epilog.clamp_color = %u\n", key->part.ps.epilog.clamp_color);
		break;

	default:
		assert(0);
	}

	if ((processor == PIPE_SHADER_GEOMETRY ||
	     processor == PIPE_SHADER_TESS_EVAL ||
	     processor == PIPE_SHADER_VERTEX) &&
	    !key->as_es && !key->as_ls) {
		fprintf(f, "  opt.kill_outputs = 0x%"PRIx64"\n", key->opt.kill_outputs);
		fprintf(f, "  opt.clip_disable = %u\n", key->opt.clip_disable);
	}
}

static void si_init_shader_ctx(struct si_shader_context *ctx,
			       struct si_screen *sscreen,
			       struct ac_llvm_compiler *compiler)
{
	struct lp_build_tgsi_context *bld_base;

	si_llvm_context_init(ctx, sscreen, compiler);

	bld_base = &ctx->bld_base;
	bld_base->emit_fetch_funcs[TGSI_FILE_CONSTANT] = fetch_constant;

	bld_base->op_actions[TGSI_OPCODE_INTERP_CENTROID].emit = build_interp_intrinsic;
	bld_base->op_actions[TGSI_OPCODE_INTERP_SAMPLE].emit = build_interp_intrinsic;
	bld_base->op_actions[TGSI_OPCODE_INTERP_OFFSET].emit = build_interp_intrinsic;

	bld_base->op_actions[TGSI_OPCODE_MEMBAR].emit = membar_emit;

	bld_base->op_actions[TGSI_OPCODE_CLOCK].emit = clock_emit;

	bld_base->op_actions[TGSI_OPCODE_DDX].emit = si_llvm_emit_ddxy;
	bld_base->op_actions[TGSI_OPCODE_DDY].emit = si_llvm_emit_ddxy;
	bld_base->op_actions[TGSI_OPCODE_DDX_FINE].emit = si_llvm_emit_ddxy;
	bld_base->op_actions[TGSI_OPCODE_DDY_FINE].emit = si_llvm_emit_ddxy;

	bld_base->op_actions[TGSI_OPCODE_VOTE_ALL].emit = vote_all_emit;
	bld_base->op_actions[TGSI_OPCODE_VOTE_ANY].emit = vote_any_emit;
	bld_base->op_actions[TGSI_OPCODE_VOTE_EQ].emit = vote_eq_emit;
	bld_base->op_actions[TGSI_OPCODE_BALLOT].emit = ballot_emit;
	bld_base->op_actions[TGSI_OPCODE_READ_FIRST].intr_name = "llvm.amdgcn.readfirstlane";
	bld_base->op_actions[TGSI_OPCODE_READ_FIRST].emit = read_lane_emit;
	bld_base->op_actions[TGSI_OPCODE_READ_INVOC].intr_name = "llvm.amdgcn.readlane";
	bld_base->op_actions[TGSI_OPCODE_READ_INVOC].emit = read_lane_emit;

	bld_base->op_actions[TGSI_OPCODE_EMIT].emit = si_tgsi_emit_vertex;
	bld_base->op_actions[TGSI_OPCODE_ENDPRIM].emit = si_tgsi_emit_primitive;
	bld_base->op_actions[TGSI_OPCODE_BARRIER].emit = si_llvm_emit_barrier;
}

static void si_optimize_vs_outputs(struct si_shader_context *ctx)
{
	struct si_shader *shader = ctx->shader;
	struct tgsi_shader_info *info = &shader->selector->info;

	if ((ctx->type != PIPE_SHADER_VERTEX &&
	     ctx->type != PIPE_SHADER_TESS_EVAL) ||
	    shader->key.as_ls ||
	    shader->key.as_es)
		return;

	ac_optimize_vs_outputs(&ctx->ac,
			       ctx->main_fn,
			       shader->info.vs_output_param_offset,
			       info->num_outputs,
			       &shader->info.nr_param_exports);
}

static void si_init_exec_from_input(struct si_shader_context *ctx,
				    unsigned param, unsigned bitoffset)
{
	LLVMValueRef args[] = {
		LLVMGetParam(ctx->main_fn, param),
		LLVMConstInt(ctx->i32, bitoffset, 0),
	};
	ac_build_intrinsic(&ctx->ac,
			   "llvm.amdgcn.init.exec.from.input",
			   ctx->voidt, args, 2, AC_FUNC_ATTR_CONVERGENT);
}

static bool si_vs_needs_prolog(const struct si_shader_selector *sel,
			       const struct si_vs_prolog_bits *key)
{
	/* VGPR initialization fixup for Vega10 and Raven is always done in the
	 * VS prolog. */
	return sel->vs_needs_prolog || key->ls_vgpr_fix;
}

static bool si_compile_tgsi_main(struct si_shader_context *ctx)
{
	struct si_shader *shader = ctx->shader;
	struct si_shader_selector *sel = shader->selector;
	struct lp_build_tgsi_context *bld_base = &ctx->bld_base;

	// TODO clean all this up!
	switch (ctx->type) {
	case PIPE_SHADER_VERTEX:
		ctx->load_input = declare_input_vs;
		if (shader->key.as_ls)
			ctx->abi.emit_outputs = si_llvm_emit_ls_epilogue;
		else if (shader->key.as_es)
			ctx->abi.emit_outputs = si_llvm_emit_es_epilogue;
		else
			ctx->abi.emit_outputs = si_llvm_emit_vs_epilogue;
		bld_base->emit_epilogue = si_tgsi_emit_epilogue;
		ctx->abi.load_base_vertex = get_base_vertex;
		break;
	case PIPE_SHADER_TESS_CTRL:
		bld_base->emit_fetch_funcs[TGSI_FILE_INPUT] = fetch_input_tcs;
		ctx->abi.load_tess_varyings = si_nir_load_tcs_varyings;
		bld_base->emit_fetch_funcs[TGSI_FILE_OUTPUT] = fetch_output_tcs;
		bld_base->emit_store = store_output_tcs;
		ctx->abi.store_tcs_outputs = si_nir_store_output_tcs;
		ctx->abi.emit_outputs = si_llvm_emit_tcs_epilogue;
		ctx->abi.load_patch_vertices_in = si_load_patch_vertices_in;
		bld_base->emit_epilogue = si_tgsi_emit_epilogue;
		break;
	case PIPE_SHADER_TESS_EVAL:
		bld_base->emit_fetch_funcs[TGSI_FILE_INPUT] = fetch_input_tes;
		ctx->abi.load_tess_varyings = si_nir_load_input_tes;
		ctx->abi.load_tess_coord = si_load_tess_coord;
		ctx->abi.load_tess_level = si_load_tess_level;
		ctx->abi.load_patch_vertices_in = si_load_patch_vertices_in;
		if (shader->key.as_es)
			ctx->abi.emit_outputs = si_llvm_emit_es_epilogue;
		else
			ctx->abi.emit_outputs = si_llvm_emit_vs_epilogue;
		bld_base->emit_epilogue = si_tgsi_emit_epilogue;
		break;
	case PIPE_SHADER_GEOMETRY:
		bld_base->emit_fetch_funcs[TGSI_FILE_INPUT] = fetch_input_gs;
		ctx->abi.load_inputs = si_nir_load_input_gs;
		ctx->abi.emit_vertex = si_llvm_emit_vertex;
		ctx->abi.emit_primitive = si_llvm_emit_primitive;
		ctx->abi.emit_outputs = si_llvm_emit_gs_epilogue;
		bld_base->emit_epilogue = si_tgsi_emit_gs_epilogue;
		break;
	case PIPE_SHADER_FRAGMENT:
		ctx->load_input = declare_input_fs;
		ctx->abi.emit_outputs = si_llvm_return_fs_outputs;
		bld_base->emit_epilogue = si_tgsi_emit_epilogue;
		ctx->abi.lookup_interp_param = si_nir_lookup_interp_param;
		ctx->abi.load_sample_position = load_sample_position;
		ctx->abi.load_sample_mask_in = load_sample_mask_in;
		ctx->abi.emit_kill = si_llvm_emit_kill;
		break;
	case PIPE_SHADER_COMPUTE:
		ctx->abi.load_local_group_size = get_block_size;
		break;
	default:
		assert(!"Unsupported shader type");
		return false;
	}

	ctx->abi.load_ubo = load_ubo;
	ctx->abi.load_ssbo = load_ssbo;

	create_function(ctx);
	preload_ring_buffers(ctx);

	/* For GFX9 merged shaders:
	 * - Set EXEC for the first shader. If the prolog is present, set
	 *   EXEC there instead.
	 * - Add a barrier before the second shader.
	 * - In the second shader, reset EXEC to ~0 and wrap the main part in
	 *   an if-statement. This is required for correctness in geometry
	 *   shaders, to ensure that empty GS waves do not send GS_EMIT and
	 *   GS_CUT messages.
	 *
	 * For monolithic merged shaders, the first shader is wrapped in an
	 * if-block together with its prolog in si_build_wrapper_function.
	 */
	if (ctx->screen->info.chip_class >= GFX9) {
		if (!shader->is_monolithic &&
		    sel->info.num_instructions > 1 && /* not empty shader */
		    (shader->key.as_es || shader->key.as_ls) &&
		    (ctx->type == PIPE_SHADER_TESS_EVAL ||
		     (ctx->type == PIPE_SHADER_VERTEX &&
		      !si_vs_needs_prolog(sel, &shader->key.part.vs.prolog)))) {
			si_init_exec_from_input(ctx,
						ctx->param_merged_wave_info, 0);
		} else if (ctx->type == PIPE_SHADER_TESS_CTRL ||
			   ctx->type == PIPE_SHADER_GEOMETRY) {
			if (!shader->is_monolithic)
				ac_init_exec_full_mask(&ctx->ac);

			LLVMValueRef num_threads = si_unpack_param(ctx, ctx->param_merged_wave_info, 8, 8);
			LLVMValueRef ena =
				LLVMBuildICmp(ctx->ac.builder, LLVMIntULT,
					    ac_get_thread_id(&ctx->ac), num_threads, "");
			lp_build_if(&ctx->merged_wrap_if_state, &ctx->gallivm, ena);

			/* The barrier must execute for all shaders in a
			 * threadgroup.
			 *
			 * Execute the barrier inside the conditional block,
			 * so that empty waves can jump directly to s_endpgm,
			 * which will also signal the barrier.
			 *
			 * If the shader is TCS and the TCS epilog is present
			 * and contains a barrier, it will wait there and then
			 * reach s_endpgm.
			 */
			si_llvm_emit_barrier(NULL, bld_base, NULL);
		}
	}

	if (ctx->type == PIPE_SHADER_TESS_CTRL &&
	    sel->tcs_info.tessfactors_are_def_in_all_invocs) {
		for (unsigned i = 0; i < 6; i++) {
			ctx->invoc0_tess_factors[i] =
				ac_build_alloca_undef(&ctx->ac, ctx->i32, "");
		}
	}

	if (ctx->type == PIPE_SHADER_GEOMETRY) {
		int i;
		for (i = 0; i < 4; i++) {
			ctx->gs_next_vertex[i] =
				ac_build_alloca(&ctx->ac, ctx->i32, "");
		}
	}

	if (sel->force_correct_derivs_after_kill) {
		ctx->postponed_kill = ac_build_alloca_undef(&ctx->ac, ctx->i1, "");
		/* true = don't kill. */
		LLVMBuildStore(ctx->ac.builder, ctx->i1true,
			       ctx->postponed_kill);
	}

	if (sel->tokens) {
		if (!lp_build_tgsi_llvm(bld_base, sel->tokens)) {
			fprintf(stderr, "Failed to translate shader from TGSI to LLVM\n");
			return false;
		}
	} else {
		if (!si_nir_build_llvm(ctx, sel->nir)) {
			fprintf(stderr, "Failed to translate shader from NIR to LLVM\n");
			return false;
		}
	}

	si_llvm_build_ret(ctx, ctx->return_value);
	return true;
}

/**
 * Compute the VS prolog key, which contains all the information needed to
 * build the VS prolog function, and set shader->info bits where needed.
 *
 * \param info             Shader info of the vertex shader.
 * \param num_input_sgprs  Number of input SGPRs for the vertex shader.
 * \param prolog_key       Key of the VS prolog
 * \param shader_out       The vertex shader, or the next shader if merging LS+HS or ES+GS.
 * \param key              Output shader part key.
 */
static void si_get_vs_prolog_key(const struct tgsi_shader_info *info,
				 unsigned num_input_sgprs,
				 const struct si_vs_prolog_bits *prolog_key,
				 struct si_shader *shader_out,
				 union si_shader_part_key *key)
{
	memset(key, 0, sizeof(*key));
	key->vs_prolog.states = *prolog_key;
	key->vs_prolog.num_input_sgprs = num_input_sgprs;
	key->vs_prolog.last_input = MAX2(1, info->num_inputs) - 1;
	key->vs_prolog.as_ls = shader_out->key.as_ls;
	key->vs_prolog.as_es = shader_out->key.as_es;

	if (shader_out->selector->type == PIPE_SHADER_TESS_CTRL) {
		key->vs_prolog.as_ls = 1;
		key->vs_prolog.num_merged_next_stage_vgprs = 2;
	} else if (shader_out->selector->type == PIPE_SHADER_GEOMETRY) {
		key->vs_prolog.as_es = 1;
		key->vs_prolog.num_merged_next_stage_vgprs = 5;
	}

	/* Enable loading the InstanceID VGPR. */
	uint16_t input_mask = u_bit_consecutive(0, info->num_inputs);

	if ((key->vs_prolog.states.instance_divisor_is_one |
	     key->vs_prolog.states.instance_divisor_is_fetched) & input_mask)
		shader_out->info.uses_instanceid = true;
}

/**
 * Compute the PS prolog key, which contains all the information needed to
 * build the PS prolog function, and set related bits in shader->config.
 */
static void si_get_ps_prolog_key(struct si_shader *shader,
				 union si_shader_part_key *key,
				 bool separate_prolog)
{
	struct tgsi_shader_info *info = &shader->selector->info;

	memset(key, 0, sizeof(*key));
	key->ps_prolog.states = shader->key.part.ps.prolog;
	key->ps_prolog.colors_read = info->colors_read;
	key->ps_prolog.num_input_sgprs = shader->info.num_input_sgprs;
	key->ps_prolog.num_input_vgprs = shader->info.num_input_vgprs;
	key->ps_prolog.wqm = info->uses_derivatives &&
		(key->ps_prolog.colors_read ||
		 key->ps_prolog.states.force_persp_sample_interp ||
		 key->ps_prolog.states.force_linear_sample_interp ||
		 key->ps_prolog.states.force_persp_center_interp ||
		 key->ps_prolog.states.force_linear_center_interp ||
		 key->ps_prolog.states.bc_optimize_for_persp ||
		 key->ps_prolog.states.bc_optimize_for_linear);
	key->ps_prolog.ancillary_vgpr_index = shader->info.ancillary_vgpr_index;

	if (info->colors_read) {
		unsigned *color = shader->selector->color_attr_index;

		if (shader->key.part.ps.prolog.color_two_side) {
			/* BCOLORs are stored after the last input. */
			key->ps_prolog.num_interp_inputs = info->num_inputs;
			key->ps_prolog.face_vgpr_index = shader->info.face_vgpr_index;
			shader->config.spi_ps_input_ena |= S_0286CC_FRONT_FACE_ENA(1);
		}

		for (unsigned i = 0; i < 2; i++) {
			unsigned interp = info->input_interpolate[color[i]];
			unsigned location = info->input_interpolate_loc[color[i]];

			if (!(info->colors_read & (0xf << i*4)))
				continue;

			key->ps_prolog.color_attr_index[i] = color[i];

			if (shader->key.part.ps.prolog.flatshade_colors &&
			    interp == TGSI_INTERPOLATE_COLOR)
				interp = TGSI_INTERPOLATE_CONSTANT;

			switch (interp) {
			case TGSI_INTERPOLATE_CONSTANT:
				key->ps_prolog.color_interp_vgpr_index[i] = -1;
				break;
			case TGSI_INTERPOLATE_PERSPECTIVE:
			case TGSI_INTERPOLATE_COLOR:
				/* Force the interpolation location for colors here. */
				if (shader->key.part.ps.prolog.force_persp_sample_interp)
					location = TGSI_INTERPOLATE_LOC_SAMPLE;
				if (shader->key.part.ps.prolog.force_persp_center_interp)
					location = TGSI_INTERPOLATE_LOC_CENTER;

				switch (location) {
				case TGSI_INTERPOLATE_LOC_SAMPLE:
					key->ps_prolog.color_interp_vgpr_index[i] = 0;
					shader->config.spi_ps_input_ena |=
						S_0286CC_PERSP_SAMPLE_ENA(1);
					break;
				case TGSI_INTERPOLATE_LOC_CENTER:
					key->ps_prolog.color_interp_vgpr_index[i] = 2;
					shader->config.spi_ps_input_ena |=
						S_0286CC_PERSP_CENTER_ENA(1);
					break;
				case TGSI_INTERPOLATE_LOC_CENTROID:
					key->ps_prolog.color_interp_vgpr_index[i] = 4;
					shader->config.spi_ps_input_ena |=
						S_0286CC_PERSP_CENTROID_ENA(1);
					break;
				default:
					assert(0);
				}
				break;
			case TGSI_INTERPOLATE_LINEAR:
				/* Force the interpolation location for colors here. */
				if (shader->key.part.ps.prolog.force_linear_sample_interp)
					location = TGSI_INTERPOLATE_LOC_SAMPLE;
				if (shader->key.part.ps.prolog.force_linear_center_interp)
					location = TGSI_INTERPOLATE_LOC_CENTER;

				/* The VGPR assignment for non-monolithic shaders
				 * works because InitialPSInputAddr is set on the
				 * main shader and PERSP_PULL_MODEL is never used.
				 */
				switch (location) {
				case TGSI_INTERPOLATE_LOC_SAMPLE:
					key->ps_prolog.color_interp_vgpr_index[i] =
						separate_prolog ? 6 : 9;
					shader->config.spi_ps_input_ena |=
						S_0286CC_LINEAR_SAMPLE_ENA(1);
					break;
				case TGSI_INTERPOLATE_LOC_CENTER:
					key->ps_prolog.color_interp_vgpr_index[i] =
						separate_prolog ? 8 : 11;
					shader->config.spi_ps_input_ena |=
						S_0286CC_LINEAR_CENTER_ENA(1);
					break;
				case TGSI_INTERPOLATE_LOC_CENTROID:
					key->ps_prolog.color_interp_vgpr_index[i] =
						separate_prolog ? 10 : 13;
					shader->config.spi_ps_input_ena |=
						S_0286CC_LINEAR_CENTROID_ENA(1);
					break;
				default:
					assert(0);
				}
				break;
			default:
				assert(0);
			}
		}
	}
}

/**
 * Check whether a PS prolog is required based on the key.
 */
static bool si_need_ps_prolog(const union si_shader_part_key *key)
{
	return key->ps_prolog.colors_read ||
	       key->ps_prolog.states.force_persp_sample_interp ||
	       key->ps_prolog.states.force_linear_sample_interp ||
	       key->ps_prolog.states.force_persp_center_interp ||
	       key->ps_prolog.states.force_linear_center_interp ||
	       key->ps_prolog.states.bc_optimize_for_persp ||
	       key->ps_prolog.states.bc_optimize_for_linear ||
	       key->ps_prolog.states.poly_stipple ||
	       key->ps_prolog.states.samplemask_log_ps_iter;
}

/**
 * Compute the PS epilog key, which contains all the information needed to
 * build the PS epilog function.
 */
static void si_get_ps_epilog_key(struct si_shader *shader,
				 union si_shader_part_key *key)
{
	struct tgsi_shader_info *info = &shader->selector->info;
	memset(key, 0, sizeof(*key));
	key->ps_epilog.colors_written = info->colors_written;
	key->ps_epilog.writes_z = info->writes_z;
	key->ps_epilog.writes_stencil = info->writes_stencil;
	key->ps_epilog.writes_samplemask = info->writes_samplemask;
	key->ps_epilog.states = shader->key.part.ps.epilog;
}

/**
 * Build the GS prolog function. Rotate the input vertices for triangle strips
 * with adjacency.
 */
static void si_build_gs_prolog_function(struct si_shader_context *ctx,
					union si_shader_part_key *key)
{
	unsigned num_sgprs, num_vgprs;
	struct si_function_info fninfo;
	LLVMBuilderRef builder = ctx->ac.builder;
	LLVMTypeRef returns[48];
	LLVMValueRef func, ret;

	si_init_function_info(&fninfo);

	if (ctx->screen->info.chip_class >= GFX9) {
		if (key->gs_prolog.states.gfx9_prev_is_vs)
			num_sgprs = 8 + GFX9_VSGS_NUM_USER_SGPR;
		else
			num_sgprs = 8 + GFX9_TESGS_NUM_USER_SGPR;
		num_vgprs = 5; /* ES inputs are not needed by GS */
	} else {
		num_sgprs = GFX6_GS_NUM_USER_SGPR + 2;
		num_vgprs = 8;
	}

	for (unsigned i = 0; i < num_sgprs; ++i) {
		add_arg(&fninfo, ARG_SGPR, ctx->i32);
		returns[i] = ctx->i32;
	}

	for (unsigned i = 0; i < num_vgprs; ++i) {
		add_arg(&fninfo, ARG_VGPR, ctx->i32);
		returns[num_sgprs + i] = ctx->f32;
	}

	/* Create the function. */
	si_create_function(ctx, "gs_prolog", returns, num_sgprs + num_vgprs,
			   &fninfo, 0);
	func = ctx->main_fn;

	/* Set the full EXEC mask for the prolog, because we are only fiddling
	 * with registers here. The main shader part will set the correct EXEC
	 * mask.
	 */
	if (ctx->screen->info.chip_class >= GFX9 && !key->gs_prolog.is_monolithic)
		ac_init_exec_full_mask(&ctx->ac);

	/* Copy inputs to outputs. This should be no-op, as the registers match,
	 * but it will prevent the compiler from overwriting them unintentionally.
	 */
	ret = ctx->return_value;
	for (unsigned i = 0; i < num_sgprs; i++) {
		LLVMValueRef p = LLVMGetParam(func, i);
		ret = LLVMBuildInsertValue(builder, ret, p, i, "");
	}
	for (unsigned i = 0; i < num_vgprs; i++) {
		LLVMValueRef p = LLVMGetParam(func, num_sgprs + i);
		p = ac_to_float(&ctx->ac, p);
		ret = LLVMBuildInsertValue(builder, ret, p, num_sgprs + i, "");
	}

	if (key->gs_prolog.states.tri_strip_adj_fix) {
		/* Remap the input vertices for every other primitive. */
		const unsigned gfx6_vtx_params[6] = {
			num_sgprs,
			num_sgprs + 1,
			num_sgprs + 3,
			num_sgprs + 4,
			num_sgprs + 5,
			num_sgprs + 6
		};
		const unsigned gfx9_vtx_params[3] = {
			num_sgprs,
			num_sgprs + 1,
			num_sgprs + 4,
		};
		LLVMValueRef vtx_in[6], vtx_out[6];
		LLVMValueRef prim_id, rotate;

		if (ctx->screen->info.chip_class >= GFX9) {
			for (unsigned i = 0; i < 3; i++) {
				vtx_in[i*2] = si_unpack_param(ctx, gfx9_vtx_params[i], 0, 16);
				vtx_in[i*2+1] = si_unpack_param(ctx, gfx9_vtx_params[i], 16, 16);
			}
		} else {
			for (unsigned i = 0; i < 6; i++)
				vtx_in[i] = LLVMGetParam(func, gfx6_vtx_params[i]);
		}

		prim_id = LLVMGetParam(func, num_sgprs + 2);
		rotate = LLVMBuildTrunc(builder, prim_id, ctx->i1, "");

		for (unsigned i = 0; i < 6; ++i) {
			LLVMValueRef base, rotated;
			base = vtx_in[i];
			rotated = vtx_in[(i + 4) % 6];
			vtx_out[i] = LLVMBuildSelect(builder, rotate, rotated, base, "");
		}

		if (ctx->screen->info.chip_class >= GFX9) {
			for (unsigned i = 0; i < 3; i++) {
				LLVMValueRef hi, out;

				hi = LLVMBuildShl(builder, vtx_out[i*2+1],
						  LLVMConstInt(ctx->i32, 16, 0), "");
				out = LLVMBuildOr(builder, vtx_out[i*2], hi, "");
				out = ac_to_float(&ctx->ac, out);
				ret = LLVMBuildInsertValue(builder, ret, out,
							   gfx9_vtx_params[i], "");
			}
		} else {
			for (unsigned i = 0; i < 6; i++) {
				LLVMValueRef out;

				out = ac_to_float(&ctx->ac, vtx_out[i]);
				ret = LLVMBuildInsertValue(builder, ret, out,
							   gfx6_vtx_params[i], "");
			}
		}
	}

	LLVMBuildRet(builder, ret);
}

/**
 * Given a list of shader part functions, build a wrapper function that
 * runs them in sequence to form a monolithic shader.
 */
static void si_build_wrapper_function(struct si_shader_context *ctx,
				      LLVMValueRef *parts,
				      unsigned num_parts,
				      unsigned main_part,
				      unsigned next_shader_first_part)
{
	LLVMBuilderRef builder = ctx->ac.builder;
	/* PS epilog has one arg per color component; gfx9 merged shader
	 * prologs need to forward 32 user SGPRs.
	 */
	struct si_function_info fninfo;
	LLVMValueRef initial[64], out[64];
	LLVMTypeRef function_type;
	unsigned num_first_params;
	unsigned num_out, initial_num_out;
	MAYBE_UNUSED unsigned num_out_sgpr; /* used in debug checks */
	MAYBE_UNUSED unsigned initial_num_out_sgpr; /* used in debug checks */
	unsigned num_sgprs, num_vgprs;
	unsigned gprs;
	struct lp_build_if_state if_state;

	si_init_function_info(&fninfo);

	for (unsigned i = 0; i < num_parts; ++i) {
		ac_add_function_attr(ctx->ac.context, parts[i], -1,
				     AC_FUNC_ATTR_ALWAYSINLINE);
		LLVMSetLinkage(parts[i], LLVMPrivateLinkage);
	}

	/* The parameters of the wrapper function correspond to those of the
	 * first part in terms of SGPRs and VGPRs, but we use the types of the
	 * main part to get the right types. This is relevant for the
	 * dereferenceable attribute on descriptor table pointers.
	 */
	num_sgprs = 0;
	num_vgprs = 0;

	function_type = LLVMGetElementType(LLVMTypeOf(parts[0]));
	num_first_params = LLVMCountParamTypes(function_type);

	for (unsigned i = 0; i < num_first_params; ++i) {
		LLVMValueRef param = LLVMGetParam(parts[0], i);

		if (ac_is_sgpr_param(param)) {
			assert(num_vgprs == 0);
			num_sgprs += ac_get_type_size(LLVMTypeOf(param)) / 4;
		} else {
			num_vgprs += ac_get_type_size(LLVMTypeOf(param)) / 4;
		}
	}

	gprs = 0;
	while (gprs < num_sgprs + num_vgprs) {
		LLVMValueRef param = LLVMGetParam(parts[main_part], fninfo.num_params);
		LLVMTypeRef type = LLVMTypeOf(param);
		unsigned size = ac_get_type_size(type) / 4;

		add_arg(&fninfo, gprs < num_sgprs ? ARG_SGPR : ARG_VGPR, type);

		assert(ac_is_sgpr_param(param) == (gprs < num_sgprs));
		assert(gprs + size <= num_sgprs + num_vgprs &&
		       (gprs >= num_sgprs || gprs + size <= num_sgprs));

		gprs += size;
	}

	si_create_function(ctx, "wrapper", NULL, 0, &fninfo,
			   si_get_max_workgroup_size(ctx->shader));

	if (is_merged_shader(ctx))
		ac_init_exec_full_mask(&ctx->ac);

	/* Record the arguments of the function as if they were an output of
	 * a previous part.
	 */
	num_out = 0;
	num_out_sgpr = 0;

	for (unsigned i = 0; i < fninfo.num_params; ++i) {
		LLVMValueRef param = LLVMGetParam(ctx->main_fn, i);
		LLVMTypeRef param_type = LLVMTypeOf(param);
		LLVMTypeRef out_type = i < fninfo.num_sgpr_params ? ctx->i32 : ctx->f32;
		unsigned size = ac_get_type_size(param_type) / 4;

		if (size == 1) {
			if (LLVMGetTypeKind(param_type) == LLVMPointerTypeKind) {
				param = LLVMBuildPtrToInt(builder, param, ctx->i32, "");
				param_type = ctx->i32;
			}

			if (param_type != out_type)
				param = LLVMBuildBitCast(builder, param, out_type, "");
			out[num_out++] = param;
		} else {
			LLVMTypeRef vector_type = LLVMVectorType(out_type, size);

			if (LLVMGetTypeKind(param_type) == LLVMPointerTypeKind) {
				param = LLVMBuildPtrToInt(builder, param, ctx->i64, "");
				param_type = ctx->i64;
			}

			if (param_type != vector_type)
				param = LLVMBuildBitCast(builder, param, vector_type, "");

			for (unsigned j = 0; j < size; ++j)
				out[num_out++] = LLVMBuildExtractElement(
					builder, param, LLVMConstInt(ctx->i32, j, 0), "");
		}

		if (i < fninfo.num_sgpr_params)
			num_out_sgpr = num_out;
	}

	memcpy(initial, out, sizeof(out));
	initial_num_out = num_out;
	initial_num_out_sgpr = num_out_sgpr;

	/* Now chain the parts. */
	for (unsigned part = 0; part < num_parts; ++part) {
		LLVMValueRef in[48];
		LLVMValueRef ret;
		LLVMTypeRef ret_type;
		unsigned out_idx = 0;
		unsigned num_params = LLVMCountParams(parts[part]);

		/* Merged shaders are executed conditionally depending
		 * on the number of enabled threads passed in the input SGPRs. */
		if (is_merged_shader(ctx) && part == 0) {
			LLVMValueRef ena, count = initial[3];

			count = LLVMBuildAnd(builder, count,
					     LLVMConstInt(ctx->i32, 0x7f, 0), "");
			ena = LLVMBuildICmp(builder, LLVMIntULT,
					    ac_get_thread_id(&ctx->ac), count, "");
			lp_build_if(&if_state, &ctx->gallivm, ena);
		}

		/* Derive arguments for the next part from outputs of the
		 * previous one.
		 */
		for (unsigned param_idx = 0; param_idx < num_params; ++param_idx) {
			LLVMValueRef param;
			LLVMTypeRef param_type;
			bool is_sgpr;
			unsigned param_size;
			LLVMValueRef arg = NULL;

			param = LLVMGetParam(parts[part], param_idx);
			param_type = LLVMTypeOf(param);
			param_size = ac_get_type_size(param_type) / 4;
			is_sgpr = ac_is_sgpr_param(param);

			if (is_sgpr) {
				ac_add_function_attr(ctx->ac.context, parts[part],
						     param_idx + 1, AC_FUNC_ATTR_INREG);
			} else if (out_idx < num_out_sgpr) {
				/* Skip returned SGPRs the current part doesn't
				 * declare on the input. */
				out_idx = num_out_sgpr;
			}

			assert(out_idx + param_size <= (is_sgpr ? num_out_sgpr : num_out));

			if (param_size == 1)
				arg = out[out_idx];
			else
				arg = ac_build_gather_values(&ctx->ac, &out[out_idx], param_size);

			if (LLVMTypeOf(arg) != param_type) {
				if (LLVMGetTypeKind(param_type) == LLVMPointerTypeKind) {
					if (LLVMGetPointerAddressSpace(param_type) ==
					    AC_ADDR_SPACE_CONST_32BIT) {
						arg = LLVMBuildBitCast(builder, arg, ctx->i32, "");
						arg = LLVMBuildIntToPtr(builder, arg, param_type, "");
					} else {
						arg = LLVMBuildBitCast(builder, arg, ctx->i64, "");
						arg = LLVMBuildIntToPtr(builder, arg, param_type, "");
					}
				} else {
					arg = LLVMBuildBitCast(builder, arg, param_type, "");
				}
			}

			in[param_idx] = arg;
			out_idx += param_size;
		}

		ret = LLVMBuildCall(builder, parts[part], in, num_params, "");

		if (is_merged_shader(ctx) &&
		    part + 1 == next_shader_first_part) {
			lp_build_endif(&if_state);

			/* The second half of the merged shader should use
			 * the inputs from the toplevel (wrapper) function,
			 * not the return value from the last call.
			 *
			 * That's because the last call was executed condi-
			 * tionally, so we can't consume it in the main
			 * block.
			 */
			memcpy(out, initial, sizeof(initial));
			num_out = initial_num_out;
			num_out_sgpr = initial_num_out_sgpr;
			continue;
		}

		/* Extract the returned GPRs. */
		ret_type = LLVMTypeOf(ret);
		num_out = 0;
		num_out_sgpr = 0;

		if (LLVMGetTypeKind(ret_type) != LLVMVoidTypeKind) {
			assert(LLVMGetTypeKind(ret_type) == LLVMStructTypeKind);

			unsigned ret_size = LLVMCountStructElementTypes(ret_type);

			for (unsigned i = 0; i < ret_size; ++i) {
				LLVMValueRef val =
					LLVMBuildExtractValue(builder, ret, i, "");

				assert(num_out < ARRAY_SIZE(out));
				out[num_out++] = val;

				if (LLVMTypeOf(val) == ctx->i32) {
					assert(num_out_sgpr + 1 == num_out);
					num_out_sgpr = num_out;
				}
			}
		}
	}

	LLVMBuildRetVoid(builder);
}

static bool si_should_optimize_less(struct ac_llvm_compiler *compiler,
				    struct si_shader_selector *sel)
{
	if (!compiler->low_opt_passes)
		return false;

	/* Assume a slow CPU. */
	assert(!sel->screen->info.has_dedicated_vram &&
	       sel->screen->info.chip_class <= VI);

	/* For a crazy dEQP test containing 2597 memory opcodes, mostly
	 * buffer stores. */
	return sel->type == PIPE_SHADER_COMPUTE &&
	       sel->info.num_memory_instructions > 1000;
}

int si_compile_tgsi_shader(struct si_screen *sscreen,
			   struct ac_llvm_compiler *compiler,
			   struct si_shader *shader,
			   struct pipe_debug_callback *debug)
{
	struct si_shader_selector *sel = shader->selector;
	struct si_shader_context ctx;
	int r = -1;

	/* Dump TGSI code before doing TGSI->LLVM conversion in case the
	 * conversion fails. */
	if (si_can_dump_shader(sscreen, sel->info.processor) &&
	    !(sscreen->debug_flags & DBG(NO_TGSI))) {
		if (sel->tokens)
			tgsi_dump(sel->tokens, 0);
		else
			nir_print_shader(sel->nir, stderr);
		si_dump_streamout(&sel->so);
	}

	si_init_shader_ctx(&ctx, sscreen, compiler);
	si_llvm_context_set_tgsi(&ctx, shader);

	memset(shader->info.vs_output_param_offset, AC_EXP_PARAM_UNDEFINED,
	       sizeof(shader->info.vs_output_param_offset));

	shader->info.uses_instanceid = sel->info.uses_instanceid;

	if (!si_compile_tgsi_main(&ctx)) {
		si_llvm_dispose(&ctx);
		return -1;
	}

	if (shader->is_monolithic && ctx.type == PIPE_SHADER_VERTEX) {
		LLVMValueRef parts[2];
		bool need_prolog = sel->vs_needs_prolog;

		parts[1] = ctx.main_fn;

		if (need_prolog) {
			union si_shader_part_key prolog_key;
			si_get_vs_prolog_key(&sel->info,
					     shader->info.num_input_sgprs,
					     &shader->key.part.vs.prolog,
					     shader, &prolog_key);
			si_build_vs_prolog_function(&ctx, &prolog_key);
			parts[0] = ctx.main_fn;
		}

		si_build_wrapper_function(&ctx, parts + !need_prolog,
					  1 + need_prolog, need_prolog, 0);
	} else if (shader->is_monolithic && ctx.type == PIPE_SHADER_TESS_CTRL) {
		if (sscreen->info.chip_class >= GFX9) {
			struct si_shader_selector *ls = shader->key.part.tcs.ls;
			LLVMValueRef parts[4];
			bool vs_needs_prolog =
				si_vs_needs_prolog(ls, &shader->key.part.tcs.ls_prolog);

			/* TCS main part */
			parts[2] = ctx.main_fn;

			/* TCS epilog */
			union si_shader_part_key tcs_epilog_key;
			memset(&tcs_epilog_key, 0, sizeof(tcs_epilog_key));
			tcs_epilog_key.tcs_epilog.states = shader->key.part.tcs.epilog;
			si_build_tcs_epilog_function(&ctx, &tcs_epilog_key);
			parts[3] = ctx.main_fn;

			/* VS as LS main part */
			struct si_shader shader_ls = {};
			shader_ls.selector = ls;
			shader_ls.key.as_ls = 1;
			shader_ls.key.mono = shader->key.mono;
			shader_ls.key.opt = shader->key.opt;
			shader_ls.is_monolithic = true;
			si_llvm_context_set_tgsi(&ctx, &shader_ls);

			if (!si_compile_tgsi_main(&ctx)) {
				si_llvm_dispose(&ctx);
				return -1;
			}
			shader->info.uses_instanceid |= ls->info.uses_instanceid;
			parts[1] = ctx.main_fn;

			/* LS prolog */
			if (vs_needs_prolog) {
				union si_shader_part_key vs_prolog_key;
				si_get_vs_prolog_key(&ls->info,
						     shader_ls.info.num_input_sgprs,
						     &shader->key.part.tcs.ls_prolog,
						     shader, &vs_prolog_key);
				vs_prolog_key.vs_prolog.is_monolithic = true;
				si_build_vs_prolog_function(&ctx, &vs_prolog_key);
				parts[0] = ctx.main_fn;
			}

			/* Reset the shader context. */
			ctx.shader = shader;
			ctx.type = PIPE_SHADER_TESS_CTRL;

			si_build_wrapper_function(&ctx,
						  parts + !vs_needs_prolog,
						  4 - !vs_needs_prolog, vs_needs_prolog,
						  vs_needs_prolog ? 2 : 1);
		} else {
			LLVMValueRef parts[2];
			union si_shader_part_key epilog_key;

			parts[0] = ctx.main_fn;

			memset(&epilog_key, 0, sizeof(epilog_key));
			epilog_key.tcs_epilog.states = shader->key.part.tcs.epilog;
			si_build_tcs_epilog_function(&ctx, &epilog_key);
			parts[1] = ctx.main_fn;

			si_build_wrapper_function(&ctx, parts, 2, 0, 0);
		}
	} else if (shader->is_monolithic && ctx.type == PIPE_SHADER_GEOMETRY) {
		if (ctx.screen->info.chip_class >= GFX9) {
			struct si_shader_selector *es = shader->key.part.gs.es;
			LLVMValueRef es_prolog = NULL;
			LLVMValueRef es_main = NULL;
			LLVMValueRef gs_prolog = NULL;
			LLVMValueRef gs_main = ctx.main_fn;

			/* GS prolog */
			union si_shader_part_key gs_prolog_key;
			memset(&gs_prolog_key, 0, sizeof(gs_prolog_key));
			gs_prolog_key.gs_prolog.states = shader->key.part.gs.prolog;
			gs_prolog_key.gs_prolog.is_monolithic = true;
			si_build_gs_prolog_function(&ctx, &gs_prolog_key);
			gs_prolog = ctx.main_fn;

			/* ES main part */
			struct si_shader shader_es = {};
			shader_es.selector = es;
			shader_es.key.as_es = 1;
			shader_es.key.mono = shader->key.mono;
			shader_es.key.opt = shader->key.opt;
			shader_es.is_monolithic = true;
			si_llvm_context_set_tgsi(&ctx, &shader_es);

			if (!si_compile_tgsi_main(&ctx)) {
				si_llvm_dispose(&ctx);
				return -1;
			}
			shader->info.uses_instanceid |= es->info.uses_instanceid;
			es_main = ctx.main_fn;

			/* ES prolog */
			if (es->vs_needs_prolog) {
				union si_shader_part_key vs_prolog_key;
				si_get_vs_prolog_key(&es->info,
						     shader_es.info.num_input_sgprs,
						     &shader->key.part.gs.vs_prolog,
						     shader, &vs_prolog_key);
				vs_prolog_key.vs_prolog.is_monolithic = true;
				si_build_vs_prolog_function(&ctx, &vs_prolog_key);
				es_prolog = ctx.main_fn;
			}

			/* Reset the shader context. */
			ctx.shader = shader;
			ctx.type = PIPE_SHADER_GEOMETRY;

			/* Prepare the array of shader parts. */
			LLVMValueRef parts[4];
			unsigned num_parts = 0, main_part, next_first_part;

			if (es_prolog)
				parts[num_parts++] = es_prolog;

			parts[main_part = num_parts++] = es_main;
			parts[next_first_part = num_parts++] = gs_prolog;
			parts[num_parts++] = gs_main;

			si_build_wrapper_function(&ctx, parts, num_parts,
						  main_part, next_first_part);
		} else {
			LLVMValueRef parts[2];
			union si_shader_part_key prolog_key;

			parts[1] = ctx.main_fn;

			memset(&prolog_key, 0, sizeof(prolog_key));
			prolog_key.gs_prolog.states = shader->key.part.gs.prolog;
			si_build_gs_prolog_function(&ctx, &prolog_key);
			parts[0] = ctx.main_fn;

			si_build_wrapper_function(&ctx, parts, 2, 1, 0);
		}
	} else if (shader->is_monolithic && ctx.type == PIPE_SHADER_FRAGMENT) {
		LLVMValueRef parts[3];
		union si_shader_part_key prolog_key;
		union si_shader_part_key epilog_key;
		bool need_prolog;

		si_get_ps_prolog_key(shader, &prolog_key, false);
		need_prolog = si_need_ps_prolog(&prolog_key);

		parts[need_prolog ? 1 : 0] = ctx.main_fn;

		if (need_prolog) {
			si_build_ps_prolog_function(&ctx, &prolog_key);
			parts[0] = ctx.main_fn;
		}

		si_get_ps_epilog_key(shader, &epilog_key);
		si_build_ps_epilog_function(&ctx, &epilog_key);
		parts[need_prolog ? 2 : 1] = ctx.main_fn;

		si_build_wrapper_function(&ctx, parts, need_prolog ? 3 : 2,
					  need_prolog ? 1 : 0, 0);
	}

	si_llvm_optimize_module(&ctx);

	/* Post-optimization transformations and analysis. */
	si_optimize_vs_outputs(&ctx);

	if ((debug && debug->debug_message) ||
	    si_can_dump_shader(sscreen, ctx.type)) {
		ctx.shader->config.private_mem_vgprs =
			ac_count_scratch_private_memory(ctx.main_fn);
	}

	/* Make sure the input is a pointer and not integer followed by inttoptr. */
	assert(LLVMGetTypeKind(LLVMTypeOf(LLVMGetParam(ctx.main_fn, 0))) ==
	       LLVMPointerTypeKind);

	/* Compile to bytecode. */
	r = si_compile_llvm(sscreen, &shader->binary, &shader->config, compiler,
			    ctx.ac.module, debug, ctx.type,
			    si_get_shader_name(shader, ctx.type),
			    si_should_optimize_less(compiler, shader->selector));
	si_llvm_dispose(&ctx);
	if (r) {
		fprintf(stderr, "LLVM failed to compile shader\n");
		return r;
	}

	/* Validate SGPR and VGPR usage for compute to detect compiler bugs.
	 * LLVM 3.9svn has this bug.
	 */
	if (sel->type == PIPE_SHADER_COMPUTE) {
		unsigned wave_size = 64;
		unsigned max_vgprs = 256;
		unsigned max_sgprs = sscreen->info.chip_class >= VI ? 800 : 512;
		unsigned max_sgprs_per_wave = 128;
		unsigned max_block_threads = si_get_max_workgroup_size(shader);
		unsigned min_waves_per_cu = DIV_ROUND_UP(max_block_threads, wave_size);
		unsigned min_waves_per_simd = DIV_ROUND_UP(min_waves_per_cu, 4);

		max_vgprs = max_vgprs / min_waves_per_simd;
		max_sgprs = MIN2(max_sgprs / min_waves_per_simd, max_sgprs_per_wave);

		if (shader->config.num_sgprs > max_sgprs ||
		    shader->config.num_vgprs > max_vgprs) {
			fprintf(stderr, "LLVM failed to compile a shader correctly: "
				"SGPR:VGPR usage is %u:%u, but the hw limit is %u:%u\n",
				shader->config.num_sgprs, shader->config.num_vgprs,
				max_sgprs, max_vgprs);

			/* Just terminate the process, because dependent
			 * shaders can hang due to bad input data, but use
			 * the env var to allow shader-db to work.
			 */
			if (!debug_get_bool_option("SI_PASS_BAD_SHADERS", false))
				abort();
		}
	}

	/* Add the scratch offset to input SGPRs. */
	if (shader->config.scratch_bytes_per_wave && !is_merged_shader(&ctx))
		shader->info.num_input_sgprs += 1; /* scratch byte offset */

	/* Calculate the number of fragment input VGPRs. */
	if (ctx.type == PIPE_SHADER_FRAGMENT) {
		shader->info.num_input_vgprs = 0;
		shader->info.face_vgpr_index = -1;
		shader->info.ancillary_vgpr_index = -1;

		if (G_0286CC_PERSP_SAMPLE_ENA(shader->config.spi_ps_input_addr))
			shader->info.num_input_vgprs += 2;
		if (G_0286CC_PERSP_CENTER_ENA(shader->config.spi_ps_input_addr))
			shader->info.num_input_vgprs += 2;
		if (G_0286CC_PERSP_CENTROID_ENA(shader->config.spi_ps_input_addr))
			shader->info.num_input_vgprs += 2;
		if (G_0286CC_PERSP_PULL_MODEL_ENA(shader->config.spi_ps_input_addr))
			shader->info.num_input_vgprs += 3;
		if (G_0286CC_LINEAR_SAMPLE_ENA(shader->config.spi_ps_input_addr))
			shader->info.num_input_vgprs += 2;
		if (G_0286CC_LINEAR_CENTER_ENA(shader->config.spi_ps_input_addr))
			shader->info.num_input_vgprs += 2;
		if (G_0286CC_LINEAR_CENTROID_ENA(shader->config.spi_ps_input_addr))
			shader->info.num_input_vgprs += 2;
		if (G_0286CC_LINE_STIPPLE_TEX_ENA(shader->config.spi_ps_input_addr))
			shader->info.num_input_vgprs += 1;
		if (G_0286CC_POS_X_FLOAT_ENA(shader->config.spi_ps_input_addr))
			shader->info.num_input_vgprs += 1;
		if (G_0286CC_POS_Y_FLOAT_ENA(shader->config.spi_ps_input_addr))
			shader->info.num_input_vgprs += 1;
		if (G_0286CC_POS_Z_FLOAT_ENA(shader->config.spi_ps_input_addr))
			shader->info.num_input_vgprs += 1;
		if (G_0286CC_POS_W_FLOAT_ENA(shader->config.spi_ps_input_addr))
			shader->info.num_input_vgprs += 1;
		if (G_0286CC_FRONT_FACE_ENA(shader->config.spi_ps_input_addr)) {
			shader->info.face_vgpr_index = shader->info.num_input_vgprs;
			shader->info.num_input_vgprs += 1;
		}
		if (G_0286CC_ANCILLARY_ENA(shader->config.spi_ps_input_addr)) {
			shader->info.ancillary_vgpr_index = shader->info.num_input_vgprs;
			shader->info.num_input_vgprs += 1;
		}
		if (G_0286CC_SAMPLE_COVERAGE_ENA(shader->config.spi_ps_input_addr))
			shader->info.num_input_vgprs += 1;
		if (G_0286CC_POS_FIXED_PT_ENA(shader->config.spi_ps_input_addr))
			shader->info.num_input_vgprs += 1;
	}

	si_calculate_max_simd_waves(shader);
	si_shader_dump_stats_for_shader_db(shader, debug);
	return 0;
}

/**
 * Create, compile and return a shader part (prolog or epilog).
 *
 * \param sscreen	screen
 * \param list		list of shader parts of the same category
 * \param type		shader type
 * \param key		shader part key
 * \param prolog	whether the part being requested is a prolog
 * \param tm		LLVM target machine
 * \param debug		debug callback
 * \param build		the callback responsible for building the main function
 * \return		non-NULL on success
 */
static struct si_shader_part *
si_get_shader_part(struct si_screen *sscreen,
		   struct si_shader_part **list,
		   enum pipe_shader_type type,
		   bool prolog,
		   union si_shader_part_key *key,
		   struct ac_llvm_compiler *compiler,
		   struct pipe_debug_callback *debug,
		   void (*build)(struct si_shader_context *,
				 union si_shader_part_key *),
		   const char *name)
{
	struct si_shader_part *result;

	mtx_lock(&sscreen->shader_parts_mutex);

	/* Find existing. */
	for (result = *list; result; result = result->next) {
		if (memcmp(&result->key, key, sizeof(*key)) == 0) {
			mtx_unlock(&sscreen->shader_parts_mutex);
			return result;
		}
	}

	/* Compile a new one. */
	result = CALLOC_STRUCT(si_shader_part);
	result->key = *key;

	struct si_shader shader = {};
	struct si_shader_context ctx;

	si_init_shader_ctx(&ctx, sscreen, compiler);
	ctx.shader = &shader;
	ctx.type = type;

	switch (type) {
	case PIPE_SHADER_VERTEX:
		shader.key.as_ls = key->vs_prolog.as_ls;
		shader.key.as_es = key->vs_prolog.as_es;
		break;
	case PIPE_SHADER_TESS_CTRL:
		assert(!prolog);
		shader.key.part.tcs.epilog = key->tcs_epilog.states;
		break;
	case PIPE_SHADER_GEOMETRY:
		assert(prolog);
		break;
	case PIPE_SHADER_FRAGMENT:
		if (prolog)
			shader.key.part.ps.prolog = key->ps_prolog.states;
		else
			shader.key.part.ps.epilog = key->ps_epilog.states;
		break;
	default:
		unreachable("bad shader part");
	}

	build(&ctx, key);

	/* Compile. */
	si_llvm_optimize_module(&ctx);

	if (si_compile_llvm(sscreen, &result->binary, &result->config, compiler,
			    ctx.ac.module, debug, ctx.type, name, false)) {
		FREE(result);
		result = NULL;
		goto out;
	}

	result->next = *list;
	*list = result;

out:
	si_llvm_dispose(&ctx);
	mtx_unlock(&sscreen->shader_parts_mutex);
	return result;
}

static LLVMValueRef si_prolog_get_rw_buffers(struct si_shader_context *ctx)
{
	LLVMValueRef ptr[2], list;
	bool merged_shader = is_merged_shader(ctx);

	ptr[0] = LLVMGetParam(ctx->main_fn, (merged_shader ? 8 : 0) + SI_SGPR_RW_BUFFERS);
	list = LLVMBuildIntToPtr(ctx->ac.builder, ptr[0],
				 ac_array_in_const32_addr_space(ctx->v4i32), "");
	return list;
}

/**
 * Build the vertex shader prolog function.
 *
 * The inputs are the same as VS (a lot of SGPRs and 4 VGPR system values).
 * All inputs are returned unmodified. The vertex load indices are
 * stored after them, which will be used by the API VS for fetching inputs.
 *
 * For example, the expected outputs for instance_divisors[] = {0, 1, 2} are:
 *   input_v0,
 *   input_v1,
 *   input_v2,
 *   input_v3,
 *   (VertexID + BaseVertex),
 *   (InstanceID + StartInstance),
 *   (InstanceID / 2 + StartInstance)
 */
static void si_build_vs_prolog_function(struct si_shader_context *ctx,
					union si_shader_part_key *key)
{
	struct si_function_info fninfo;
	LLVMTypeRef *returns;
	LLVMValueRef ret, func;
	int num_returns, i;
	unsigned first_vs_vgpr = key->vs_prolog.num_merged_next_stage_vgprs;
	unsigned num_input_vgprs = key->vs_prolog.num_merged_next_stage_vgprs + 4;
	LLVMValueRef input_vgprs[9];
	unsigned num_all_input_regs = key->vs_prolog.num_input_sgprs +
				      num_input_vgprs;
	unsigned user_sgpr_base = key->vs_prolog.num_merged_next_stage_vgprs ? 8 : 0;

	si_init_function_info(&fninfo);

	/* 4 preloaded VGPRs + vertex load indices as prolog outputs */
	returns = alloca((num_all_input_regs + key->vs_prolog.last_input + 1) *
			 sizeof(LLVMTypeRef));
	num_returns = 0;

	/* Declare input and output SGPRs. */
	for (i = 0; i < key->vs_prolog.num_input_sgprs; i++) {
		add_arg(&fninfo, ARG_SGPR, ctx->i32);
		returns[num_returns++] = ctx->i32;
	}

	/* Preloaded VGPRs (outputs must be floats) */
	for (i = 0; i < num_input_vgprs; i++) {
		add_arg_assign(&fninfo, ARG_VGPR, ctx->i32, &input_vgprs[i]);
		returns[num_returns++] = ctx->f32;
	}

	/* Vertex load indices. */
	for (i = 0; i <= key->vs_prolog.last_input; i++)
		returns[num_returns++] = ctx->f32;

	/* Create the function. */
	si_create_function(ctx, "vs_prolog", returns, num_returns, &fninfo, 0);
	func = ctx->main_fn;

	if (key->vs_prolog.num_merged_next_stage_vgprs) {
		if (!key->vs_prolog.is_monolithic)
			si_init_exec_from_input(ctx, 3, 0);

		if (key->vs_prolog.as_ls &&
		    ctx->screen->has_ls_vgpr_init_bug) {
			/* If there are no HS threads, SPI loads the LS VGPRs
			 * starting at VGPR 0. Shift them back to where they
			 * belong.
			 */
			LLVMValueRef has_hs_threads =
				LLVMBuildICmp(ctx->ac.builder, LLVMIntNE,
				    si_unpack_param(ctx, 3, 8, 8),
				    ctx->i32_0, "");

			for (i = 4; i > 0; --i) {
				input_vgprs[i + 1] =
					LLVMBuildSelect(ctx->ac.builder, has_hs_threads,
						        input_vgprs[i + 1],
						        input_vgprs[i - 1], "");
			}
		}
	}

	ctx->abi.vertex_id = input_vgprs[first_vs_vgpr];
	ctx->abi.instance_id = input_vgprs[first_vs_vgpr + (key->vs_prolog.as_ls ? 2 : 1)];

	/* Copy inputs to outputs. This should be no-op, as the registers match,
	 * but it will prevent the compiler from overwriting them unintentionally.
	 */
	ret = ctx->return_value;
	for (i = 0; i < key->vs_prolog.num_input_sgprs; i++) {
		LLVMValueRef p = LLVMGetParam(func, i);
		ret = LLVMBuildInsertValue(ctx->ac.builder, ret, p, i, "");
	}
	for (i = 0; i < num_input_vgprs; i++) {
		LLVMValueRef p = input_vgprs[i];
		p = ac_to_float(&ctx->ac, p);
		ret = LLVMBuildInsertValue(ctx->ac.builder, ret, p,
					   key->vs_prolog.num_input_sgprs + i, "");
	}

	/* Compute vertex load indices from instance divisors. */
	LLVMValueRef instance_divisor_constbuf = NULL;

	if (key->vs_prolog.states.instance_divisor_is_fetched) {
		LLVMValueRef list = si_prolog_get_rw_buffers(ctx);
		LLVMValueRef buf_index =
			LLVMConstInt(ctx->i32, SI_VS_CONST_INSTANCE_DIVISORS, 0);
		instance_divisor_constbuf =
			ac_build_load_to_sgpr(&ctx->ac, list, buf_index);
	}

	for (i = 0; i <= key->vs_prolog.last_input; i++) {
		bool divisor_is_one =
			key->vs_prolog.states.instance_divisor_is_one & (1u << i);
		bool divisor_is_fetched =
			key->vs_prolog.states.instance_divisor_is_fetched & (1u << i);
		LLVMValueRef index = NULL;

		if (divisor_is_one) {
			index = ctx->abi.instance_id;
		} else if (divisor_is_fetched) {
			LLVMValueRef udiv_factors[4];

			for (unsigned j = 0; j < 4; j++) {
				udiv_factors[j] =
					buffer_load_const(ctx, instance_divisor_constbuf,
							  LLVMConstInt(ctx->i32, i*16 + j*4, 0));
				udiv_factors[j] = ac_to_integer(&ctx->ac, udiv_factors[j]);
			}
			/* The faster NUW version doesn't work when InstanceID == UINT_MAX.
			 * Such InstanceID might not be achievable in a reasonable time though.
			 */
			index = ac_build_fast_udiv_nuw(&ctx->ac, ctx->abi.instance_id,
						       udiv_factors[0], udiv_factors[1],
						       udiv_factors[2], udiv_factors[3]);
		}

		if (divisor_is_one || divisor_is_fetched) {
			/* Add StartInstance. */
			index = LLVMBuildAdd(ctx->ac.builder, index,
					     LLVMGetParam(ctx->main_fn, user_sgpr_base +
							  SI_SGPR_START_INSTANCE), "");
		} else {
			/* VertexID + BaseVertex */
			index = LLVMBuildAdd(ctx->ac.builder,
					     ctx->abi.vertex_id,
					     LLVMGetParam(func, user_sgpr_base +
								SI_SGPR_BASE_VERTEX), "");
		}

		index = ac_to_float(&ctx->ac, index);
		ret = LLVMBuildInsertValue(ctx->ac.builder, ret, index,
					   fninfo.num_params + i, "");
	}

	si_llvm_build_ret(ctx, ret);
}

static bool si_get_vs_prolog(struct si_screen *sscreen,
			     struct ac_llvm_compiler *compiler,
			     struct si_shader *shader,
			     struct pipe_debug_callback *debug,
			     struct si_shader *main_part,
			     const struct si_vs_prolog_bits *key)
{
	struct si_shader_selector *vs = main_part->selector;

	if (!si_vs_needs_prolog(vs, key))
		return true;

	/* Get the prolog. */
	union si_shader_part_key prolog_key;
	si_get_vs_prolog_key(&vs->info, main_part->info.num_input_sgprs,
			     key, shader, &prolog_key);

	shader->prolog =
		si_get_shader_part(sscreen, &sscreen->vs_prologs,
				   PIPE_SHADER_VERTEX, true, &prolog_key, compiler,
				   debug, si_build_vs_prolog_function,
				   "Vertex Shader Prolog");
	return shader->prolog != NULL;
}

/**
 * Select and compile (or reuse) vertex shader parts (prolog & epilog).
 */
static bool si_shader_select_vs_parts(struct si_screen *sscreen,
				      struct ac_llvm_compiler *compiler,
				      struct si_shader *shader,
				      struct pipe_debug_callback *debug)
{
	return si_get_vs_prolog(sscreen, compiler, shader, debug, shader,
				&shader->key.part.vs.prolog);
}

/**
 * Compile the TCS epilog function. This writes tesselation factors to memory
 * based on the output primitive type of the tesselator (determined by TES).
 */
static void si_build_tcs_epilog_function(struct si_shader_context *ctx,
					 union si_shader_part_key *key)
{
	struct lp_build_tgsi_context *bld_base = &ctx->bld_base;
	struct si_function_info fninfo;
	LLVMValueRef func;

	si_init_function_info(&fninfo);

	if (ctx->screen->info.chip_class >= GFX9) {
		add_arg(&fninfo, ARG_SGPR, ctx->i32);
		add_arg(&fninfo, ARG_SGPR, ctx->i32);
		ctx->param_tcs_offchip_offset = add_arg(&fninfo, ARG_SGPR, ctx->i32);
		add_arg(&fninfo, ARG_SGPR, ctx->i32); /* wave info */
		ctx->param_tcs_factor_offset = add_arg(&fninfo, ARG_SGPR, ctx->i32);
		add_arg(&fninfo, ARG_SGPR, ctx->i32);
		add_arg(&fninfo, ARG_SGPR, ctx->i32);
		add_arg(&fninfo, ARG_SGPR, ctx->i32);
		add_arg(&fninfo, ARG_SGPR, ctx->ac.intptr);
		add_arg(&fninfo, ARG_SGPR, ctx->ac.intptr);
		add_arg(&fninfo, ARG_SGPR, ctx->ac.intptr);
		add_arg(&fninfo, ARG_SGPR, ctx->ac.intptr);
		add_arg(&fninfo, ARG_SGPR, ctx->i32);
		add_arg(&fninfo, ARG_SGPR, ctx->i32);
		add_arg(&fninfo, ARG_SGPR, ctx->i32);
		add_arg(&fninfo, ARG_SGPR, ctx->i32);
		ctx->param_tcs_offchip_layout = add_arg(&fninfo, ARG_SGPR, ctx->i32);
		add_arg(&fninfo, ARG_SGPR, ctx->i32);
		ctx->param_tcs_out_lds_layout = add_arg(&fninfo, ARG_SGPR, ctx->i32);
	} else {
		add_arg(&fninfo, ARG_SGPR, ctx->ac.intptr);
		add_arg(&fninfo, ARG_SGPR, ctx->ac.intptr);
		add_arg(&fninfo, ARG_SGPR, ctx->ac.intptr);
		add_arg(&fninfo, ARG_SGPR, ctx->ac.intptr);
		ctx->param_tcs_offchip_layout = add_arg(&fninfo, ARG_SGPR, ctx->i32);
		add_arg(&fninfo, ARG_SGPR, ctx->i32);
		ctx->param_tcs_out_lds_layout = add_arg(&fninfo, ARG_SGPR, ctx->i32);
		add_arg(&fninfo, ARG_SGPR, ctx->i32);
		ctx->param_tcs_offchip_offset = add_arg(&fninfo, ARG_SGPR, ctx->i32);
		ctx->param_tcs_factor_offset = add_arg(&fninfo, ARG_SGPR, ctx->i32);
	}

	add_arg(&fninfo, ARG_VGPR, ctx->i32); /* VGPR gap */
	add_arg(&fninfo, ARG_VGPR, ctx->i32); /* VGPR gap */
	unsigned tess_factors_idx =
		add_arg(&fninfo, ARG_VGPR, ctx->i32); /* patch index within the wave (REL_PATCH_ID) */
	add_arg(&fninfo, ARG_VGPR, ctx->i32); /* invocation ID within the patch */
	add_arg(&fninfo, ARG_VGPR, ctx->i32); /* LDS offset where tess factors should be loaded from */

	for (unsigned i = 0; i < 6; i++)
		add_arg(&fninfo, ARG_VGPR, ctx->i32); /* tess factors */

	/* Create the function. */
	si_create_function(ctx, "tcs_epilog", NULL, 0, &fninfo,
			   ctx->screen->info.chip_class >= CIK ? 128 : 64);
	ac_declare_lds_as_pointer(&ctx->ac);
	func = ctx->main_fn;

	LLVMValueRef invoc0_tess_factors[6];
	for (unsigned i = 0; i < 6; i++)
		invoc0_tess_factors[i] = LLVMGetParam(func, tess_factors_idx + 3 + i);

	si_write_tess_factors(bld_base,
			      LLVMGetParam(func, tess_factors_idx),
			      LLVMGetParam(func, tess_factors_idx + 1),
			      LLVMGetParam(func, tess_factors_idx + 2),
			      invoc0_tess_factors, invoc0_tess_factors + 4);

	LLVMBuildRetVoid(ctx->ac.builder);
}

/**
 * Select and compile (or reuse) TCS parts (epilog).
 */
static bool si_shader_select_tcs_parts(struct si_screen *sscreen,
				       struct ac_llvm_compiler *compiler,
				       struct si_shader *shader,
				       struct pipe_debug_callback *debug)
{
	if (sscreen->info.chip_class >= GFX9) {
		struct si_shader *ls_main_part =
			shader->key.part.tcs.ls->main_shader_part_ls;

		if (!si_get_vs_prolog(sscreen, compiler, shader, debug, ls_main_part,
				      &shader->key.part.tcs.ls_prolog))
			return false;

		shader->previous_stage = ls_main_part;
	}

	/* Get the epilog. */
	union si_shader_part_key epilog_key;
	memset(&epilog_key, 0, sizeof(epilog_key));
	epilog_key.tcs_epilog.states = shader->key.part.tcs.epilog;

	shader->epilog = si_get_shader_part(sscreen, &sscreen->tcs_epilogs,
					    PIPE_SHADER_TESS_CTRL, false,
					    &epilog_key, compiler, debug,
					    si_build_tcs_epilog_function,
					    "Tessellation Control Shader Epilog");
	return shader->epilog != NULL;
}

/**
 * Select and compile (or reuse) GS parts (prolog).
 */
static bool si_shader_select_gs_parts(struct si_screen *sscreen,
				      struct ac_llvm_compiler *compiler,
				      struct si_shader *shader,
				      struct pipe_debug_callback *debug)
{
	if (sscreen->info.chip_class >= GFX9) {
		struct si_shader *es_main_part =
			shader->key.part.gs.es->main_shader_part_es;

		if (shader->key.part.gs.es->type == PIPE_SHADER_VERTEX &&
		    !si_get_vs_prolog(sscreen, compiler, shader, debug, es_main_part,
				      &shader->key.part.gs.vs_prolog))
			return false;

		shader->previous_stage = es_main_part;
	}

	if (!shader->key.part.gs.prolog.tri_strip_adj_fix)
		return true;

	union si_shader_part_key prolog_key;
	memset(&prolog_key, 0, sizeof(prolog_key));
	prolog_key.gs_prolog.states = shader->key.part.gs.prolog;

	shader->prolog2 = si_get_shader_part(sscreen, &sscreen->gs_prologs,
					    PIPE_SHADER_GEOMETRY, true,
					    &prolog_key, compiler, debug,
					    si_build_gs_prolog_function,
					    "Geometry Shader Prolog");
	return shader->prolog2 != NULL;
}

/**
 * Build the pixel shader prolog function. This handles:
 * - two-side color selection and interpolation
 * - overriding interpolation parameters for the API PS
 * - polygon stippling
 *
 * All preloaded SGPRs and VGPRs are passed through unmodified unless they are
 * overriden by other states. (e.g. per-sample interpolation)
 * Interpolated colors are stored after the preloaded VGPRs.
 */
static void si_build_ps_prolog_function(struct si_shader_context *ctx,
					union si_shader_part_key *key)
{
	struct si_function_info fninfo;
	LLVMValueRef ret, func;
	int num_returns, i, num_color_channels;

	assert(si_need_ps_prolog(key));

	si_init_function_info(&fninfo);

	/* Declare inputs. */
	for (i = 0; i < key->ps_prolog.num_input_sgprs; i++)
		add_arg(&fninfo, ARG_SGPR, ctx->i32);

	for (i = 0; i < key->ps_prolog.num_input_vgprs; i++)
		add_arg(&fninfo, ARG_VGPR, ctx->f32);

	/* Declare outputs (same as inputs + add colors if needed) */
	num_returns = fninfo.num_params;
	num_color_channels = util_bitcount(key->ps_prolog.colors_read);
	for (i = 0; i < num_color_channels; i++)
		fninfo.types[num_returns++] = ctx->f32;

	/* Create the function. */
	si_create_function(ctx, "ps_prolog", fninfo.types, num_returns,
			   &fninfo, 0);
	func = ctx->main_fn;

	/* Copy inputs to outputs. This should be no-op, as the registers match,
	 * but it will prevent the compiler from overwriting them unintentionally.
	 */
	ret = ctx->return_value;
	for (i = 0; i < fninfo.num_params; i++) {
		LLVMValueRef p = LLVMGetParam(func, i);
		ret = LLVMBuildInsertValue(ctx->ac.builder, ret, p, i, "");
	}

	/* Polygon stippling. */
	if (key->ps_prolog.states.poly_stipple) {
		/* POS_FIXED_PT is always last. */
		unsigned pos = key->ps_prolog.num_input_sgprs +
			       key->ps_prolog.num_input_vgprs - 1;
		LLVMValueRef list = si_prolog_get_rw_buffers(ctx);

		si_llvm_emit_polygon_stipple(ctx, list, pos);
	}

	if (key->ps_prolog.states.bc_optimize_for_persp ||
	    key->ps_prolog.states.bc_optimize_for_linear) {
		unsigned i, base = key->ps_prolog.num_input_sgprs;
		LLVMValueRef center[2], centroid[2], tmp, bc_optimize;

		/* The shader should do: if (PRIM_MASK[31]) CENTROID = CENTER;
		 * The hw doesn't compute CENTROID if the whole wave only
		 * contains fully-covered quads.
		 *
		 * PRIM_MASK is after user SGPRs.
		 */
		bc_optimize = LLVMGetParam(func, SI_PS_NUM_USER_SGPR);
		bc_optimize = LLVMBuildLShr(ctx->ac.builder, bc_optimize,
					    LLVMConstInt(ctx->i32, 31, 0), "");
		bc_optimize = LLVMBuildTrunc(ctx->ac.builder, bc_optimize,
					     ctx->i1, "");

		if (key->ps_prolog.states.bc_optimize_for_persp) {
			/* Read PERSP_CENTER. */
			for (i = 0; i < 2; i++)
				center[i] = LLVMGetParam(func, base + 2 + i);
			/* Read PERSP_CENTROID. */
			for (i = 0; i < 2; i++)
				centroid[i] = LLVMGetParam(func, base + 4 + i);
			/* Select PERSP_CENTROID. */
			for (i = 0; i < 2; i++) {
				tmp = LLVMBuildSelect(ctx->ac.builder, bc_optimize,
						      center[i], centroid[i], "");
				ret = LLVMBuildInsertValue(ctx->ac.builder, ret,
							   tmp, base + 4 + i, "");
			}
		}
		if (key->ps_prolog.states.bc_optimize_for_linear) {
			/* Read LINEAR_CENTER. */
			for (i = 0; i < 2; i++)
				center[i] = LLVMGetParam(func, base + 8 + i);
			/* Read LINEAR_CENTROID. */
			for (i = 0; i < 2; i++)
				centroid[i] = LLVMGetParam(func, base + 10 + i);
			/* Select LINEAR_CENTROID. */
			for (i = 0; i < 2; i++) {
				tmp = LLVMBuildSelect(ctx->ac.builder, bc_optimize,
						      center[i], centroid[i], "");
				ret = LLVMBuildInsertValue(ctx->ac.builder, ret,
							   tmp, base + 10 + i, "");
			}
		}
	}

	/* Force per-sample interpolation. */
	if (key->ps_prolog.states.force_persp_sample_interp) {
		unsigned i, base = key->ps_prolog.num_input_sgprs;
		LLVMValueRef persp_sample[2];

		/* Read PERSP_SAMPLE. */
		for (i = 0; i < 2; i++)
			persp_sample[i] = LLVMGetParam(func, base + i);
		/* Overwrite PERSP_CENTER. */
		for (i = 0; i < 2; i++)
			ret = LLVMBuildInsertValue(ctx->ac.builder, ret,
						   persp_sample[i], base + 2 + i, "");
		/* Overwrite PERSP_CENTROID. */
		for (i = 0; i < 2; i++)
			ret = LLVMBuildInsertValue(ctx->ac.builder, ret,
						   persp_sample[i], base + 4 + i, "");
	}
	if (key->ps_prolog.states.force_linear_sample_interp) {
		unsigned i, base = key->ps_prolog.num_input_sgprs;
		LLVMValueRef linear_sample[2];

		/* Read LINEAR_SAMPLE. */
		for (i = 0; i < 2; i++)
			linear_sample[i] = LLVMGetParam(func, base + 6 + i);
		/* Overwrite LINEAR_CENTER. */
		for (i = 0; i < 2; i++)
			ret = LLVMBuildInsertValue(ctx->ac.builder, ret,
						   linear_sample[i], base + 8 + i, "");
		/* Overwrite LINEAR_CENTROID. */
		for (i = 0; i < 2; i++)
			ret = LLVMBuildInsertValue(ctx->ac.builder, ret,
						   linear_sample[i], base + 10 + i, "");
	}

	/* Force center interpolation. */
	if (key->ps_prolog.states.force_persp_center_interp) {
		unsigned i, base = key->ps_prolog.num_input_sgprs;
		LLVMValueRef persp_center[2];

		/* Read PERSP_CENTER. */
		for (i = 0; i < 2; i++)
			persp_center[i] = LLVMGetParam(func, base + 2 + i);
		/* Overwrite PERSP_SAMPLE. */
		for (i = 0; i < 2; i++)
			ret = LLVMBuildInsertValue(ctx->ac.builder, ret,
						   persp_center[i], base + i, "");
		/* Overwrite PERSP_CENTROID. */
		for (i = 0; i < 2; i++)
			ret = LLVMBuildInsertValue(ctx->ac.builder, ret,
						   persp_center[i], base + 4 + i, "");
	}
	if (key->ps_prolog.states.force_linear_center_interp) {
		unsigned i, base = key->ps_prolog.num_input_sgprs;
		LLVMValueRef linear_center[2];

		/* Read LINEAR_CENTER. */
		for (i = 0; i < 2; i++)
			linear_center[i] = LLVMGetParam(func, base + 8 + i);
		/* Overwrite LINEAR_SAMPLE. */
		for (i = 0; i < 2; i++)
			ret = LLVMBuildInsertValue(ctx->ac.builder, ret,
						   linear_center[i], base + 6 + i, "");
		/* Overwrite LINEAR_CENTROID. */
		for (i = 0; i < 2; i++)
			ret = LLVMBuildInsertValue(ctx->ac.builder, ret,
						   linear_center[i], base + 10 + i, "");
	}

	/* Interpolate colors. */
	unsigned color_out_idx = 0;
	for (i = 0; i < 2; i++) {
		unsigned writemask = (key->ps_prolog.colors_read >> (i * 4)) & 0xf;
		unsigned face_vgpr = key->ps_prolog.num_input_sgprs +
				     key->ps_prolog.face_vgpr_index;
		LLVMValueRef interp[2], color[4];
		LLVMValueRef interp_ij = NULL, prim_mask = NULL, face = NULL;

		if (!writemask)
			continue;

		/* If the interpolation qualifier is not CONSTANT (-1). */
		if (key->ps_prolog.color_interp_vgpr_index[i] != -1) {
			unsigned interp_vgpr = key->ps_prolog.num_input_sgprs +
					       key->ps_prolog.color_interp_vgpr_index[i];

			/* Get the (i,j) updated by bc_optimize handling. */
			interp[0] = LLVMBuildExtractValue(ctx->ac.builder, ret,
							  interp_vgpr, "");
			interp[1] = LLVMBuildExtractValue(ctx->ac.builder, ret,
							  interp_vgpr + 1, "");
			interp_ij = ac_build_gather_values(&ctx->ac, interp, 2);
		}

		/* Use the absolute location of the input. */
		prim_mask = LLVMGetParam(func, SI_PS_NUM_USER_SGPR);

		if (key->ps_prolog.states.color_two_side) {
			face = LLVMGetParam(func, face_vgpr);
			face = ac_to_integer(&ctx->ac, face);
		}

		interp_fs_input(ctx,
				key->ps_prolog.color_attr_index[i],
				TGSI_SEMANTIC_COLOR, i,
				key->ps_prolog.num_interp_inputs,
				key->ps_prolog.colors_read, interp_ij,
				prim_mask, face, color);

		while (writemask) {
			unsigned chan = u_bit_scan(&writemask);
			ret = LLVMBuildInsertValue(ctx->ac.builder, ret, color[chan],
						   fninfo.num_params + color_out_idx++, "");
		}
	}

	/* Section 15.2.2 (Shader Inputs) of the OpenGL 4.5 (Core Profile) spec
	 * says:
	 *
	 *    "When per-sample shading is active due to the use of a fragment
	 *     input qualified by sample or due to the use of the gl_SampleID
	 *     or gl_SamplePosition variables, only the bit for the current
	 *     sample is set in gl_SampleMaskIn. When state specifies multiple
	 *     fragment shader invocations for a given fragment, the sample
	 *     mask for any single fragment shader invocation may specify a
	 *     subset of the covered samples for the fragment. In this case,
	 *     the bit corresponding to each covered sample will be set in
	 *     exactly one fragment shader invocation."
	 *
	 * The samplemask loaded by hardware is always the coverage of the
	 * entire pixel/fragment, so mask bits out based on the sample ID.
	 */
	if (key->ps_prolog.states.samplemask_log_ps_iter) {
		/* The bit pattern matches that used by fixed function fragment
		 * processing. */
		static const uint16_t ps_iter_masks[] = {
			0xffff, /* not used */
			0x5555,
			0x1111,
			0x0101,
			0x0001,
		};
		assert(key->ps_prolog.states.samplemask_log_ps_iter < ARRAY_SIZE(ps_iter_masks));

		uint32_t ps_iter_mask = ps_iter_masks[key->ps_prolog.states.samplemask_log_ps_iter];
		unsigned ancillary_vgpr = key->ps_prolog.num_input_sgprs +
					  key->ps_prolog.ancillary_vgpr_index;
		LLVMValueRef sampleid = si_unpack_param(ctx, ancillary_vgpr, 8, 4);
		LLVMValueRef samplemask = LLVMGetParam(func, ancillary_vgpr + 1);

		samplemask = ac_to_integer(&ctx->ac, samplemask);
		samplemask = LLVMBuildAnd(
			ctx->ac.builder,
			samplemask,
			LLVMBuildShl(ctx->ac.builder,
				     LLVMConstInt(ctx->i32, ps_iter_mask, false),
				     sampleid, ""),
			"");
		samplemask = ac_to_float(&ctx->ac, samplemask);

		ret = LLVMBuildInsertValue(ctx->ac.builder, ret, samplemask,
					   ancillary_vgpr + 1, "");
	}

	/* Tell LLVM to insert WQM instruction sequence when needed. */
	if (key->ps_prolog.wqm) {
		LLVMAddTargetDependentFunctionAttr(func,
						   "amdgpu-ps-wqm-outputs", "");
	}

	si_llvm_build_ret(ctx, ret);
}

/**
 * Build the pixel shader epilog function. This handles everything that must be
 * emulated for pixel shader exports. (alpha-test, format conversions, etc)
 */
static void si_build_ps_epilog_function(struct si_shader_context *ctx,
					union si_shader_part_key *key)
{
	struct lp_build_tgsi_context *bld_base = &ctx->bld_base;
	struct si_function_info fninfo;
	LLVMValueRef depth = NULL, stencil = NULL, samplemask = NULL;
	int i;
	struct si_ps_exports exp = {};

	si_init_function_info(&fninfo);

	/* Declare input SGPRs. */
	ctx->param_rw_buffers = add_arg(&fninfo, ARG_SGPR, ctx->ac.intptr);
	ctx->param_bindless_samplers_and_images = add_arg(&fninfo, ARG_SGPR, ctx->ac.intptr);
	ctx->param_const_and_shader_buffers = add_arg(&fninfo, ARG_SGPR, ctx->ac.intptr);
	ctx->param_samplers_and_images = add_arg(&fninfo, ARG_SGPR, ctx->ac.intptr);
	add_arg_checked(&fninfo, ARG_SGPR, ctx->f32, SI_PARAM_ALPHA_REF);

	/* Declare input VGPRs. */
	unsigned required_num_params =
		     fninfo.num_sgpr_params +
		     util_bitcount(key->ps_epilog.colors_written) * 4 +
		     key->ps_epilog.writes_z +
		     key->ps_epilog.writes_stencil +
		     key->ps_epilog.writes_samplemask;

	required_num_params = MAX2(required_num_params,
				   fninfo.num_sgpr_params + PS_EPILOG_SAMPLEMASK_MIN_LOC + 1);

	while (fninfo.num_params < required_num_params)
		add_arg(&fninfo, ARG_VGPR, ctx->f32);

	/* Create the function. */
	si_create_function(ctx, "ps_epilog", NULL, 0, &fninfo, 0);
	/* Disable elimination of unused inputs. */
	ac_llvm_add_target_dep_function_attr(ctx->main_fn,
					     "InitialPSInputAddr", 0xffffff);

	/* Process colors. */
	unsigned vgpr = fninfo.num_sgpr_params;
	unsigned colors_written = key->ps_epilog.colors_written;
	int last_color_export = -1;

	/* Find the last color export. */
	if (!key->ps_epilog.writes_z &&
	    !key->ps_epilog.writes_stencil &&
	    !key->ps_epilog.writes_samplemask) {
		unsigned spi_format = key->ps_epilog.states.spi_shader_col_format;

		/* If last_cbuf > 0, FS_COLOR0_WRITES_ALL_CBUFS is true. */
		if (colors_written == 0x1 && key->ps_epilog.states.last_cbuf > 0) {
			/* Just set this if any of the colorbuffers are enabled. */
			if (spi_format &
			    ((1ull << (4 * (key->ps_epilog.states.last_cbuf + 1))) - 1))
				last_color_export = 0;
		} else {
			for (i = 0; i < 8; i++)
				if (colors_written & (1 << i) &&
				    (spi_format >> (i * 4)) & 0xf)
					last_color_export = i;
		}
	}

	while (colors_written) {
		LLVMValueRef color[4];
		int mrt = u_bit_scan(&colors_written);

		for (i = 0; i < 4; i++)
			color[i] = LLVMGetParam(ctx->main_fn, vgpr++);

		si_export_mrt_color(bld_base, color, mrt,
				    fninfo.num_params - 1,
				    mrt == last_color_export, &exp);
	}

	/* Process depth, stencil, samplemask. */
	if (key->ps_epilog.writes_z)
		depth = LLVMGetParam(ctx->main_fn, vgpr++);
	if (key->ps_epilog.writes_stencil)
		stencil = LLVMGetParam(ctx->main_fn, vgpr++);
	if (key->ps_epilog.writes_samplemask)
		samplemask = LLVMGetParam(ctx->main_fn, vgpr++);

	if (depth || stencil || samplemask)
		si_export_mrt_z(bld_base, depth, stencil, samplemask, &exp);
	else if (last_color_export == -1)
		ac_build_export_null(&ctx->ac);

	if (exp.num)
		si_emit_ps_exports(ctx, &exp);

	/* Compile. */
	LLVMBuildRetVoid(ctx->ac.builder);
}

/**
 * Select and compile (or reuse) pixel shader parts (prolog & epilog).
 */
static bool si_shader_select_ps_parts(struct si_screen *sscreen,
				      struct ac_llvm_compiler *compiler,
				      struct si_shader *shader,
				      struct pipe_debug_callback *debug)
{
	union si_shader_part_key prolog_key;
	union si_shader_part_key epilog_key;

	/* Get the prolog. */
	si_get_ps_prolog_key(shader, &prolog_key, true);

	/* The prolog is a no-op if these aren't set. */
	if (si_need_ps_prolog(&prolog_key)) {
		shader->prolog =
			si_get_shader_part(sscreen, &sscreen->ps_prologs,
					   PIPE_SHADER_FRAGMENT, true,
					   &prolog_key, compiler, debug,
					   si_build_ps_prolog_function,
					   "Fragment Shader Prolog");
		if (!shader->prolog)
			return false;
	}

	/* Get the epilog. */
	si_get_ps_epilog_key(shader, &epilog_key);

	shader->epilog =
		si_get_shader_part(sscreen, &sscreen->ps_epilogs,
				   PIPE_SHADER_FRAGMENT, false,
				   &epilog_key, compiler, debug,
				   si_build_ps_epilog_function,
				   "Fragment Shader Epilog");
	if (!shader->epilog)
		return false;

	/* Enable POS_FIXED_PT if polygon stippling is enabled. */
	if (shader->key.part.ps.prolog.poly_stipple) {
		shader->config.spi_ps_input_ena |= S_0286CC_POS_FIXED_PT_ENA(1);
		assert(G_0286CC_POS_FIXED_PT_ENA(shader->config.spi_ps_input_addr));
	}

	/* Set up the enable bits for per-sample shading if needed. */
	if (shader->key.part.ps.prolog.force_persp_sample_interp &&
	    (G_0286CC_PERSP_CENTER_ENA(shader->config.spi_ps_input_ena) ||
	     G_0286CC_PERSP_CENTROID_ENA(shader->config.spi_ps_input_ena))) {
		shader->config.spi_ps_input_ena &= C_0286CC_PERSP_CENTER_ENA;
		shader->config.spi_ps_input_ena &= C_0286CC_PERSP_CENTROID_ENA;
		shader->config.spi_ps_input_ena |= S_0286CC_PERSP_SAMPLE_ENA(1);
	}
	if (shader->key.part.ps.prolog.force_linear_sample_interp &&
	    (G_0286CC_LINEAR_CENTER_ENA(shader->config.spi_ps_input_ena) ||
	     G_0286CC_LINEAR_CENTROID_ENA(shader->config.spi_ps_input_ena))) {
		shader->config.spi_ps_input_ena &= C_0286CC_LINEAR_CENTER_ENA;
		shader->config.spi_ps_input_ena &= C_0286CC_LINEAR_CENTROID_ENA;
		shader->config.spi_ps_input_ena |= S_0286CC_LINEAR_SAMPLE_ENA(1);
	}
	if (shader->key.part.ps.prolog.force_persp_center_interp &&
	    (G_0286CC_PERSP_SAMPLE_ENA(shader->config.spi_ps_input_ena) ||
	     G_0286CC_PERSP_CENTROID_ENA(shader->config.spi_ps_input_ena))) {
		shader->config.spi_ps_input_ena &= C_0286CC_PERSP_SAMPLE_ENA;
		shader->config.spi_ps_input_ena &= C_0286CC_PERSP_CENTROID_ENA;
		shader->config.spi_ps_input_ena |= S_0286CC_PERSP_CENTER_ENA(1);
	}
	if (shader->key.part.ps.prolog.force_linear_center_interp &&
	    (G_0286CC_LINEAR_SAMPLE_ENA(shader->config.spi_ps_input_ena) ||
	     G_0286CC_LINEAR_CENTROID_ENA(shader->config.spi_ps_input_ena))) {
		shader->config.spi_ps_input_ena &= C_0286CC_LINEAR_SAMPLE_ENA;
		shader->config.spi_ps_input_ena &= C_0286CC_LINEAR_CENTROID_ENA;
		shader->config.spi_ps_input_ena |= S_0286CC_LINEAR_CENTER_ENA(1);
	}

	/* POW_W_FLOAT requires that one of the perspective weights is enabled. */
	if (G_0286CC_POS_W_FLOAT_ENA(shader->config.spi_ps_input_ena) &&
	    !(shader->config.spi_ps_input_ena & 0xf)) {
		shader->config.spi_ps_input_ena |= S_0286CC_PERSP_CENTER_ENA(1);
		assert(G_0286CC_PERSP_CENTER_ENA(shader->config.spi_ps_input_addr));
	}

	/* At least one pair of interpolation weights must be enabled. */
	if (!(shader->config.spi_ps_input_ena & 0x7f)) {
		shader->config.spi_ps_input_ena |= S_0286CC_LINEAR_CENTER_ENA(1);
		assert(G_0286CC_LINEAR_CENTER_ENA(shader->config.spi_ps_input_addr));
	}

	/* Samplemask fixup requires the sample ID. */
	if (shader->key.part.ps.prolog.samplemask_log_ps_iter) {
		shader->config.spi_ps_input_ena |= S_0286CC_ANCILLARY_ENA(1);
		assert(G_0286CC_ANCILLARY_ENA(shader->config.spi_ps_input_addr));
	}

	/* The sample mask input is always enabled, because the API shader always
	 * passes it through to the epilog. Disable it here if it's unused.
	 */
	if (!shader->key.part.ps.epilog.poly_line_smoothing &&
	    !shader->selector->info.reads_samplemask)
		shader->config.spi_ps_input_ena &= C_0286CC_SAMPLE_COVERAGE_ENA;

	return true;
}

void si_multiwave_lds_size_workaround(struct si_screen *sscreen,
				      unsigned *lds_size)
{
	/* If tessellation is all offchip and on-chip GS isn't used, this
	 * workaround is not needed.
	 */
	return;

	/* SPI barrier management bug:
	 *   Make sure we have at least 4k of LDS in use to avoid the bug.
	 *   It applies to workgroup sizes of more than one wavefront.
	 */
	if (sscreen->info.family == CHIP_BONAIRE ||
	    sscreen->info.family == CHIP_KABINI ||
	    sscreen->info.family == CHIP_MULLINS)
		*lds_size = MAX2(*lds_size, 8);
}

static void si_fix_resource_usage(struct si_screen *sscreen,
				  struct si_shader *shader)
{
	unsigned min_sgprs = shader->info.num_input_sgprs + 2; /* VCC */

	shader->config.num_sgprs = MAX2(shader->config.num_sgprs, min_sgprs);

	if (shader->selector->type == PIPE_SHADER_COMPUTE &&
	    si_get_max_workgroup_size(shader) > 64) {
		si_multiwave_lds_size_workaround(sscreen,
						 &shader->config.lds_size);
	}
}

int si_shader_create(struct si_screen *sscreen, struct ac_llvm_compiler *compiler,
		     struct si_shader *shader,
		     struct pipe_debug_callback *debug)
{
	struct si_shader_selector *sel = shader->selector;
	struct si_shader *mainp = *si_get_main_shader_part(sel, &shader->key);
	int r;

	/* LS, ES, VS are compiled on demand if the main part hasn't been
	 * compiled for that stage.
	 *
	 * Vertex shaders are compiled on demand when a vertex fetch
	 * workaround must be applied.
	 */
	if (shader->is_monolithic) {
		/* Monolithic shader (compiled as a whole, has many variants,
		 * may take a long time to compile).
		 */
		r = si_compile_tgsi_shader(sscreen, compiler, shader, debug);
		if (r)
			return r;
	} else {
		/* The shader consists of several parts:
		 *
		 * - the middle part is the user shader, it has 1 variant only
		 *   and it was compiled during the creation of the shader
		 *   selector
		 * - the prolog part is inserted at the beginning
		 * - the epilog part is inserted at the end
		 *
		 * The prolog and epilog have many (but simple) variants.
		 *
		 * Starting with gfx9, geometry and tessellation control
		 * shaders also contain the prolog and user shader parts of
		 * the previous shader stage.
		 */

		if (!mainp)
			return -1;

		/* Copy the compiled TGSI shader data over. */
		shader->is_binary_shared = true;
		shader->binary = mainp->binary;
		shader->config = mainp->config;
		shader->info.num_input_sgprs = mainp->info.num_input_sgprs;
		shader->info.num_input_vgprs = mainp->info.num_input_vgprs;
		shader->info.face_vgpr_index = mainp->info.face_vgpr_index;
		shader->info.ancillary_vgpr_index = mainp->info.ancillary_vgpr_index;
		memcpy(shader->info.vs_output_param_offset,
		       mainp->info.vs_output_param_offset,
		       sizeof(mainp->info.vs_output_param_offset));
		shader->info.uses_instanceid = mainp->info.uses_instanceid;
		shader->info.nr_pos_exports = mainp->info.nr_pos_exports;
		shader->info.nr_param_exports = mainp->info.nr_param_exports;

		/* Select prologs and/or epilogs. */
		switch (sel->type) {
		case PIPE_SHADER_VERTEX:
			if (!si_shader_select_vs_parts(sscreen, compiler, shader, debug))
				return -1;
			break;
		case PIPE_SHADER_TESS_CTRL:
			if (!si_shader_select_tcs_parts(sscreen, compiler, shader, debug))
				return -1;
			break;
		case PIPE_SHADER_TESS_EVAL:
			break;
		case PIPE_SHADER_GEOMETRY:
			if (!si_shader_select_gs_parts(sscreen, compiler, shader, debug))
				return -1;
			break;
		case PIPE_SHADER_FRAGMENT:
			if (!si_shader_select_ps_parts(sscreen, compiler, shader, debug))
				return -1;

			/* Make sure we have at least as many VGPRs as there
			 * are allocated inputs.
			 */
			shader->config.num_vgprs = MAX2(shader->config.num_vgprs,
							shader->info.num_input_vgprs);
			break;
		}

		/* Update SGPR and VGPR counts. */
		if (shader->prolog) {
			shader->config.num_sgprs = MAX2(shader->config.num_sgprs,
							shader->prolog->config.num_sgprs);
			shader->config.num_vgprs = MAX2(shader->config.num_vgprs,
							shader->prolog->config.num_vgprs);
		}
		if (shader->previous_stage) {
			shader->config.num_sgprs = MAX2(shader->config.num_sgprs,
							shader->previous_stage->config.num_sgprs);
			shader->config.num_vgprs = MAX2(shader->config.num_vgprs,
							shader->previous_stage->config.num_vgprs);
			shader->config.spilled_sgprs =
				MAX2(shader->config.spilled_sgprs,
				     shader->previous_stage->config.spilled_sgprs);
			shader->config.spilled_vgprs =
				MAX2(shader->config.spilled_vgprs,
				     shader->previous_stage->config.spilled_vgprs);
			shader->config.private_mem_vgprs =
				MAX2(shader->config.private_mem_vgprs,
				     shader->previous_stage->config.private_mem_vgprs);
			shader->config.scratch_bytes_per_wave =
				MAX2(shader->config.scratch_bytes_per_wave,
				     shader->previous_stage->config.scratch_bytes_per_wave);
			shader->info.uses_instanceid |=
				shader->previous_stage->info.uses_instanceid;
		}
		if (shader->prolog2) {
			shader->config.num_sgprs = MAX2(shader->config.num_sgprs,
							shader->prolog2->config.num_sgprs);
			shader->config.num_vgprs = MAX2(shader->config.num_vgprs,
							shader->prolog2->config.num_vgprs);
		}
		if (shader->epilog) {
			shader->config.num_sgprs = MAX2(shader->config.num_sgprs,
							shader->epilog->config.num_sgprs);
			shader->config.num_vgprs = MAX2(shader->config.num_vgprs,
							shader->epilog->config.num_vgprs);
		}
		si_calculate_max_simd_waves(shader);
	}

	si_fix_resource_usage(sscreen, shader);
	si_shader_dump(sscreen, shader, debug, sel->info.processor,
		       stderr, true);

	/* Upload. */
	r = si_shader_binary_upload(sscreen, shader);
	if (r) {
		fprintf(stderr, "LLVM failed to upload shader\n");
		return r;
	}

	return 0;
}

void si_shader_destroy(struct si_shader *shader)
{
	if (shader->scratch_bo)
		si_resource_reference(&shader->scratch_bo, NULL);

	si_resource_reference(&shader->bo, NULL);

	if (!shader->is_binary_shared)
		ac_shader_binary_clean(&shader->binary);

	free(shader->shader_log);
}<|MERGE_RESOLUTION|>--- conflicted
+++ resolved
@@ -2532,53 +2532,15 @@
 		packi = ac_build_cvt_pk_u16;
 		break;
 
-<<<<<<< HEAD
-	case V_028714_SPI_SHADER_UINT16_ABGR: {
-		LLVMValueRef max_rgb = lp_build_const_int32(gallivm,
-			is_int8 ? 255 : is_int10 ? 1023 : 65535);
-		LLVMValueRef max_alpha =
-			!is_int10 ? max_rgb : lp_build_const_int32(gallivm, 3);
-
-		/* Clamp. */
-		for (chan = 0; chan < 4; chan++) {
-			val[chan] = bitcast(bld_base, TGSI_TYPE_UNSIGNED, values[chan]);
-			val[chan] = lp_build_emit_llvm_binary(bld_base, TGSI_OPCODE_UMIN,
-					val[chan],
-					chan == 3 ? max_alpha : max_rgb);
-		}
-=======
 	case V_028714_SPI_SHADER_SINT16_ABGR:
 		packi = ac_build_cvt_pk_i16;
 		break;
->>>>>>> b85ca86c
 
 	case V_028714_SPI_SHADER_32_ABGR:
 		memcpy(&args->out[0], values, sizeof(values[0]) * 4);
 		break;
 	}
 
-<<<<<<< HEAD
-	case V_028714_SPI_SHADER_SINT16_ABGR: {
-		LLVMValueRef max_rgb = lp_build_const_int32(gallivm,
-			is_int8 ? 127 : is_int10 ? 511 : 32767);
-		LLVMValueRef min_rgb = lp_build_const_int32(gallivm,
-			is_int8 ? -128 : is_int10 ? -512 : -32768);
-		LLVMValueRef max_alpha =
-			!is_int10 ? max_rgb : lp_build_const_int32(gallivm, 1);
-		LLVMValueRef min_alpha =
-			!is_int10 ? min_rgb : lp_build_const_int32(gallivm, -2);
-
-		/* Clamp. */
-		for (chan = 0; chan < 4; chan++) {
-			val[chan] = bitcast(bld_base, TGSI_TYPE_UNSIGNED, values[chan]);
-			val[chan] = lp_build_emit_llvm_binary(bld_base,
-					TGSI_OPCODE_IMIN,
-					val[chan], chan == 3 ? max_alpha : max_rgb);
-			val[chan] = lp_build_emit_llvm_binary(bld_base,
-					TGSI_OPCODE_IMAX,
-					val[chan], chan == 3 ? min_alpha : min_rgb);
-		}
-=======
 	/* Pack f16 or norm_i16/u16. */
 	if (packf) {
 		for (chan = 0; chan < 2; chan++) {
@@ -2587,7 +2549,6 @@
 				values[2 * chan + 1]
 			};
 			LLVMValueRef packed;
->>>>>>> b85ca86c
 
 			packed = packf(&ctx->ac, pack_args);
 			args->out[chan] = ac_to_float(&ctx->ac, packed);
