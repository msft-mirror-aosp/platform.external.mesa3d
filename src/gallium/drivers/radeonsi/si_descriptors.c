/*
 * Copyright 2013 Advanced Micro Devices, Inc.
 *
 * SPDX-License-Identifier: MIT
 */

/* Resource binding slots and sampler states (each described with 8 or
 * 4 dwords) are stored in lists in memory which is accessed by shaders
 * using scalar load instructions.
 *
 * This file is responsible for managing such lists. It keeps a copy of all
 * descriptors in CPU memory and re-uploads a whole list if some slots have
 * been changed.
 *
 * This code is also responsible for updating shader pointers to those lists.
 *
 * Note that CP DMA can't be used for updating the lists, because a GPU hang
 * could leave the list in a mid-IB state and the next IB would get wrong
 * descriptors and the whole context would be unusable at that point.
 * (Note: The register shadowing can't be used due to the same reason)
 *
 * Also, uploading descriptors to newly allocated memory doesn't require
 * a KCACHE flush.
 *
 *
 * Possible scenarios for one 16 dword image+sampler slot:
 *
 *       | Image        | w/ FMASK   | Buffer       | NULL
 * [ 0: 3] Image[0:3]   | Image[0:3] | Null[0:3]    | Null[0:3]
 * [ 4: 7] Image[4:7]   | Image[4:7] | Buffer[0:3]  | 0
 * [ 8:11] Null[0:3]    | Fmask[0:3] | Null[0:3]    | Null[0:3]
 * [12:15] Sampler[0:3] | Fmask[4:7] | Sampler[0:3] | Sampler[0:3]
 *
 * FMASK implies MSAA, therefore no sampler state.
 * Sampler states are never unbound except when FMASK is bound.
 */

#include "si_pipe.h"
#include "si_build_pm4.h"
#include "sid.h"
#include "util/format/u_format.h"
#include "util/hash_table.h"
#include "util/u_idalloc.h"
#include "util/u_memory.h"
#include "util/u_upload_mgr.h"

/* NULL image and buffer descriptor for textures (alpha = 1) and images
 * (alpha = 0).
 *
 * For images, all fields must be zero except for the swizzle, which
 * supports arbitrary combinations of 0s and 1s. The texture type must be
 * any valid type (e.g. 1D). If the texture type isn't set, the hw hangs.
 *
 * For buffers, all fields must be zero. If they are not, the hw hangs.
 *
 * This is the only reason why the buffer descriptor must be in words [4:7].
 */
static uint32_t null_texture_descriptor[8] = {
   0, 0, 0, S_008F1C_DST_SEL_W(V_008F1C_SQ_SEL_1) | S_008F1C_TYPE(V_008F1C_SQ_RSRC_IMG_1D)
   /* the rest must contain zeros, which is also used by the buffer
    * descriptor */
};

static uint32_t null_image_descriptor[8] = {
   0, 0, 0, S_008F1C_TYPE(V_008F1C_SQ_RSRC_IMG_1D)
   /* the rest must contain zeros, which is also used by the buffer
    * descriptor */
};

static uint64_t si_desc_extract_buffer_address(const uint32_t *desc)
{
   uint64_t va = desc[0] | ((uint64_t)G_008F04_BASE_ADDRESS_HI(desc[1]) << 32);

   /* Sign-extend the 48-bit address. */
   va <<= 16;
   va = (int64_t)va >> 16;
   return va;
}

static void si_init_descriptor_list(uint32_t *desc_list, unsigned element_dw_size,
                                    unsigned num_elements, const uint32_t *null_descriptor)
{
   int i;

   /* Initialize the array to NULL descriptors if the element size is 8. */
   if (null_descriptor) {
      assert(element_dw_size % 8 == 0);
      for (i = 0; i < num_elements * element_dw_size / 8; i++)
         memcpy(desc_list + i * 8, null_descriptor, 8 * 4);
   }
}

static void si_init_descriptors(struct si_descriptors *desc, short shader_userdata_rel_index,
                                unsigned element_dw_size, unsigned num_elements)
{
   desc->list = CALLOC(num_elements, element_dw_size * 4);
   desc->element_dw_size = element_dw_size;
   desc->num_elements = num_elements;
   desc->shader_userdata_offset = shader_userdata_rel_index * 4;
   desc->slot_index_to_bind_directly = -1;
}

static void si_release_descriptors(struct si_descriptors *desc)
{
   si_resource_reference(&desc->buffer, NULL);
   FREE(desc->list);
}

static void si_upload_descriptors(struct si_context *sctx, struct si_descriptors *desc)
{
   unsigned slot_size = desc->element_dw_size * 4;
   unsigned first_slot_offset = desc->first_active_slot * slot_size;
   unsigned upload_size = desc->num_active_slots * slot_size;

   /* Skip the upload if no shader is using the descriptors. dirty_mask
    * will stay dirty and the descriptors will be uploaded when there is
    * a shader using them.
    */
   if (!upload_size)
      return;

   /* If there is just one active descriptor, bind it directly. */
   if ((int)desc->first_active_slot == desc->slot_index_to_bind_directly &&
       desc->num_active_slots == 1) {
      uint32_t *descriptor = &desc->list[desc->slot_index_to_bind_directly * desc->element_dw_size];

      /* The buffer is already in the buffer list. */
      si_resource_reference(&desc->buffer, NULL);
      desc->gpu_list = NULL;
      desc->gpu_address = si_desc_extract_buffer_address(descriptor);
      return;
   }

   uint32_t *ptr;
   unsigned buffer_offset;
   u_upload_alloc(sctx->b.const_uploader, first_slot_offset, upload_size,
                  si_optimal_tcc_alignment(sctx, upload_size), &buffer_offset,
                  (struct pipe_resource **)&desc->buffer, (void **)&ptr);
   if (!desc->buffer) {
      sctx->ws->ctx_set_sw_reset_status(sctx->ctx, PIPE_GUILTY_CONTEXT_RESET,
                                        "radeonsi: not enough memory to upload descriptors\n");
      return;
   }

   util_memcpy_cpu_to_le32(ptr, (char *)desc->list + first_slot_offset, upload_size);
   desc->gpu_list = ptr - first_slot_offset / 4;

   radeon_add_to_buffer_list(sctx, &sctx->gfx_cs, desc->buffer,
                             RADEON_USAGE_READ | RADEON_PRIO_DESCRIPTORS);

   /* The shader pointer should point to slot 0. */
   buffer_offset -= first_slot_offset;
   desc->gpu_address = desc->buffer->gpu_address + buffer_offset;

   assert(desc->buffer->flags & RADEON_FLAG_32BIT);
   assert((desc->buffer->gpu_address >> 32) == sctx->screen->info.address32_hi);
   assert((desc->gpu_address >> 32) == sctx->screen->info.address32_hi);
}

static void
si_add_descriptors_to_bo_list(struct si_context *sctx, struct si_descriptors *desc)
{
   if (!desc->buffer)
      return;

   radeon_add_to_buffer_list(sctx, &sctx->gfx_cs, desc->buffer,
                             RADEON_USAGE_READ | RADEON_PRIO_DESCRIPTORS);
}

/* SAMPLER VIEWS */

static inline unsigned si_get_sampler_view_priority(struct si_resource *res)
{
   if (res->b.b.target == PIPE_BUFFER)
      return RADEON_PRIO_SAMPLER_BUFFER;

   if (res->b.b.nr_samples > 1)
      return RADEON_PRIO_SAMPLER_TEXTURE_MSAA;

   return RADEON_PRIO_SAMPLER_TEXTURE;
}

static struct si_descriptors *si_sampler_and_image_descriptors(struct si_context *sctx,
                                                               unsigned shader)
{
   return &sctx->descriptors[si_sampler_and_image_descriptors_idx(shader)];
}

static void si_release_sampler_views(struct si_samplers *samplers)
{
   int i;

   for (i = 0; i < ARRAY_SIZE(samplers->views); i++) {
      pipe_sampler_view_reference(&samplers->views[i], NULL);
   }
}

static void si_sampler_view_add_buffer(struct si_context *sctx, struct pipe_resource *resource,
                                       unsigned usage, bool is_stencil_sampler)
{
   struct si_texture *tex = (struct si_texture *)resource;
   unsigned priority;

   if (!resource)
      return;

   /* Use the flushed depth texture if direct sampling is unsupported. */
   if (resource->target != PIPE_BUFFER && tex->is_depth &&
       !si_can_sample_zs(tex, is_stencil_sampler))
      tex = tex->flushed_depth_texture;

   priority = si_get_sampler_view_priority(&tex->buffer);
   radeon_add_to_buffer_list(sctx, &sctx->gfx_cs, &tex->buffer, usage | priority);
}

static void si_sampler_views_begin_new_cs(struct si_context *sctx, struct si_samplers *samplers)
{
   unsigned mask = samplers->enabled_mask;

   /* Add buffers to the CS. */
   while (mask) {
      int i = u_bit_scan(&mask);
      struct si_sampler_view *sview = (struct si_sampler_view *)samplers->views[i];

      si_sampler_view_add_buffer(sctx, sview->base.texture, RADEON_USAGE_READ,
                                 sview->is_stencil_sampler);
   }
}

static bool si_sampler_views_check_encrypted(struct si_context *sctx, struct si_samplers *samplers,
                                             unsigned samplers_declared)
{
   unsigned mask = samplers->enabled_mask & samplers_declared;

   /* Verify if a samplers uses an encrypted resource */
   while (mask) {
      int i = u_bit_scan(&mask);
      struct si_sampler_view *sview = (struct si_sampler_view *)samplers->views[i];

      struct si_resource *res = si_resource(sview->base.texture);
      if (res->flags & RADEON_FLAG_ENCRYPTED)
         return true;
   }
   return false;
}

/* Set buffer descriptor fields that can be changed by reallocations. */
static void si_set_buf_desc_address(struct si_resource *buf, uint64_t offset, uint32_t *state)
{
   uint64_t va = buf->gpu_address + offset;

   state[0] = va;
   state[1] &= C_008F04_BASE_ADDRESS_HI;
   state[1] |= S_008F04_BASE_ADDRESS_HI(va >> 32);
}

/* Set texture descriptor fields that can be changed by reallocations.
 *
 * \param tex              texture
 * \param base_level_info  information of the level of BASE_ADDRESS
 * \param base_level       the level of BASE_ADDRESS
 * \param first_level      pipe_sampler_view.u.tex.first_level
 * \param block_width      util_format_get_blockwidth()
 * \param is_stencil       select between separate Z & Stencil
 * \param state            descriptor to update
 */
void si_set_mutable_tex_desc_fields(struct si_screen *sscreen, struct si_texture *tex,
                                    const struct legacy_surf_level *base_level_info,
                                    unsigned base_level, unsigned first_level, unsigned block_width,
                                    /* restrict decreases overhead of si_set_sampler_view_desc ~8x. */
                                    bool is_stencil, uint16_t access, uint32_t * restrict state)
{
   uint64_t va, meta_va = 0;

   if (tex->is_depth && !si_can_sample_zs(tex, is_stencil)) {
      tex = tex->flushed_depth_texture;
      is_stencil = false;
   }

   va = tex->buffer.gpu_address;

   if (sscreen->info.gfx_level >= GFX9) {
      /* Only stencil_offset needs to be added here. */
      if (is_stencil)
         va += tex->surface.u.gfx9.zs.stencil_offset;
      else
         va += tex->surface.u.gfx9.surf_offset;
   } else {
      va += (uint64_t)base_level_info->offset_256B * 256;
   }

   if (!sscreen->info.has_image_opcodes) {
      /* Set it as a buffer descriptor. */
      state[0] = va;
      state[1] |= S_008F04_BASE_ADDRESS_HI(va >> 32);
      return;
   }

   state[0] = va >> 8;
   state[1] |= S_008F14_BASE_ADDRESS_HI(va >> 40);

   if (sscreen->info.gfx_level >= GFX8) {
      if (!(access & SI_IMAGE_ACCESS_DCC_OFF) && vi_dcc_enabled(tex, first_level)) {
         meta_va = tex->buffer.gpu_address + tex->surface.meta_offset;

         if (sscreen->info.gfx_level == GFX8) {
            meta_va += tex->surface.u.legacy.color.dcc_level[base_level].dcc_offset;
            assert(base_level_info->mode == RADEON_SURF_MODE_2D);
         }

         unsigned dcc_tile_swizzle = tex->surface.tile_swizzle << 8;
         dcc_tile_swizzle &= (1 << tex->surface.meta_alignment_log2) - 1;
         meta_va |= dcc_tile_swizzle;
      } else if (vi_tc_compat_htile_enabled(tex, first_level,
                                            is_stencil ? PIPE_MASK_S : PIPE_MASK_Z)) {
         meta_va = tex->buffer.gpu_address + tex->surface.meta_offset;
      }
   }

   if (sscreen->info.gfx_level >= GFX10) {
      state[0] |= tex->surface.tile_swizzle;

      if (is_stencil) {
         state[3] |= S_00A00C_SW_MODE(tex->surface.u.gfx9.zs.stencil_swizzle_mode);
      } else {
         state[3] |= S_00A00C_SW_MODE(tex->surface.u.gfx9.swizzle_mode);
      }

      /* GFX10.3+ can set a custom pitch for 1D and 2D non-array, but it must be a multiple
       * of 256B.
       */
      if (sscreen->info.gfx_level >= GFX10_3 && tex->surface.u.gfx9.uses_custom_pitch) {
         ASSERTED unsigned min_alignment = 256;
         assert((tex->surface.u.gfx9.surf_pitch * tex->surface.bpe) % min_alignment == 0);
         assert(tex->buffer.b.b.target == PIPE_TEXTURE_2D ||
                tex->buffer.b.b.target == PIPE_TEXTURE_RECT);
         assert(tex->surface.is_linear);
         unsigned pitch = tex->surface.u.gfx9.surf_pitch;

         /* Subsampled images have the pitch in the units of blocks. */
         if (tex->surface.blk_w == 2)
            pitch *= 2;

         state[4] |= S_00A010_DEPTH(pitch - 1) | /* DEPTH contains low bits of PITCH. */
                     S_00A010_PITCH_MSB((pitch - 1) >> 13);
      }

      if (meta_va) {
         struct gfx9_surf_meta_flags meta = {
            .rb_aligned = 1,
            .pipe_aligned = 1,
         };

         if (!tex->is_depth && tex->surface.meta_offset)
            meta = tex->surface.u.gfx9.color.dcc;

         state[6] |= S_00A018_COMPRESSION_EN(1) |
                     S_00A018_META_PIPE_ALIGNED(meta.pipe_aligned) |
                     S_00A018_META_DATA_ADDRESS_LO(meta_va >> 8) |
                     /* DCC image stores require the following settings:
                      * - INDEPENDENT_64B_BLOCKS = 0
                      * - INDEPENDENT_128B_BLOCKS = 1
                      * - MAX_COMPRESSED_BLOCK_SIZE = 128B
                      * - MAX_UNCOMPRESSED_BLOCK_SIZE = 256B (always used)
                      *
                      * The same limitations apply to SDMA compressed stores because
                      * SDMA uses the same DCC codec.
                      */
                     S_00A018_WRITE_COMPRESS_ENABLE(ac_surface_supports_dcc_image_stores(sscreen->info.gfx_level, &tex->surface) &&
                                                    (access & SI_IMAGE_ACCESS_ALLOW_DCC_STORE));

         /* TC-compatible MSAA HTILE requires ITERATE_256. */
         if (tex->is_depth && tex->buffer.b.b.nr_samples >= 2)
            state[6] |= S_00A018_ITERATE_256(1);

         state[7] = meta_va >> 16;
      }
   } else if (sscreen->info.gfx_level == GFX9) {
      state[0] |= tex->surface.tile_swizzle;

      if (is_stencil) {
         state[3] |= S_008F1C_SW_MODE(tex->surface.u.gfx9.zs.stencil_swizzle_mode);
         state[4] |= S_008F20_PITCH(tex->surface.u.gfx9.zs.stencil_epitch);
      } else {
         state[3] |= S_008F1C_SW_MODE(tex->surface.u.gfx9.swizzle_mode);

         uint32_t hw_format = G_008F14_DATA_FORMAT(state[1]);
         uint16_t epitch = tex->surface.u.gfx9.epitch;

         /* epitch is surf_pitch - 1 and are in elements unit.
          * For some reason I don't understand, when a packed YUV format
          * like UYUV is used, we have to double epitch (making it a pixel
          * pitch instead of an element pitch). Note that it's only done
          * when sampling the texture using its native format; we don't
          * need to do this when sampling it as UINT32 (as done by
          * SI_IMAGE_ACCESS_BLOCK_FORMAT_AS_UINT).
          * This looks broken, so it's possible that surf_pitch / epitch
          * are computed incorrectly, but that's the only way I found
          * to get these use cases to work properly:
          *   - yuyv dmabuf import (#6131)
          *   - jpeg vaapi decode
          *   - yuyv texture sampling (!26947)
          *   - jpeg vaapi get image (#10375)
          */
         if ((tex->buffer.b.b.format == PIPE_FORMAT_R8G8_R8B8_UNORM ||
             tex->buffer.b.b.format == PIPE_FORMAT_G8R8_B8R8_UNORM) &&
             (hw_format == V_008F14_IMG_DATA_FORMAT_GB_GR ||
                hw_format == V_008F14_IMG_DATA_FORMAT_BG_RG)) {
            epitch = (epitch + 1) * 2 - 1;
         }

         state[4] |= S_008F20_PITCH(epitch);
      }

      if (meta_va) {
         struct gfx9_surf_meta_flags meta = {
            .rb_aligned = 1,
            .pipe_aligned = 1,
         };

         if (!tex->is_depth && tex->surface.meta_offset)
            meta = tex->surface.u.gfx9.color.dcc;

         state[5] |= S_008F24_META_DATA_ADDRESS(meta_va >> 40) |
                     S_008F24_META_PIPE_ALIGNED(meta.pipe_aligned) |
                     S_008F24_META_RB_ALIGNED(meta.rb_aligned);
         state[6] |= S_008F28_COMPRESSION_EN(1);
         state[7] = meta_va >> 8;
      }
   } else {
      /* GFX6-GFX8 */
      unsigned pitch = base_level_info->nblk_x * block_width;
      unsigned index = si_tile_mode_index(tex, base_level, is_stencil);

      /* Only macrotiled modes can set tile swizzle. */
      if (base_level_info->mode == RADEON_SURF_MODE_2D)
         state[0] |= tex->surface.tile_swizzle;

      state[3] |= S_008F1C_TILING_INDEX(index);
      state[4] |= S_008F20_PITCH(pitch - 1);

      if (sscreen->info.gfx_level == GFX8 && meta_va) {
         state[6] |= S_008F28_COMPRESSION_EN(1);
         state[7] = meta_va >> 8;
      }
   }

   if (tex->swap_rgb_to_bgr) {
      unsigned swizzle_x = G_008F1C_DST_SEL_X(state[3]);
      unsigned swizzle_z = G_008F1C_DST_SEL_Z(state[3]);

      state[3] &= C_008F1C_DST_SEL_X;
      state[3] |= S_008F1C_DST_SEL_X(swizzle_z);
      state[3] &= C_008F1C_DST_SEL_Z;
      state[3] |= S_008F1C_DST_SEL_Z(swizzle_x);
   }
}

static void si_set_sampler_state_desc(struct si_sampler_state *sstate,
                                      struct si_sampler_view *sview, struct si_texture *tex,
                                      uint32_t *desc)
{
   if (tex && tex->upgraded_depth && sview && !sview->is_stencil_sampler)
      memcpy(desc, sstate->upgraded_depth_val, 4 * 4);
   else
      memcpy(desc, sstate->val, 4 * 4);
}

static void si_set_sampler_view_desc(struct si_context *sctx, struct si_sampler_view *sview,
                                     struct si_sampler_state *sstate,
                                     /* restrict decreases overhead of si_set_sampler_view_desc ~8x. */
                                     uint32_t * restrict desc)
{
   struct pipe_sampler_view *view = &sview->base;
   struct si_texture *tex = (struct si_texture *)view->texture;

   assert(tex); /* views with texture == NULL aren't supported */

   if (tex->buffer.b.b.target == PIPE_BUFFER) {
      memcpy(desc, sview->state, 8 * 4);
      memcpy(desc + 8, null_texture_descriptor, 4 * 4); /* Disable FMASK. */
      si_set_buf_desc_address(&tex->buffer, sview->base.u.buf.offset, desc + 4);
      return;
   }

   if (unlikely(sview->dcc_incompatible)) {
      if (vi_dcc_enabled(tex, view->u.tex.first_level))
         if (!si_texture_disable_dcc(sctx, tex))
            si_decompress_dcc(sctx, tex);

      sview->dcc_incompatible = false;
   }

   bool is_separate_stencil = tex->db_compatible && sview->is_stencil_sampler;

   memcpy(desc, sview->state, 8 * 4);
   si_set_mutable_tex_desc_fields(sctx->screen, tex, sview->base_level_info, 0,
                                  sview->base.u.tex.first_level, sview->block_width,
                                  is_separate_stencil, 0, desc);

   if (tex->surface.fmask_size) {
      memcpy(desc + 8, sview->fmask_state, 8 * 4);
   } else {
      /* Disable FMASK and bind sampler state in [12:15]. */
      memcpy(desc + 8, null_texture_descriptor, 4 * 4);

      if (sstate)
         si_set_sampler_state_desc(sstate, sview, tex, desc + 12);
   }
}

static bool color_needs_decompression(struct si_texture *tex)
{
   struct si_screen *sscreen = (struct si_screen *)tex->buffer.b.b.screen;

   if (sscreen->info.gfx_level >= GFX11 || tex->is_depth)
      return false;

   return tex->surface.fmask_size ||
          (tex->dirty_level_mask && (tex->cmask_buffer || tex->surface.meta_offset));
}

static bool depth_needs_decompression(struct si_texture *tex, bool is_stencil)
{
   /* If the depth/stencil texture is TC-compatible, no decompression
    * will be done. The decompression function will only flush DB caches
    * to make it coherent with shaders. That's necessary because the driver
    * doesn't flush DB caches in any other case.
    */
   return tex->db_compatible && (tex->dirty_level_mask || (is_stencil && tex->stencil_dirty_level_mask));
}

static void si_reset_sampler_view_slot(struct si_samplers *samplers, unsigned slot,
                                       uint32_t * restrict desc)
{
   pipe_sampler_view_reference(&samplers->views[slot], NULL);
   memcpy(desc, null_texture_descriptor, 8 * 4);
   /* Only clear the lower dwords of FMASK. */
   memcpy(desc + 8, null_texture_descriptor, 4 * 4);
   /* Re-set the sampler state if we are transitioning from FMASK. */
   if (samplers->sampler_states[slot])
      si_set_sampler_state_desc(samplers->sampler_states[slot], NULL, NULL, desc + 12);
}

static void si_set_sampler_views(struct si_context *sctx, unsigned shader,
                                unsigned start_slot, unsigned count,
                                unsigned unbind_num_trailing_slots,
                                bool take_ownership, struct pipe_sampler_view **views,
                                bool disallow_early_out)
{
   struct si_samplers *samplers = &sctx->samplers[shader];
   struct si_descriptors *descs = si_sampler_and_image_descriptors(sctx, shader);
   uint32_t unbound_mask = 0;

   if (views) {
      for (unsigned i = 0; i < count; i++) {
         unsigned slot = start_slot + i;
         struct si_sampler_view *sview = (struct si_sampler_view *)views[i];
         unsigned desc_slot = si_get_sampler_slot(slot);
         /* restrict decreases overhead of si_set_sampler_view_desc ~8x. */
         uint32_t *restrict desc = descs->list + desc_slot * 16;

         if (samplers->views[slot] == &sview->base && !disallow_early_out) {
            if (take_ownership) {
               struct pipe_sampler_view *view = views[i];
               pipe_sampler_view_reference(&view, NULL);
            }
            continue;
         }

         if (sview) {
            struct si_texture *tex = (struct si_texture *)sview->base.texture;

            si_set_sampler_view_desc(sctx, sview, samplers->sampler_states[slot], desc);

            if (tex->buffer.b.b.target == PIPE_BUFFER) {
               tex->buffer.bind_history |= SI_BIND_SAMPLER_BUFFER(shader);
               samplers->needs_depth_decompress_mask &= ~(1u << slot);
               samplers->needs_color_decompress_mask &= ~(1u << slot);
            } else {
               if (tex->is_depth) {
                  samplers->has_depth_tex_mask |= 1u << slot;
                  samplers->needs_color_decompress_mask &= ~(1u << slot);

                  if (depth_needs_decompression(tex, sview->is_stencil_sampler)) {
                     samplers->needs_depth_decompress_mask |= 1u << slot;
                  } else {
                     samplers->needs_depth_decompress_mask &= ~(1u << slot);
                  }
               } else {
                  samplers->has_depth_tex_mask &= ~(1u << slot);
                  samplers->needs_depth_decompress_mask &= ~(1u << slot);

                  if (color_needs_decompression(tex)) {
                     samplers->needs_color_decompress_mask |= 1u << slot;
                  } else {
                     samplers->needs_color_decompress_mask &= ~(1u << slot);
                  }
               }

               if (vi_dcc_enabled(tex, sview->base.u.tex.first_level) &&
                   p_atomic_read(&tex->framebuffers_bound))
                  sctx->need_check_render_feedback = true;
            }

            if (take_ownership) {
               pipe_sampler_view_reference(&samplers->views[slot], NULL);
               samplers->views[slot] = &sview->base;
            } else {
               pipe_sampler_view_reference(&samplers->views[slot], &sview->base);
            }
            samplers->enabled_mask |= 1u << slot;

            /* Since this can flush, it must be done after enabled_mask is
             * updated. */
            si_sampler_view_add_buffer(sctx, &tex->buffer.b.b, RADEON_USAGE_READ,
                                       sview->is_stencil_sampler);
         } else {
            si_reset_sampler_view_slot(samplers, slot, desc);
            unbound_mask |= 1u << slot;
         }
      }
   } else {
      unbind_num_trailing_slots += count;
      count = 0;
   }

   for (unsigned i = 0; i < unbind_num_trailing_slots; i++) {
      unsigned slot = start_slot + count + i;
      unsigned desc_slot = si_get_sampler_slot(slot);
      uint32_t * restrict desc = descs->list + desc_slot * 16;

      if (samplers->views[slot])
         si_reset_sampler_view_slot(samplers, slot, desc);
   }

   unbound_mask |= BITFIELD_RANGE(start_slot + count, unbind_num_trailing_slots);
   samplers->enabled_mask &= ~unbound_mask;
   samplers->has_depth_tex_mask &= ~unbound_mask;
   samplers->needs_depth_decompress_mask &= ~unbound_mask;
   samplers->needs_color_decompress_mask &= ~unbound_mask;

   sctx->descriptors_dirty |= 1u << si_sampler_and_image_descriptors_idx(shader);
   if (shader != PIPE_SHADER_COMPUTE)
      si_mark_atom_dirty(sctx, &sctx->atoms.s.gfx_shader_pointers);
}

static void si_update_shader_needs_decompress_mask(struct si_context *sctx, unsigned shader)
{
   struct si_samplers *samplers = &sctx->samplers[shader];
   unsigned shader_bit = 1 << shader;

   if (samplers->needs_depth_decompress_mask || samplers->needs_color_decompress_mask ||
       sctx->images[shader].needs_color_decompress_mask)
      sctx->shader_needs_decompress_mask |= shader_bit;
   else
      sctx->shader_needs_decompress_mask &= ~shader_bit;

   if (samplers->has_depth_tex_mask)
      sctx->shader_has_depth_tex |= shader_bit;
   else
      sctx->shader_has_depth_tex &= ~shader_bit;
}

static void si_pipe_set_sampler_views(struct pipe_context *ctx, enum pipe_shader_type shader,
                                      unsigned start, unsigned count,
                                      unsigned unbind_num_trailing_slots,
                                      bool take_ownership, struct pipe_sampler_view **views)
{
   struct si_context *sctx = (struct si_context *)ctx;

   if ((!count && !unbind_num_trailing_slots) || shader >= SI_NUM_SHADERS)
      return;

   si_set_sampler_views(sctx, shader, start, count, unbind_num_trailing_slots,
                        take_ownership, views, false);
   si_update_shader_needs_decompress_mask(sctx, shader);
}

static void si_samplers_update_needs_color_decompress_mask(struct si_samplers *samplers)
{
   unsigned mask = samplers->enabled_mask;

   while (mask) {
      int i = u_bit_scan(&mask);
      struct pipe_resource *res = samplers->views[i]->texture;

      if (res && res->target != PIPE_BUFFER) {
         struct si_texture *tex = (struct si_texture *)res;

         if (color_needs_decompression(tex)) {
            samplers->needs_color_decompress_mask |= 1u << i;
         } else {
            samplers->needs_color_decompress_mask &= ~(1u << i);
         }
      }
   }
}

/* IMAGE VIEWS */

static void si_release_image_views(struct si_images *images)
{
   unsigned i;

   for (i = 0; i < SI_NUM_IMAGES; ++i) {
      struct pipe_image_view *view = &images->views[i];

      pipe_resource_reference(&view->resource, NULL);
   }
}

static void si_image_views_begin_new_cs(struct si_context *sctx, struct si_images *images)
{
   uint mask = images->enabled_mask;

   /* Add buffers to the CS. */
   while (mask) {
      int i = u_bit_scan(&mask);
      struct pipe_image_view *view = &images->views[i];

      assert(view->resource);

      si_sampler_view_add_buffer(sctx, view->resource, RADEON_USAGE_READWRITE, false);
   }
}

static bool si_image_views_check_encrypted(struct si_context *sctx, struct si_images *images,
                                           unsigned images_declared)
{
   uint mask = images->enabled_mask & images_declared;

   while (mask) {
      int i = u_bit_scan(&mask);
      struct pipe_image_view *view = &images->views[i];

      assert(view->resource);

      struct si_texture *tex = (struct si_texture *)view->resource;
      if (tex->buffer.flags & RADEON_FLAG_ENCRYPTED)
         return true;
   }
   return false;
}

static void si_disable_shader_image(struct si_context *ctx, unsigned shader, unsigned slot)
{
   struct si_images *images = &ctx->images[shader];

   if (images->enabled_mask & (1u << slot)) {
      struct si_descriptors *descs = si_sampler_and_image_descriptors(ctx, shader);
      unsigned desc_slot = si_get_image_slot(slot);

      pipe_resource_reference(&images->views[slot].resource, NULL);
      images->needs_color_decompress_mask &= ~(1 << slot);

      memcpy(descs->list + desc_slot * 8, null_image_descriptor, 8 * 4);
      images->enabled_mask &= ~(1u << slot);
      images->display_dcc_store_mask &= ~(1u << slot);
      ctx->descriptors_dirty |= 1u << si_sampler_and_image_descriptors_idx(shader);
      if (shader != PIPE_SHADER_COMPUTE)
         si_mark_atom_dirty(ctx, &ctx->atoms.s.gfx_shader_pointers);
   }
}

static void si_mark_image_range_valid(const struct pipe_image_view *view)
{
   struct si_resource *res = si_resource(view->resource);

   if (res->b.b.target != PIPE_BUFFER)
      return;

   util_range_add(&res->b.b, &res->valid_buffer_range, view->u.buf.offset,
                  view->u.buf.offset + view->u.buf.size);
}

static void si_set_shader_image_desc(struct si_context *ctx, const struct pipe_image_view *view,
                                     bool skip_decompress, uint32_t *desc, uint32_t *fmask_desc)
{
   struct si_screen *screen = ctx->screen;
   struct si_resource *res;

   res = si_resource(view->resource);

   if (res->b.b.target == PIPE_BUFFER) {
      if (view->access & PIPE_IMAGE_ACCESS_WRITE)
         si_mark_image_range_valid(view);
      uint32_t elements = si_clamp_texture_texel_count(screen->max_texel_buffer_elements,
                                                       view->format, view->u.buf.size);

      si_make_buffer_descriptor(screen, res, view->format, view->u.buf.offset, elements,
                                desc);
      si_set_buf_desc_address(res, view->u.buf.offset, desc + 4);
   } else {
      static const unsigned char swizzle[4] = {0, 1, 2, 3};
      struct si_texture *tex = (struct si_texture *)res;
      unsigned level = view->u.tex.level;
      bool uses_dcc = vi_dcc_enabled(tex, level);
      unsigned access = view->access;

      if (uses_dcc && screen->always_allow_dcc_stores)
         access |= SI_IMAGE_ACCESS_ALLOW_DCC_STORE;

      assert(!tex->is_depth);
      assert(fmask_desc || tex->surface.fmask_offset == 0);

      if (uses_dcc && !skip_decompress &&
          !(access & SI_IMAGE_ACCESS_DCC_OFF) &&
          ((!(access & SI_IMAGE_ACCESS_ALLOW_DCC_STORE) && (access & PIPE_IMAGE_ACCESS_WRITE)) ||
           !vi_dcc_formats_compatible(screen, res->b.b.format, view->format))) {
         /* If DCC can't be disabled, at least decompress it.
          * The decompression is relatively cheap if the surface
          * has been decompressed already.
          */
         if (!si_texture_disable_dcc(ctx, tex))
            si_decompress_dcc(ctx, tex);
      }

      unsigned width = res->b.b.width0;
      unsigned height = res->b.b.height0;
      unsigned depth = res->b.b.depth0;
      unsigned hw_level = level;

      if (ctx->gfx_level <= GFX8) {
         /* Always force the base level to the selected level.
          *
          * This is required for 3D textures, where otherwise
          * selecting a single slice for non-layered bindings
          * fails. It doesn't hurt the other targets.
          */
         width = u_minify(width, level);
         height = u_minify(height, level);
         depth = u_minify(depth, level);
         hw_level = 0;
      }

      if (access & SI_IMAGE_ACCESS_BLOCK_FORMAT_AS_UINT) {
         if (ctx->gfx_level >= GFX9) {
            /* Since the aligned width and height are derived from the width and height
             * by the hw, set them directly as the width and height, so that UINT formats
             * get exactly the same layout as BCn formats.
             */
            width = tex->surface.u.gfx9.base_mip_width;
            height = tex->surface.u.gfx9.base_mip_height;
         } else {
            width = util_format_get_nblocksx(tex->buffer.b.b.format, width);
            height = util_format_get_nblocksy(tex->buffer.b.b.format, height);
         }
      }

      screen->make_texture_descriptor(
         screen, tex, false, res->b.b.target, view->format, swizzle, hw_level, hw_level,
         view->u.tex.first_layer, view->u.tex.last_layer, width, height, depth, false,
         desc, fmask_desc);
      si_set_mutable_tex_desc_fields(screen, tex, &tex->surface.u.legacy.level[level], level, level,
                                     util_format_get_blockwidth(view->format),
                                     false, access, desc);
   }
}

static void si_set_shader_image(struct si_context *ctx, unsigned shader, unsigned slot,
                                const struct pipe_image_view *view, bool skip_decompress)
{
   struct si_images *images = &ctx->images[shader];
   struct si_descriptors *descs = si_sampler_and_image_descriptors(ctx, shader);
   struct si_resource *res;

   if (!view || !view->resource) {
      si_disable_shader_image(ctx, shader, slot);
      return;
   }

   res = si_resource(view->resource);

   si_set_shader_image_desc(ctx, view, skip_decompress, descs->list + si_get_image_slot(slot) * 8,
                            descs->list + si_get_image_slot(slot + SI_NUM_IMAGES) * 8);

   if (&images->views[slot] != view)
      util_copy_image_view(&images->views[slot], view);

   if (res->b.b.target == PIPE_BUFFER) {
      images->needs_color_decompress_mask &= ~(1 << slot);
      images->display_dcc_store_mask &= ~(1u << slot);
      res->bind_history |= SI_BIND_IMAGE_BUFFER(shader);
   } else {
      struct si_texture *tex = (struct si_texture *)res;
      unsigned level = view->u.tex.level;

      if (color_needs_decompression(tex)) {
         images->needs_color_decompress_mask |= 1 << slot;
      } else {
         images->needs_color_decompress_mask &= ~(1 << slot);
      }

      if (tex->surface.display_dcc_offset && view->access & PIPE_IMAGE_ACCESS_WRITE) {
         images->display_dcc_store_mask |= 1u << slot;

         /* Set displayable_dcc_dirty for non-compute stages conservatively (before draw calls). */
         if (shader != PIPE_SHADER_COMPUTE)
            tex->displayable_dcc_dirty = true;
      } else {
         images->display_dcc_store_mask &= ~(1u << slot);
      }

      if (vi_dcc_enabled(tex, level) && p_atomic_read(&tex->framebuffers_bound))
         ctx->need_check_render_feedback = true;
   }

   images->enabled_mask |= 1u << slot;
   ctx->descriptors_dirty |= 1u << si_sampler_and_image_descriptors_idx(shader);
   if (shader != PIPE_SHADER_COMPUTE)
      si_mark_atom_dirty(ctx, &ctx->atoms.s.gfx_shader_pointers);

   /* Since this can flush, it must be done after enabled_mask is updated. */
   si_sampler_view_add_buffer(ctx, &res->b.b,
                              (view->access & PIPE_IMAGE_ACCESS_WRITE) ?
                                 RADEON_USAGE_READWRITE : RADEON_USAGE_READ, false);
}

static void si_set_shader_images(struct pipe_context *pipe, enum pipe_shader_type shader,
                                 unsigned start_slot, unsigned count,
                                 unsigned unbind_num_trailing_slots,
                                 const struct pipe_image_view *views)
{
   struct si_context *ctx = (struct si_context *)pipe;
   unsigned i, slot;

   assert(shader < SI_NUM_SHADERS);

   if (!count && !unbind_num_trailing_slots)
      return;

   assert(start_slot + count + unbind_num_trailing_slots <= SI_NUM_IMAGES);

   if (views) {
      for (i = 0, slot = start_slot; i < count; ++i, ++slot)
         si_set_shader_image(ctx, shader, slot, &views[i], false);
   } else {
      for (i = 0, slot = start_slot; i < count; ++i, ++slot)
         si_set_shader_image(ctx, shader, slot, NULL, false);
   }

   for (i = 0; i < unbind_num_trailing_slots; ++i, ++slot)
      si_set_shader_image(ctx, shader, slot, NULL, false);

   if (shader == PIPE_SHADER_COMPUTE &&
       ctx->cs_shader_state.program &&
       start_slot < ctx->cs_shader_state.program->sel.cs_num_images_in_user_sgprs)
      ctx->compute_image_sgprs_dirty = true;

   si_update_shader_needs_decompress_mask(ctx, shader);
}

static void si_images_update_needs_color_decompress_mask(struct si_images *images)
{
   unsigned mask = images->enabled_mask;

   while (mask) {
      int i = u_bit_scan(&mask);
      struct pipe_resource *res = images->views[i].resource;

      if (res && res->target != PIPE_BUFFER) {
         struct si_texture *tex = (struct si_texture *)res;

         if (color_needs_decompression(tex)) {
            images->needs_color_decompress_mask |= 1 << i;
         } else {
            images->needs_color_decompress_mask &= ~(1 << i);
         }
      }
   }
}

void si_force_disable_ps_colorbuf0_slot(struct si_context *sctx)
{
   if (sctx->ps_uses_fbfetch) {
      sctx->ps_uses_fbfetch = false;
      si_update_ps_iter_samples(sctx);
   }
}

void si_update_ps_colorbuf0_slot(struct si_context *sctx)
{
   struct si_buffer_resources *buffers = &sctx->internal_bindings;
   struct si_descriptors *descs = &sctx->descriptors[SI_DESCS_INTERNAL];
   unsigned slot = SI_PS_IMAGE_COLORBUF0;
   struct pipe_surface *surf = NULL;
   struct si_texture *tex = NULL;

   /* FBFETCH is always disabled for u_blitter, and will be re-enabled after u_blitter is done. */
   if (sctx->blitter_running || sctx->suppress_update_ps_colorbuf0_slot) {
      assert(!sctx->ps_uses_fbfetch);
      return;
   }

   /* Get the color buffer if FBFETCH should be enabled. */
   if (sctx->shader.ps.cso && sctx->shader.ps.cso->info.base.fs.uses_fbfetch_output &&
       sctx->framebuffer.state.nr_cbufs && sctx->framebuffer.state.cbufs[0]) {
      surf = sctx->framebuffer.state.cbufs[0];
      if (surf) {
         tex = (struct si_texture *)surf->texture;
         assert(tex && !tex->is_depth);
      }
   }

   /* Return if FBFETCH transitions from disabled to disabled. */
   if (!sctx->ps_uses_fbfetch && !surf)
      return;

   if (surf) {
      bool disable_dcc = tex->surface.meta_offset != 0;
      bool disable_cmask = tex->buffer.b.b.nr_samples <= 1 && tex->cmask_buffer;

      /* Disable DCC and eliminate fast clear because the texture is used as both a sampler
       * and color buffer.
       */
      if (disable_dcc || disable_cmask) {
         /* Disable fbfetch only for decompression. */
         si_force_disable_ps_colorbuf0_slot(sctx);
         sctx->suppress_update_ps_colorbuf0_slot = true;

         si_texture_disable_dcc(sctx, tex);

         if (disable_cmask) {
            assert(tex->cmask_buffer != &tex->buffer);
            si_eliminate_fast_color_clear(sctx, tex, NULL);
            si_texture_discard_cmask(sctx->screen, tex);
         }

         sctx->suppress_update_ps_colorbuf0_slot = false;
      }

      /* Bind color buffer 0 as a shader image. */
      struct pipe_image_view view = {0};
      view.resource = surf->texture;
      view.format = surf->format;
      view.access = PIPE_IMAGE_ACCESS_READ;
      view.u.tex.first_layer = surf->u.tex.first_layer;
      view.u.tex.last_layer = surf->u.tex.last_layer;
      view.u.tex.level = surf->u.tex.level;

      /* Set the descriptor. */
      uint32_t *desc = descs->list + slot * 4;
      memset(desc, 0, 16 * 4);
      si_set_shader_image_desc(sctx, &view, true, desc, desc + 8);

      pipe_resource_reference(&buffers->buffers[slot], &tex->buffer.b.b);
      radeon_add_to_buffer_list(sctx, &sctx->gfx_cs, &tex->buffer,
                                RADEON_USAGE_READ | RADEON_PRIO_SHADER_RW_IMAGE);
      buffers->enabled_mask |= 1llu << slot;
   } else {
      /* Clear the descriptor. */
      memset(descs->list + slot * 4, 0, 8 * 4);
      pipe_resource_reference(&buffers->buffers[slot], NULL);
      buffers->enabled_mask &= ~(1llu << slot);
   }

   sctx->descriptors_dirty |= 1u << SI_DESCS_INTERNAL;
   si_mark_atom_dirty(sctx, &sctx->atoms.s.gfx_shader_pointers);
   sctx->ps_uses_fbfetch = surf != NULL;
   si_update_ps_iter_samples(sctx);
   si_ps_key_update_framebuffer(sctx);
}

/* SAMPLER STATES */

static void si_bind_sampler_states(struct pipe_context *ctx, enum pipe_shader_type shader,
                                   unsigned start, unsigned count, void **states)
{
   struct si_context *sctx = (struct si_context *)ctx;
   struct si_samplers *samplers = &sctx->samplers[shader];
   struct si_descriptors *desc = si_sampler_and_image_descriptors(sctx, shader);
   struct si_sampler_state **sstates = (struct si_sampler_state **)states;
   int i;

   if (!count || shader >= SI_NUM_SHADERS || !sstates)
      return;

   for (i = 0; i < count; i++) {
      unsigned slot = start + i;
      unsigned desc_slot = si_get_sampler_slot(slot);

      if (!sstates[i] || sstates[i] == samplers->sampler_states[slot])
         continue;

#ifndef NDEBUG
      assert(sstates[i]->magic == SI_SAMPLER_STATE_MAGIC);
#endif
      samplers->sampler_states[slot] = sstates[i];

      /* If FMASK is bound, don't overwrite it.
       * The sampler state will be set after FMASK is unbound.
       */
      struct si_sampler_view *sview = (struct si_sampler_view *)samplers->views[slot];

      struct si_texture *tex = NULL;

      if (sview && sview->base.texture && sview->base.texture->target != PIPE_BUFFER)
         tex = (struct si_texture *)sview->base.texture;

      if (tex && tex->surface.fmask_size)
         continue;

      si_set_sampler_state_desc(sstates[i], sview, tex, desc->list + desc_slot * 16 + 12);

      sctx->descriptors_dirty |= 1u << si_sampler_and_image_descriptors_idx(shader);
      if (shader != PIPE_SHADER_COMPUTE)
         si_mark_atom_dirty(sctx, &sctx->atoms.s.gfx_shader_pointers);
   }
}

/* BUFFER RESOURCES */

static void si_init_buffer_resources(struct si_context *sctx,
                                     struct si_buffer_resources *buffers,
                                     struct si_descriptors *descs, unsigned num_buffers,
                                     short shader_userdata_rel_index,
                                     unsigned priority,
                                     unsigned priority_constbuf)
{
   buffers->priority = priority;
   buffers->priority_constbuf = priority_constbuf;
   buffers->buffers = CALLOC(num_buffers, sizeof(struct pipe_resource *));
   buffers->offsets = CALLOC(num_buffers, sizeof(buffers->offsets[0]));

   si_init_descriptors(descs, shader_userdata_rel_index, 4, num_buffers);

   /* Initialize buffer descriptors, so that we don't have to do it at bind time. */
   for (unsigned i = 0; i < num_buffers; i++) {
      uint32_t *desc = descs->list + i * 4;

      desc[3] = S_008F0C_DST_SEL_X(V_008F0C_SQ_SEL_X) | S_008F0C_DST_SEL_Y(V_008F0C_SQ_SEL_Y) |
                S_008F0C_DST_SEL_Z(V_008F0C_SQ_SEL_Z) | S_008F0C_DST_SEL_W(V_008F0C_SQ_SEL_W);

      if (sctx->gfx_level >= GFX11) {
         desc[3] |= S_008F0C_FORMAT(V_008F0C_GFX11_FORMAT_32_FLOAT) |
                    S_008F0C_OOB_SELECT(V_008F0C_OOB_SELECT_RAW);
      } else if (sctx->gfx_level >= GFX10) {
         desc[3] |= S_008F0C_FORMAT(V_008F0C_GFX10_FORMAT_32_FLOAT) |
                    S_008F0C_OOB_SELECT(V_008F0C_OOB_SELECT_RAW) | S_008F0C_RESOURCE_LEVEL(1);
      } else {
         desc[3] |= S_008F0C_NUM_FORMAT(V_008F0C_BUF_NUM_FORMAT_FLOAT) |
                    S_008F0C_DATA_FORMAT(V_008F0C_BUF_DATA_FORMAT_32);
      }
   }
}

static void si_release_buffer_resources(struct si_buffer_resources *buffers,
                                        struct si_descriptors *descs)
{
   int i;

   for (i = 0; i < descs->num_elements; i++) {
      pipe_resource_reference(&buffers->buffers[i], NULL);
   }

   FREE(buffers->buffers);
   FREE(buffers->offsets);
}

static void si_buffer_resources_begin_new_cs(struct si_context *sctx,
                                             struct si_buffer_resources *buffers)
{
   uint64_t mask = buffers->enabled_mask;

   /* Add buffers to the CS. */
   while (mask) {
      int i = u_bit_scan64(&mask);

      radeon_add_to_buffer_list(
         sctx, &sctx->gfx_cs, si_resource(buffers->buffers[i]),
         (buffers->writable_mask & (1llu << i) ? RADEON_USAGE_READWRITE : RADEON_USAGE_READ) |
         (i < SI_NUM_SHADER_BUFFERS ? buffers->priority : buffers->priority_constbuf));
   }
}

static bool si_buffer_resources_check_encrypted(struct si_context *sctx,
                                                struct si_buffer_resources *buffers)
{
   uint64_t mask = buffers->enabled_mask;

   while (mask) {
      int i = u_bit_scan64(&mask);

      if (si_resource(buffers->buffers[i])->flags & RADEON_FLAG_ENCRYPTED)
         return true;
   }

   return false;
}

static void si_get_buffer_from_descriptors(struct si_buffer_resources *buffers,
                                           struct si_descriptors *descs, unsigned idx,
                                           struct pipe_resource **buf, unsigned *offset,
                                           unsigned *size)
{
   pipe_resource_reference(buf, buffers->buffers[idx]);
   if (*buf) {
      struct si_resource *res = si_resource(*buf);
      const uint32_t *desc = descs->list + idx * 4;
      uint64_t va;

      *size = desc[2];

      assert(G_008F04_STRIDE(desc[1]) == 0);
      va = si_desc_extract_buffer_address(desc);

      assert(va >= res->gpu_address && va + *size <= res->gpu_address + res->bo_size);
      *offset = va - res->gpu_address;
   }
}

/* CONSTANT BUFFERS */

static struct si_descriptors *si_const_and_shader_buffer_descriptors(struct si_context *sctx,
                                                                     unsigned shader)
{
   return &sctx->descriptors[si_const_and_shader_buffer_descriptors_idx(shader)];
}

static void si_upload_const_buffer(struct si_context *sctx, struct si_resource **buf,
                                   const uint8_t *ptr, unsigned size, uint32_t *const_offset)
{
   void *tmp;

   u_upload_alloc(sctx->b.const_uploader, 0, size, si_optimal_tcc_alignment(sctx, size),
                  const_offset, (struct pipe_resource **)buf, &tmp);
   if (*buf)
      util_memcpy_cpu_to_le32(tmp, ptr, size);
}

static void si_set_constant_buffer(struct si_context *sctx, struct si_buffer_resources *buffers,
                                   unsigned descriptors_idx, uint slot, bool take_ownership,
                                   const struct pipe_constant_buffer *input)
{
   struct si_descriptors *descs = &sctx->descriptors[descriptors_idx];
   assert(slot < descs->num_elements);
   pipe_resource_reference(&buffers->buffers[slot], NULL);

   /* GFX7 cannot unbind a constant buffer (S_BUFFER_LOAD is buggy
    * with a NULL buffer). We need to use a dummy buffer instead. */
   if (sctx->gfx_level == GFX7 && (!input || (!input->buffer && !input->user_buffer)))
      input = &sctx->null_const_buf;

   if (input && (input->buffer || input->user_buffer)) {
      struct pipe_resource *buffer = NULL;
      uint64_t va;
      unsigned buffer_offset;

      /* Upload the user buffer if needed. */
      if (input->user_buffer) {
         si_upload_const_buffer(sctx, (struct si_resource **)&buffer, input->user_buffer,
                                input->buffer_size, &buffer_offset);
         if (!buffer) {
            /* Just unbind on failure. */
            si_set_constant_buffer(sctx, buffers, descriptors_idx, slot, false, NULL);
            return;
         }
      } else {
         if (take_ownership) {
            buffer = input->buffer;
         } else {
            pipe_resource_reference(&buffer, input->buffer);
         }
         buffer_offset = input->buffer_offset;
      }

      va = si_resource(buffer)->gpu_address + buffer_offset;

      /* Set the descriptor. */
      uint32_t *desc = descs->list + slot * 4;
      desc[0] = va;
      desc[1] = S_008F04_BASE_ADDRESS_HI(va >> 32) | S_008F04_STRIDE(0);
      desc[2] = input->buffer_size;

      buffers->buffers[slot] = buffer;
      buffers->offsets[slot] = buffer_offset;
      radeon_add_to_buffer_list(sctx, &sctx->gfx_cs, si_resource(buffer),
                                RADEON_USAGE_READ | buffers->priority_constbuf);
      buffers->enabled_mask |= 1llu << slot;
   } else {
      /* Clear the descriptor. Only 3 dwords are cleared. The 4th dword is immutable. */
      memset(descs->list + slot * 4, 0, sizeof(uint32_t) * 3);
      buffers->enabled_mask &= ~(1llu << slot);
   }

   sctx->descriptors_dirty |= 1u << descriptors_idx;
   if (descriptors_idx < SI_DESCS_FIRST_COMPUTE)
      si_mark_atom_dirty(sctx, &sctx->atoms.s.gfx_shader_pointers);
}

void si_get_inline_uniform_state(union si_shader_key *key, enum pipe_shader_type shader,
                                 bool *inline_uniforms, uint32_t **inlined_values)
{
   if (shader == PIPE_SHADER_FRAGMENT) {
      *inline_uniforms = key->ps.opt.inline_uniforms;
      *inlined_values = key->ps.opt.inlined_uniform_values;
   } else {
      *inline_uniforms = key->ge.opt.inline_uniforms;
      *inlined_values = key->ge.opt.inlined_uniform_values;
   }
}

void si_invalidate_inlinable_uniforms(struct si_context *sctx, enum pipe_shader_type shader)
{
   if (shader == PIPE_SHADER_COMPUTE)
      return;

   bool inline_uniforms;
   uint32_t *inlined_values;
   si_get_inline_uniform_state(&sctx->shaders[shader].key, shader, &inline_uniforms, &inlined_values);

   if (inline_uniforms) {
      if (shader == PIPE_SHADER_FRAGMENT)
         sctx->shaders[shader].key.ps.opt.inline_uniforms = false;
      else
         sctx->shaders[shader].key.ge.opt.inline_uniforms = false;

      memset(inlined_values, 0, MAX_INLINABLE_UNIFORMS * 4);
      sctx->do_update_shaders = true;
   }
}

static void si_pipe_set_constant_buffer(struct pipe_context *ctx, enum pipe_shader_type shader,
                                        uint slot, bool take_ownership,
                                        const struct pipe_constant_buffer *input)
{
   struct si_context *sctx = (struct si_context *)ctx;

   if (shader >= SI_NUM_SHADERS)
      return;

   if (input) {
      if (input->buffer) {
         if (slot == 0 &&
             !(si_resource(input->buffer)->flags & RADEON_FLAG_32BIT)) {
            assert(!"constant buffer 0 must have a 32-bit VM address, use const_uploader");
            return;
         }
         si_resource(input->buffer)->bind_history |= SI_BIND_CONSTANT_BUFFER(shader);
      }

      if (slot == 0)
         si_invalidate_inlinable_uniforms(sctx, shader);
   }

   slot = si_get_constbuf_slot(slot);
   si_set_constant_buffer(sctx, &sctx->const_and_shader_buffers[shader],
                          si_const_and_shader_buffer_descriptors_idx(shader), slot,
                          take_ownership, input);
}

static void si_set_inlinable_constants(struct pipe_context *ctx,
                                       enum pipe_shader_type shader,
                                       uint num_values, uint32_t *values)
{
   struct si_context *sctx = (struct si_context *)ctx;

   if (shader == PIPE_SHADER_COMPUTE)
      return;

   bool inline_uniforms;
   uint32_t *inlined_values;
   si_get_inline_uniform_state(&sctx->shaders[shader].key, shader, &inline_uniforms, &inlined_values);

   if (!inline_uniforms) {
      /* It's the first time we set the constants. Always update shaders. */
      if (shader == PIPE_SHADER_FRAGMENT)
         sctx->shaders[shader].key.ps.opt.inline_uniforms = true;
      else
         sctx->shaders[shader].key.ge.opt.inline_uniforms = true;

      memcpy(inlined_values, values, num_values * 4);
      sctx->do_update_shaders = true;
      return;
   }

   /* We have already set inlinable constants for this shader. Update the shader only if
    * the constants are being changed so as not to update shaders needlessly.
    */
   if (memcmp(inlined_values, values, num_values * 4)) {
      memcpy(inlined_values, values, num_values * 4);
      sctx->do_update_shaders = true;
   }
}

void si_get_pipe_constant_buffer(struct si_context *sctx, uint shader, uint slot,
                                 struct pipe_constant_buffer *cbuf)
{
   cbuf->user_buffer = NULL;
   si_get_buffer_from_descriptors(
      &sctx->const_and_shader_buffers[shader], si_const_and_shader_buffer_descriptors(sctx, shader),
      si_get_constbuf_slot(slot), &cbuf->buffer, &cbuf->buffer_offset, &cbuf->buffer_size);
}

/* SHADER BUFFERS */

static void si_set_shader_buffer(struct si_context *sctx, struct si_buffer_resources *buffers,
                                 unsigned descriptors_idx, uint slot,
                                 const struct pipe_shader_buffer *sbuffer, bool writable,
                                 unsigned priority)
{
   struct si_descriptors *descs = &sctx->descriptors[descriptors_idx];
   uint32_t *desc = descs->list + slot * 4;

   if (!sbuffer || !sbuffer->buffer) {
      pipe_resource_reference(&buffers->buffers[slot], NULL);
      /* Clear the descriptor. Only 3 dwords are cleared. The 4th dword is immutable. */
      memset(desc, 0, sizeof(uint32_t) * 3);
      buffers->enabled_mask &= ~(1llu << slot);
      buffers->writable_mask &= ~(1llu << slot);
      sctx->descriptors_dirty |= 1u << descriptors_idx;
      if (descriptors_idx < SI_DESCS_FIRST_COMPUTE)
         si_mark_atom_dirty(sctx, &sctx->atoms.s.gfx_shader_pointers);
      return;
   }

   struct si_resource *buf = si_resource(sbuffer->buffer);
   uint64_t va = buf->gpu_address + sbuffer->buffer_offset;

   desc[0] = va;
   desc[1] = S_008F04_BASE_ADDRESS_HI(va >> 32) | S_008F04_STRIDE(0);
   desc[2] = sbuffer->buffer_size;

   pipe_resource_reference(&buffers->buffers[slot], &buf->b.b);
   buffers->offsets[slot] = sbuffer->buffer_offset;
   radeon_add_to_buffer_list(sctx, &sctx->gfx_cs, buf,
                             (writable ? RADEON_USAGE_READWRITE : RADEON_USAGE_READ) | priority);
   if (writable)
      buffers->writable_mask |= 1llu << slot;
   else
      buffers->writable_mask &= ~(1llu << slot);

   buffers->enabled_mask |= 1llu << slot;
   sctx->descriptors_dirty |= 1lu << descriptors_idx;
   if (descriptors_idx < SI_DESCS_FIRST_COMPUTE)
      si_mark_atom_dirty(sctx, &sctx->atoms.s.gfx_shader_pointers);

   util_range_add(&buf->b.b, &buf->valid_buffer_range, sbuffer->buffer_offset,
                  sbuffer->buffer_offset + sbuffer->buffer_size);
}

void si_set_shader_buffers(struct pipe_context *ctx, enum pipe_shader_type shader,
                           unsigned start_slot, unsigned count,
                           const struct pipe_shader_buffer *sbuffers,
                           unsigned writable_bitmask, bool internal_blit)
{
   struct si_context *sctx = (struct si_context *)ctx;
   struct si_buffer_resources *buffers = &sctx->const_and_shader_buffers[shader];
   unsigned descriptors_idx = si_const_and_shader_buffer_descriptors_idx(shader);
   unsigned i;

   assert(start_slot + count <= SI_NUM_SHADER_BUFFERS);

   if (shader == PIPE_SHADER_COMPUTE &&
       sctx->cs_shader_state.program &&
       start_slot < sctx->cs_shader_state.program->sel.cs_num_shaderbufs_in_user_sgprs)
      sctx->compute_shaderbuf_sgprs_dirty = true;

   for (i = 0; i < count; ++i) {
      const struct pipe_shader_buffer *sbuffer = sbuffers ? &sbuffers[i] : NULL;
      unsigned slot = si_get_shaderbuf_slot(start_slot + i);

      /* Don't track bind history for internal blits, such as clear_buffer and copy_buffer
       * to prevent unnecessary synchronization before compute blits later.
       */
      if (!internal_blit && sbuffer && sbuffer->buffer)
         si_resource(sbuffer->buffer)->bind_history |= SI_BIND_SHADER_BUFFER(shader);

      si_set_shader_buffer(sctx, buffers, descriptors_idx, slot, sbuffer,
                           !!(writable_bitmask & (1u << i)), buffers->priority);
   }
}

static void si_pipe_set_shader_buffers(struct pipe_context *ctx, enum pipe_shader_type shader,
                                       unsigned start_slot, unsigned count,
                                       const struct pipe_shader_buffer *sbuffers,
                                       unsigned writable_bitmask)
{
   si_set_shader_buffers(ctx, shader, start_slot, count, sbuffers, writable_bitmask, false);
}

void si_get_shader_buffers(struct si_context *sctx, enum pipe_shader_type shader, uint start_slot,
                           uint count, struct pipe_shader_buffer *sbuf)
{
   struct si_buffer_resources *buffers = &sctx->const_and_shader_buffers[shader];
   struct si_descriptors *descs = si_const_and_shader_buffer_descriptors(sctx, shader);

   for (unsigned i = 0; i < count; ++i) {
      si_get_buffer_from_descriptors(buffers, descs, si_get_shaderbuf_slot(start_slot + i),
                                     &sbuf[i].buffer, &sbuf[i].buffer_offset, &sbuf[i].buffer_size);
   }
}

/* RING BUFFERS */

void si_set_internal_const_buffer(struct si_context *sctx, uint slot,
                                  const struct pipe_constant_buffer *input)
{
   si_set_constant_buffer(sctx, &sctx->internal_bindings, SI_DESCS_INTERNAL, slot, false, input);
}

void si_set_internal_shader_buffer(struct si_context *sctx, uint slot,
                                   const struct pipe_shader_buffer *sbuffer)
{
   si_set_shader_buffer(sctx, &sctx->internal_bindings, SI_DESCS_INTERNAL, slot, sbuffer, true,
                        RADEON_PRIO_SHADER_RW_BUFFER);
}

void si_set_ring_buffer(struct si_context *sctx, uint slot, struct pipe_resource *buffer,
                        unsigned stride, unsigned num_records, bool add_tid, bool swizzle,
                        unsigned element_size, unsigned index_stride, uint64_t offset)
{
   struct si_buffer_resources *buffers = &sctx->internal_bindings;
   struct si_descriptors *descs = &sctx->descriptors[SI_DESCS_INTERNAL];

   /* The stride field in the resource descriptor has 14 bits */
   assert(stride < (1 << 14));

   assert(slot < descs->num_elements);
   pipe_resource_reference(&buffers->buffers[slot], NULL);

   if (buffer) {
      uint64_t va;

      va = si_resource(buffer)->gpu_address + offset;

      switch (element_size) {
      default:
         unreachable("Unsupported ring buffer element size");
      case 0:
      case 2:
         element_size = 0;
         break;
      case 4:
         element_size = 1;
         break;
      case 8:
         element_size = 2;
         break;
      case 16:
         element_size = 3;
         break;
      }

      switch (index_stride) {
      default:
         unreachable("Unsupported ring buffer index stride");
      case 0:
      case 8:
         index_stride = 0;
         break;
      case 16:
         index_stride = 1;
         break;
      case 32:
         index_stride = 2;
         break;
      case 64:
         index_stride = 3;
         break;
      }

      if (sctx->gfx_level >= GFX8 && stride)
         num_records *= stride;

      /* Set the descriptor. */
      uint32_t *desc = descs->list + slot * 4;
      desc[0] = va;
      desc[1] = S_008F04_BASE_ADDRESS_HI(va >> 32) | S_008F04_STRIDE(stride);
      desc[2] = num_records;
      desc[3] = S_008F0C_DST_SEL_X(V_008F0C_SQ_SEL_X) | S_008F0C_DST_SEL_Y(V_008F0C_SQ_SEL_Y) |
                S_008F0C_DST_SEL_Z(V_008F0C_SQ_SEL_Z) | S_008F0C_DST_SEL_W(V_008F0C_SQ_SEL_W) |
                S_008F0C_INDEX_STRIDE(index_stride) | S_008F0C_ADD_TID_ENABLE(add_tid);

      if (sctx->gfx_level >= GFX11) {
         assert(!swizzle || element_size == 1 || element_size == 3); /* 4 or 16 bytes */
         desc[1] |= S_008F04_SWIZZLE_ENABLE_GFX11(swizzle ? element_size : 0);
      } else if (sctx->gfx_level >= GFX9) {
         assert(!swizzle || element_size == 1); /* only 4 bytes on GFX9 */
         desc[1] |= S_008F04_SWIZZLE_ENABLE_GFX6(swizzle);
      } else {
         desc[1] |= S_008F04_SWIZZLE_ENABLE_GFX6(swizzle);
         desc[3] |= S_008F0C_ELEMENT_SIZE(element_size);
      }

      if (sctx->gfx_level >= GFX11) {
         desc[3] |= S_008F0C_FORMAT(V_008F0C_GFX11_FORMAT_32_FLOAT) |
                    S_008F0C_OOB_SELECT(V_008F0C_OOB_SELECT_DISABLED);
      } else if (sctx->gfx_level >= GFX10) {
         desc[3] |= S_008F0C_FORMAT(V_008F0C_GFX10_FORMAT_32_FLOAT) |
                    S_008F0C_OOB_SELECT(V_008F0C_OOB_SELECT_DISABLED) | S_008F0C_RESOURCE_LEVEL(1);
      } else {
         desc[3] |= S_008F0C_NUM_FORMAT(V_008F0C_BUF_NUM_FORMAT_FLOAT) |
                    S_008F0C_DATA_FORMAT(V_008F0C_BUF_DATA_FORMAT_32);
      }

      pipe_resource_reference(&buffers->buffers[slot], buffer);
      radeon_add_to_buffer_list(sctx, &sctx->gfx_cs, si_resource(buffer),
                                RADEON_USAGE_READWRITE | buffers->priority);
      buffers->enabled_mask |= 1llu << slot;
   } else {
      /* Clear the descriptor. */
      memset(descs->list + slot * 4, 0, sizeof(uint32_t) * 4);
      buffers->enabled_mask &= ~(1llu << slot);
   }

   sctx->descriptors_dirty |= 1u << SI_DESCS_INTERNAL;
   si_mark_atom_dirty(sctx, &sctx->atoms.s.gfx_shader_pointers);
}

/* INTERNAL CONST BUFFERS */

static void si_set_polygon_stipple(struct pipe_context *ctx, const struct pipe_poly_stipple *state)
{
   struct si_context *sctx = (struct si_context *)ctx;
   struct pipe_constant_buffer cb = {};
   unsigned stipple[32];
   int i;

   for (i = 0; i < 32; i++)
      stipple[i] = util_bitreverse(state->stipple[i]);

   cb.user_buffer = stipple;
   cb.buffer_size = sizeof(stipple);

   si_set_internal_const_buffer(sctx, SI_PS_CONST_POLY_STIPPLE, &cb);
}

/* TEXTURE METADATA ENABLE/DISABLE */

static void si_resident_handles_update_needs_color_decompress(struct si_context *sctx)
{
   util_dynarray_clear(&sctx->resident_tex_needs_color_decompress);
   util_dynarray_clear(&sctx->resident_img_needs_color_decompress);

   util_dynarray_foreach (&sctx->resident_tex_handles, struct si_texture_handle *, tex_handle) {
      struct pipe_resource *res = (*tex_handle)->view->texture;
      struct si_texture *tex;

      if (!res || res->target == PIPE_BUFFER)
         continue;

      tex = (struct si_texture *)res;
      if (!color_needs_decompression(tex))
         continue;

      util_dynarray_append(&sctx->resident_tex_needs_color_decompress, struct si_texture_handle *,
                           *tex_handle);
   }

   util_dynarray_foreach (&sctx->resident_img_handles, struct si_image_handle *, img_handle) {
      struct pipe_image_view *view = &(*img_handle)->view;
      struct pipe_resource *res = view->resource;
      struct si_texture *tex;

      if (!res || res->target == PIPE_BUFFER)
         continue;

      tex = (struct si_texture *)res;
      if (!color_needs_decompression(tex))
         continue;

      util_dynarray_append(&sctx->resident_img_needs_color_decompress, struct si_image_handle *,
                           *img_handle);
   }
}

/* CMASK can be enabled (for fast clear) and disabled (for texture export)
 * while the texture is bound, possibly by a different context. In that case,
 * call this function to update needs_*_decompress_masks.
 */
void si_update_needs_color_decompress_masks(struct si_context *sctx)
{
   assert(sctx->gfx_level < GFX11);

   for (int i = 0; i < SI_NUM_SHADERS; ++i) {
      si_samplers_update_needs_color_decompress_mask(&sctx->samplers[i]);
      si_images_update_needs_color_decompress_mask(&sctx->images[i]);
      si_update_shader_needs_decompress_mask(sctx, i);
   }

   si_resident_handles_update_needs_color_decompress(sctx);
}

/* BUFFER DISCARD/INVALIDATION */

/* Reset descriptors of buffer resources after \p buf has been invalidated.
 * If buf == NULL, reset all descriptors.
 */
static bool si_reset_buffer_resources(struct si_context *sctx, struct si_buffer_resources *buffers,
                                      unsigned descriptors_idx, uint64_t slot_mask,
                                      struct pipe_resource *buf, unsigned priority)
{
   struct si_descriptors *descs = &sctx->descriptors[descriptors_idx];
   bool noop = true;
   uint64_t mask = buffers->enabled_mask & slot_mask;

   while (mask) {
      unsigned i = u_bit_scan64(&mask);
      struct pipe_resource *buffer = buffers->buffers[i];

      if (buffer && (!buf || buffer == buf)) {
         si_set_buf_desc_address(si_resource(buffer), buffers->offsets[i], descs->list + i * 4);
         sctx->descriptors_dirty |= 1u << descriptors_idx;
         if (descriptors_idx < SI_DESCS_FIRST_COMPUTE)
            si_mark_atom_dirty(sctx, &sctx->atoms.s.gfx_shader_pointers);

<<<<<<< HEAD
         radeon_add_to_gfx_buffer_list_check_mem(
            sctx, si_resource(buffer),
            buffers->writable_mask & (1llu << i) ? RADEON_USAGE_READWRITE : RADEON_USAGE_READ,
            priority, true);
=======
         radeon_add_to_buffer_list(sctx, &sctx->gfx_cs, si_resource(buffer),
                                   (buffers->writable_mask & (1llu << i) ?
                                       RADEON_USAGE_READWRITE : RADEON_USAGE_READ) | priority);
>>>>>>> be466399
         noop = false;
      }
   }
   return !noop;
<<<<<<< HEAD
=======
}

static void si_mark_bindless_descriptors_dirty(struct si_context *sctx)
{
   sctx->bindless_descriptors_dirty = true;
   /* gfx_shader_pointers uploads bindless descriptors. */
   si_mark_atom_dirty(sctx, &sctx->atoms.s.gfx_shader_pointers);
   /* gfx_shader_pointers can flag cache flags, so we need to dirty this too. */
   si_mark_atom_dirty(sctx, &sctx->atoms.s.cache_flush);
>>>>>>> be466399
}

/* Update all buffer bindings where the buffer is bound, including
 * all resource descriptors. This is invalidate_buffer without
 * the invalidation.
 *
 * If buf == NULL, update all buffer bindings.
 */
void si_rebind_buffer(struct si_context *sctx, struct pipe_resource *buf)
{
   struct si_resource *buffer = si_resource(buf);
   unsigned i;
   unsigned num_elems = sctx->num_vertex_elements;

   /* We changed the buffer, now we need to bind it where the old one
    * was bound. This consists of 2 things:
    *   1) Updating the resource descriptor and dirtying it.
    *   2) Adding a relocation to the CS, so that it's usable.
    */

   /* Vertex buffers. */
   if (!buffer) {
      sctx->vertex_buffers_dirty = num_elems > 0;

      /* We don't know which buffer was invalidated, so we have to add all of them. */
      unsigned num_vb = sctx->num_vertex_buffers;
      for (unsigned i = 0; i < num_vb; i++) {
         struct si_resource *buf = si_resource(sctx->vertex_buffer[i].buffer.resource);
         if (buf) {
            radeon_add_to_buffer_list(sctx, &sctx->gfx_cs, buf,
                                      RADEON_USAGE_READ |
                                      RADEON_PRIO_VERTEX_BUFFER);
         }
      }
   } else if (buffer->bind_history & SI_BIND_VERTEX_BUFFER) {
      unsigned num_vb = sctx->num_vertex_buffers;

      for (i = 0; i < num_elems; i++) {
         int vb = sctx->vertex_elements->vertex_buffer_index[i];

         if (vb >= num_vb)
            continue;
         if (!sctx->vertex_buffer[vb].buffer.resource)
            continue;

         if (sctx->vertex_buffer[vb].buffer.resource == buf) {
            sctx->vertex_buffers_dirty = num_elems > 0;
            radeon_add_to_buffer_list(sctx, &sctx->gfx_cs, buffer,
                                      RADEON_USAGE_READ |
                                      RADEON_PRIO_VERTEX_BUFFER);
            break;
         }
      }
   }

   /* Streamout buffers. (other internal buffers can't be invalidated) */
   if (!buffer || buffer->bind_history & SI_BIND_STREAMOUT_BUFFER) {
      for (i = SI_VS_STREAMOUT_BUF0; i <= SI_VS_STREAMOUT_BUF3; i++) {
         struct si_buffer_resources *buffers = &sctx->internal_bindings;
         struct si_descriptors *descs = &sctx->descriptors[SI_DESCS_INTERNAL];
         struct pipe_resource *buffer = buffers->buffers[i];

         if (!buffer || (buf && buffer != buf))
            continue;

         si_set_buf_desc_address(si_resource(buffer), buffers->offsets[i], descs->list + i * 4);
         sctx->descriptors_dirty |= 1u << SI_DESCS_INTERNAL;
         si_mark_atom_dirty(sctx, &sctx->atoms.s.gfx_shader_pointers);

         radeon_add_to_buffer_list(sctx, &sctx->gfx_cs, si_resource(buffer), RADEON_USAGE_WRITE |
                                   RADEON_PRIO_SHADER_RW_BUFFER);

         /* Update the streamout state. */
         if (sctx->streamout.begin_emitted)
            si_emit_streamout_end(sctx);
         sctx->streamout.append_bitmask = sctx->streamout.enabled_mask;
         si_streamout_buffers_dirty(sctx);
      }
   }

   /* Constant and shader buffers. */
   if (!buffer || buffer->bind_history & SI_BIND_CONSTANT_BUFFER_ALL) {
      unsigned mask = buffer ? (buffer->bind_history & SI_BIND_CONSTANT_BUFFER_ALL) >>
                               SI_BIND_CONSTANT_BUFFER_SHIFT : BITFIELD_MASK(SI_NUM_SHADERS);
      u_foreach_bit(shader, mask) {
         si_reset_buffer_resources(sctx, &sctx->const_and_shader_buffers[shader],
                                   si_const_and_shader_buffer_descriptors_idx(shader),
                                   u_bit_consecutive64(SI_NUM_SHADER_BUFFERS, SI_NUM_CONST_BUFFERS),
                                   buf, sctx->const_and_shader_buffers[shader].priority_constbuf);
      }
   }

<<<<<<< HEAD
   if (!buffer || buffer->bind_history & PIPE_BIND_SHADER_BUFFER) {
      for (shader = 0; shader < SI_NUM_SHADERS; shader++) {
=======
   if (!buffer || buffer->bind_history & SI_BIND_SHADER_BUFFER_ALL) {
      unsigned mask = buffer ? (buffer->bind_history & SI_BIND_SHADER_BUFFER_ALL) >>
                               SI_BIND_SHADER_BUFFER_SHIFT : BITFIELD_MASK(SI_NUM_SHADERS);
      u_foreach_bit(shader, mask) {
>>>>>>> be466399
         if (si_reset_buffer_resources(sctx, &sctx->const_and_shader_buffers[shader],
                                       si_const_and_shader_buffer_descriptors_idx(shader),
                                       u_bit_consecutive64(0, SI_NUM_SHADER_BUFFERS), buf,
                                       sctx->const_and_shader_buffers[shader].priority) &&
             shader == PIPE_SHADER_COMPUTE) {
            sctx->compute_shaderbuf_sgprs_dirty = true;
         }
      }
   }

   if (!buffer || buffer->bind_history & SI_BIND_SAMPLER_BUFFER_ALL) {
      unsigned mask = buffer ? (buffer->bind_history & SI_BIND_SAMPLER_BUFFER_ALL) >>
                               SI_BIND_SAMPLER_BUFFER_SHIFT : BITFIELD_MASK(SI_NUM_SHADERS);
      /* Texture buffers - update bindings. */
      u_foreach_bit(shader, mask) {
         struct si_samplers *samplers = &sctx->samplers[shader];
         struct si_descriptors *descs = si_sampler_and_image_descriptors(sctx, shader);
         unsigned mask = samplers->enabled_mask;

         while (mask) {
            unsigned i = u_bit_scan(&mask);
            struct pipe_resource *buffer = samplers->views[i]->texture;

            if (buffer && buffer->target == PIPE_BUFFER && (!buf || buffer == buf)) {
               unsigned desc_slot = si_get_sampler_slot(i);

               si_set_buf_desc_address(si_resource(buffer), samplers->views[i]->u.buf.offset,
                                       descs->list + desc_slot * 16 + 4);
               sctx->descriptors_dirty |= 1u << si_sampler_and_image_descriptors_idx(shader);
               if (shader != PIPE_SHADER_COMPUTE)
                  si_mark_atom_dirty(sctx, &sctx->atoms.s.gfx_shader_pointers);

               radeon_add_to_buffer_list(sctx, &sctx->gfx_cs, si_resource(buffer), RADEON_USAGE_READ |
                                         RADEON_PRIO_SAMPLER_BUFFER);
            }
         }
      }
   }

   /* Shader images */
   if (!buffer || buffer->bind_history & SI_BIND_IMAGE_BUFFER_ALL) {
      unsigned mask = buffer ? (buffer->bind_history & SI_BIND_IMAGE_BUFFER_SHIFT) >>
                               SI_BIND_IMAGE_BUFFER_SHIFT : BITFIELD_MASK(SI_NUM_SHADERS);
      u_foreach_bit(shader, mask) {
         struct si_images *images = &sctx->images[shader];
         struct si_descriptors *descs = si_sampler_and_image_descriptors(sctx, shader);
         unsigned mask = images->enabled_mask;

         while (mask) {
            unsigned i = u_bit_scan(&mask);
            struct pipe_resource *buffer = images->views[i].resource;

            if (buffer && buffer->target == PIPE_BUFFER && (!buf || buffer == buf)) {
               unsigned desc_slot = si_get_image_slot(i);

               if (images->views[i].access & PIPE_IMAGE_ACCESS_WRITE)
                  si_mark_image_range_valid(&images->views[i]);

               si_set_buf_desc_address(si_resource(buffer), images->views[i].u.buf.offset,
                                       descs->list + desc_slot * 8 + 4);
               sctx->descriptors_dirty |= 1u << si_sampler_and_image_descriptors_idx(shader);
               if (shader != PIPE_SHADER_COMPUTE)
                  si_mark_atom_dirty(sctx, &sctx->atoms.s.gfx_shader_pointers);

<<<<<<< HEAD
               radeon_add_to_gfx_buffer_list_check_mem(sctx, si_resource(buffer),
                                                       RADEON_USAGE_READWRITE,
                                                       RADEON_PRIO_SAMPLER_BUFFER, true);
=======
               radeon_add_to_buffer_list(sctx, &sctx->gfx_cs, si_resource(buffer),
                                         RADEON_USAGE_READWRITE |
                                         RADEON_PRIO_SAMPLER_BUFFER);
>>>>>>> be466399

               if (shader == PIPE_SHADER_COMPUTE)
                  sctx->compute_image_sgprs_dirty = true;
            }
         }
      }
   }

   /* Bindless texture handles */
   if (!buffer || buffer->texture_handle_allocated) {
      struct si_descriptors *descs = &sctx->bindless_descriptors;

      util_dynarray_foreach (&sctx->resident_tex_handles, struct si_texture_handle *, tex_handle) {
         struct pipe_sampler_view *view = (*tex_handle)->view;
         unsigned desc_slot = (*tex_handle)->desc_slot;
         struct pipe_resource *buffer = view->texture;

         if (buffer && buffer->target == PIPE_BUFFER && (!buf || buffer == buf)) {
            si_set_buf_desc_address(si_resource(buffer), view->u.buf.offset,
                                    descs->list + desc_slot * 16 + 4);

            (*tex_handle)->desc_dirty = true;
            si_mark_bindless_descriptors_dirty(sctx);

            radeon_add_to_buffer_list(sctx, &sctx->gfx_cs, si_resource(buffer), RADEON_USAGE_READ |
                                      RADEON_PRIO_SAMPLER_BUFFER);
         }
      }
   }

   /* Bindless image handles */
   if (!buffer || buffer->image_handle_allocated) {
      struct si_descriptors *descs = &sctx->bindless_descriptors;

      util_dynarray_foreach (&sctx->resident_img_handles, struct si_image_handle *, img_handle) {
         struct pipe_image_view *view = &(*img_handle)->view;
         unsigned desc_slot = (*img_handle)->desc_slot;
         struct pipe_resource *buffer = view->resource;

         if (buffer && buffer->target == PIPE_BUFFER && (!buf || buffer == buf)) {
            if (view->access & PIPE_IMAGE_ACCESS_WRITE)
               si_mark_image_range_valid(view);

            si_set_buf_desc_address(si_resource(buffer), view->u.buf.offset,
                                    descs->list + desc_slot * 16 + 4);

            (*img_handle)->desc_dirty = true;
            si_mark_bindless_descriptors_dirty(sctx);

            radeon_add_to_buffer_list(sctx, &sctx->gfx_cs, si_resource(buffer),
                                      RADEON_USAGE_READWRITE | RADEON_PRIO_SAMPLER_BUFFER);
         }
      }
   }

   if (buffer) {
      /* Do the same for other contexts. They will invoke this function
       * with buffer == NULL.
       */
      unsigned new_counter = p_atomic_inc_return(&sctx->screen->dirty_buf_counter);

      /* Skip the update for the current context, because we have already updated
       * the buffer bindings.
       */
      if (new_counter == sctx->last_dirty_buf_counter + 1)
         sctx->last_dirty_buf_counter = new_counter;
   }
}

static void si_upload_bindless_descriptor(struct si_context *sctx, unsigned desc_slot,
                                          unsigned num_dwords)
{
   struct si_descriptors *desc = &sctx->bindless_descriptors;
   unsigned desc_slot_offset = desc_slot * 16;
   uint32_t *data;
   uint64_t va;

   data = desc->list + desc_slot_offset;
   va = desc->gpu_address + desc_slot_offset * 4;

   si_cp_write_data(sctx, desc->buffer, va - desc->buffer->gpu_address, num_dwords * 4, V_370_TC_L2,
                    V_370_ME, data);
}

static void si_upload_bindless_descriptors(struct si_context *sctx)
{
   if (!sctx->bindless_descriptors_dirty)
      return;

   /* Wait for graphics/compute to be idle before updating the resident
    * descriptors directly in memory, in case the GPU is using them.
    */
   sctx->flags |= SI_CONTEXT_PS_PARTIAL_FLUSH | SI_CONTEXT_CS_PARTIAL_FLUSH;
   si_emit_cache_flush_direct(sctx);

   util_dynarray_foreach (&sctx->resident_tex_handles, struct si_texture_handle *, tex_handle) {
      unsigned desc_slot = (*tex_handle)->desc_slot;

      if (!(*tex_handle)->desc_dirty)
         continue;

      si_upload_bindless_descriptor(sctx, desc_slot, 16);
      (*tex_handle)->desc_dirty = false;
   }

   util_dynarray_foreach (&sctx->resident_img_handles, struct si_image_handle *, img_handle) {
      unsigned desc_slot = (*img_handle)->desc_slot;

      if (!(*img_handle)->desc_dirty)
         continue;

      si_upload_bindless_descriptor(sctx, desc_slot, 8);
      (*img_handle)->desc_dirty = false;
   }

   /* Invalidate scalar L0 because the cache doesn't know that L2 changed. */
   sctx->flags |= SI_CONTEXT_INV_SCACHE;
   sctx->bindless_descriptors_dirty = false;
}

/* Update mutable image descriptor fields of all resident textures. */
static void si_update_bindless_texture_descriptor(struct si_context *sctx,
                                                  struct si_texture_handle *tex_handle)
{
   struct si_sampler_view *sview = (struct si_sampler_view *)tex_handle->view;
   struct si_descriptors *desc = &sctx->bindless_descriptors;
   unsigned desc_slot_offset = tex_handle->desc_slot * 16;
   uint32_t desc_list[16];

   if (sview->base.texture->target == PIPE_BUFFER)
      return;

   memcpy(desc_list, desc->list + desc_slot_offset, sizeof(desc_list));
   si_set_sampler_view_desc(sctx, sview, &tex_handle->sstate, desc->list + desc_slot_offset);

   if (memcmp(desc_list, desc->list + desc_slot_offset, sizeof(desc_list))) {
      tex_handle->desc_dirty = true;
      si_mark_bindless_descriptors_dirty(sctx);
   }
}

static void si_update_bindless_image_descriptor(struct si_context *sctx,
                                                struct si_image_handle *img_handle)
{
   struct si_descriptors *desc = &sctx->bindless_descriptors;
   unsigned desc_slot_offset = img_handle->desc_slot * 16;
   struct pipe_image_view *view = &img_handle->view;
   struct pipe_resource *res = view->resource;
   uint32_t image_desc[16];
   unsigned desc_size = (res->nr_samples >= 2 ? 16 : 8) * 4;

   if (res->target == PIPE_BUFFER)
      return;

   memcpy(image_desc, desc->list + desc_slot_offset, desc_size);
   si_set_shader_image_desc(sctx, view, true, desc->list + desc_slot_offset,
                            desc->list + desc_slot_offset + 8);

   if (memcmp(image_desc, desc->list + desc_slot_offset, desc_size)) {
      img_handle->desc_dirty = true;
      si_mark_bindless_descriptors_dirty(sctx);
   }
}

static void si_update_all_resident_texture_descriptors(struct si_context *sctx)
{
   util_dynarray_foreach (&sctx->resident_tex_handles, struct si_texture_handle *, tex_handle) {
      si_update_bindless_texture_descriptor(sctx, *tex_handle);
   }

   util_dynarray_foreach (&sctx->resident_img_handles, struct si_image_handle *, img_handle) {
      si_update_bindless_image_descriptor(sctx, *img_handle);
   }
}

/* Update mutable image descriptor fields of all bound textures. */
void si_update_all_texture_descriptors(struct si_context *sctx)
{
   unsigned shader;

   for (shader = 0; shader < SI_NUM_SHADERS; shader++) {
      struct si_samplers *samplers = &sctx->samplers[shader];
      struct si_images *images = &sctx->images[shader];
      unsigned mask;

      /* Images. */
      mask = images->enabled_mask;
      while (mask) {
         unsigned i = u_bit_scan(&mask);
         struct pipe_image_view *view = &images->views[i];

         if (!view->resource || view->resource->target == PIPE_BUFFER)
            continue;

         si_set_shader_image(sctx, shader, i, view, true);
      }

      /* Sampler views. */
      mask = samplers->enabled_mask;
      while (mask) {
         unsigned i = u_bit_scan(&mask);
         struct pipe_sampler_view *view = samplers->views[i];

         if (!view || !view->texture || view->texture->target == PIPE_BUFFER)
            continue;

         si_set_sampler_views(sctx, shader, i, 1, 0, false, &samplers->views[i], true);
      }

      si_update_shader_needs_decompress_mask(sctx, shader);
   }

   si_update_all_resident_texture_descriptors(sctx);
   si_update_ps_colorbuf0_slot(sctx);
}

/* SHADER USER DATA */

static void si_mark_shader_pointers_dirty(struct si_context *sctx, unsigned shader)
{
   sctx->shader_pointers_dirty |=
      u_bit_consecutive(SI_DESCS_FIRST_SHADER + shader * SI_NUM_SHADER_DESCS, SI_NUM_SHADER_DESCS);

   if (shader == PIPE_SHADER_VERTEX)
      sctx->vertex_buffers_dirty = sctx->num_vertex_elements > 0;

   si_mark_atom_dirty(sctx, &sctx->atoms.s.gfx_shader_pointers);
}

void si_shader_pointers_mark_dirty(struct si_context *sctx)
{
   sctx->shader_pointers_dirty = u_bit_consecutive(0, SI_NUM_DESCS);
   sctx->vertex_buffers_dirty = sctx->num_vertex_elements > 0;
   si_mark_atom_dirty(sctx, &sctx->atoms.s.gfx_shader_pointers);
   sctx->graphics_bindless_pointer_dirty = sctx->bindless_descriptors.buffer != NULL;
   sctx->compute_bindless_pointer_dirty = sctx->bindless_descriptors.buffer != NULL;
   sctx->compute_shaderbuf_sgprs_dirty = true;
   sctx->compute_image_sgprs_dirty = true;
   if (sctx->gfx_level >= GFX11)
      sctx->gs_attribute_ring_pointer_dirty = true;
}

/* Set a base register address for user data constants in the given shader.
 * This assigns a mapping from PIPE_SHADER_* to SPI_SHADER_USER_DATA_*.
 */
static void si_set_user_data_base(struct si_context *sctx, unsigned shader, uint32_t new_base)
{
   uint32_t *base = &sctx->shader_pointers.sh_base[shader];

   if (*base != new_base) {
      *base = new_base;

      if (new_base)
         si_mark_shader_pointers_dirty(sctx, shader);

      /* Any change in enabled shader stages requires re-emitting
       * the VS state SGPR, because it contains the clamp_vertex_color
       * state, which can be done in VS, TES, and GS.
       */
      sctx->last_vs_state = ~0;
      sctx->last_gs_state = ~0;
   }
}

/* This must be called when these are changed between enabled and disabled
 * - geometry shader
 * - tessellation evaluation shader
 * - NGG
 */
void si_shader_change_notify(struct si_context *sctx)
{
   si_set_user_data_base(sctx, PIPE_SHADER_VERTEX,
                         si_get_user_data_base(sctx->gfx_level,
                                               sctx->shader.tes.cso ? TESS_ON : TESS_OFF,
                                               sctx->shader.gs.cso ? GS_ON : GS_OFF,
                                               sctx->ngg ? NGG_ON : NGG_OFF,
                                               PIPE_SHADER_VERTEX));

   si_set_user_data_base(sctx, PIPE_SHADER_TESS_EVAL,
                         si_get_user_data_base(sctx->gfx_level,
                                               sctx->shader.tes.cso ? TESS_ON : TESS_OFF,
                                               sctx->shader.gs.cso ? GS_ON : GS_OFF,
                                               sctx->ngg ? NGG_ON : NGG_OFF,
                                               PIPE_SHADER_TESS_EVAL));

   /* Update as_* flags in shader keys. Ignore disabled shader stages.
    *   as_ls = VS before TCS
    *   as_es = VS before GS or TES before GS
    *   as_ngg = NGG enabled for the last geometry stage.
    *            If GS sets as_ngg, the previous stage must set as_ngg too.
    */
   if (sctx->shader.tes.cso) {
      sctx->shader.vs.key.ge.as_ls = 1;
      sctx->shader.vs.key.ge.as_es = 0;
      sctx->shader.vs.key.ge.as_ngg = 0;

      if (sctx->shader.gs.cso) {
         sctx->shader.tes.key.ge.as_es = 1;
         sctx->shader.tes.key.ge.as_ngg = sctx->ngg;
         sctx->shader.gs.key.ge.as_ngg = sctx->ngg;
      } else {
         sctx->shader.tes.key.ge.as_es = 0;
         sctx->shader.tes.key.ge.as_ngg = sctx->ngg;
      }
   } else if (sctx->shader.gs.cso) {
      sctx->shader.vs.key.ge.as_ls = 0;
      sctx->shader.vs.key.ge.as_es = 1;
      sctx->shader.vs.key.ge.as_ngg = sctx->ngg;
      sctx->shader.gs.key.ge.as_ngg = sctx->ngg;
   } else {
      sctx->shader.vs.key.ge.as_ls = 0;
      sctx->shader.vs.key.ge.as_es = 0;
      sctx->shader.vs.key.ge.as_ngg = sctx->ngg;
   }
}

#define si_emit_consecutive_shader_pointers(sctx, pointer_mask, sh_base, type) do { \
   unsigned sh_reg_base = (sh_base); \
   if (sh_reg_base) { \
      unsigned mask = shader_pointers_dirty & (pointer_mask); \
      \
      while (mask) { \
         int start, count; \
         u_bit_scan_consecutive_range(&mask, &start, &count); \
         \
         struct si_descriptors *descs = &sctx->descriptors[start]; \
         unsigned sh_offset = sh_reg_base + descs->shader_userdata_offset; \
         \
         radeon_set_sh_reg_seq(sh_offset, count); \
         for (int i = 0; i < count; i++) \
            radeon_emit_32bit_pointer(sctx->screen, descs[i].gpu_address); \
      } \
   } \
} while (0)

#define gfx11_push_consecutive_shader_pointers(sctx, pointer_mask, sh_base, type) do { \
   unsigned sh_reg_base = (sh_base); \
   if (sh_reg_base) { \
      unsigned mask = shader_pointers_dirty & (pointer_mask); \
      \
      u_foreach_bit(i, mask) { \
         struct si_descriptors *descs = &sctx->descriptors[i]; \
         unsigned sh_reg = sh_reg_base + descs->shader_userdata_offset; \
         \
         gfx11_push_##type##_sh_reg(sh_reg, descs->gpu_address); \
      } \
   } \
} while (0)

static void si_emit_global_shader_pointers(struct si_context *sctx, struct si_descriptors *descs)
{
   assert(!sctx->screen->info.has_set_sh_pairs_packed);

   radeon_begin(&sctx->gfx_cs);

   if (sctx->gfx_level >= GFX11) {
      radeon_emit_one_32bit_pointer(sctx, descs, R_00B030_SPI_SHADER_USER_DATA_PS_0);
      radeon_emit_one_32bit_pointer(sctx, descs, R_00B230_SPI_SHADER_USER_DATA_GS_0);
      radeon_emit_one_32bit_pointer(sctx, descs, R_00B430_SPI_SHADER_USER_DATA_HS_0);
   } else if (sctx->gfx_level >= GFX10) {
      radeon_emit_one_32bit_pointer(sctx, descs, R_00B030_SPI_SHADER_USER_DATA_PS_0);
      /* HW VS stage only used in non-NGG mode. */
      radeon_emit_one_32bit_pointer(sctx, descs, R_00B130_SPI_SHADER_USER_DATA_VS_0);
      radeon_emit_one_32bit_pointer(sctx, descs, R_00B230_SPI_SHADER_USER_DATA_GS_0);
      radeon_emit_one_32bit_pointer(sctx, descs, R_00B430_SPI_SHADER_USER_DATA_HS_0);
   } else if (sctx->gfx_level == GFX9 && sctx->shadowing.registers) {
      /* We can't use the COMMON registers with register shadowing. */
      radeon_emit_one_32bit_pointer(sctx, descs, R_00B030_SPI_SHADER_USER_DATA_PS_0);
      radeon_emit_one_32bit_pointer(sctx, descs, R_00B130_SPI_SHADER_USER_DATA_VS_0);
      radeon_emit_one_32bit_pointer(sctx, descs, R_00B330_SPI_SHADER_USER_DATA_ES_0);
      radeon_emit_one_32bit_pointer(sctx, descs, R_00B430_SPI_SHADER_USER_DATA_LS_0);
   } else if (sctx->gfx_level == GFX9) {
      /* Broadcast it to all shader stages. */
      radeon_emit_one_32bit_pointer(sctx, descs, R_00B530_SPI_SHADER_USER_DATA_COMMON_0);
   } else {
      radeon_emit_one_32bit_pointer(sctx, descs, R_00B030_SPI_SHADER_USER_DATA_PS_0);
      radeon_emit_one_32bit_pointer(sctx, descs, R_00B130_SPI_SHADER_USER_DATA_VS_0);
      radeon_emit_one_32bit_pointer(sctx, descs, R_00B330_SPI_SHADER_USER_DATA_ES_0);
      radeon_emit_one_32bit_pointer(sctx, descs, R_00B230_SPI_SHADER_USER_DATA_GS_0);
      radeon_emit_one_32bit_pointer(sctx, descs, R_00B430_SPI_SHADER_USER_DATA_HS_0);
      radeon_emit_one_32bit_pointer(sctx, descs, R_00B530_SPI_SHADER_USER_DATA_LS_0);
   }
   radeon_end();
}

static void gfx11_push_global_shader_pointers(struct si_context *sctx, struct si_descriptors *descs)
{
   gfx11_push_gfx_sh_reg(R_00B030_SPI_SHADER_USER_DATA_PS_0 + descs->shader_userdata_offset,
                         descs->gpu_address);
   gfx11_push_gfx_sh_reg(R_00B230_SPI_SHADER_USER_DATA_GS_0 + descs->shader_userdata_offset,
                         descs->gpu_address);
   gfx11_push_gfx_sh_reg(R_00B430_SPI_SHADER_USER_DATA_HS_0 + descs->shader_userdata_offset,
                         descs->gpu_address);
}

void si_emit_graphics_shader_pointers(struct si_context *sctx, unsigned index)
{
   uint32_t *sh_base = sctx->shader_pointers.sh_base;
   unsigned all_gfx_desc_mask = BITFIELD_RANGE(0, SI_DESCS_FIRST_COMPUTE);
   unsigned descriptors_dirty = sctx->descriptors_dirty & all_gfx_desc_mask;
   unsigned shader_pointers_dirty = sctx->shader_pointers_dirty | descriptors_dirty;

   /* Blits shouldn't set VS shader pointers. */
   if (sctx->num_vs_blit_sgprs)
      shader_pointers_dirty &= ~SI_DESCS_SHADER_MASK(VERTEX);

   /* Upload descriptors. */
   if (descriptors_dirty) {
      sctx->descriptors_dirty &= ~descriptors_dirty;

      do {
         si_upload_descriptors(sctx, &sctx->descriptors[u_bit_scan(&descriptors_dirty)]);
      } while (descriptors_dirty);
   }

   si_upload_bindless_descriptors(sctx);

   /* Set shader pointers. */
   if (sctx->screen->info.has_set_sh_pairs_packed) {
      gfx11_push_consecutive_shader_pointers(sctx, SI_DESCS_SHADER_MASK(VERTEX),
                                             sh_base[PIPE_SHADER_VERTEX], gfx);
      gfx11_push_consecutive_shader_pointers(sctx, SI_DESCS_SHADER_MASK(TESS_EVAL),
                                             sh_base[PIPE_SHADER_TESS_EVAL], gfx);
      gfx11_push_consecutive_shader_pointers(sctx, SI_DESCS_SHADER_MASK(FRAGMENT),
                                             sh_base[PIPE_SHADER_FRAGMENT], gfx);
      gfx11_push_consecutive_shader_pointers(sctx, SI_DESCS_SHADER_MASK(TESS_CTRL),
                                             sh_base[PIPE_SHADER_TESS_CTRL], gfx);
      gfx11_push_consecutive_shader_pointers(sctx, SI_DESCS_SHADER_MASK(GEOMETRY),
                                             sh_base[PIPE_SHADER_GEOMETRY], gfx);

      if (sctx->gs_attribute_ring_pointer_dirty) {
         gfx11_push_gfx_sh_reg(R_00B230_SPI_SHADER_USER_DATA_GS_0 +
                               GFX9_SGPR_ATTRIBUTE_RING_ADDR * 4,
                               sctx->screen->attribute_ring->gpu_address);
         sctx->gs_attribute_ring_pointer_dirty = false;
      }

      if (shader_pointers_dirty & (1 << SI_DESCS_INTERNAL))
         gfx11_push_global_shader_pointers(sctx, &sctx->descriptors[SI_DESCS_INTERNAL]);

      if (sctx->graphics_bindless_pointer_dirty) {
         gfx11_push_global_shader_pointers(sctx, &sctx->bindless_descriptors);
         sctx->graphics_bindless_pointer_dirty = false;
      }
   } else {
      radeon_begin(&sctx->gfx_cs);
      si_emit_consecutive_shader_pointers(sctx, SI_DESCS_SHADER_MASK(VERTEX),
                                          sh_base[PIPE_SHADER_VERTEX], gfx);
      si_emit_consecutive_shader_pointers(sctx, SI_DESCS_SHADER_MASK(TESS_EVAL),
                                          sh_base[PIPE_SHADER_TESS_EVAL], gfx);
      si_emit_consecutive_shader_pointers(sctx, SI_DESCS_SHADER_MASK(FRAGMENT),
                                          sh_base[PIPE_SHADER_FRAGMENT], gfx);
      si_emit_consecutive_shader_pointers(sctx, SI_DESCS_SHADER_MASK(TESS_CTRL),
                                          sh_base[PIPE_SHADER_TESS_CTRL], gfx);
      si_emit_consecutive_shader_pointers(sctx, SI_DESCS_SHADER_MASK(GEOMETRY),
                                          sh_base[PIPE_SHADER_GEOMETRY], gfx);

      if (sctx->gs_attribute_ring_pointer_dirty) {
         assert(sctx->gfx_level >= GFX11);
         radeon_set_sh_reg(R_00B230_SPI_SHADER_USER_DATA_GS_0 +
                           GFX9_SGPR_ATTRIBUTE_RING_ADDR * 4,
                           sctx->screen->attribute_ring->gpu_address);
         sctx->gs_attribute_ring_pointer_dirty = false;
      }
      radeon_end();

      if (shader_pointers_dirty & (1 << SI_DESCS_INTERNAL))
         si_emit_global_shader_pointers(sctx, &sctx->descriptors[SI_DESCS_INTERNAL]);

      if (sctx->graphics_bindless_pointer_dirty) {
         si_emit_global_shader_pointers(sctx, &sctx->bindless_descriptors);
         sctx->graphics_bindless_pointer_dirty = false;
      }
   }

   sctx->shader_pointers_dirty &= ~all_gfx_desc_mask;
}

void si_emit_compute_shader_pointers(struct si_context *sctx)
{
   /* This does not update internal bindings as that is not needed for compute shaders. */
   unsigned descriptors_dirty = sctx->descriptors_dirty & SI_DESCS_SHADER_MASK(COMPUTE);
   unsigned shader_pointers_dirty = sctx->shader_pointers_dirty | descriptors_dirty;

   /* Upload descriptors. */
   if (descriptors_dirty) {
      sctx->descriptors_dirty &= ~descriptors_dirty;

      do {
         si_upload_descriptors(sctx, &sctx->descriptors[u_bit_scan(&descriptors_dirty)]);
      } while (descriptors_dirty);
   }

   si_upload_bindless_descriptors(sctx);

   radeon_begin(&sctx->gfx_cs);

   /* Set shader pointers. */
   if (sctx->screen->info.has_set_sh_pairs_packed) {
      gfx11_push_consecutive_shader_pointers(sctx, SI_DESCS_SHADER_MASK(COMPUTE),
                                             R_00B900_COMPUTE_USER_DATA_0, compute);

      if (sctx->compute_bindless_pointer_dirty) {
         gfx11_push_compute_sh_reg(R_00B900_COMPUTE_USER_DATA_0 +
                                   sctx->bindless_descriptors.shader_userdata_offset,
                                   sctx->bindless_descriptors.gpu_address);
         sctx->compute_bindless_pointer_dirty = false;
      }
   } else {
      si_emit_consecutive_shader_pointers(sctx, SI_DESCS_SHADER_MASK(COMPUTE),
                                          R_00B900_COMPUTE_USER_DATA_0, compute);

      if (sctx->compute_bindless_pointer_dirty) {
         radeon_emit_one_32bit_pointer(sctx, &sctx->bindless_descriptors,
                                       R_00B900_COMPUTE_USER_DATA_0);
         sctx->compute_bindless_pointer_dirty = false;
      }
   }

   sctx->shader_pointers_dirty &= ~SI_DESCS_SHADER_MASK(COMPUTE);

   /* Set shader buffer descriptors in user SGPRs. */
   struct si_shader_selector *shader = &sctx->cs_shader_state.program->sel;
   unsigned num_shaderbufs = shader->cs_num_shaderbufs_in_user_sgprs;

   if (num_shaderbufs && sctx->compute_shaderbuf_sgprs_dirty) {
      struct si_descriptors *desc = si_const_and_shader_buffer_descriptors(sctx, PIPE_SHADER_COMPUTE);

      radeon_set_sh_reg_seq(R_00B900_COMPUTE_USER_DATA_0 +
                            shader->cs_shaderbufs_sgpr_index * 4,
                            num_shaderbufs * 4);

      for (unsigned i = 0; i < num_shaderbufs; i++)
         radeon_emit_array(&desc->list[si_get_shaderbuf_slot(i) * 4], 4);

      sctx->compute_shaderbuf_sgprs_dirty = false;
   }

   /* Set image descriptors in user SGPRs. */
   unsigned num_images = shader->cs_num_images_in_user_sgprs;
   if (num_images && sctx->compute_image_sgprs_dirty) {
      struct si_descriptors *desc = si_sampler_and_image_descriptors(sctx, PIPE_SHADER_COMPUTE);

      radeon_set_sh_reg_seq(R_00B900_COMPUTE_USER_DATA_0 +
                            shader->cs_images_sgpr_index * 4,
                            shader->cs_images_num_sgprs);

      for (unsigned i = 0; i < num_images; i++) {
         unsigned desc_offset = si_get_image_slot(i) * 8;
         unsigned num_sgprs = 8;

         /* Image buffers are in desc[4..7]. */
         if (BITSET_TEST(shader->info.base.image_buffers, i)) {
            desc_offset += 4;
            num_sgprs = 4;
         }

         radeon_emit_array(&desc->list[desc_offset], num_sgprs);
      }

      sctx->compute_image_sgprs_dirty = false;
   }
   radeon_end();
}

/* BINDLESS */

static void si_init_bindless_descriptors(struct si_context *sctx, struct si_descriptors *desc,
                                         short shader_userdata_rel_index, unsigned num_elements)
{
   ASSERTED unsigned desc_slot;

   si_init_descriptors(desc, shader_userdata_rel_index, 16, num_elements);
   sctx->bindless_descriptors.num_active_slots = num_elements;

   /* The first bindless descriptor is stored at slot 1, because 0 is not
    * considered to be a valid handle.
    */
   sctx->num_bindless_descriptors = 1;

   /* Track which bindless slots are used (or not). */
   util_idalloc_init(&sctx->bindless_used_slots, num_elements);

   /* Reserve slot 0 because it's an invalid handle for bindless. */
   desc_slot = util_idalloc_alloc(&sctx->bindless_used_slots);
   assert(desc_slot == 0);
}

static void si_release_bindless_descriptors(struct si_context *sctx)
{
   si_release_descriptors(&sctx->bindless_descriptors);
   util_idalloc_fini(&sctx->bindless_used_slots);
}

static unsigned si_get_first_free_bindless_slot(struct si_context *sctx)
{
   struct si_descriptors *desc = &sctx->bindless_descriptors;
   unsigned desc_slot;

   desc_slot = util_idalloc_alloc(&sctx->bindless_used_slots);
   if (desc_slot >= desc->num_elements) {
      /* The array of bindless descriptors is full, resize it. */
      unsigned slot_size = desc->element_dw_size * 4;
      unsigned new_num_elements = desc->num_elements * 2;

      desc->list =
         REALLOC(desc->list, desc->num_elements * slot_size, new_num_elements * slot_size);
      desc->num_elements = new_num_elements;
      desc->num_active_slots = new_num_elements;
   }

   assert(desc_slot);
   return desc_slot;
}

static unsigned si_create_bindless_descriptor(struct si_context *sctx, uint32_t *desc_list,
                                              unsigned size)
{
   struct si_descriptors *desc = &sctx->bindless_descriptors;
   unsigned desc_slot, desc_slot_offset;

   /* Find a free slot. */
   desc_slot = si_get_first_free_bindless_slot(sctx);

   /* For simplicity, sampler and image bindless descriptors use fixed
    * 16-dword slots for now. Image descriptors only need 8-dword but this
    * doesn't really matter because no real apps use image handles.
    */
   desc_slot_offset = desc_slot * 16;

   /* Copy the descriptor into the array. */
   memcpy(desc->list + desc_slot_offset, desc_list, size);

   /* Re-upload the whole array of bindless descriptors into a new buffer.
    */
   si_upload_descriptors(sctx, desc);

   /* Make sure to re-emit the shader pointers for all stages. */
   sctx->graphics_bindless_pointer_dirty = true;
   sctx->compute_bindless_pointer_dirty = true;
   si_mark_atom_dirty(sctx, &sctx->atoms.s.gfx_shader_pointers);

   return desc_slot;
}

static void si_update_bindless_buffer_descriptor(struct si_context *sctx, unsigned desc_slot,
                                                 struct pipe_resource *resource, uint64_t offset,
                                                 bool *desc_dirty)
{
   struct si_descriptors *desc = &sctx->bindless_descriptors;
   struct si_resource *buf = si_resource(resource);
   unsigned desc_slot_offset = desc_slot * 16;
   uint32_t *desc_list = desc->list + desc_slot_offset + 4;
   uint64_t old_desc_va;

   assert(resource->target == PIPE_BUFFER);

   /* Retrieve the old buffer addr from the descriptor. */
   old_desc_va = si_desc_extract_buffer_address(desc_list);

   if (old_desc_va != buf->gpu_address + offset) {
      /* The buffer has been invalidated when the handle wasn't
       * resident, update the descriptor and the dirty flag.
       */
      si_set_buf_desc_address(buf, offset, &desc_list[0]);

      *desc_dirty = true;
   }
}

static uint64_t si_create_texture_handle(struct pipe_context *ctx, struct pipe_sampler_view *view,
                                         const struct pipe_sampler_state *state)
{
   struct si_sampler_view *sview = (struct si_sampler_view *)view;
   struct si_context *sctx = (struct si_context *)ctx;
   struct si_texture_handle *tex_handle;
   struct si_sampler_state *sstate;
   uint32_t desc_list[16];
   uint64_t handle;

   tex_handle = CALLOC_STRUCT(si_texture_handle);
   if (!tex_handle)
      return 0;

   memset(desc_list, 0, sizeof(desc_list));
   si_init_descriptor_list(&desc_list[0], 16, 1, null_texture_descriptor);

   sstate = ctx->create_sampler_state(ctx, state);
   if (!sstate) {
      FREE(tex_handle);
      return 0;
   }

   si_set_sampler_view_desc(sctx, sview, sstate, &desc_list[0]);
   memcpy(&tex_handle->sstate, sstate, sizeof(*sstate));
   ctx->delete_sampler_state(ctx, sstate);

   tex_handle->desc_slot = si_create_bindless_descriptor(sctx, desc_list, sizeof(desc_list));
   if (!tex_handle->desc_slot) {
      FREE(tex_handle);
      return 0;
   }

   handle = tex_handle->desc_slot;

   if (!_mesa_hash_table_insert(sctx->tex_handles, (void *)(uintptr_t)handle, tex_handle)) {
      FREE(tex_handle);
      return 0;
   }

   pipe_sampler_view_reference(&tex_handle->view, view);

   si_resource(sview->base.texture)->texture_handle_allocated = true;

   return handle;
}

static void si_delete_texture_handle(struct pipe_context *ctx, uint64_t handle)
{
   struct si_context *sctx = (struct si_context *)ctx;
   struct si_texture_handle *tex_handle;
   struct hash_entry *entry;

   entry = _mesa_hash_table_search(sctx->tex_handles, (void *)(uintptr_t)handle);
   if (!entry)
      return;

   tex_handle = (struct si_texture_handle *)entry->data;

   /* Allow this descriptor slot to be re-used. */
   util_idalloc_free(&sctx->bindless_used_slots, tex_handle->desc_slot);

   pipe_sampler_view_reference(&tex_handle->view, NULL);
   _mesa_hash_table_remove(sctx->tex_handles, entry);
   FREE(tex_handle);
}

static void si_make_texture_handle_resident(struct pipe_context *ctx, uint64_t handle,
                                            bool resident)
{
   struct si_context *sctx = (struct si_context *)ctx;
   struct si_texture_handle *tex_handle;
   struct si_sampler_view *sview;
   struct hash_entry *entry;

   entry = _mesa_hash_table_search(sctx->tex_handles, (void *)(uintptr_t)handle);
   if (!entry)
      return;

   tex_handle = (struct si_texture_handle *)entry->data;
   sview = (struct si_sampler_view *)tex_handle->view;

   if (resident) {
      if (sview->base.texture->target != PIPE_BUFFER) {
         struct si_texture *tex = (struct si_texture *)sview->base.texture;

         if (depth_needs_decompression(tex, sview->is_stencil_sampler)) {
            util_dynarray_append(&sctx->resident_tex_needs_depth_decompress,
                                 struct si_texture_handle *, tex_handle);
         }

         if (color_needs_decompression(tex)) {
            util_dynarray_append(&sctx->resident_tex_needs_color_decompress,
                                 struct si_texture_handle *, tex_handle);
         }

         if (vi_dcc_enabled(tex, sview->base.u.tex.first_level) &&
             p_atomic_read(&tex->framebuffers_bound))
            sctx->need_check_render_feedback = true;

         si_update_bindless_texture_descriptor(sctx, tex_handle);
      } else {
         si_update_bindless_buffer_descriptor(sctx, tex_handle->desc_slot, sview->base.texture,
                                              sview->base.u.buf.offset, &tex_handle->desc_dirty);
      }

      /* Re-upload the descriptor if it has been updated while it
       * wasn't resident.
       */
      if (tex_handle->desc_dirty)
         si_mark_bindless_descriptors_dirty(sctx);

      /* Add the texture handle to the per-context list. */
      util_dynarray_append(&sctx->resident_tex_handles, struct si_texture_handle *, tex_handle);

      /* Add the buffers to the current CS in case si_begin_new_cs()
       * is not going to be called.
       */
      si_sampler_view_add_buffer(sctx, sview->base.texture, RADEON_USAGE_READ,
                                 sview->is_stencil_sampler);
   } else {
      /* Remove the texture handle from the per-context list. */
      util_dynarray_delete_unordered(&sctx->resident_tex_handles, struct si_texture_handle *,
                                     tex_handle);

      if (sview->base.texture->target != PIPE_BUFFER) {
         util_dynarray_delete_unordered(&sctx->resident_tex_needs_depth_decompress,
                                        struct si_texture_handle *, tex_handle);

         util_dynarray_delete_unordered(&sctx->resident_tex_needs_color_decompress,
                                        struct si_texture_handle *, tex_handle);
      }
   }
}

static uint64_t si_create_image_handle(struct pipe_context *ctx, const struct pipe_image_view *view)
{
   struct si_context *sctx = (struct si_context *)ctx;
   struct si_image_handle *img_handle;
   uint32_t desc_list[16];
   uint64_t handle;

   if (!view || !view->resource)
      return 0;

   img_handle = CALLOC_STRUCT(si_image_handle);
   if (!img_handle)
      return 0;

   memset(desc_list, 0, sizeof(desc_list));
   si_init_descriptor_list(&desc_list[0], 8, 2, null_image_descriptor);

   si_set_shader_image_desc(sctx, view, false, &desc_list[0], &desc_list[8]);

   img_handle->desc_slot = si_create_bindless_descriptor(sctx, desc_list, sizeof(desc_list));
   if (!img_handle->desc_slot) {
      FREE(img_handle);
      return 0;
   }

   handle = img_handle->desc_slot;

   if (!_mesa_hash_table_insert(sctx->img_handles, (void *)(uintptr_t)handle, img_handle)) {
      FREE(img_handle);
      return 0;
   }

   util_copy_image_view(&img_handle->view, view);

   si_resource(view->resource)->image_handle_allocated = true;

   return handle;
}

static void si_delete_image_handle(struct pipe_context *ctx, uint64_t handle)
{
   struct si_context *sctx = (struct si_context *)ctx;
   struct si_image_handle *img_handle;
   struct hash_entry *entry;

   entry = _mesa_hash_table_search(sctx->img_handles, (void *)(uintptr_t)handle);
   if (!entry)
      return;

   img_handle = (struct si_image_handle *)entry->data;

   util_copy_image_view(&img_handle->view, NULL);
   _mesa_hash_table_remove(sctx->img_handles, entry);
   FREE(img_handle);
}

static void si_make_image_handle_resident(struct pipe_context *ctx, uint64_t handle,
                                          unsigned access, bool resident)
{
   struct si_context *sctx = (struct si_context *)ctx;
   struct si_image_handle *img_handle;
   struct pipe_image_view *view;
   struct si_resource *res;
   struct hash_entry *entry;

   entry = _mesa_hash_table_search(sctx->img_handles, (void *)(uintptr_t)handle);
   if (!entry)
      return;

   img_handle = (struct si_image_handle *)entry->data;
   view = &img_handle->view;
   res = si_resource(view->resource);

   if (resident) {
      if (res->b.b.target != PIPE_BUFFER) {
         struct si_texture *tex = (struct si_texture *)res;
         unsigned level = view->u.tex.level;

         if (color_needs_decompression(tex)) {
            util_dynarray_append(&sctx->resident_img_needs_color_decompress,
                                 struct si_image_handle *, img_handle);
         }

         if (vi_dcc_enabled(tex, level) && p_atomic_read(&tex->framebuffers_bound))
            sctx->need_check_render_feedback = true;

         si_update_bindless_image_descriptor(sctx, img_handle);
      } else {
         si_update_bindless_buffer_descriptor(sctx, img_handle->desc_slot, view->resource,
                                              view->u.buf.offset, &img_handle->desc_dirty);
      }

      /* Re-upload the descriptor if it has been updated while it
       * wasn't resident.
       */
      if (img_handle->desc_dirty)
         si_mark_bindless_descriptors_dirty(sctx);

      /* Add the image handle to the per-context list. */
      util_dynarray_append(&sctx->resident_img_handles, struct si_image_handle *, img_handle);

      /* Add the buffers to the current CS in case si_begin_new_cs()
       * is not going to be called.
       */
      si_sampler_view_add_buffer(sctx, view->resource,
                                 (access & PIPE_IMAGE_ACCESS_WRITE) ?
                                    RADEON_USAGE_READWRITE : RADEON_USAGE_READ, false);
   } else {
      /* Remove the image handle from the per-context list. */
      util_dynarray_delete_unordered(&sctx->resident_img_handles, struct si_image_handle *,
                                     img_handle);

      if (res->b.b.target != PIPE_BUFFER) {
         util_dynarray_delete_unordered(&sctx->resident_img_needs_color_decompress,
                                        struct si_image_handle *, img_handle);
      }
   }
}

static void si_resident_buffers_add_all_to_bo_list(struct si_context *sctx)
{
   unsigned num_resident_tex_handles, num_resident_img_handles;

   num_resident_tex_handles = sctx->resident_tex_handles.size / sizeof(struct si_texture_handle *);
   num_resident_img_handles = sctx->resident_img_handles.size / sizeof(struct si_image_handle *);

   /* Add all resident texture handles. */
   util_dynarray_foreach (&sctx->resident_tex_handles, struct si_texture_handle *, tex_handle) {
      struct si_sampler_view *sview = (struct si_sampler_view *)(*tex_handle)->view;

      si_sampler_view_add_buffer(sctx, sview->base.texture, RADEON_USAGE_READ,
                                 sview->is_stencil_sampler);
   }

   /* Add all resident image handles. */
   util_dynarray_foreach (&sctx->resident_img_handles, struct si_image_handle *, img_handle) {
      struct pipe_image_view *view = &(*img_handle)->view;

      si_sampler_view_add_buffer(sctx, view->resource, RADEON_USAGE_READWRITE, false);
   }

   sctx->num_resident_handles += num_resident_tex_handles + num_resident_img_handles;
   assert(sctx->bo_list_add_all_resident_resources);
   sctx->bo_list_add_all_resident_resources = false;
}

static void si_emit_gfx_resources_add_all_to_bo_list(struct si_context *sctx, unsigned index);

/* INIT/DEINIT/UPLOAD */

void si_init_all_descriptors(struct si_context *sctx)
{
   int i;
   unsigned first_shader = sctx->has_graphics ? 0 : PIPE_SHADER_COMPUTE;
   unsigned hs_sgpr0, gs_sgpr0;

   if (sctx->gfx_level >= GFX11) {
      hs_sgpr0 = R_00B420_SPI_SHADER_PGM_LO_HS;
      gs_sgpr0 = R_00B220_SPI_SHADER_PGM_LO_GS;
   } else {
      hs_sgpr0 = R_00B408_SPI_SHADER_USER_DATA_ADDR_LO_HS;
      gs_sgpr0 = R_00B208_SPI_SHADER_USER_DATA_ADDR_LO_GS;
   }

   for (i = first_shader; i < SI_NUM_SHADERS; i++) {
      bool is_2nd =
         sctx->gfx_level >= GFX9 && (i == PIPE_SHADER_TESS_CTRL || i == PIPE_SHADER_GEOMETRY);
      unsigned num_sampler_slots = SI_NUM_IMAGE_SLOTS / 2 + SI_NUM_SAMPLERS;
      unsigned num_buffer_slots = SI_NUM_SHADER_BUFFERS + SI_NUM_CONST_BUFFERS;
      int rel_dw_offset;
      struct si_descriptors *desc;

      if (is_2nd) {
         if (i == PIPE_SHADER_TESS_CTRL) {
            rel_dw_offset =
               (hs_sgpr0 - R_00B430_SPI_SHADER_USER_DATA_HS_0) / 4;
         } else if (sctx->gfx_level >= GFX10) { /* PIPE_SHADER_GEOMETRY */
            rel_dw_offset =
               (gs_sgpr0 - R_00B230_SPI_SHADER_USER_DATA_GS_0) / 4;
         } else {
            rel_dw_offset =
               (gs_sgpr0 - R_00B330_SPI_SHADER_USER_DATA_ES_0) / 4;
         }
      } else {
         rel_dw_offset = SI_SGPR_CONST_AND_SHADER_BUFFERS;
      }
      desc = si_const_and_shader_buffer_descriptors(sctx, i);
      si_init_buffer_resources(sctx, &sctx->const_and_shader_buffers[i], desc, num_buffer_slots,
                               rel_dw_offset, RADEON_PRIO_SHADER_RW_BUFFER,
                               RADEON_PRIO_CONST_BUFFER);
      desc->slot_index_to_bind_directly = si_get_constbuf_slot(0);

      if (is_2nd) {
         if (i == PIPE_SHADER_TESS_CTRL) {
            rel_dw_offset =
               (hs_sgpr0 + 4 - R_00B430_SPI_SHADER_USER_DATA_HS_0) / 4;
         } else if (sctx->gfx_level >= GFX10) { /* PIPE_SHADER_GEOMETRY */
            rel_dw_offset =
               (gs_sgpr0 + 4 - R_00B230_SPI_SHADER_USER_DATA_GS_0) / 4;
         } else {
            rel_dw_offset =
               (gs_sgpr0 + 4 - R_00B330_SPI_SHADER_USER_DATA_ES_0) / 4;
         }
      } else {
         rel_dw_offset = SI_SGPR_SAMPLERS_AND_IMAGES;
      }

      desc = si_sampler_and_image_descriptors(sctx, i);
      si_init_descriptors(desc, rel_dw_offset, 16, num_sampler_slots);

      int j;
      for (j = 0; j < SI_NUM_IMAGE_SLOTS; j++)
         memcpy(desc->list + j * 8, null_image_descriptor, 8 * 4);
      for (; j < SI_NUM_IMAGE_SLOTS + SI_NUM_SAMPLERS * 2; j++)
         memcpy(desc->list + j * 8, null_texture_descriptor, 8 * 4);
   }

   si_init_buffer_resources(sctx, &sctx->internal_bindings, &sctx->descriptors[SI_DESCS_INTERNAL],
                            SI_NUM_INTERNAL_BINDINGS, SI_SGPR_INTERNAL_BINDINGS,
                            /* The second priority is used by
                             * const buffers in RW buffer slots. */
                            RADEON_PRIO_SHADER_RINGS, RADEON_PRIO_CONST_BUFFER);
   sctx->descriptors[SI_DESCS_INTERNAL].num_active_slots = SI_NUM_INTERNAL_BINDINGS;

   /* Initialize an array of 1024 bindless descriptors, when the limit is
    * reached, just make it larger and re-upload the whole array.
    */
   si_init_bindless_descriptors(sctx, &sctx->bindless_descriptors,
                                SI_SGPR_BINDLESS_SAMPLERS_AND_IMAGES, 1024);

   sctx->descriptors_dirty = u_bit_consecutive(0, SI_NUM_DESCS);

   /* Set pipe_context functions. */
   sctx->b.bind_sampler_states = si_bind_sampler_states;
   sctx->b.set_shader_images = si_set_shader_images;
   sctx->b.set_constant_buffer = si_pipe_set_constant_buffer;
   sctx->b.set_inlinable_constants = si_set_inlinable_constants;
   sctx->b.set_shader_buffers = si_pipe_set_shader_buffers;
   sctx->b.set_sampler_views = si_pipe_set_sampler_views;
   sctx->b.create_texture_handle = si_create_texture_handle;
   sctx->b.delete_texture_handle = si_delete_texture_handle;
   sctx->b.make_texture_handle_resident = si_make_texture_handle_resident;
   sctx->b.create_image_handle = si_create_image_handle;
   sctx->b.delete_image_handle = si_delete_image_handle;
   sctx->b.make_image_handle_resident = si_make_image_handle_resident;

   if (!sctx->has_graphics)
      return;

   sctx->b.set_polygon_stipple = si_set_polygon_stipple;

   sctx->atoms.s.gfx_add_all_to_bo_list.emit = si_emit_gfx_resources_add_all_to_bo_list;
   sctx->atoms.s.gfx_shader_pointers.emit = si_emit_graphics_shader_pointers;

   /* Set default and immutable mappings. */
   si_set_user_data_base(sctx, PIPE_SHADER_VERTEX,
                         si_get_user_data_base(sctx->gfx_level, TESS_OFF, GS_OFF,
                                               sctx->ngg, PIPE_SHADER_VERTEX));
   si_set_user_data_base(sctx, PIPE_SHADER_TESS_CTRL,
                         si_get_user_data_base(sctx->gfx_level, TESS_OFF, GS_OFF,
                                               NGG_OFF, PIPE_SHADER_TESS_CTRL));
   si_set_user_data_base(sctx, PIPE_SHADER_GEOMETRY,
                         si_get_user_data_base(sctx->gfx_level, TESS_OFF, GS_OFF,
                                               NGG_OFF, PIPE_SHADER_GEOMETRY));
   si_set_user_data_base(sctx, PIPE_SHADER_FRAGMENT, R_00B030_SPI_SHADER_USER_DATA_PS_0);
}

void si_release_all_descriptors(struct si_context *sctx)
{
   int i;

   for (i = 0; i < SI_NUM_SHADERS; i++) {
      si_release_buffer_resources(&sctx->const_and_shader_buffers[i],
                                  si_const_and_shader_buffer_descriptors(sctx, i));
      si_release_sampler_views(&sctx->samplers[i]);
      si_release_image_views(&sctx->images[i]);
   }
   si_release_buffer_resources(&sctx->internal_bindings, &sctx->descriptors[SI_DESCS_INTERNAL]);
   for (i = 0; i < SI_NUM_VERTEX_BUFFERS; i++)
      pipe_vertex_buffer_unreference(&sctx->vertex_buffer[i]);

   for (i = 0; i < SI_NUM_DESCS; ++i)
      si_release_descriptors(&sctx->descriptors[i]);

   si_release_bindless_descriptors(sctx);
}

bool si_gfx_resources_check_encrypted(struct si_context *sctx)
{
   bool use_encrypted_bo = false;

   for (unsigned i = 0; i < SI_NUM_GRAPHICS_SHADERS && !use_encrypted_bo; i++) {
      struct si_shader_ctx_state *current_shader = &sctx->shaders[i];
      if (!current_shader->cso)
         continue;

      use_encrypted_bo |=
         si_buffer_resources_check_encrypted(sctx, &sctx->const_and_shader_buffers[i]);
      use_encrypted_bo |=
         si_sampler_views_check_encrypted(sctx, &sctx->samplers[i],
                                          current_shader->cso->info.base.textures_used[0]);
      use_encrypted_bo |= si_image_views_check_encrypted(sctx, &sctx->images[i],
                                          u_bit_consecutive(0, current_shader->cso->info.base.num_images));
   }
   use_encrypted_bo |= si_buffer_resources_check_encrypted(sctx, &sctx->internal_bindings);

   struct si_state_blend *blend = sctx->queued.named.blend;
   for (int i = 0; i < sctx->framebuffer.state.nr_cbufs && !use_encrypted_bo; i++) {
      struct pipe_surface *surf = sctx->framebuffer.state.cbufs[i];
      if (surf && surf->texture) {
         struct si_texture *tex = (struct si_texture *)surf->texture;
         if (!(tex->buffer.flags & RADEON_FLAG_ENCRYPTED))
            continue;

         /* Are we reading from this framebuffer */
         if (((blend->blend_enable_4bit >> (4 * i)) & 0xf) ||
             vi_dcc_enabled(tex, 0)) {
            use_encrypted_bo = true;
         }
      }
   }

   if (sctx->framebuffer.state.zsbuf) {
      struct si_texture* zs = (struct si_texture *)sctx->framebuffer.state.zsbuf->texture;
      if (zs &&
          (zs->buffer.flags & RADEON_FLAG_ENCRYPTED)) {
         /* TODO: This isn't needed if depth.func is PIPE_FUNC_NEVER or PIPE_FUNC_ALWAYS */
         use_encrypted_bo = true;
      }
   }

#ifndef NDEBUG
   if (use_encrypted_bo) {
      /* Verify that color buffers are encrypted */
      for (int i = 0; i < sctx->framebuffer.state.nr_cbufs; i++) {
         struct pipe_surface *surf = sctx->framebuffer.state.cbufs[i];
         if (!surf)
            continue;
         struct si_texture *tex = (struct si_texture *)surf->texture;
         assert(!surf->texture || (tex->buffer.flags & RADEON_FLAG_ENCRYPTED));
      }
      /* Verify that depth/stencil buffer is encrypted */
      if (sctx->framebuffer.state.zsbuf) {
         struct pipe_surface *surf = sctx->framebuffer.state.zsbuf;
         struct si_texture *tex = (struct si_texture *)surf->texture;
         assert(!surf->texture || (tex->buffer.flags & RADEON_FLAG_ENCRYPTED));
      }
   }
#endif

   return use_encrypted_bo;
}

static void si_emit_gfx_resources_add_all_to_bo_list(struct si_context *sctx, unsigned index)
{
   for (unsigned i = 0; i < SI_NUM_GRAPHICS_SHADERS; i++) {
      si_buffer_resources_begin_new_cs(sctx, &sctx->const_and_shader_buffers[i]);
      si_sampler_views_begin_new_cs(sctx, &sctx->samplers[i]);
      si_image_views_begin_new_cs(sctx, &sctx->images[i]);
   }
   si_buffer_resources_begin_new_cs(sctx, &sctx->internal_bindings);

   unsigned num_vb = sctx->num_vertex_buffers;
   for (unsigned i = 0; i < num_vb; i++) {
      struct si_resource *buf = si_resource(sctx->vertex_buffer[i].buffer.resource);
      if (buf) {
         radeon_add_to_buffer_list(sctx, &sctx->gfx_cs, buf,
                                   RADEON_USAGE_READ | RADEON_PRIO_VERTEX_BUFFER);
      }
   }

   if (sctx->bo_list_add_all_resident_resources)
      si_resident_buffers_add_all_to_bo_list(sctx);
}

bool si_compute_resources_check_encrypted(struct si_context *sctx)
{
   unsigned sh = PIPE_SHADER_COMPUTE;

   struct si_shader_info* info = &sctx->cs_shader_state.program->sel.info;

   /* TODO: we should assert that either use_encrypted_bo is false,
    * or all writable buffers are encrypted.
    */
   return si_buffer_resources_check_encrypted(sctx, &sctx->const_and_shader_buffers[sh]) ||
          si_sampler_views_check_encrypted(sctx, &sctx->samplers[sh], info->base.textures_used[0]) ||
          si_image_views_check_encrypted(sctx, &sctx->images[sh], u_bit_consecutive(0, info->base.num_images)) ||
          si_buffer_resources_check_encrypted(sctx, &sctx->internal_bindings);
}

void si_compute_resources_add_all_to_bo_list(struct si_context *sctx)
{
   unsigned sh = PIPE_SHADER_COMPUTE;

   si_buffer_resources_begin_new_cs(sctx, &sctx->const_and_shader_buffers[sh]);
   si_sampler_views_begin_new_cs(sctx, &sctx->samplers[sh]);
   si_image_views_begin_new_cs(sctx, &sctx->images[sh]);
   si_buffer_resources_begin_new_cs(sctx, &sctx->internal_bindings);

   if (sctx->bo_list_add_all_resident_resources)
      si_resident_buffers_add_all_to_bo_list(sctx);

   assert(sctx->bo_list_add_all_compute_resources);
   sctx->bo_list_add_all_compute_resources = false;
}

void si_add_all_descriptors_to_bo_list(struct si_context *sctx)
{
   for (unsigned i = 0; i < SI_NUM_DESCS; ++i)
      si_add_descriptors_to_bo_list(sctx, &sctx->descriptors[i]);
   si_add_descriptors_to_bo_list(sctx, &sctx->bindless_descriptors);

   sctx->bo_list_add_all_resident_resources = true;
   si_mark_atom_dirty(sctx, &sctx->atoms.s.gfx_add_all_to_bo_list);
   sctx->bo_list_add_all_compute_resources = true;
}

void si_set_active_descriptors(struct si_context *sctx, unsigned desc_idx, uint64_t new_active_mask)
{
   struct si_descriptors *desc = &sctx->descriptors[desc_idx];

   /* Ignore no-op updates and updates that disable all slots. */
   if (!new_active_mask ||
       new_active_mask == u_bit_consecutive64(desc->first_active_slot, desc->num_active_slots))
      return;

   int first, count;
   u_bit_scan_consecutive_range64(&new_active_mask, &first, &count);
   assert(new_active_mask == 0);

   /* Upload/dump descriptors if slots are being enabled. */
   if (first < desc->first_active_slot ||
       first + count > desc->first_active_slot + desc->num_active_slots) {
      sctx->descriptors_dirty |= 1u << desc_idx;
      if (desc_idx < SI_DESCS_FIRST_COMPUTE)
         si_mark_atom_dirty(sctx, &sctx->atoms.s.gfx_shader_pointers);
   }

   desc->first_active_slot = first;
   desc->num_active_slots = count;
}

void si_set_active_descriptors_for_shader(struct si_context *sctx, struct si_shader_selector *sel)
{
   if (!sel)
      return;

   si_set_active_descriptors(sctx, sel->const_and_shader_buf_descriptors_index,
                             sel->active_const_and_shader_buffers);
   si_set_active_descriptors(sctx, sel->sampler_and_images_descriptors_index,
                             sel->active_samplers_and_images);
}<|MERGE_RESOLUTION|>--- conflicted
+++ resolved
@@ -1706,22 +1706,13 @@
          if (descriptors_idx < SI_DESCS_FIRST_COMPUTE)
             si_mark_atom_dirty(sctx, &sctx->atoms.s.gfx_shader_pointers);
 
-<<<<<<< HEAD
-         radeon_add_to_gfx_buffer_list_check_mem(
-            sctx, si_resource(buffer),
-            buffers->writable_mask & (1llu << i) ? RADEON_USAGE_READWRITE : RADEON_USAGE_READ,
-            priority, true);
-=======
          radeon_add_to_buffer_list(sctx, &sctx->gfx_cs, si_resource(buffer),
                                    (buffers->writable_mask & (1llu << i) ?
                                        RADEON_USAGE_READWRITE : RADEON_USAGE_READ) | priority);
->>>>>>> be466399
          noop = false;
       }
    }
    return !noop;
-<<<<<<< HEAD
-=======
 }
 
 static void si_mark_bindless_descriptors_dirty(struct si_context *sctx)
@@ -1731,7 +1722,6 @@
    si_mark_atom_dirty(sctx, &sctx->atoms.s.gfx_shader_pointers);
    /* gfx_shader_pointers can flag cache flags, so we need to dirty this too. */
    si_mark_atom_dirty(sctx, &sctx->atoms.s.cache_flush);
->>>>>>> be466399
 }
 
 /* Update all buffer bindings where the buffer is bound, including
@@ -1824,15 +1814,10 @@
       }
    }
 
-<<<<<<< HEAD
-   if (!buffer || buffer->bind_history & PIPE_BIND_SHADER_BUFFER) {
-      for (shader = 0; shader < SI_NUM_SHADERS; shader++) {
-=======
    if (!buffer || buffer->bind_history & SI_BIND_SHADER_BUFFER_ALL) {
       unsigned mask = buffer ? (buffer->bind_history & SI_BIND_SHADER_BUFFER_ALL) >>
                                SI_BIND_SHADER_BUFFER_SHIFT : BITFIELD_MASK(SI_NUM_SHADERS);
       u_foreach_bit(shader, mask) {
->>>>>>> be466399
          if (si_reset_buffer_resources(sctx, &sctx->const_and_shader_buffers[shader],
                                        si_const_and_shader_buffer_descriptors_idx(shader),
                                        u_bit_consecutive64(0, SI_NUM_SHADER_BUFFERS), buf,
@@ -1897,15 +1882,9 @@
                if (shader != PIPE_SHADER_COMPUTE)
                   si_mark_atom_dirty(sctx, &sctx->atoms.s.gfx_shader_pointers);
 
-<<<<<<< HEAD
-               radeon_add_to_gfx_buffer_list_check_mem(sctx, si_resource(buffer),
-                                                       RADEON_USAGE_READWRITE,
-                                                       RADEON_PRIO_SAMPLER_BUFFER, true);
-=======
                radeon_add_to_buffer_list(sctx, &sctx->gfx_cs, si_resource(buffer),
                                          RADEON_USAGE_READWRITE |
                                          RADEON_PRIO_SAMPLER_BUFFER);
->>>>>>> be466399
 
                if (shader == PIPE_SHADER_COMPUTE)
                   sctx->compute_image_sgprs_dirty = true;
