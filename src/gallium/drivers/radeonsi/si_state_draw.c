--- conflicted
+++ resolved
@@ -1099,26 +1099,16 @@
 	 *
 	 * SI-CIK don't support L2 write-back.
 	 */
-<<<<<<< HEAD
-	if (rctx->flags & SI_CONTEXT_INV_GLOBAL_L2 ||
-	    (rctx->chip_class <= CIK &&
-	     (rctx->flags & SI_CONTEXT_WRITEBACK_GLOBAL_L2))) {
-=======
 	if (flags & SI_CONTEXT_INV_GLOBAL_L2 ||
 	    (sctx->chip_class <= CIK &&
 	     (flags & SI_CONTEXT_WRITEBACK_GLOBAL_L2))) {
->>>>>>> b85ca86c
 		/* Invalidate L1 & L2. (L1 is always invalidated on SI)
 		 * WB must be set on VI+ when TC_ACTION is set.
 		 */
 		si_emit_surface_sync(sctx, cp_coher_cntl |
 				     S_0085F0_TC_ACTION_ENA(1) |
 				     S_0085F0_TCL1_ACTION_ENA(1) |
-<<<<<<< HEAD
-				     S_0301F0_TC_WB_ACTION_ENA(rctx->chip_class >= VI));
-=======
 				     S_0301F0_TC_WB_ACTION_ENA(sctx->chip_class >= VI));
->>>>>>> b85ca86c
 		cp_coher_cntl = 0;
 		sctx->num_L2_invalidates++;
 	} else {
@@ -1167,44 +1157,27 @@
 				    const struct pipe_draw_info *info,
 				    unsigned *start, unsigned *count)
 {
-<<<<<<< HEAD
-	if (info->indirect) {
-=======
 	struct pipe_draw_indirect_info *indirect = info->indirect;
 
 	if (indirect) {
->>>>>>> b85ca86c
 		unsigned indirect_count;
 		struct pipe_transfer *transfer;
 		unsigned begin, end;
 		unsigned map_size;
 		unsigned *data;
 
-<<<<<<< HEAD
-		if (info->indirect_params) {
-			data = pipe_buffer_map_range(&sctx->b.b,
-					info->indirect_params,
-					info->indirect_params_offset,
-=======
 		if (indirect->indirect_draw_count) {
 			data = pipe_buffer_map_range(&sctx->b,
 					indirect->indirect_draw_count,
 					indirect->indirect_draw_count_offset,
->>>>>>> b85ca86c
 					sizeof(unsigned),
 					PIPE_TRANSFER_READ, &transfer);
 
 			indirect_count = *data;
 
-<<<<<<< HEAD
-			pipe_buffer_unmap(&sctx->b.b, transfer);
-		} else {
-			indirect_count = info->indirect_count;
-=======
 			pipe_buffer_unmap(&sctx->b, transfer);
 		} else {
 			indirect_count = indirect->draw_count;
->>>>>>> b85ca86c
 		}
 
 		if (!indirect_count) {
@@ -1212,15 +1185,9 @@
 			return;
 		}
 
-<<<<<<< HEAD
-		map_size = (indirect_count - 1) * info->indirect_stride + 3 * sizeof(unsigned);
-		data = pipe_buffer_map_range(&sctx->b.b, info->indirect,
-					     info->indirect_offset, map_size,
-=======
 		map_size = (indirect_count - 1) * indirect->stride + 3 * sizeof(unsigned);
 		data = pipe_buffer_map_range(&sctx->b, indirect->buffer,
 					     indirect->offset, map_size,
->>>>>>> b85ca86c
 					     PIPE_TRANSFER_READ, &transfer);
 
 		begin = UINT_MAX;
@@ -1235,17 +1202,10 @@
 				end = MAX2(end, start + count);
 			}
 
-<<<<<<< HEAD
-			data += info->indirect_stride / sizeof(unsigned);
-		}
-
-		pipe_buffer_unmap(&sctx->b.b, transfer);
-=======
 			data += indirect->stride / sizeof(unsigned);
 		}
 
 		pipe_buffer_unmap(&sctx->b, transfer);
->>>>>>> b85ca86c
 
 		if (begin < end) {
 			*start = begin;
@@ -1436,13 +1396,6 @@
 
 			si_get_draw_start_count(sctx, info, &start, &count);
 			start_offset = start * 2;
-<<<<<<< HEAD
-
-			u_upload_alloc(sctx->b.uploader, start_offset, count * 2, 256,
-				       &out_offset, &out_buffer, &ptr);
-			if (!out_buffer) {
-				pipe_resource_reference(&ib.buffer, NULL);
-=======
 			size = count * 2;
 
 			indexbuf = NULL;
@@ -1451,16 +1404,10 @@
 				       si_optimal_tcc_alignment(sctx, size),
 				       &offset, &indexbuf, &ptr);
 			if (!indexbuf)
->>>>>>> b85ca86c
 				return;
 
-<<<<<<< HEAD
-			util_shorten_ubyte_elts_to_userptr(&sctx->b.b, &ib, 0, 0,
-							   ib.offset + start,
-=======
 			util_shorten_ubyte_elts_to_userptr(&sctx->b, info, 0, 0,
 							   index_offset + start,
->>>>>>> b85ca86c
 							   count, ptr);
 
 			/* info->start will be added by the drawing code */
