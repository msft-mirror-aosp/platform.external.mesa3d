/*
 * Copyright 2010 Jerome Glisse <glisse@freedesktop.org>
 * Copyright 2018 Advanced Micro Devices, Inc.
 * All Rights Reserved.
 *
 * Permission is hereby granted, free of charge, to any person obtaining a
 * copy of this software and associated documentation files (the "Software"),
 * to deal in the Software without restriction, including without limitation
 * on the rights to use, copy, modify, merge, publish, distribute, sub
 * license, and/or sell copies of the Software, and to permit persons to whom
 * the Software is furnished to do so, subject to the following conditions:
 *
 * The above copyright notice and this permission notice (including the next
 * paragraph) shall be included in all copies or substantial portions of the
 * Software.
 *
 * THE SOFTWARE IS PROVIDED "AS IS", WITHOUT WARRANTY OF ANY KIND, EXPRESS OR
 * IMPLIED, INCLUDING BUT NOT LIMITED TO THE WARRANTIES OF MERCHANTABILITY,
 * FITNESS FOR A PARTICULAR PURPOSE AND NON-INFRINGEMENT. IN NO EVENT SHALL
 * THE AUTHOR(S) AND/OR THEIR SUPPLIERS BE LIABLE FOR ANY CLAIM,
 * DAMAGES OR OTHER LIABILITY, WHETHER IN AN ACTION OF CONTRACT, TORT OR
 * OTHERWISE, ARISING FROM, OUT OF OR IN CONNECTION WITH THE SOFTWARE OR THE
 * USE OR OTHER DEALINGS IN THE SOFTWARE.
 */
#ifndef SI_PIPE_H
#define SI_PIPE_H

#include "si_shader.h"
#include "si_state.h"

#include "util/u_dynarray.h"
#include "util/u_idalloc.h"
#include "util/u_threaded_context.h"

#ifdef PIPE_ARCH_BIG_ENDIAN
#define SI_BIG_ENDIAN 1
#else
#define SI_BIG_ENDIAN 0
#endif

#define ATI_VENDOR_ID			0x1002

#define SI_NOT_QUERY			0xffffffff

/* The base vertex and primitive restart can be any number, but we must pick
 * one which will mean "unknown" for the purpose of state tracking and
 * the number shouldn't be a commonly-used one. */
#define SI_BASE_VERTEX_UNKNOWN		INT_MIN
#define SI_RESTART_INDEX_UNKNOWN	INT_MIN
#define SI_INSTANCE_COUNT_UNKNOWN	INT_MIN
#define SI_NUM_SMOOTH_AA_SAMPLES	8
#define SI_MAX_POINT_SIZE		2048
#define SI_GS_PER_ES			128
/* Alignment for optimal CP DMA performance. */
#define SI_CPDMA_ALIGNMENT		32

/* Tunables for compute-based clear_buffer and copy_buffer: */
#define SI_COMPUTE_CLEAR_DW_PER_THREAD	4
#define SI_COMPUTE_COPY_DW_PER_THREAD	4
#define SI_COMPUTE_DST_CACHE_POLICY	L2_STREAM

/* Pipeline & streamout query controls. */
#define SI_CONTEXT_START_PIPELINE_STATS	(1 << 0)
#define SI_CONTEXT_STOP_PIPELINE_STATS	(1 << 1)
#define SI_CONTEXT_FLUSH_FOR_RENDER_COND (1 << 2)
/* Instruction cache. */
#define SI_CONTEXT_INV_ICACHE		(1 << 3)
/* SMEM L1, other names: KCACHE, constant cache, DCACHE, data cache */
#define SI_CONTEXT_INV_SMEM_L1		(1 << 4)
/* VMEM L1 can optionally be bypassed (GLC=1). Other names: TC L1 */
#define SI_CONTEXT_INV_VMEM_L1		(1 << 5)
/* Used by everything except CB/DB, can be bypassed (SLC=1). Other names: TC L2 */
#define SI_CONTEXT_INV_GLOBAL_L2	(1 << 6)
/* Write dirty L2 lines back to memory (shader and CP DMA stores), but don't
 * invalidate L2. SI-CIK can't do it, so they will do complete invalidation. */
#define SI_CONTEXT_WRITEBACK_GLOBAL_L2	(1 << 7)
/* Writeback & invalidate the L2 metadata cache. It can only be coupled with
 * a CB or DB flush. */
#define SI_CONTEXT_INV_L2_METADATA	(1 << 8)
/* Framebuffer caches. */
#define SI_CONTEXT_FLUSH_AND_INV_DB	(1 << 9)
#define SI_CONTEXT_FLUSH_AND_INV_DB_META (1 << 10)
#define SI_CONTEXT_FLUSH_AND_INV_CB	(1 << 11)
/* Engine synchronization. */
#define SI_CONTEXT_VS_PARTIAL_FLUSH	(1 << 12)
#define SI_CONTEXT_PS_PARTIAL_FLUSH	(1 << 13)
#define SI_CONTEXT_CS_PARTIAL_FLUSH	(1 << 14)
#define SI_CONTEXT_VGT_FLUSH		(1 << 15)
#define SI_CONTEXT_VGT_STREAMOUT_SYNC	(1 << 16)

#define SI_PREFETCH_VBO_DESCRIPTORS	(1 << 0)
#define SI_PREFETCH_LS			(1 << 1)
#define SI_PREFETCH_HS			(1 << 2)
#define SI_PREFETCH_ES			(1 << 3)
#define SI_PREFETCH_GS			(1 << 4)
#define SI_PREFETCH_VS			(1 << 5)
#define SI_PREFETCH_PS			(1 << 6)

#define SI_MAX_BORDER_COLORS		4096
#define SI_MAX_VIEWPORTS		16
#define SIX_BITS			0x3F
#define SI_MAP_BUFFER_ALIGNMENT		64
#define SI_MAX_VARIABLE_THREADS_PER_BLOCK 1024

#define SI_RESOURCE_FLAG_TRANSFER	(PIPE_RESOURCE_FLAG_DRV_PRIV << 0)
#define SI_RESOURCE_FLAG_FLUSHED_DEPTH	(PIPE_RESOURCE_FLAG_DRV_PRIV << 1)
#define SI_RESOURCE_FLAG_FORCE_MSAA_TILING (PIPE_RESOURCE_FLAG_DRV_PRIV << 2)
#define SI_RESOURCE_FLAG_DISABLE_DCC	(PIPE_RESOURCE_FLAG_DRV_PRIV << 3)
#define SI_RESOURCE_FLAG_UNMAPPABLE	(PIPE_RESOURCE_FLAG_DRV_PRIV << 4)
#define SI_RESOURCE_FLAG_READ_ONLY	(PIPE_RESOURCE_FLAG_DRV_PRIV << 5)
#define SI_RESOURCE_FLAG_32BIT		(PIPE_RESOURCE_FLAG_DRV_PRIV << 6)
#define SI_RESOURCE_FLAG_CLEAR		(PIPE_RESOURCE_FLAG_DRV_PRIV << 7)
/* For const_uploader, upload data via GTT and copy to VRAM on context flush via SDMA. */
#define SI_RESOURCE_FLAG_UPLOAD_FLUSH_EXPLICIT_VIA_SDMA  (PIPE_RESOURCE_FLAG_DRV_PRIV << 8)

enum si_clear_code
{
	DCC_CLEAR_COLOR_0000   = 0x00000000,
	DCC_CLEAR_COLOR_0001   = 0x40404040,
	DCC_CLEAR_COLOR_1110   = 0x80808080,
	DCC_CLEAR_COLOR_1111   = 0xC0C0C0C0,
	DCC_CLEAR_COLOR_REG    = 0x20202020,
	DCC_UNCOMPRESSED       = 0xFFFFFFFF,
};

/* Debug flags. */
enum {
	/* Shader logging options: */
	DBG_VS = PIPE_SHADER_VERTEX,
	DBG_PS = PIPE_SHADER_FRAGMENT,
	DBG_GS = PIPE_SHADER_GEOMETRY,
	DBG_TCS = PIPE_SHADER_TESS_CTRL,
	DBG_TES = PIPE_SHADER_TESS_EVAL,
	DBG_CS = PIPE_SHADER_COMPUTE,
	DBG_NO_IR,
	DBG_NO_TGSI,
	DBG_NO_ASM,
	DBG_PREOPT_IR,

	/* Shader compiler options the shader cache should be aware of: */
	DBG_FS_CORRECT_DERIVS_AFTER_KILL,
	DBG_UNSAFE_MATH,
	DBG_SI_SCHED,
	DBG_GISEL,

	/* Shader compiler options (with no effect on the shader cache): */
	DBG_CHECK_IR,
	DBG_NIR,
	DBG_MONOLITHIC_SHADERS,
	DBG_NO_OPT_VARIANT,

	/* Information logging options: */
	DBG_INFO,
	DBG_TEX,
	DBG_COMPUTE,
	DBG_VM,

	/* Driver options: */
	DBG_FORCE_DMA,
	DBG_NO_ASYNC_DMA,
	DBG_NO_WC,
	DBG_CHECK_VM,
	DBG_RESERVE_VMID,
	DBG_ZERO_VRAM,

	/* 3D engine options: */
	DBG_SWITCH_ON_EOP,
	DBG_NO_OUT_OF_ORDER,
	DBG_NO_DPBB,
	DBG_NO_DFSM,
	DBG_DPBB,
	DBG_DFSM,
	DBG_NO_HYPERZ,
	DBG_NO_RB_PLUS,
	DBG_NO_2D_TILING,
	DBG_NO_TILING,
	DBG_NO_DCC,
	DBG_NO_DCC_CLEAR,
	DBG_NO_DCC_FB,
	DBG_NO_DCC_MSAA,
	DBG_NO_FMASK,

	/* Tests: */
	DBG_TEST_DMA,
	DBG_TEST_VMFAULT_CP,
	DBG_TEST_VMFAULT_SDMA,
	DBG_TEST_VMFAULT_SHADER,
	DBG_TEST_DMA_PERF,
	DBG_TEST_GDS,
	DBG_TEST_GDS_MM,
	DBG_TEST_GDS_OA_MM,
};

#define DBG_ALL_SHADERS		(((1 << (DBG_CS + 1)) - 1))
#define DBG(name)		(1ull << DBG_##name)

enum si_cache_policy {
	L2_BYPASS,
	L2_STREAM, /* same as SLC=1 */
	L2_LRU,    /* same as SLC=0 */
};

enum si_coherency {
	SI_COHERENCY_NONE, /* no cache flushes needed */
	SI_COHERENCY_SHADER,
	SI_COHERENCY_CB_META,
	SI_COHERENCY_CP,
};

struct si_compute;
struct hash_table;
struct u_suballocator;

/* Only 32-bit buffer allocations are supported, gallium doesn't support more
 * at the moment.
 */
struct si_resource {
	struct threaded_resource	b;

	/* Winsys objects. */
	struct pb_buffer		*buf;
	uint64_t			gpu_address;
	/* Memory usage if the buffer placement is optimal. */
	uint64_t			vram_usage;
	uint64_t			gart_usage;

	/* Resource properties. */
	uint64_t			bo_size;
	unsigned			bo_alignment;
	enum radeon_bo_domain		domains;
	enum radeon_bo_flag		flags;
	unsigned			bind_history;
	int				max_forced_staging_uploads;

	/* The buffer range which is initialized (with a write transfer,
	 * streamout, DMA, or as a random access target). The rest of
	 * the buffer is considered invalid and can be mapped unsynchronized.
	 *
	 * This allows unsychronized mapping of a buffer range which hasn't
	 * been used yet. It's for applications which forget to use
	 * the unsynchronized map flag and expect the driver to figure it out.
         */
	struct util_range		valid_buffer_range;

	/* For buffers only. This indicates that a write operation has been
	 * performed by TC L2, but the cache hasn't been flushed.
	 * Any hw block which doesn't use or bypasses TC L2 should check this
	 * flag and flush the cache before using the buffer.
	 *
	 * For example, TC L2 must be flushed if a buffer which has been
	 * modified by a shader store instruction is about to be used as
	 * an index buffer. The reason is that VGT DMA index fetching doesn't
	 * use TC L2.
	 */
	bool				TC_L2_dirty;

	/* Whether this resource is referenced by bindless handles. */
	bool				texture_handle_allocated;
	bool				image_handle_allocated;

	/* Whether the resource has been exported via resource_get_handle. */
	unsigned			external_usage; /* PIPE_HANDLE_USAGE_* */
};

struct si_transfer {
	struct threaded_transfer	b;
	struct si_resource		*staging;
	unsigned			offset;
};

struct si_texture {
	struct si_resource		buffer;

	struct radeon_surf		surface;
	uint64_t			size;
	struct si_texture		*flushed_depth_texture;

	/* Colorbuffer compression and fast clear. */
	uint64_t			fmask_offset;
	uint64_t			cmask_offset;
	uint64_t			cmask_base_address_reg;
	struct si_resource		*cmask_buffer;
	uint64_t			dcc_offset; /* 0 = disabled */
	unsigned			cb_color_info; /* fast clear enable bit */
	unsigned			color_clear_value[2];
	unsigned			last_msaa_resolve_target_micro_mode;
	unsigned			num_level0_transfers;

	/* Depth buffer compression and fast clear. */
	uint64_t			htile_offset;
	float				depth_clear_value;
	uint16_t			dirty_level_mask; /* each bit says if that mipmap is compressed */
	uint16_t			stencil_dirty_level_mask; /* each bit says if that mipmap is compressed */
	enum pipe_format		db_render_format:16;
	uint8_t				stencil_clear_value;
	bool				tc_compatible_htile:1;
	bool				depth_cleared:1; /* if it was cleared at least once */
	bool				stencil_cleared:1; /* if it was cleared at least once */
	bool				upgraded_depth:1; /* upgraded from unorm to Z32_FLOAT */
	bool				is_depth:1;
	bool				db_compatible:1;
	bool				can_sample_z:1;
	bool				can_sample_s:1;

	/* We need to track DCC dirtiness, because st/dri usually calls
	 * flush_resource twice per frame (not a bug) and we don't wanna
	 * decompress DCC twice. Also, the dirty tracking must be done even
	 * if DCC isn't used, because it's required by the DCC usage analysis
	 * for a possible future enablement.
	 */
	bool				separate_dcc_dirty:1;
	/* Statistics gathering for the DCC enablement heuristic. */
	bool				dcc_gather_statistics:1;
	/* Counter that should be non-zero if the texture is bound to a
	 * framebuffer.
	 */
	unsigned                        framebuffers_bound;
	/* Whether the texture is a displayable back buffer and needs DCC
	 * decompression, which is expensive. Therefore, it's enabled only
	 * if statistics suggest that it will pay off and it's allocated
	 * separately. It can't be bound as a sampler by apps. Limited to
	 * target == 2D and last_level == 0. If enabled, dcc_offset contains
	 * the absolute GPUVM address, not the relative one.
	 */
	struct si_resource		*dcc_separate_buffer;
	/* When DCC is temporarily disabled, the separate buffer is here. */
	struct si_resource		*last_dcc_separate_buffer;
	/* Estimate of how much this color buffer is written to in units of
	 * full-screen draws: ps_invocations / (width * height)
	 * Shader kills, late Z, and blending with trivial discards make it
	 * inaccurate (we need to count CB updates, not PS invocations).
	 */
	unsigned			ps_draw_ratio;
	/* The number of clears since the last DCC usage analysis. */
	unsigned			num_slow_clears;
};

struct si_surface {
	struct pipe_surface		base;

	/* These can vary with block-compressed textures. */
	uint16_t width0;
	uint16_t height0;

	bool color_initialized:1;
	bool depth_initialized:1;

	/* Misc. color flags. */
	bool color_is_int8:1;
	bool color_is_int10:1;
	bool dcc_incompatible:1;

	/* Color registers. */
	unsigned cb_color_info;
	unsigned cb_color_view;
	unsigned cb_color_attrib;
	unsigned cb_color_attrib2;	/* GFX9 and later */
	unsigned cb_dcc_control;	/* VI and later */
	unsigned spi_shader_col_format:8;	/* no blending, no alpha-to-coverage. */
	unsigned spi_shader_col_format_alpha:8;	/* alpha-to-coverage */
	unsigned spi_shader_col_format_blend:8;	/* blending without alpha. */
	unsigned spi_shader_col_format_blend_alpha:8; /* blending with alpha. */

	/* DB registers. */
	uint64_t db_depth_base;		/* DB_Z_READ/WRITE_BASE */
	uint64_t db_stencil_base;
	uint64_t db_htile_data_base;
	unsigned db_depth_info;
	unsigned db_z_info;
	unsigned db_z_info2;		/* GFX9+ */
	unsigned db_depth_view;
	unsigned db_depth_size;
	unsigned db_depth_slice;
	unsigned db_stencil_info;
	unsigned db_stencil_info2;	/* GFX9+ */
	unsigned db_htile_surface;
};

struct si_mmio_counter {
	unsigned busy;
	unsigned idle;
};

union si_mmio_counters {
	struct {
		/* For global GPU load including SDMA. */
		struct si_mmio_counter gpu;

		/* GRBM_STATUS */
		struct si_mmio_counter spi;
		struct si_mmio_counter gui;
		struct si_mmio_counter ta;
		struct si_mmio_counter gds;
		struct si_mmio_counter vgt;
		struct si_mmio_counter ia;
		struct si_mmio_counter sx;
		struct si_mmio_counter wd;
		struct si_mmio_counter bci;
		struct si_mmio_counter sc;
		struct si_mmio_counter pa;
		struct si_mmio_counter db;
		struct si_mmio_counter cp;
		struct si_mmio_counter cb;

		/* SRBM_STATUS2 */
		struct si_mmio_counter sdma;

		/* CP_STAT */
		struct si_mmio_counter pfp;
		struct si_mmio_counter meq;
		struct si_mmio_counter me;
		struct si_mmio_counter surf_sync;
		struct si_mmio_counter cp_dma;
		struct si_mmio_counter scratch_ram;
	} named;
	unsigned array[0];
};

struct si_memory_object {
	struct pipe_memory_object	b;
	struct pb_buffer		*buf;
	uint32_t			stride;
};

/* Saved CS data for debugging features. */
struct radeon_saved_cs {
	uint32_t			*ib;
	unsigned			num_dw;

	struct radeon_bo_list_item	*bo_list;
	unsigned			bo_count;
};

struct si_screen {
	struct pipe_screen		b;
	struct radeon_winsys		*ws;
	struct disk_cache		*disk_shader_cache;

	struct radeon_info		info;
	uint64_t			debug_flags;
	char				renderer_string[183];

	unsigned			pa_sc_raster_config;
	unsigned			pa_sc_raster_config_1;
	unsigned			se_tile_repeat;
	unsigned			gs_table_depth;
	unsigned			tess_offchip_block_dw_size;
	unsigned			tess_offchip_ring_size;
	unsigned			tess_factor_ring_size;
	unsigned			vgt_hs_offchip_param;
	unsigned			eqaa_force_coverage_samples;
	unsigned			eqaa_force_z_samples;
	unsigned			eqaa_force_color_samples;
	bool				has_clear_state;
	bool				has_distributed_tess;
	bool				has_draw_indirect_multi;
	bool				has_out_of_order_rast;
	bool				assume_no_z_fights;
	bool				commutative_blend_add;
	bool				clear_db_cache_before_clear;
	bool				has_msaa_sample_loc_bug;
	bool				has_ls_vgpr_init_bug;
	bool				has_dcc_constant_encode;
	bool				dpbb_allowed;
	bool				dfsm_allowed;
	bool				llvm_has_working_vgpr_indexing;

	/* Whether shaders are monolithic (1-part) or separate (3-part). */
	bool				use_monolithic_shaders;
	bool				record_llvm_ir;
	bool				has_rbplus;     /* if RB+ registers exist */
	bool				rbplus_allowed; /* if RB+ is allowed */
	bool				dcc_msaa_allowed;
	bool				cpdma_prefetch_writes_memory;

	struct slab_parent_pool		pool_transfers;

	/* Texture filter settings. */
	int				force_aniso; /* -1 = disabled */

	/* Auxiliary context. Mainly used to initialize resources.
	 * It must be locked prior to using and flushed before unlocking. */
	struct pipe_context		*aux_context;
	mtx_t				aux_context_lock;

	/* This must be in the screen, because UE4 uses one context for
	 * compilation and another one for rendering.
	 */
	unsigned			num_compilations;
	/* Along with ST_DEBUG=precompile, this should show if applications
	 * are loading shaders on demand. This is a monotonic counter.
	 */
	unsigned			num_shaders_created;
	unsigned			num_shader_cache_hits;

	/* GPU load thread. */
	mtx_t				gpu_load_mutex;
	thrd_t				gpu_load_thread;
	union si_mmio_counters	mmio_counters;
	volatile unsigned		gpu_load_stop_thread; /* bool */

	/* Performance counters. */
	struct si_perfcounters	*perfcounters;

	/* If pipe_screen wants to recompute and re-emit the framebuffer,
	 * sampler, and image states of all contexts, it should atomically
	 * increment this.
	 *
	 * Each context will compare this with its own last known value of
	 * the counter before drawing and re-emit the states accordingly.
	 */
	unsigned			dirty_tex_counter;

	/* Atomically increment this counter when an existing texture's
	 * metadata is enabled or disabled in a way that requires changing
	 * contexts' compressed texture binding masks.
	 */
	unsigned			compressed_colortex_counter;

	struct {
		/* Context flags to set so that all writes from earlier jobs
		 * in the CP are seen by L2 clients.
		 */
		unsigned cp_to_L2;

		/* Context flags to set so that all writes from earlier jobs
		 * that end in L2 are seen by CP.
		 */
		unsigned L2_to_cp;
	} barrier_flags;

	mtx_t			shader_parts_mutex;
	struct si_shader_part		*vs_prologs;
	struct si_shader_part		*tcs_epilogs;
	struct si_shader_part		*gs_prologs;
	struct si_shader_part		*ps_prologs;
	struct si_shader_part		*ps_epilogs;

	/* Shader cache in memory.
	 *
	 * Design & limitations:
	 * - The shader cache is per screen (= per process), never saved to
	 *   disk, and skips redundant shader compilations from TGSI to bytecode.
	 * - It can only be used with one-variant-per-shader support, in which
	 *   case only the main (typically middle) part of shaders is cached.
	 * - Only VS, TCS, TES, PS are cached, out of which only the hw VS
	 *   variants of VS and TES are cached, so LS and ES aren't.
	 * - GS and CS aren't cached, but it's certainly possible to cache
	 *   those as well.
	 */
	mtx_t			shader_cache_mutex;
	struct hash_table		*shader_cache;

	/* Shader compiler queue for multithreaded compilation. */
	struct util_queue		shader_compiler_queue;
	/* Use at most 3 normal compiler threads on quadcore and better.
	 * Hyperthreaded CPUs report the number of threads, but we want
	 * the number of cores. We only need this many threads for shader-db. */
	struct ac_llvm_compiler		compiler[24]; /* used by the queue only */

	struct util_queue		shader_compiler_queue_low_priority;
	/* Use at most 2 low priority threads on quadcore and better.
	 * We want to minimize the impact on multithreaded Mesa. */
	struct ac_llvm_compiler		compiler_lowp[10];
};

struct si_blend_color {
	struct pipe_blend_color		state;
	bool				any_nonzeros;
};

struct si_sampler_view {
	struct pipe_sampler_view	base;
        /* [0..7] = image descriptor
         * [4..7] = buffer descriptor */
	uint32_t			state[8];
	uint32_t			fmask_state[8];
	const struct legacy_surf_level	*base_level_info;
	ubyte				base_level;
	ubyte				block_width;
	bool is_stencil_sampler;
	bool is_integer;
	bool dcc_incompatible;
};

#define SI_SAMPLER_STATE_MAGIC 0x34f1c35a

struct si_sampler_state {
#ifdef DEBUG
	unsigned			magic;
#endif
	uint32_t			val[4];
	uint32_t			integer_val[4];
	uint32_t			upgraded_depth_val[4];
};

struct si_cs_shader_state {
	struct si_compute		*program;
	struct si_compute		*emitted_program;
	unsigned			offset;
	bool				initialized;
	bool				uses_scratch;
};

struct si_samplers {
	struct pipe_sampler_view	*views[SI_NUM_SAMPLERS];
	struct si_sampler_state		*sampler_states[SI_NUM_SAMPLERS];

	/* The i-th bit is set if that element is enabled (non-NULL resource). */
	unsigned			enabled_mask;
	uint32_t			needs_depth_decompress_mask;
	uint32_t			needs_color_decompress_mask;
};

struct si_images {
	struct pipe_image_view		views[SI_NUM_IMAGES];
	uint32_t			needs_color_decompress_mask;
	unsigned			enabled_mask;
};

struct si_framebuffer {
	struct pipe_framebuffer_state	state;
	unsigned			colorbuf_enabled_4bit;
	unsigned			spi_shader_col_format;
	unsigned			spi_shader_col_format_alpha;
	unsigned			spi_shader_col_format_blend;
	unsigned			spi_shader_col_format_blend_alpha;
<<<<<<< HEAD
	unsigned			color_is_int8;
	unsigned			color_is_int10;
	unsigned			dirty_cbufs;
=======
	ubyte				nr_samples:5; /* at most 16xAA */
	ubyte				log_samples:3; /* at most 4 = 16xAA */
	ubyte				nr_color_samples; /* at most 8xAA */
	ubyte				compressed_cb_mask;
	ubyte				uncompressed_cb_mask;
	ubyte				color_is_int8;
	ubyte				color_is_int10;
	ubyte				dirty_cbufs;
	ubyte				dcc_overwrite_combiner_watermark;
>>>>>>> b85ca86c
	bool				dirty_zsbuf;
	bool				any_dst_linear;
	bool				CB_has_shader_readable_metadata;
	bool				DB_has_shader_readable_metadata;
};

enum si_quant_mode {
	/* This is the list we want to support. */
	SI_QUANT_MODE_16_8_FIXED_POINT_1_256TH,
	SI_QUANT_MODE_14_10_FIXED_POINT_1_1024TH,
	SI_QUANT_MODE_12_12_FIXED_POINT_1_4096TH,
};

struct si_signed_scissor {
	int minx;
	int miny;
	int maxx;
	int maxy;
	enum si_quant_mode quant_mode;
};

struct si_scissors {
	unsigned			dirty_mask;
	struct pipe_scissor_state	states[SI_MAX_VIEWPORTS];
};

struct si_viewports {
	unsigned			dirty_mask;
	unsigned			depth_range_dirty_mask;
	struct pipe_viewport_state	states[SI_MAX_VIEWPORTS];
	struct si_signed_scissor	as_scissor[SI_MAX_VIEWPORTS];
};

struct si_clip_state {
	struct pipe_clip_state		state;
	bool				any_nonzeros;
};

struct si_streamout_target {
	struct pipe_stream_output_target b;

	/* The buffer where BUFFER_FILLED_SIZE is stored. */
	struct si_resource	*buf_filled_size;
	unsigned		buf_filled_size_offset;
	bool			buf_filled_size_valid;

	unsigned		stride_in_dw;
};

struct si_streamout {
	bool				begin_emitted;

	unsigned			enabled_mask;
	unsigned			num_targets;
	struct si_streamout_target	*targets[PIPE_MAX_SO_BUFFERS];

	unsigned			append_bitmask;
	bool				suspended;

	/* External state which comes from the vertex shader,
	 * it must be set explicitly when binding a shader. */
	uint16_t			*stride_in_dw;
	unsigned			enabled_stream_buffers_mask; /* stream0 buffers0-3 in 4 LSB */

	/* The state of VGT_STRMOUT_BUFFER_(CONFIG|EN). */
	unsigned			hw_enabled_mask;

	/* The state of VGT_STRMOUT_(CONFIG|EN). */
	bool				streamout_enabled;
	bool				prims_gen_query_enabled;
	int				num_prims_gen_queries;
};

/* A shader state consists of the shader selector, which is a constant state
 * object shared by multiple contexts and shouldn't be modified, and
 * the current shader variant selected for this context.
 */
struct si_shader_ctx_state {
	struct si_shader_selector	*cso;
	struct si_shader		*current;
};

#define SI_NUM_VGT_PARAM_KEY_BITS 12
#define SI_NUM_VGT_PARAM_STATES (1 << SI_NUM_VGT_PARAM_KEY_BITS)

/* The IA_MULTI_VGT_PARAM key used to index the table of precomputed values.
 * Some fields are set by state-change calls, most are set by draw_vbo.
 */
union si_vgt_param_key {
	struct {
#ifdef PIPE_ARCH_LITTLE_ENDIAN
		unsigned prim:4;
		unsigned uses_instancing:1;
		unsigned multi_instances_smaller_than_primgroup:1;
		unsigned primitive_restart:1;
		unsigned count_from_stream_output:1;
		unsigned line_stipple_enabled:1;
		unsigned uses_tess:1;
		unsigned tess_uses_prim_id:1;
		unsigned uses_gs:1;
		unsigned _pad:32 - SI_NUM_VGT_PARAM_KEY_BITS;
#else /* PIPE_ARCH_BIG_ENDIAN */
		unsigned _pad:32 - SI_NUM_VGT_PARAM_KEY_BITS;
		unsigned uses_gs:1;
		unsigned tess_uses_prim_id:1;
		unsigned uses_tess:1;
		unsigned line_stipple_enabled:1;
		unsigned count_from_stream_output:1;
		unsigned primitive_restart:1;
		unsigned multi_instances_smaller_than_primgroup:1;
		unsigned uses_instancing:1;
		unsigned prim:4;
#endif
	} u;
	uint32_t index;
};

struct si_texture_handle
{
	unsigned			desc_slot;
	bool				desc_dirty;
	struct pipe_sampler_view	*view;
	struct si_sampler_state		sstate;
};

struct si_image_handle
{
	unsigned			desc_slot;
	bool				desc_dirty;
	struct pipe_image_view		view;
};

struct si_saved_cs {
	struct pipe_reference	reference;
	struct si_context	*ctx;
	struct radeon_saved_cs	gfx;
	struct si_resource	*trace_buf;
	unsigned		trace_id;

	unsigned		gfx_last_dw;
	bool			flushed;
	int64_t			time_flush;
};

struct si_sdma_upload {
	struct si_resource	*dst;
	struct si_resource	*src;
	unsigned		src_offset;
	unsigned		dst_offset;
	unsigned		size;
};

struct si_context {
	struct pipe_context		b; /* base class */

	enum radeon_family		family;
	enum chip_class			chip_class;

	struct radeon_winsys		*ws;
	struct radeon_winsys_ctx	*ctx;
	struct radeon_cmdbuf		*gfx_cs; /* compute IB if graphics is disabled */
	struct radeon_cmdbuf		*dma_cs;
	struct pipe_fence_handle	*last_gfx_fence;
	struct pipe_fence_handle	*last_sdma_fence;
	struct si_resource		*eop_bug_scratch;
	struct u_upload_mgr		*cached_gtt_allocator;
	struct threaded_context		*tc;
	struct u_suballocator		*allocator_zeroed_memory;
	struct slab_child_pool		pool_transfers;
	struct slab_child_pool		pool_transfers_unsync; /* for threaded_context */
	struct pipe_device_reset_callback device_reset_callback;
	struct u_log_context		*log;
	void				*query_result_shader;
	struct blitter_context		*blitter;
	void				*custom_dsa_flush;
	void				*custom_blend_resolve;
	void				*custom_blend_fmask_decompress;
	void				*custom_blend_eliminate_fastclear;
	void				*custom_blend_dcc_decompress;
	void				*vs_blit_pos;
	void				*vs_blit_pos_layered;
	void				*vs_blit_color;
	void				*vs_blit_color_layered;
	void				*vs_blit_texcoord;
	void				*cs_clear_buffer;
	void				*cs_copy_buffer;
	void				*cs_copy_image;
	void				*cs_copy_image_1d_array;
	void				*cs_clear_render_target;
	void				*cs_clear_render_target_1d_array;
	struct si_screen		*screen;
	struct pipe_debug_callback	debug;
	struct ac_llvm_compiler		compiler; /* only non-threaded compilation */
	struct si_shader_ctx_state	fixed_func_tcs_shader;
	struct si_resource		*wait_mem_scratch;
	unsigned			wait_mem_number;
	uint16_t			prefetch_L2_mask;

	bool				has_graphics;
	bool				gfx_flush_in_progress:1;
	bool				gfx_last_ib_is_busy:1;
	bool				compute_is_busy:1;

	unsigned			num_gfx_cs_flushes;
	unsigned			initial_gfx_cs_size;
	unsigned			gpu_reset_counter;
	unsigned			last_dirty_tex_counter;
	unsigned			last_compressed_colortex_counter;
	unsigned			last_num_draw_calls;
	unsigned			flags; /* flush flags */
	/* Current unaccounted memory usage. */
	uint64_t			vram;
	uint64_t			gtt;

	/* Atoms (direct states). */
	union si_state_atoms		atoms;
	unsigned			dirty_atoms; /* mask */
	/* PM4 states (precomputed immutable states) */
	unsigned			dirty_states;
	union si_state			queued;
	union si_state			emitted;

	/* Atom declarations. */
	struct si_framebuffer		framebuffer;
	unsigned			sample_locs_num_samples;
	uint16_t			sample_mask;
	unsigned			last_cb_target_mask;
	struct si_blend_color		blend_color;
	struct si_clip_state		clip_state;
	struct si_shader_data		shader_pointers;
	struct si_stencil_ref		stencil_ref;
	struct si_scissors		scissors;
	struct si_streamout		streamout;
	struct si_viewports		viewports;
	unsigned			num_window_rectangles;
	bool				window_rectangles_include;
	struct pipe_scissor_state	window_rectangles[4];

	/* Precomputed states. */
	struct si_pm4_state		*init_config;
	struct si_pm4_state		*init_config_gs_rings;
	bool				init_config_has_vgt_flush;
	struct si_pm4_state		*vgt_shader_config[4];

	/* shaders */
	struct si_shader_ctx_state	ps_shader;
	struct si_shader_ctx_state	gs_shader;
	struct si_shader_ctx_state	vs_shader;
	struct si_shader_ctx_state	tcs_shader;
	struct si_shader_ctx_state	tes_shader;
	struct si_cs_shader_state	cs_shader_state;

	/* shader information */
	struct si_vertex_elements	*vertex_elements;
	unsigned			sprite_coord_enable;
	unsigned			cs_max_waves_per_sh;
	bool				flatshade;
	bool				do_update_shaders;

	/* vertex buffer descriptors */
	uint32_t *vb_descriptors_gpu_list;
	struct si_resource *vb_descriptors_buffer;
	unsigned vb_descriptors_offset;

	/* shader descriptors */
	struct si_descriptors		descriptors[SI_NUM_DESCS];
	unsigned			descriptors_dirty;
	unsigned			shader_pointers_dirty;
	unsigned			shader_needs_decompress_mask;
	struct si_buffer_resources	rw_buffers;
	struct si_buffer_resources	const_and_shader_buffers[SI_NUM_SHADERS];
	struct si_samplers		samplers[SI_NUM_SHADERS];
	struct si_images		images[SI_NUM_SHADERS];

	/* other shader resources */
	struct pipe_constant_buffer	null_const_buf; /* used for set_constant_buffer(NULL) on CIK */
	struct pipe_resource		*esgs_ring;
	struct pipe_resource		*gsvs_ring;
	struct pipe_resource		*tess_rings;
	union pipe_color_union		*border_color_table; /* in CPU memory, any endian */
	struct si_resource		*border_color_buffer;
	union pipe_color_union		*border_color_map; /* in VRAM (slow access), little endian */
	unsigned			border_color_count;
	unsigned			num_vs_blit_sgprs;
	uint32_t			vs_blit_sh_data[SI_VS_BLIT_SGPRS_POS_TEXCOORD];
	uint32_t			cs_user_data[4];

	/* Vertex and index buffers. */
	bool				vertex_buffers_dirty;
	bool				vertex_buffer_pointer_dirty;
	struct pipe_vertex_buffer	vertex_buffer[SI_NUM_VERTEX_BUFFERS];

	/* MSAA config state. */
	int				ps_iter_samples;
	bool				ps_uses_fbfetch;
	bool				smoothing_enabled;

	/* DB render state. */
	unsigned		ps_db_shader_control;
	unsigned		dbcb_copy_sample;
	bool			dbcb_depth_copy_enabled:1;
	bool			dbcb_stencil_copy_enabled:1;
	bool			db_flush_depth_inplace:1;
	bool			db_flush_stencil_inplace:1;
	bool			db_depth_clear:1;
	bool			db_depth_disable_expclear:1;
	bool			db_stencil_clear:1;
	bool			db_stencil_disable_expclear:1;
	bool			occlusion_queries_disabled:1;
	bool			generate_mipmap_for_depth:1;

	/* Emitted draw state. */
	bool			gs_tri_strip_adj_fix:1;
	bool			ls_vgpr_fix:1;
	int			last_index_size;
	int			last_base_vertex;
	int			last_start_instance;
	int			last_instance_count;
	int			last_drawid;
	int			last_sh_base_reg;
	int			last_primitive_restart_en;
	int			last_restart_index;
	int			last_prim;
	int			last_multi_vgt_param;
	int			last_rast_prim;
	unsigned		last_sc_line_stipple;
	unsigned		current_vs_state;
	unsigned		last_vs_state;
	enum pipe_prim_type	current_rast_prim; /* primitive type after TES, GS */

	/* Scratch buffer */
	struct si_resource	*scratch_buffer;
	unsigned		scratch_waves;
	unsigned		spi_tmpring_size;

	struct si_resource	*compute_scratch_buffer;

	/* Emitted derived tessellation state. */
	/* Local shader (VS), or HS if LS-HS are merged. */
	struct si_shader	*last_ls;
	struct si_shader_selector *last_tcs;
	int			last_num_tcs_input_cp;
	int			last_tes_sh_base;
	bool			last_tess_uses_primid;
	unsigned		last_num_patches;
	int			last_ls_hs_config;

	/* Debug state. */
	bool			is_debug;
	struct si_saved_cs	*current_saved_cs;
	uint64_t		dmesg_timestamp;
	unsigned		apitrace_call_number;

	/* Other state */
	bool need_check_render_feedback;
	bool			decompression_enabled;
	bool			dpbb_force_off;
	bool			vs_writes_viewport_index;
	bool			vs_disables_clipping_viewport;

	/* Precomputed IA_MULTI_VGT_PARAM */
	union si_vgt_param_key  ia_multi_vgt_param_key;
	unsigned		ia_multi_vgt_param[SI_NUM_VGT_PARAM_STATES];

	/* Bindless descriptors. */
	struct si_descriptors	bindless_descriptors;
	struct util_idalloc	bindless_used_slots;
	unsigned		num_bindless_descriptors;
	bool			bindless_descriptors_dirty;
	bool			graphics_bindless_pointer_dirty;
	bool			compute_bindless_pointer_dirty;

	/* Allocated bindless handles */
	struct hash_table	*tex_handles;
	struct hash_table	*img_handles;

	/* Resident bindless handles */
	struct util_dynarray	resident_tex_handles;
	struct util_dynarray	resident_img_handles;

	/* Resident bindless handles which need decompression */
	struct util_dynarray	resident_tex_needs_color_decompress;
	struct util_dynarray	resident_img_needs_color_decompress;
	struct util_dynarray	resident_tex_needs_depth_decompress;

	/* Bindless state */
	bool			uses_bindless_samplers;
	bool			uses_bindless_images;

	/* MSAA sample locations.
	 * The first index is the sample index.
	 * The second index is the coordinate: X, Y. */
	struct {
		float			x1[1][2];
		float			x2[2][2];
		float			x4[4][2];
		float			x8[8][2];
		float			x16[16][2];
	} sample_positions;
	struct pipe_resource *sample_pos_buffer;

	/* Misc stats. */
	unsigned			num_draw_calls;
	unsigned			num_decompress_calls;
	unsigned			num_mrt_draw_calls;
	unsigned			num_prim_restart_calls;
	unsigned			num_spill_draw_calls;
	unsigned			num_compute_calls;
	unsigned			num_spill_compute_calls;
	unsigned			num_dma_calls;
	unsigned			num_cp_dma_calls;
	unsigned			num_vs_flushes;
	unsigned			num_ps_flushes;
	unsigned			num_cs_flushes;
	unsigned			num_cb_cache_flushes;
	unsigned			num_db_cache_flushes;
	unsigned			num_L2_invalidates;
	unsigned			num_L2_writebacks;
	unsigned			num_resident_handles;
	uint64_t			num_alloc_tex_transfer_bytes;
	unsigned			last_tex_ps_draw_ratio; /* for query */
	unsigned			context_roll_counter;

	/* Queries. */
	/* Maintain the list of active queries for pausing between IBs. */
	int				num_occlusion_queries;
	int				num_perfect_occlusion_queries;
	struct list_head		active_queries;
	unsigned			num_cs_dw_queries_suspend;

	/* Render condition. */
	struct pipe_query		*render_cond;
	unsigned			render_cond_mode;
	bool				render_cond_invert;
	bool				render_cond_force_off; /* for u_blitter */

	/* For uploading data via GTT and copy to VRAM on context flush via SDMA. */
	bool				sdma_uploads_in_progress;
	struct si_sdma_upload		*sdma_uploads;
	unsigned			num_sdma_uploads;
	unsigned			max_sdma_uploads;

	/* Statistics gathering for the DCC enablement heuristic. It can't be
	 * in si_texture because si_texture can be shared by multiple
	 * contexts. This is for back buffers only. We shouldn't get too many
	 * of those.
	 *
	 * X11 DRI3 rotates among a finite set of back buffers. They should
	 * all fit in this array. If they don't, separate DCC might never be
	 * enabled by DCC stat gathering.
	 */
	struct {
		struct si_texture		*tex;
		/* Query queue: 0 = usually active, 1 = waiting, 2 = readback. */
		struct pipe_query		*ps_stats[3];
		/* If all slots are used and another slot is needed,
		 * the least recently used slot is evicted based on this. */
		int64_t				last_use_timestamp;
		bool				query_active;
	} dcc_stats[5];

	/* Copy one resource to another using async DMA. */
	void (*dma_copy)(struct pipe_context *ctx,
			 struct pipe_resource *dst,
			 unsigned dst_level,
			 unsigned dst_x, unsigned dst_y, unsigned dst_z,
			 struct pipe_resource *src,
			 unsigned src_level,
			 const struct pipe_box *src_box);

	struct si_tracked_regs			tracked_regs;
};

/* cik_sdma.c */
void cik_init_sdma_functions(struct si_context *sctx);

/* si_blit.c */
enum si_blitter_op /* bitmask */
{
	SI_SAVE_TEXTURES      = 1,
	SI_SAVE_FRAMEBUFFER   = 2,
	SI_SAVE_FRAGMENT_STATE = 4,
	SI_DISABLE_RENDER_COND = 8,
};

void si_blitter_begin(struct si_context *sctx, enum si_blitter_op op);
void si_blitter_end(struct si_context *sctx);
void si_init_blit_functions(struct si_context *sctx);
void si_decompress_textures(struct si_context *sctx, unsigned shader_mask);
void si_resource_copy_region(struct pipe_context *ctx,
			     struct pipe_resource *dst,
			     unsigned dst_level,
			     unsigned dstx, unsigned dsty, unsigned dstz,
			     struct pipe_resource *src,
			     unsigned src_level,
			     const struct pipe_box *src_box);
void si_decompress_dcc(struct si_context *sctx, struct si_texture *tex);
void si_blit_decompress_depth(struct pipe_context *ctx,
			      struct si_texture *texture,
			      struct si_texture *staging,
			      unsigned first_level, unsigned last_level,
			      unsigned first_layer, unsigned last_layer,
			      unsigned first_sample, unsigned last_sample);

/* si_buffer.c */
bool si_rings_is_buffer_referenced(struct si_context *sctx,
				   struct pb_buffer *buf,
				   enum radeon_bo_usage usage);
void *si_buffer_map_sync_with_rings(struct si_context *sctx,
				    struct si_resource *resource,
				    unsigned usage);
void si_init_resource_fields(struct si_screen *sscreen,
			     struct si_resource *res,
			     uint64_t size, unsigned alignment);
bool si_alloc_resource(struct si_screen *sscreen,
		       struct si_resource *res);
struct pipe_resource *pipe_aligned_buffer_create(struct pipe_screen *screen,
						 unsigned flags, unsigned usage,
						 unsigned size, unsigned alignment);
struct si_resource *si_aligned_buffer_create(struct pipe_screen *screen,
					       unsigned flags, unsigned usage,
					       unsigned size, unsigned alignment);
void si_replace_buffer_storage(struct pipe_context *ctx,
			       struct pipe_resource *dst,
			       struct pipe_resource *src);
void si_init_screen_buffer_functions(struct si_screen *sscreen);
void si_init_buffer_functions(struct si_context *sctx);

/* si_clear.c */
enum pipe_format si_simplify_cb_format(enum pipe_format format);
bool vi_alpha_is_on_msb(enum pipe_format format);
void vi_dcc_clear_level(struct si_context *sctx,
			struct si_texture *tex,
			unsigned level, unsigned clear_value);
void si_init_clear_functions(struct si_context *sctx);

/* si_compute_blit.c */
unsigned si_get_flush_flags(struct si_context *sctx, enum si_coherency coher,
			    enum si_cache_policy cache_policy);
void si_clear_buffer(struct si_context *sctx, struct pipe_resource *dst,
		     uint64_t offset, uint64_t size, uint32_t *clear_value,
		     uint32_t clear_value_size, enum si_coherency coher);
void si_copy_buffer(struct si_context *sctx,
		    struct pipe_resource *dst, struct pipe_resource *src,
		    uint64_t dst_offset, uint64_t src_offset, unsigned size);
void si_compute_copy_image(struct si_context *sctx,
			   struct pipe_resource *dst,
			   unsigned dst_level,
			   struct pipe_resource *src,
			   unsigned src_level,
			   unsigned dstx, unsigned dsty, unsigned dstz,
			   const struct pipe_box *src_box);
void si_compute_clear_render_target(struct pipe_context *ctx,
                                    struct pipe_surface *dstsurf,
                                    const union pipe_color_union *color,
                                    unsigned dstx, unsigned dsty,
                                    unsigned width, unsigned height,
				    bool render_condition_enabled);
void si_init_compute_blit_functions(struct si_context *sctx);

/* si_cp_dma.c */
#define SI_CPDMA_SKIP_CHECK_CS_SPACE	(1 << 0) /* don't call need_cs_space */
#define SI_CPDMA_SKIP_SYNC_AFTER	(1 << 1) /* don't wait for DMA after the copy */
#define SI_CPDMA_SKIP_SYNC_BEFORE	(1 << 2) /* don't wait for DMA before the copy (RAW hazards) */
#define SI_CPDMA_SKIP_GFX_SYNC		(1 << 3) /* don't flush caches and don't wait for PS/CS */
#define SI_CPDMA_SKIP_BO_LIST_UPDATE	(1 << 4) /* don't update the BO list */
#define SI_CPDMA_SKIP_ALL (SI_CPDMA_SKIP_CHECK_CS_SPACE | \
			   SI_CPDMA_SKIP_SYNC_AFTER | \
			   SI_CPDMA_SKIP_SYNC_BEFORE | \
			   SI_CPDMA_SKIP_GFX_SYNC | \
			   SI_CPDMA_SKIP_BO_LIST_UPDATE)

void si_cp_dma_wait_for_idle(struct si_context *sctx);
void si_cp_dma_clear_buffer(struct si_context *sctx, struct radeon_cmdbuf *cs,
			    struct pipe_resource *dst, uint64_t offset,
			    uint64_t size, unsigned value, unsigned user_flags,
			    enum si_coherency coher, enum si_cache_policy cache_policy);
void si_cp_dma_copy_buffer(struct si_context *sctx,
			   struct pipe_resource *dst, struct pipe_resource *src,
			   uint64_t dst_offset, uint64_t src_offset, unsigned size,
			   unsigned user_flags, enum si_coherency coher,
			   enum si_cache_policy cache_policy);
void cik_prefetch_TC_L2_async(struct si_context *sctx, struct pipe_resource *buf,
			      uint64_t offset, unsigned size);
void cik_emit_prefetch_L2(struct si_context *sctx, bool vertex_stage_only);
void si_test_gds(struct si_context *sctx);
void si_cp_write_data(struct si_context *sctx, struct si_resource *buf,
		      unsigned offset, unsigned size, unsigned dst_sel,
		      unsigned engine, const void *data);

/* si_debug.c */
void si_save_cs(struct radeon_winsys *ws, struct radeon_cmdbuf *cs,
		struct radeon_saved_cs *saved, bool get_buffer_list);
void si_clear_saved_cs(struct radeon_saved_cs *saved);
void si_destroy_saved_cs(struct si_saved_cs *scs);
void si_auto_log_cs(void *data, struct u_log_context *log);
void si_log_hw_flush(struct si_context *sctx);
void si_log_draw_state(struct si_context *sctx, struct u_log_context *log);
void si_log_compute_state(struct si_context *sctx, struct u_log_context *log);
void si_init_debug_functions(struct si_context *sctx);
void si_check_vm_faults(struct si_context *sctx,
			struct radeon_saved_cs *saved, enum ring_type ring);
bool si_replace_shader(unsigned num, struct ac_shader_binary *binary);

/* si_dma.c */
void si_init_dma_functions(struct si_context *sctx);

/* si_dma_cs.c */
void si_dma_emit_timestamp(struct si_context *sctx, struct si_resource *dst,
			   uint64_t offset);
void si_sdma_clear_buffer(struct si_context *sctx, struct pipe_resource *dst,
			  uint64_t offset, uint64_t size, unsigned clear_value);
void si_need_dma_space(struct si_context *ctx, unsigned num_dw,
		       struct si_resource *dst, struct si_resource *src);
void si_flush_dma_cs(struct si_context *ctx, unsigned flags,
		     struct pipe_fence_handle **fence);
void si_screen_clear_buffer(struct si_screen *sscreen, struct pipe_resource *dst,
			    uint64_t offset, uint64_t size, unsigned value);

/* si_fence.c */
void si_cp_release_mem(struct si_context *ctx,
		       unsigned event, unsigned event_flags,
		       unsigned dst_sel, unsigned int_sel, unsigned data_sel,
		       struct si_resource *buf, uint64_t va,
		       uint32_t new_fence, unsigned query_type);
unsigned si_cp_write_fence_dwords(struct si_screen *screen);
void si_cp_wait_mem(struct si_context *ctx, struct radeon_cmdbuf *cs,
		      uint64_t va, uint32_t ref, uint32_t mask, unsigned flags);
void si_init_fence_functions(struct si_context *ctx);
void si_init_screen_fence_functions(struct si_screen *screen);
struct pipe_fence_handle *si_create_fence(struct pipe_context *ctx,
					  struct tc_unflushed_batch_token *tc_token);

/* si_get.c */
void si_init_screen_get_functions(struct si_screen *sscreen);

/* si_gfx_cs.c */
void si_flush_gfx_cs(struct si_context *ctx, unsigned flags,
		     struct pipe_fence_handle **fence);
void si_begin_new_gfx_cs(struct si_context *ctx);
void si_need_gfx_cs_space(struct si_context *ctx);
void si_unref_sdma_uploads(struct si_context *sctx);

/* si_gpu_load.c */
void si_gpu_load_kill_thread(struct si_screen *sscreen);
uint64_t si_begin_counter(struct si_screen *sscreen, unsigned type);
unsigned si_end_counter(struct si_screen *sscreen, unsigned type,
			uint64_t begin);

/* si_compute.c */
void si_init_compute_functions(struct si_context *sctx);

/* si_perfcounters.c */
void si_init_perfcounters(struct si_screen *screen);
void si_destroy_perfcounters(struct si_screen *screen);

/* si_pipe.c */
bool si_check_device_reset(struct si_context *sctx);

/* si_query.c */
void si_init_screen_query_functions(struct si_screen *sscreen);
void si_init_query_functions(struct si_context *sctx);
void si_suspend_queries(struct si_context *sctx);
void si_resume_queries(struct si_context *sctx);

/* si_shaderlib_tgsi.c */
void *si_get_blitter_vs(struct si_context *sctx, enum blitter_attrib_type type,
			unsigned num_layers);
void *si_create_fixed_func_tcs(struct si_context *sctx);
void *si_create_dma_compute_shader(struct pipe_context *ctx,
				   unsigned num_dwords_per_thread,
				   bool dst_stream_cache_policy, bool is_copy);
void *si_create_copy_image_compute_shader(struct pipe_context *ctx);
void *si_create_copy_image_compute_shader_1d_array(struct pipe_context *ctx);
void *si_clear_render_target_shader(struct pipe_context *ctx);
void *si_clear_render_target_shader_1d_array(struct pipe_context *ctx);
void *si_create_query_result_cs(struct si_context *sctx);

/* si_test_dma.c */
void si_test_dma(struct si_screen *sscreen);

/* si_test_clearbuffer.c */
void si_test_dma_perf(struct si_screen *sscreen);

/* si_uvd.c */
struct pipe_video_codec *si_uvd_create_decoder(struct pipe_context *context,
					       const struct pipe_video_codec *templ);

struct pipe_video_buffer *si_video_buffer_create(struct pipe_context *pipe,
						 const struct pipe_video_buffer *tmpl);

/* si_viewport.c */
void si_update_vs_viewport_state(struct si_context *ctx);
void si_init_viewport_functions(struct si_context *ctx);

/* si_texture.c */
bool si_prepare_for_dma_blit(struct si_context *sctx,
			     struct si_texture *dst,
			     unsigned dst_level, unsigned dstx,
			     unsigned dsty, unsigned dstz,
			     struct si_texture *src,
			     unsigned src_level,
			     const struct pipe_box *src_box);
void si_eliminate_fast_color_clear(struct si_context *sctx,
				   struct si_texture *tex);
void si_texture_discard_cmask(struct si_screen *sscreen,
			      struct si_texture *tex);
bool si_init_flushed_depth_texture(struct pipe_context *ctx,
				   struct pipe_resource *texture,
				   struct si_texture **staging);
void si_print_texture_info(struct si_screen *sscreen,
			   struct si_texture *tex, struct u_log_context *log);
struct pipe_resource *si_texture_create(struct pipe_screen *screen,
					const struct pipe_resource *templ);
bool vi_dcc_formats_compatible(enum pipe_format format1,
			       enum pipe_format format2);
bool vi_dcc_formats_are_incompatible(struct pipe_resource *tex,
				     unsigned level,
				     enum pipe_format view_format);
void vi_disable_dcc_if_incompatible_format(struct si_context *sctx,
					   struct pipe_resource *tex,
					   unsigned level,
					   enum pipe_format view_format);
struct pipe_surface *si_create_surface_custom(struct pipe_context *pipe,
					      struct pipe_resource *texture,
					      const struct pipe_surface *templ,
					      unsigned width0, unsigned height0,
					      unsigned width, unsigned height);
unsigned si_translate_colorswap(enum pipe_format format, bool do_endian_swap);
void vi_separate_dcc_try_enable(struct si_context *sctx,
				struct si_texture *tex);
void vi_separate_dcc_start_query(struct si_context *sctx,
				 struct si_texture *tex);
void vi_separate_dcc_stop_query(struct si_context *sctx,
				struct si_texture *tex);
void vi_separate_dcc_process_and_reset_stats(struct pipe_context *ctx,
					     struct si_texture *tex);
bool si_texture_disable_dcc(struct si_context *sctx,
			    struct si_texture *tex);
void si_init_screen_texture_functions(struct si_screen *sscreen);
void si_init_context_texture_functions(struct si_context *sctx);


/*
 * common helpers
 */

static inline struct si_resource *si_resource(struct pipe_resource *r)
{
	return (struct si_resource*)r;
}

static inline void
si_resource_reference(struct si_resource **ptr, struct si_resource *res)
{
	pipe_resource_reference((struct pipe_resource **)ptr,
				(struct pipe_resource *)res);
}

static inline void
si_texture_reference(struct si_texture **ptr, struct si_texture *res)
{
	pipe_resource_reference((struct pipe_resource **)ptr, &res->buffer.b.b);
}

static inline bool
vi_dcc_enabled(struct si_texture *tex, unsigned level)
{
	return tex->dcc_offset && level < tex->surface.num_dcc_levels;
}

static inline unsigned
si_tile_mode_index(struct si_texture *tex, unsigned level, bool stencil)
{
	if (stencil)
		return tex->surface.u.legacy.stencil_tiling_index[level];
	else
		return tex->surface.u.legacy.tiling_index[level];
}

static inline void
si_context_add_resource_size(struct si_context *sctx, struct pipe_resource *r)
{
	if (r) {
		/* Add memory usage for need_gfx_cs_space */
		sctx->vram += si_resource(r)->vram_usage;
		sctx->gtt += si_resource(r)->gart_usage;
	}
}

static inline void
si_invalidate_draw_sh_constants(struct si_context *sctx)
{
	sctx->last_base_vertex = SI_BASE_VERTEX_UNKNOWN;
	sctx->last_instance_count = SI_INSTANCE_COUNT_UNKNOWN;
}

static inline unsigned
si_get_atom_bit(struct si_context *sctx, struct si_atom *atom)
{
	return 1 << (atom - sctx->atoms.array);
}

static inline void
si_set_atom_dirty(struct si_context *sctx, struct si_atom *atom, bool dirty)
{
	unsigned bit = si_get_atom_bit(sctx, atom);

	if (dirty)
		sctx->dirty_atoms |= bit;
	else
		sctx->dirty_atoms &= ~bit;
}

static inline bool
si_is_atom_dirty(struct si_context *sctx, struct si_atom *atom)
{
	return (sctx->dirty_atoms & si_get_atom_bit(sctx, atom)) != 0;
}

static inline void
si_mark_atom_dirty(struct si_context *sctx, struct si_atom *atom)
{
	si_set_atom_dirty(sctx, atom, true);
}

static inline struct si_shader_ctx_state *si_get_vs(struct si_context *sctx)
{
	if (sctx->gs_shader.cso)
		return &sctx->gs_shader;
	if (sctx->tes_shader.cso)
		return &sctx->tes_shader;

	return &sctx->vs_shader;
}

static inline struct tgsi_shader_info *si_get_vs_info(struct si_context *sctx)
{
	struct si_shader_ctx_state *vs = si_get_vs(sctx);

	return vs->cso ? &vs->cso->info : NULL;
}

static inline struct si_shader* si_get_vs_state(struct si_context *sctx)
{
	if (sctx->gs_shader.cso)
		return sctx->gs_shader.cso->gs_copy_shader;

	struct si_shader_ctx_state *vs = si_get_vs(sctx);
	return vs->current ? vs->current : NULL;
}

static inline bool si_can_dump_shader(struct si_screen *sscreen,
				      unsigned processor)
{
	return sscreen->debug_flags & (1 << processor);
}

static inline bool si_get_strmout_en(struct si_context *sctx)
{
	return sctx->streamout.streamout_enabled ||
	       sctx->streamout.prims_gen_query_enabled;
}

static inline unsigned
si_optimal_tcc_alignment(struct si_context *sctx, unsigned upload_size)
{
	unsigned alignment, tcc_cache_line_size;

	/* If the upload size is less than the cache line size (e.g. 16, 32),
	 * the whole thing will fit into a cache line if we align it to its size.
	 * The idea is that multiple small uploads can share a cache line.
	 * If the upload size is greater, align it to the cache line size.
	 */
	alignment = util_next_power_of_two(upload_size);
	tcc_cache_line_size = sctx->screen->info.tcc_cache_line_size;
	return MIN2(alignment, tcc_cache_line_size);
}

static inline void
si_saved_cs_reference(struct si_saved_cs **dst, struct si_saved_cs *src)
{
	if (pipe_reference(&(*dst)->reference, &src->reference))
		si_destroy_saved_cs(*dst);

	*dst = src;
}

static inline void
si_make_CB_shader_coherent(struct si_context *sctx, unsigned num_samples,
			   bool shaders_read_metadata)
{
	sctx->flags |= SI_CONTEXT_FLUSH_AND_INV_CB |
		       SI_CONTEXT_INV_VMEM_L1;

	if (sctx->chip_class >= GFX9) {
		/* Single-sample color is coherent with shaders on GFX9, but
		 * L2 metadata must be flushed if shaders read metadata.
		 * (DCC, CMASK).
		 */
		if (num_samples >= 2)
			sctx->flags |= SI_CONTEXT_INV_GLOBAL_L2;
		else if (shaders_read_metadata)
			sctx->flags |= SI_CONTEXT_INV_L2_METADATA;
	} else {
		/* SI-CI-VI */
		sctx->flags |= SI_CONTEXT_INV_GLOBAL_L2;
	}
}

static inline void
si_make_DB_shader_coherent(struct si_context *sctx, unsigned num_samples,
			   bool include_stencil, bool shaders_read_metadata)
{
	sctx->flags |= SI_CONTEXT_FLUSH_AND_INV_DB |
		       SI_CONTEXT_INV_VMEM_L1;

	if (sctx->chip_class >= GFX9) {
		/* Single-sample depth (not stencil) is coherent with shaders
		 * on GFX9, but L2 metadata must be flushed if shaders read
		 * metadata.
		 */
		if (num_samples >= 2 || include_stencil)
			sctx->flags |= SI_CONTEXT_INV_GLOBAL_L2;
		else if (shaders_read_metadata)
			sctx->flags |= SI_CONTEXT_INV_L2_METADATA;
	} else {
		/* SI-CI-VI */
		sctx->flags |= SI_CONTEXT_INV_GLOBAL_L2;
	}
}

static inline bool
si_can_sample_zs(struct si_texture *tex, bool stencil_sampler)
{
	return (stencil_sampler && tex->can_sample_s) ||
	       (!stencil_sampler && tex->can_sample_z);
}

static inline bool
si_htile_enabled(struct si_texture *tex, unsigned level)
{
	return tex->htile_offset && level == 0;
}

static inline bool
vi_tc_compat_htile_enabled(struct si_texture *tex, unsigned level)
{
	assert(!tex->tc_compatible_htile || tex->htile_offset);
	return tex->tc_compatible_htile && level == 0;
}

static inline unsigned si_get_ps_iter_samples(struct si_context *sctx)
{
	if (sctx->ps_uses_fbfetch)
		return sctx->framebuffer.nr_color_samples;

	return MIN2(sctx->ps_iter_samples, sctx->framebuffer.nr_color_samples);
}

static inline unsigned si_get_total_colormask(struct si_context *sctx)
{
	if (sctx->queued.named.rasterizer->rasterizer_discard)
		return 0;

	struct si_shader_selector *ps = sctx->ps_shader.cso;
	if (!ps)
		return 0;

	unsigned colormask = sctx->framebuffer.colorbuf_enabled_4bit &
			     sctx->queued.named.blend->cb_target_mask;

	if (!ps->info.properties[TGSI_PROPERTY_FS_COLOR0_WRITES_ALL_CBUFS])
		colormask &= ps->colors_written_4bit;
	else if (!ps->colors_written_4bit)
		colormask = 0; /* color0 writes all cbufs, but it's not written */

	return colormask;
}

#define UTIL_ALL_PRIM_LINE_MODES ((1 << PIPE_PRIM_LINES) | \
				  (1 << PIPE_PRIM_LINE_LOOP) | \
				  (1 << PIPE_PRIM_LINE_STRIP) | \
				  (1 << PIPE_PRIM_LINES_ADJACENCY) | \
				  (1 << PIPE_PRIM_LINE_STRIP_ADJACENCY))

static inline bool util_prim_is_lines(unsigned prim)
{
	return ((1 << prim) & UTIL_ALL_PRIM_LINE_MODES) != 0;
}

static inline bool util_prim_is_points_or_lines(unsigned prim)
{
	return ((1 << prim) & (UTIL_ALL_PRIM_LINE_MODES |
			       (1 << PIPE_PRIM_POINTS))) != 0;
}

/**
 * Return true if there is enough memory in VRAM and GTT for the buffers
 * added so far.
 *
 * \param vram      VRAM memory size not added to the buffer list yet
 * \param gtt       GTT memory size not added to the buffer list yet
 */
static inline bool
radeon_cs_memory_below_limit(struct si_screen *screen,
			     struct radeon_cmdbuf *cs,
			     uint64_t vram, uint64_t gtt)
{
	vram += cs->used_vram;
	gtt += cs->used_gart;

	/* Anything that goes above the VRAM size should go to GTT. */
	if (vram > screen->info.vram_size)
		gtt += vram - screen->info.vram_size;

	/* Now we just need to check if we have enough GTT. */
	return gtt < screen->info.gart_size * 0.7;
}

/**
 * Add a buffer to the buffer list for the given command stream (CS).
 *
 * All buffers used by a CS must be added to the list. This tells the kernel
 * driver which buffers are used by GPU commands. Other buffers can
 * be swapped out (not accessible) during execution.
 *
 * The buffer list becomes empty after every context flush and must be
 * rebuilt.
 */
static inline void radeon_add_to_buffer_list(struct si_context *sctx,
					     struct radeon_cmdbuf *cs,
					     struct si_resource *bo,
					     enum radeon_bo_usage usage,
					     enum radeon_bo_priority priority)
{
	assert(usage);
	sctx->ws->cs_add_buffer(
		cs, bo->buf,
		(enum radeon_bo_usage)(usage | RADEON_USAGE_SYNCHRONIZED),
		bo->domains, priority);
}

/**
 * Same as above, but also checks memory usage and flushes the context
 * accordingly.
 *
 * When this SHOULD NOT be used:
 *
 * - if si_context_add_resource_size has been called for the buffer
 *   followed by *_need_cs_space for checking the memory usage
 *
 * - if si_need_dma_space has been called for the buffer
 *
 * - when emitting state packets and draw packets (because preceding packets
 *   can't be re-emitted at that point)
 *
 * - if shader resource "enabled_mask" is not up-to-date or there is
 *   a different constraint disallowing a context flush
 */
static inline void
radeon_add_to_gfx_buffer_list_check_mem(struct si_context *sctx,
					struct si_resource *bo,
					enum radeon_bo_usage usage,
					enum radeon_bo_priority priority,
					bool check_mem)
{
	if (check_mem &&
	    !radeon_cs_memory_below_limit(sctx->screen, sctx->gfx_cs,
					  sctx->vram + bo->vram_usage,
					  sctx->gtt + bo->gart_usage))
		si_flush_gfx_cs(sctx, RADEON_FLUSH_ASYNC_START_NEXT_GFX_IB_NOW, NULL);

	radeon_add_to_buffer_list(sctx, sctx->gfx_cs, bo, usage, priority);
}

#define PRINT_ERR(fmt, args...) \
	fprintf(stderr, "EE %s:%d %s - " fmt, __FILE__, __LINE__, __func__, ##args)

#endif<|MERGE_RESOLUTION|>--- conflicted
+++ resolved
@@ -625,11 +625,6 @@
 	unsigned			spi_shader_col_format_alpha;
 	unsigned			spi_shader_col_format_blend;
 	unsigned			spi_shader_col_format_blend_alpha;
-<<<<<<< HEAD
-	unsigned			color_is_int8;
-	unsigned			color_is_int10;
-	unsigned			dirty_cbufs;
-=======
 	ubyte				nr_samples:5; /* at most 16xAA */
 	ubyte				log_samples:3; /* at most 4 = 16xAA */
 	ubyte				nr_color_samples; /* at most 8xAA */
@@ -639,7 +634,6 @@
 	ubyte				color_is_int10;
 	ubyte				dirty_cbufs;
 	ubyte				dcc_overwrite_combiner_watermark;
->>>>>>> b85ca86c
 	bool				dirty_zsbuf;
 	bool				any_dst_linear;
 	bool				CB_has_shader_readable_metadata;
