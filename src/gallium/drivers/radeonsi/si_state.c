/*
 * Copyright 2012 Advanced Micro Devices, Inc.
 * All Rights Reserved.
 *
 * Permission is hereby granted, free of charge, to any person obtaining a
 * copy of this software and associated documentation files (the "Software"),
 * to deal in the Software without restriction, including without limitation
 * on the rights to use, copy, modify, merge, publish, distribute, sub
 * license, and/or sell copies of the Software, and to permit persons to whom
 * the Software is furnished to do so, subject to the following conditions:
 *
 * The above copyright notice and this permission notice (including the next
 * paragraph) shall be included in all copies or substantial portions of the
 * Software.
 *
 * THE SOFTWARE IS PROVIDED "AS IS", WITHOUT WARRANTY OF ANY KIND, EXPRESS OR
 * IMPLIED, INCLUDING BUT NOT LIMITED TO THE WARRANTIES OF MERCHANTABILITY,
 * FITNESS FOR A PARTICULAR PURPOSE AND NON-INFRINGEMENT. IN NO EVENT SHALL
 * THE AUTHOR(S) AND/OR THEIR SUPPLIERS BE LIABLE FOR ANY CLAIM,
 * DAMAGES OR OTHER LIABILITY, WHETHER IN AN ACTION OF CONTRACT, TORT OR
 * OTHERWISE, ARISING FROM, OUT OF OR IN CONNECTION WITH THE SOFTWARE OR THE
 * USE OR OTHER DEALINGS IN THE SOFTWARE.
 */

#include "si_build_pm4.h"
#include "gfx9d.h"
#include "si_query.h"

#include "util/u_dual_blend.h"
#include "util/u_format.h"
#include "util/u_format_s3tc.h"
#include "util/u_memory.h"
#include "util/u_resource.h"
#include "util/u_upload_mgr.h"
#include "util/fast_idiv_by_const.h"

static unsigned si_map_swizzle(unsigned swizzle)
{
	switch (swizzle) {
	case PIPE_SWIZZLE_Y:
		return V_008F0C_SQ_SEL_Y;
	case PIPE_SWIZZLE_Z:
		return V_008F0C_SQ_SEL_Z;
	case PIPE_SWIZZLE_W:
		return V_008F0C_SQ_SEL_W;
	case PIPE_SWIZZLE_0:
		return V_008F0C_SQ_SEL_0;
	case PIPE_SWIZZLE_1:
		return V_008F0C_SQ_SEL_1;
	default: /* PIPE_SWIZZLE_X */
		return V_008F0C_SQ_SEL_X;
	}
}

/* 12.4 fixed-point */
static unsigned si_pack_float_12p4(float x)
{
	return x <= 0    ? 0 :
	       x >= 4096 ? 0xffff : x * 16;
}

/*
 * Inferred framebuffer and blender state.
 *
 * CB_TARGET_MASK is emitted here to avoid a hang with dual source blending
 * if there is not enough PS outputs.
 */
static void si_emit_cb_render_state(struct si_context *sctx)
{
	struct radeon_cmdbuf *cs = sctx->gfx_cs;
	struct si_state_blend *blend = sctx->queued.named.blend;
	/* CB_COLORn_INFO.FORMAT=INVALID should disable unbound colorbuffers,
	 * but you never know. */
	uint32_t cb_target_mask = sctx->framebuffer.colorbuf_enabled_4bit;
	unsigned i;

	if (blend)
		cb_target_mask &= blend->cb_target_mask;

	/* Avoid a hang that happens when dual source blending is enabled
	 * but there is not enough color outputs. This is undefined behavior,
	 * so disable color writes completely.
	 *
	 * Reproducible with Unigine Heaven 4.0 and drirc missing.
	 */
	if (blend && blend->dual_src_blend &&
	    sctx->ps_shader.cso &&
	    (sctx->ps_shader.cso->info.colors_written & 0x3) != 0x3)
		cb_target_mask = 0;

	/* GFX9: Flush DFSM when CB_TARGET_MASK changes.
	 * I think we don't have to do anything between IBs.
	 */
	if (sctx->screen->dfsm_allowed &&
	    sctx->last_cb_target_mask != cb_target_mask) {
		sctx->last_cb_target_mask = cb_target_mask;

		radeon_emit(cs, PKT3(PKT3_EVENT_WRITE, 0, 0));
		radeon_emit(cs, EVENT_TYPE(V_028A90_FLUSH_DFSM) | EVENT_INDEX(0));
	}

	unsigned initial_cdw = cs->current.cdw;
	radeon_opt_set_context_reg(sctx, R_028238_CB_TARGET_MASK,
				   SI_TRACKED_CB_TARGET_MASK, cb_target_mask);

	if (sctx->chip_class >= VI) {
		/* DCC MSAA workaround for blending.
		 * Alternatively, we can set CB_COLORi_DCC_CONTROL.OVERWRITE_-
		 * COMBINER_DISABLE, but that would be more complicated.
		 */
		bool oc_disable = (sctx->chip_class == VI ||
				   sctx->chip_class == GFX9) &&
				  blend &&
				  blend->blend_enable_4bit & cb_target_mask &&
				  sctx->framebuffer.nr_samples >= 2;
		unsigned watermark = sctx->framebuffer.dcc_overwrite_combiner_watermark;

		radeon_opt_set_context_reg(
				sctx, R_028424_CB_DCC_CONTROL,
				SI_TRACKED_CB_DCC_CONTROL,
				S_028424_OVERWRITE_COMBINER_MRT_SHARING_DISABLE(1) |
				S_028424_OVERWRITE_COMBINER_WATERMARK(watermark) |
				S_028424_OVERWRITE_COMBINER_DISABLE(oc_disable) |
				S_028424_DISABLE_CONSTANT_ENCODE_REG(sctx->screen->has_dcc_constant_encode));
	}

	/* RB+ register settings. */
	if (sctx->screen->rbplus_allowed) {
		unsigned spi_shader_col_format =
			sctx->ps_shader.cso ?
			sctx->ps_shader.current->key.part.ps.epilog.spi_shader_col_format : 0;
		unsigned sx_ps_downconvert = 0;
		unsigned sx_blend_opt_epsilon = 0;
		unsigned sx_blend_opt_control = 0;

		for (i = 0; i < sctx->framebuffer.state.nr_cbufs; i++) {
			struct si_surface *surf =
				(struct si_surface*)sctx->framebuffer.state.cbufs[i];
			unsigned format, swap, spi_format, colormask;
			bool has_alpha, has_rgb;

			if (!surf)
				continue;

			format = G_028C70_FORMAT(surf->cb_color_info);
			swap = G_028C70_COMP_SWAP(surf->cb_color_info);
			spi_format = (spi_shader_col_format >> (i * 4)) & 0xf;
			colormask = (cb_target_mask >> (i * 4)) & 0xf;

			/* Set if RGB and A are present. */
			has_alpha = !G_028C74_FORCE_DST_ALPHA_1(surf->cb_color_attrib);

			if (format == V_028C70_COLOR_8 ||
			    format == V_028C70_COLOR_16 ||
			    format == V_028C70_COLOR_32)
				has_rgb = !has_alpha;
			else
				has_rgb = true;

			/* Check the colormask and export format. */
			if (!(colormask & (PIPE_MASK_RGBA & ~PIPE_MASK_A)))
				has_rgb = false;
			if (!(colormask & PIPE_MASK_A))
				has_alpha = false;

			if (spi_format == V_028714_SPI_SHADER_ZERO) {
				has_rgb = false;
				has_alpha = false;
			}

			/* Disable value checking for disabled channels. */
			if (!has_rgb)
				sx_blend_opt_control |= S_02875C_MRT0_COLOR_OPT_DISABLE(1) << (i * 4);
			if (!has_alpha)
				sx_blend_opt_control |= S_02875C_MRT0_ALPHA_OPT_DISABLE(1) << (i * 4);

			/* Enable down-conversion for 32bpp and smaller formats. */
			switch (format) {
			case V_028C70_COLOR_8:
			case V_028C70_COLOR_8_8:
			case V_028C70_COLOR_8_8_8_8:
				/* For 1 and 2-channel formats, use the superset thereof. */
				if (spi_format == V_028714_SPI_SHADER_FP16_ABGR ||
				    spi_format == V_028714_SPI_SHADER_UINT16_ABGR ||
				    spi_format == V_028714_SPI_SHADER_SINT16_ABGR) {
					sx_ps_downconvert |= V_028754_SX_RT_EXPORT_8_8_8_8 << (i * 4);
					sx_blend_opt_epsilon |= V_028758_8BIT_FORMAT << (i * 4);
				}
				break;

			case V_028C70_COLOR_5_6_5:
				if (spi_format == V_028714_SPI_SHADER_FP16_ABGR) {
					sx_ps_downconvert |= V_028754_SX_RT_EXPORT_5_6_5 << (i * 4);
					sx_blend_opt_epsilon |= V_028758_6BIT_FORMAT << (i * 4);
				}
				break;

			case V_028C70_COLOR_1_5_5_5:
				if (spi_format == V_028714_SPI_SHADER_FP16_ABGR) {
					sx_ps_downconvert |= V_028754_SX_RT_EXPORT_1_5_5_5 << (i * 4);
					sx_blend_opt_epsilon |= V_028758_5BIT_FORMAT << (i * 4);
				}
				break;

			case V_028C70_COLOR_4_4_4_4:
				if (spi_format == V_028714_SPI_SHADER_FP16_ABGR) {
					sx_ps_downconvert |= V_028754_SX_RT_EXPORT_4_4_4_4 << (i * 4);
					sx_blend_opt_epsilon |= V_028758_4BIT_FORMAT << (i * 4);
				}
				break;

			case V_028C70_COLOR_32:
				if (swap == V_028C70_SWAP_STD &&
				    spi_format == V_028714_SPI_SHADER_32_R)
					sx_ps_downconvert |= V_028754_SX_RT_EXPORT_32_R << (i * 4);
				else if (swap == V_028C70_SWAP_ALT_REV &&
					 spi_format == V_028714_SPI_SHADER_32_AR)
					sx_ps_downconvert |= V_028754_SX_RT_EXPORT_32_A << (i * 4);
				break;

			case V_028C70_COLOR_16:
			case V_028C70_COLOR_16_16:
				/* For 1-channel formats, use the superset thereof. */
				if (spi_format == V_028714_SPI_SHADER_UNORM16_ABGR ||
				    spi_format == V_028714_SPI_SHADER_SNORM16_ABGR ||
				    spi_format == V_028714_SPI_SHADER_UINT16_ABGR ||
				    spi_format == V_028714_SPI_SHADER_SINT16_ABGR) {
					if (swap == V_028C70_SWAP_STD ||
					    swap == V_028C70_SWAP_STD_REV)
						sx_ps_downconvert |= V_028754_SX_RT_EXPORT_16_16_GR << (i * 4);
					else
						sx_ps_downconvert |= V_028754_SX_RT_EXPORT_16_16_AR << (i * 4);
				}
				break;

			case V_028C70_COLOR_10_11_11:
				if (spi_format == V_028714_SPI_SHADER_FP16_ABGR) {
					sx_ps_downconvert |= V_028754_SX_RT_EXPORT_10_11_11 << (i * 4);
					sx_blend_opt_epsilon |= V_028758_11BIT_FORMAT << (i * 4);
				}
				break;

			case V_028C70_COLOR_2_10_10_10:
				if (spi_format == V_028714_SPI_SHADER_FP16_ABGR) {
					sx_ps_downconvert |= V_028754_SX_RT_EXPORT_2_10_10_10 << (i * 4);
					sx_blend_opt_epsilon |= V_028758_10BIT_FORMAT << (i * 4);
				}
				break;
			}
		}

		/* SX_PS_DOWNCONVERT, SX_BLEND_OPT_EPSILON, SX_BLEND_OPT_CONTROL */
		radeon_opt_set_context_reg3(sctx, R_028754_SX_PS_DOWNCONVERT,
					    SI_TRACKED_SX_PS_DOWNCONVERT,
					    sx_ps_downconvert, sx_blend_opt_epsilon,
					    sx_blend_opt_control);
	}
	if (initial_cdw != cs->current.cdw)
		sctx->context_roll_counter++;
}

/*
 * Blender functions
 */

static uint32_t si_translate_blend_function(int blend_func)
{
	switch (blend_func) {
	case PIPE_BLEND_ADD:
		return V_028780_COMB_DST_PLUS_SRC;
	case PIPE_BLEND_SUBTRACT:
		return V_028780_COMB_SRC_MINUS_DST;
	case PIPE_BLEND_REVERSE_SUBTRACT:
		return V_028780_COMB_DST_MINUS_SRC;
	case PIPE_BLEND_MIN:
		return V_028780_COMB_MIN_DST_SRC;
	case PIPE_BLEND_MAX:
		return V_028780_COMB_MAX_DST_SRC;
	default:
		PRINT_ERR("Unknown blend function %d\n", blend_func);
		assert(0);
		break;
	}
	return 0;
}

static uint32_t si_translate_blend_factor(int blend_fact)
{
	switch (blend_fact) {
	case PIPE_BLENDFACTOR_ONE:
		return V_028780_BLEND_ONE;
	case PIPE_BLENDFACTOR_SRC_COLOR:
		return V_028780_BLEND_SRC_COLOR;
	case PIPE_BLENDFACTOR_SRC_ALPHA:
		return V_028780_BLEND_SRC_ALPHA;
	case PIPE_BLENDFACTOR_DST_ALPHA:
		return V_028780_BLEND_DST_ALPHA;
	case PIPE_BLENDFACTOR_DST_COLOR:
		return V_028780_BLEND_DST_COLOR;
	case PIPE_BLENDFACTOR_SRC_ALPHA_SATURATE:
		return V_028780_BLEND_SRC_ALPHA_SATURATE;
	case PIPE_BLENDFACTOR_CONST_COLOR:
		return V_028780_BLEND_CONSTANT_COLOR;
	case PIPE_BLENDFACTOR_CONST_ALPHA:
		return V_028780_BLEND_CONSTANT_ALPHA;
	case PIPE_BLENDFACTOR_ZERO:
		return V_028780_BLEND_ZERO;
	case PIPE_BLENDFACTOR_INV_SRC_COLOR:
		return V_028780_BLEND_ONE_MINUS_SRC_COLOR;
	case PIPE_BLENDFACTOR_INV_SRC_ALPHA:
		return V_028780_BLEND_ONE_MINUS_SRC_ALPHA;
	case PIPE_BLENDFACTOR_INV_DST_ALPHA:
		return V_028780_BLEND_ONE_MINUS_DST_ALPHA;
	case PIPE_BLENDFACTOR_INV_DST_COLOR:
		return V_028780_BLEND_ONE_MINUS_DST_COLOR;
	case PIPE_BLENDFACTOR_INV_CONST_COLOR:
		return V_028780_BLEND_ONE_MINUS_CONSTANT_COLOR;
	case PIPE_BLENDFACTOR_INV_CONST_ALPHA:
		return V_028780_BLEND_ONE_MINUS_CONSTANT_ALPHA;
	case PIPE_BLENDFACTOR_SRC1_COLOR:
		return V_028780_BLEND_SRC1_COLOR;
	case PIPE_BLENDFACTOR_SRC1_ALPHA:
		return V_028780_BLEND_SRC1_ALPHA;
	case PIPE_BLENDFACTOR_INV_SRC1_COLOR:
		return V_028780_BLEND_INV_SRC1_COLOR;
	case PIPE_BLENDFACTOR_INV_SRC1_ALPHA:
		return V_028780_BLEND_INV_SRC1_ALPHA;
	default:
		PRINT_ERR("Bad blend factor %d not supported!\n", blend_fact);
		assert(0);
		break;
	}
	return 0;
}

static uint32_t si_translate_blend_opt_function(int blend_func)
{
	switch (blend_func) {
	case PIPE_BLEND_ADD:
		return V_028760_OPT_COMB_ADD;
	case PIPE_BLEND_SUBTRACT:
		return V_028760_OPT_COMB_SUBTRACT;
	case PIPE_BLEND_REVERSE_SUBTRACT:
		return V_028760_OPT_COMB_REVSUBTRACT;
	case PIPE_BLEND_MIN:
		return V_028760_OPT_COMB_MIN;
	case PIPE_BLEND_MAX:
		return V_028760_OPT_COMB_MAX;
	default:
		return V_028760_OPT_COMB_BLEND_DISABLED;
	}
}

static uint32_t si_translate_blend_opt_factor(int blend_fact, bool is_alpha)
{
	switch (blend_fact) {
	case PIPE_BLENDFACTOR_ZERO:
		return V_028760_BLEND_OPT_PRESERVE_NONE_IGNORE_ALL;
	case PIPE_BLENDFACTOR_ONE:
		return V_028760_BLEND_OPT_PRESERVE_ALL_IGNORE_NONE;
	case PIPE_BLENDFACTOR_SRC_COLOR:
		return is_alpha ? V_028760_BLEND_OPT_PRESERVE_A1_IGNORE_A0
				: V_028760_BLEND_OPT_PRESERVE_C1_IGNORE_C0;
	case PIPE_BLENDFACTOR_INV_SRC_COLOR:
		return is_alpha ? V_028760_BLEND_OPT_PRESERVE_A0_IGNORE_A1
				: V_028760_BLEND_OPT_PRESERVE_C0_IGNORE_C1;
	case PIPE_BLENDFACTOR_SRC_ALPHA:
		return V_028760_BLEND_OPT_PRESERVE_A1_IGNORE_A0;
	case PIPE_BLENDFACTOR_INV_SRC_ALPHA:
		return V_028760_BLEND_OPT_PRESERVE_A0_IGNORE_A1;
	case PIPE_BLENDFACTOR_SRC_ALPHA_SATURATE:
		return is_alpha ? V_028760_BLEND_OPT_PRESERVE_ALL_IGNORE_NONE
				: V_028760_BLEND_OPT_PRESERVE_NONE_IGNORE_A0;
	default:
		return V_028760_BLEND_OPT_PRESERVE_NONE_IGNORE_NONE;
	}
}

static void si_blend_check_commutativity(struct si_screen *sscreen,
					 struct si_state_blend *blend,
					 enum pipe_blend_func func,
					 enum pipe_blendfactor src,
					 enum pipe_blendfactor dst,
					 unsigned chanmask)
{
	/* Src factor is allowed when it does not depend on Dst */
	static const uint32_t src_allowed =
		(1u << PIPE_BLENDFACTOR_ONE) |
		(1u << PIPE_BLENDFACTOR_SRC_COLOR) |
		(1u << PIPE_BLENDFACTOR_SRC_ALPHA) |
		(1u << PIPE_BLENDFACTOR_SRC_ALPHA_SATURATE) |
		(1u << PIPE_BLENDFACTOR_CONST_COLOR) |
		(1u << PIPE_BLENDFACTOR_CONST_ALPHA) |
		(1u << PIPE_BLENDFACTOR_SRC1_COLOR) |
		(1u << PIPE_BLENDFACTOR_SRC1_ALPHA) |
		(1u << PIPE_BLENDFACTOR_ZERO) |
		(1u << PIPE_BLENDFACTOR_INV_SRC_COLOR) |
		(1u << PIPE_BLENDFACTOR_INV_SRC_ALPHA) |
		(1u << PIPE_BLENDFACTOR_INV_CONST_COLOR) |
		(1u << PIPE_BLENDFACTOR_INV_CONST_ALPHA) |
		(1u << PIPE_BLENDFACTOR_INV_SRC1_COLOR) |
		(1u << PIPE_BLENDFACTOR_INV_SRC1_ALPHA);

	if (dst == PIPE_BLENDFACTOR_ONE &&
	    (src_allowed & (1u << src))) {
		/* Addition is commutative, but floating point addition isn't
		 * associative: subtle changes can be introduced via different
		 * rounding.
		 *
		 * Out-of-order is also non-deterministic, which means that
		 * this breaks OpenGL invariance requirements. So only enable
		 * out-of-order additive blending if explicitly allowed by a
		 * setting.
		 */
		if (func == PIPE_BLEND_MAX || func == PIPE_BLEND_MIN ||
		    (func == PIPE_BLEND_ADD && sscreen->commutative_blend_add))
			blend->commutative_4bit |= chanmask;
	}
}

/**
 * Get rid of DST in the blend factors by commuting the operands:
 *    func(src * DST, dst * 0) ---> func(src * 0, dst * SRC)
 */
static void si_blend_remove_dst(unsigned *func, unsigned *src_factor,
				unsigned *dst_factor, unsigned expected_dst,
				unsigned replacement_src)
{
	if (*src_factor == expected_dst &&
	    *dst_factor == PIPE_BLENDFACTOR_ZERO) {
		*src_factor = PIPE_BLENDFACTOR_ZERO;
		*dst_factor = replacement_src;

		/* Commuting the operands requires reversing subtractions. */
		if (*func == PIPE_BLEND_SUBTRACT)
			*func = PIPE_BLEND_REVERSE_SUBTRACT;
		else if (*func == PIPE_BLEND_REVERSE_SUBTRACT)
			*func = PIPE_BLEND_SUBTRACT;
	}
}

static bool si_blend_factor_uses_dst(unsigned factor)
{
	return factor == PIPE_BLENDFACTOR_DST_COLOR ||
		factor == PIPE_BLENDFACTOR_DST_ALPHA ||
		factor == PIPE_BLENDFACTOR_SRC_ALPHA_SATURATE ||
		factor == PIPE_BLENDFACTOR_INV_DST_ALPHA ||
		factor == PIPE_BLENDFACTOR_INV_DST_COLOR;
}

static void *si_create_blend_state_mode(struct pipe_context *ctx,
					const struct pipe_blend_state *state,
					unsigned mode)
{
	struct si_context *sctx = (struct si_context*)ctx;
	struct si_state_blend *blend = CALLOC_STRUCT(si_state_blend);
	struct si_pm4_state *pm4 = &blend->pm4;
	uint32_t sx_mrt_blend_opt[8] = {0};
	uint32_t color_control = 0;

	if (!blend)
		return NULL;

	blend->alpha_to_coverage = state->alpha_to_coverage;
	blend->alpha_to_one = state->alpha_to_one;
	blend->dual_src_blend = util_blend_state_is_dual(state, 0);
	blend->logicop_enable = state->logicop_enable;

	if (state->logicop_enable) {
		color_control |= S_028808_ROP3(state->logicop_func | (state->logicop_func << 4));
	} else {
		color_control |= S_028808_ROP3(0xcc);
	}

	si_pm4_set_reg(pm4, R_028B70_DB_ALPHA_TO_MASK,
		       S_028B70_ALPHA_TO_MASK_ENABLE(state->alpha_to_coverage) |
		       S_028B70_ALPHA_TO_MASK_OFFSET0(3) |
		       S_028B70_ALPHA_TO_MASK_OFFSET1(1) |
		       S_028B70_ALPHA_TO_MASK_OFFSET2(0) |
		       S_028B70_ALPHA_TO_MASK_OFFSET3(2) |
		       S_028B70_OFFSET_ROUND(1));

	if (state->alpha_to_coverage)
		blend->need_src_alpha_4bit |= 0xf;

	blend->cb_target_mask = 0;
	blend->cb_target_enabled_4bit = 0;

	for (int i = 0; i < 8; i++) {
		/* state->rt entries > 0 only written if independent blending */
		const int j = state->independent_blend_enable ? i : 0;

		unsigned eqRGB = state->rt[j].rgb_func;
		unsigned srcRGB = state->rt[j].rgb_src_factor;
		unsigned dstRGB = state->rt[j].rgb_dst_factor;
		unsigned eqA = state->rt[j].alpha_func;
		unsigned srcA = state->rt[j].alpha_src_factor;
		unsigned dstA = state->rt[j].alpha_dst_factor;

		unsigned srcRGB_opt, dstRGB_opt, srcA_opt, dstA_opt;
		unsigned blend_cntl = 0;

		sx_mrt_blend_opt[i] =
			S_028760_COLOR_COMB_FCN(V_028760_OPT_COMB_BLEND_DISABLED) |
			S_028760_ALPHA_COMB_FCN(V_028760_OPT_COMB_BLEND_DISABLED);

		/* Only set dual source blending for MRT0 to avoid a hang. */
		if (i >= 1 && blend->dual_src_blend) {
			/* Vulkan does this for dual source blending. */
			if (i == 1)
				blend_cntl |= S_028780_ENABLE(1);

			si_pm4_set_reg(pm4, R_028780_CB_BLEND0_CONTROL + i * 4, blend_cntl);
			continue;
		}

		/* Only addition and subtraction equations are supported with
		 * dual source blending.
		 */
		if (blend->dual_src_blend &&
		    (eqRGB == PIPE_BLEND_MIN || eqRGB == PIPE_BLEND_MAX ||
		     eqA == PIPE_BLEND_MIN || eqA == PIPE_BLEND_MAX)) {
			assert(!"Unsupported equation for dual source blending");
			si_pm4_set_reg(pm4, R_028780_CB_BLEND0_CONTROL + i * 4, blend_cntl);
			continue;
		}

		/* cb_render_state will disable unused ones */
		blend->cb_target_mask |= (unsigned)state->rt[j].colormask << (4 * i);
		if (state->rt[j].colormask)
			blend->cb_target_enabled_4bit |= 0xf << (4 * i);

		if (!state->rt[j].colormask || !state->rt[j].blend_enable) {
			si_pm4_set_reg(pm4, R_028780_CB_BLEND0_CONTROL + i * 4, blend_cntl);
			continue;
		}

		si_blend_check_commutativity(sctx->screen, blend,
					     eqRGB, srcRGB, dstRGB, 0x7 << (4 * i));
		si_blend_check_commutativity(sctx->screen, blend,
					     eqA, srcA, dstA, 0x8 << (4 * i));

		/* Blending optimizations for RB+.
		 * These transformations don't change the behavior.
		 *
		 * First, get rid of DST in the blend factors:
		 *    func(src * DST, dst * 0) ---> func(src * 0, dst * SRC)
		 */
		si_blend_remove_dst(&eqRGB, &srcRGB, &dstRGB,
				    PIPE_BLENDFACTOR_DST_COLOR,
				    PIPE_BLENDFACTOR_SRC_COLOR);
		si_blend_remove_dst(&eqA, &srcA, &dstA,
				    PIPE_BLENDFACTOR_DST_COLOR,
				    PIPE_BLENDFACTOR_SRC_COLOR);
		si_blend_remove_dst(&eqA, &srcA, &dstA,
				    PIPE_BLENDFACTOR_DST_ALPHA,
				    PIPE_BLENDFACTOR_SRC_ALPHA);

		/* Look up the ideal settings from tables. */
		srcRGB_opt = si_translate_blend_opt_factor(srcRGB, false);
		dstRGB_opt = si_translate_blend_opt_factor(dstRGB, false);
		srcA_opt = si_translate_blend_opt_factor(srcA, true);
		dstA_opt = si_translate_blend_opt_factor(dstA, true);

		/* Handle interdependencies. */
		if (si_blend_factor_uses_dst(srcRGB))
			dstRGB_opt = V_028760_BLEND_OPT_PRESERVE_NONE_IGNORE_NONE;
		if (si_blend_factor_uses_dst(srcA))
			dstA_opt = V_028760_BLEND_OPT_PRESERVE_NONE_IGNORE_NONE;

		if (srcRGB == PIPE_BLENDFACTOR_SRC_ALPHA_SATURATE &&
		    (dstRGB == PIPE_BLENDFACTOR_ZERO ||
		     dstRGB == PIPE_BLENDFACTOR_SRC_ALPHA ||
		     dstRGB == PIPE_BLENDFACTOR_SRC_ALPHA_SATURATE))
			dstRGB_opt = V_028760_BLEND_OPT_PRESERVE_NONE_IGNORE_A0;

		/* Set the final value. */
		sx_mrt_blend_opt[i] =
			S_028760_COLOR_SRC_OPT(srcRGB_opt) |
			S_028760_COLOR_DST_OPT(dstRGB_opt) |
			S_028760_COLOR_COMB_FCN(si_translate_blend_opt_function(eqRGB)) |
			S_028760_ALPHA_SRC_OPT(srcA_opt) |
			S_028760_ALPHA_DST_OPT(dstA_opt) |
			S_028760_ALPHA_COMB_FCN(si_translate_blend_opt_function(eqA));

		/* Set blend state. */
		blend_cntl |= S_028780_ENABLE(1);
		blend_cntl |= S_028780_COLOR_COMB_FCN(si_translate_blend_function(eqRGB));
		blend_cntl |= S_028780_COLOR_SRCBLEND(si_translate_blend_factor(srcRGB));
		blend_cntl |= S_028780_COLOR_DESTBLEND(si_translate_blend_factor(dstRGB));

		if (srcA != srcRGB || dstA != dstRGB || eqA != eqRGB) {
			blend_cntl |= S_028780_SEPARATE_ALPHA_BLEND(1);
			blend_cntl |= S_028780_ALPHA_COMB_FCN(si_translate_blend_function(eqA));
			blend_cntl |= S_028780_ALPHA_SRCBLEND(si_translate_blend_factor(srcA));
			blend_cntl |= S_028780_ALPHA_DESTBLEND(si_translate_blend_factor(dstA));
		}
		si_pm4_set_reg(pm4, R_028780_CB_BLEND0_CONTROL + i * 4, blend_cntl);

		blend->blend_enable_4bit |= 0xfu << (i * 4);

		/* This is only important for formats without alpha. */
		if (srcRGB == PIPE_BLENDFACTOR_SRC_ALPHA ||
		    dstRGB == PIPE_BLENDFACTOR_SRC_ALPHA ||
		    srcRGB == PIPE_BLENDFACTOR_SRC_ALPHA_SATURATE ||
		    dstRGB == PIPE_BLENDFACTOR_SRC_ALPHA_SATURATE ||
		    srcRGB == PIPE_BLENDFACTOR_INV_SRC_ALPHA ||
		    dstRGB == PIPE_BLENDFACTOR_INV_SRC_ALPHA)
			blend->need_src_alpha_4bit |= 0xfu << (i * 4);
	}

	if (blend->cb_target_mask) {
		color_control |= S_028808_MODE(mode);
	} else {
		color_control |= S_028808_MODE(V_028808_CB_DISABLE);
	}

	if (sctx->screen->rbplus_allowed) {
		/* Disable RB+ blend optimizations for dual source blending.
		 * Vulkan does this.
		 */
		if (blend->dual_src_blend) {
			for (int i = 0; i < 8; i++) {
				sx_mrt_blend_opt[i] =
					S_028760_COLOR_COMB_FCN(V_028760_OPT_COMB_NONE) |
					S_028760_ALPHA_COMB_FCN(V_028760_OPT_COMB_NONE);
			}
		}

		for (int i = 0; i < 8; i++)
			si_pm4_set_reg(pm4, R_028760_SX_MRT0_BLEND_OPT + i * 4,
				       sx_mrt_blend_opt[i]);

		/* RB+ doesn't work with dual source blending, logic op, and RESOLVE. */
		if (blend->dual_src_blend || state->logicop_enable ||
		    mode == V_028808_CB_RESOLVE)
			color_control |= S_028808_DISABLE_DUAL_QUAD(1);
	}

	si_pm4_set_reg(pm4, R_028808_CB_COLOR_CONTROL, color_control);
	return blend;
}

static void *si_create_blend_state(struct pipe_context *ctx,
				   const struct pipe_blend_state *state)
{
	return si_create_blend_state_mode(ctx, state, V_028808_CB_NORMAL);
}

static void si_bind_blend_state(struct pipe_context *ctx, void *state)
{
	struct si_context *sctx = (struct si_context *)ctx;
	struct si_state_blend *old_blend = sctx->queued.named.blend;
	struct si_state_blend *blend = (struct si_state_blend *)state;

	if (!state)
		return;

	si_pm4_bind_state(sctx, blend, state);

	if (!old_blend ||
	    old_blend->cb_target_mask != blend->cb_target_mask ||
	    old_blend->dual_src_blend != blend->dual_src_blend ||
	    (old_blend->blend_enable_4bit != blend->blend_enable_4bit &&
	     sctx->framebuffer.nr_samples >= 2 &&
	     sctx->screen->dcc_msaa_allowed))
		si_mark_atom_dirty(sctx, &sctx->atoms.s.cb_render_state);

	if (!old_blend ||
	    old_blend->cb_target_mask != blend->cb_target_mask ||
	    old_blend->alpha_to_coverage != blend->alpha_to_coverage ||
	    old_blend->alpha_to_one != blend->alpha_to_one ||
	    old_blend->dual_src_blend != blend->dual_src_blend ||
	    old_blend->blend_enable_4bit != blend->blend_enable_4bit ||
	    old_blend->need_src_alpha_4bit != blend->need_src_alpha_4bit)
		sctx->do_update_shaders = true;

	if (sctx->screen->dpbb_allowed &&
	    (!old_blend ||
	     old_blend->alpha_to_coverage != blend->alpha_to_coverage ||
	     old_blend->blend_enable_4bit != blend->blend_enable_4bit ||
	     old_blend->cb_target_enabled_4bit != blend->cb_target_enabled_4bit))
		si_mark_atom_dirty(sctx, &sctx->atoms.s.dpbb_state);

	if (sctx->screen->has_out_of_order_rast &&
	    (!old_blend ||
	     (old_blend->blend_enable_4bit != blend->blend_enable_4bit ||
	      old_blend->cb_target_enabled_4bit != blend->cb_target_enabled_4bit ||
	      old_blend->commutative_4bit != blend->commutative_4bit ||
	      old_blend->logicop_enable != blend->logicop_enable)))
		si_mark_atom_dirty(sctx, &sctx->atoms.s.msaa_config);
}

static void si_delete_blend_state(struct pipe_context *ctx, void *state)
{
	struct si_context *sctx = (struct si_context *)ctx;
	si_pm4_delete_state(sctx, blend, (struct si_state_blend *)state);
}

static void si_set_blend_color(struct pipe_context *ctx,
			       const struct pipe_blend_color *state)
{
	struct si_context *sctx = (struct si_context *)ctx;
	static const struct pipe_blend_color zeros;

	sctx->blend_color.state = *state;
	sctx->blend_color.any_nonzeros = memcmp(state, &zeros, sizeof(*state)) != 0;
	si_mark_atom_dirty(sctx, &sctx->atoms.s.blend_color);
}

static void si_emit_blend_color(struct si_context *sctx)
{
	struct radeon_cmdbuf *cs = sctx->gfx_cs;

	radeon_set_context_reg_seq(cs, R_028414_CB_BLEND_RED, 4);
	radeon_emit_array(cs, (uint32_t*)sctx->blend_color.state.color, 4);
}

/*
 * Clipping
 */

static void si_set_clip_state(struct pipe_context *ctx,
			      const struct pipe_clip_state *state)
{
	struct si_context *sctx = (struct si_context *)ctx;
	struct pipe_constant_buffer cb;
	static const struct pipe_clip_state zeros;

	if (memcmp(&sctx->clip_state.state, state, sizeof(*state)) == 0)
		return;

	sctx->clip_state.state = *state;
	sctx->clip_state.any_nonzeros = memcmp(state, &zeros, sizeof(*state)) != 0;
	si_mark_atom_dirty(sctx, &sctx->atoms.s.clip_state);

	cb.buffer = NULL;
	cb.user_buffer = state->ucp;
	cb.buffer_offset = 0;
	cb.buffer_size = 4*4*8;
	si_set_rw_buffer(sctx, SI_VS_CONST_CLIP_PLANES, &cb);
	pipe_resource_reference(&cb.buffer, NULL);
}

static void si_emit_clip_state(struct si_context *sctx)
{
	struct radeon_cmdbuf *cs = sctx->gfx_cs;

	radeon_set_context_reg_seq(cs, R_0285BC_PA_CL_UCP_0_X, 6*4);
	radeon_emit_array(cs, (uint32_t*)sctx->clip_state.state.ucp, 6*4);
}

static void si_emit_clip_regs(struct si_context *sctx)
{
	struct si_shader *vs = si_get_vs_state(sctx);
	struct si_shader_selector *vs_sel = vs->selector;
	struct tgsi_shader_info *info = &vs_sel->info;
	struct si_state_rasterizer *rs = sctx->queued.named.rasterizer;
	unsigned window_space =
	   info->properties[TGSI_PROPERTY_VS_WINDOW_SPACE_POSITION];
	unsigned clipdist_mask = vs_sel->clipdist_mask;
	unsigned ucp_mask = clipdist_mask ? 0 : rs->clip_plane_enable & SIX_BITS;
	unsigned culldist_mask = vs_sel->culldist_mask;
	unsigned total_mask;

	if (vs->key.opt.clip_disable) {
		assert(!info->culldist_writemask);
		clipdist_mask = 0;
		culldist_mask = 0;
	}
	total_mask = clipdist_mask | culldist_mask;

	/* Clip distances on points have no effect, so need to be implemented
	 * as cull distances. This applies for the clipvertex case as well.
	 *
	 * Setting this for primitives other than points should have no adverse
	 * effects.
	 */
	clipdist_mask &= rs->clip_plane_enable;
	culldist_mask |= clipdist_mask;

	unsigned initial_cdw = sctx->gfx_cs->current.cdw;
	radeon_opt_set_context_reg(sctx, R_02881C_PA_CL_VS_OUT_CNTL,
		SI_TRACKED_PA_CL_VS_OUT_CNTL,
		vs_sel->pa_cl_vs_out_cntl |
		S_02881C_VS_OUT_CCDIST0_VEC_ENA((total_mask & 0x0F) != 0) |
		S_02881C_VS_OUT_CCDIST1_VEC_ENA((total_mask & 0xF0) != 0) |
		clipdist_mask | (culldist_mask << 8));
	radeon_opt_set_context_reg(sctx, R_028810_PA_CL_CLIP_CNTL,
		SI_TRACKED_PA_CL_CLIP_CNTL,
		rs->pa_cl_clip_cntl |
		ucp_mask |
		S_028810_CLIP_DISABLE(window_space));

	if (initial_cdw != sctx->gfx_cs->current.cdw)
		sctx->context_roll_counter++;
}

/*
 * inferred state between framebuffer and rasterizer
 */
static void si_update_poly_offset_state(struct si_context *sctx)
{
	struct si_state_rasterizer *rs = sctx->queued.named.rasterizer;

	if (!rs || !rs->uses_poly_offset || !sctx->framebuffer.state.zsbuf) {
		si_pm4_bind_state(sctx, poly_offset, NULL);
		return;
	}

	/* Use the user format, not db_render_format, so that the polygon
	 * offset behaves as expected by applications.
	 */
	switch (sctx->framebuffer.state.zsbuf->texture->format) {
	case PIPE_FORMAT_Z16_UNORM:
		si_pm4_bind_state(sctx, poly_offset, &rs->pm4_poly_offset[0]);
		break;
	default: /* 24-bit */
		si_pm4_bind_state(sctx, poly_offset, &rs->pm4_poly_offset[1]);
		break;
	case PIPE_FORMAT_Z32_FLOAT:
	case PIPE_FORMAT_Z32_FLOAT_S8X24_UINT:
		si_pm4_bind_state(sctx, poly_offset, &rs->pm4_poly_offset[2]);
		break;
	}
}

/*
 * Rasterizer
 */

static uint32_t si_translate_fill(uint32_t func)
{
	switch(func) {
	case PIPE_POLYGON_MODE_FILL:
		return V_028814_X_DRAW_TRIANGLES;
	case PIPE_POLYGON_MODE_LINE:
		return V_028814_X_DRAW_LINES;
	case PIPE_POLYGON_MODE_POINT:
		return V_028814_X_DRAW_POINTS;
	default:
		assert(0);
		return V_028814_X_DRAW_POINTS;
	}
}

static void *si_create_rs_state(struct pipe_context *ctx,
				const struct pipe_rasterizer_state *state)
{
	struct si_screen *sscreen = ((struct si_context *)ctx)->screen;
	struct si_state_rasterizer *rs = CALLOC_STRUCT(si_state_rasterizer);
	struct si_pm4_state *pm4 = &rs->pm4;
	unsigned tmp, i;
	float psize_min, psize_max;

	if (!rs) {
		return NULL;
	}

	rs->scissor_enable = state->scissor;
	rs->clip_halfz = state->clip_halfz;
	rs->two_side = state->light_twoside;
	rs->multisample_enable = state->multisample;
	rs->force_persample_interp = state->force_persample_interp;
	rs->clip_plane_enable = state->clip_plane_enable;
	rs->half_pixel_center = state->half_pixel_center;
	rs->line_stipple_enable = state->line_stipple_enable;
	rs->poly_stipple_enable = state->poly_stipple_enable;
	rs->line_smooth = state->line_smooth;
	rs->line_width = state->line_width;
	rs->poly_smooth = state->poly_smooth;
	rs->uses_poly_offset = state->offset_point || state->offset_line ||
			       state->offset_tri;
	rs->clamp_fragment_color = state->clamp_fragment_color;
	rs->clamp_vertex_color = state->clamp_vertex_color;
	rs->flatshade = state->flatshade;
	rs->sprite_coord_enable = state->sprite_coord_enable;
	rs->rasterizer_discard = state->rasterizer_discard;
	rs->pa_sc_line_stipple = state->line_stipple_enable ?
				S_028A0C_LINE_PATTERN(state->line_stipple_pattern) |
				S_028A0C_REPEAT_COUNT(state->line_stipple_factor) : 0;
	rs->pa_cl_clip_cntl =
		S_028810_DX_CLIP_SPACE_DEF(state->clip_halfz) |
		S_028810_ZCLIP_NEAR_DISABLE(!state->depth_clip_near) |
		S_028810_ZCLIP_FAR_DISABLE(!state->depth_clip_far) |
		S_028810_DX_RASTERIZATION_KILL(state->rasterizer_discard) |
		S_028810_DX_LINEAR_ATTR_CLIP_ENA(1);

	si_pm4_set_reg(pm4, R_0286D4_SPI_INTERP_CONTROL_0,
		S_0286D4_FLAT_SHADE_ENA(1) |
		S_0286D4_PNT_SPRITE_ENA(state->point_quad_rasterization) |
		S_0286D4_PNT_SPRITE_OVRD_X(V_0286D4_SPI_PNT_SPRITE_SEL_S) |
		S_0286D4_PNT_SPRITE_OVRD_Y(V_0286D4_SPI_PNT_SPRITE_SEL_T) |
		S_0286D4_PNT_SPRITE_OVRD_Z(V_0286D4_SPI_PNT_SPRITE_SEL_0) |
		S_0286D4_PNT_SPRITE_OVRD_W(V_0286D4_SPI_PNT_SPRITE_SEL_1) |
		S_0286D4_PNT_SPRITE_TOP_1(state->sprite_coord_mode != PIPE_SPRITE_COORD_UPPER_LEFT));

	/* point size 12.4 fixed point */
	tmp = (unsigned)(state->point_size * 8.0);
	si_pm4_set_reg(pm4, R_028A00_PA_SU_POINT_SIZE, S_028A00_HEIGHT(tmp) | S_028A00_WIDTH(tmp));

	if (state->point_size_per_vertex) {
		psize_min = util_get_min_point_size(state);
		psize_max = SI_MAX_POINT_SIZE;
	} else {
		/* Force the point size to be as if the vertex output was disabled. */
		psize_min = state->point_size;
		psize_max = state->point_size;
	}
	rs->max_point_size = psize_max;

	/* Divide by two, because 0.5 = 1 pixel. */
	si_pm4_set_reg(pm4, R_028A04_PA_SU_POINT_MINMAX,
			S_028A04_MIN_SIZE(si_pack_float_12p4(psize_min/2)) |
			S_028A04_MAX_SIZE(si_pack_float_12p4(psize_max/2)));

	si_pm4_set_reg(pm4, R_028A08_PA_SU_LINE_CNTL,
		       S_028A08_WIDTH(si_pack_float_12p4(state->line_width/2)));
	si_pm4_set_reg(pm4, R_028A48_PA_SC_MODE_CNTL_0,
		       S_028A48_LINE_STIPPLE_ENABLE(state->line_stipple_enable) |
		       S_028A48_MSAA_ENABLE(state->multisample ||
					    state->poly_smooth ||
					    state->line_smooth) |
		       S_028A48_VPORT_SCISSOR_ENABLE(1) |
		       S_028A48_ALTERNATE_RBS_PER_TILE(sscreen->info.chip_class >= GFX9));

	si_pm4_set_reg(pm4, R_028B7C_PA_SU_POLY_OFFSET_CLAMP, fui(state->offset_clamp));
	si_pm4_set_reg(pm4, R_028814_PA_SU_SC_MODE_CNTL,
		S_028814_PROVOKING_VTX_LAST(!state->flatshade_first) |
		S_028814_CULL_FRONT((state->cull_face & PIPE_FACE_FRONT) ? 1 : 0) |
		S_028814_CULL_BACK((state->cull_face & PIPE_FACE_BACK) ? 1 : 0) |
		S_028814_FACE(!state->front_ccw) |
		S_028814_POLY_OFFSET_FRONT_ENABLE(util_get_offset(state, state->fill_front)) |
		S_028814_POLY_OFFSET_BACK_ENABLE(util_get_offset(state, state->fill_back)) |
		S_028814_POLY_OFFSET_PARA_ENABLE(state->offset_point || state->offset_line) |
		S_028814_POLY_MODE(state->fill_front != PIPE_POLYGON_MODE_FILL ||
				   state->fill_back != PIPE_POLYGON_MODE_FILL) |
		S_028814_POLYMODE_FRONT_PTYPE(si_translate_fill(state->fill_front)) |
		S_028814_POLYMODE_BACK_PTYPE(si_translate_fill(state->fill_back)));

	if (!rs->uses_poly_offset)
		return rs;

	rs->pm4_poly_offset = CALLOC(3, sizeof(struct si_pm4_state));
	if (!rs->pm4_poly_offset) {
		FREE(rs);
		return NULL;
	}

	/* Precalculate polygon offset states for 16-bit, 24-bit, and 32-bit zbuffers. */
	for (i = 0; i < 3; i++) {
		struct si_pm4_state *pm4 = &rs->pm4_poly_offset[i];
		float offset_units = state->offset_units;
		float offset_scale = state->offset_scale * 16.0f;
		uint32_t pa_su_poly_offset_db_fmt_cntl = 0;

		if (!state->offset_units_unscaled) {
			switch (i) {
			case 0: /* 16-bit zbuffer */
				offset_units *= 4.0f;
				pa_su_poly_offset_db_fmt_cntl =
					S_028B78_POLY_OFFSET_NEG_NUM_DB_BITS(-16);
				break;
			case 1: /* 24-bit zbuffer */
				offset_units *= 2.0f;
				pa_su_poly_offset_db_fmt_cntl =
					S_028B78_POLY_OFFSET_NEG_NUM_DB_BITS(-24);
				break;
			case 2: /* 32-bit zbuffer */
				offset_units *= 1.0f;
				pa_su_poly_offset_db_fmt_cntl = S_028B78_POLY_OFFSET_NEG_NUM_DB_BITS(-23) |
								S_028B78_POLY_OFFSET_DB_IS_FLOAT_FMT(1);
				break;
			}
		}

		si_pm4_set_reg(pm4, R_028B80_PA_SU_POLY_OFFSET_FRONT_SCALE,
			       fui(offset_scale));
		si_pm4_set_reg(pm4, R_028B84_PA_SU_POLY_OFFSET_FRONT_OFFSET,
			       fui(offset_units));
		si_pm4_set_reg(pm4, R_028B88_PA_SU_POLY_OFFSET_BACK_SCALE,
			       fui(offset_scale));
		si_pm4_set_reg(pm4, R_028B8C_PA_SU_POLY_OFFSET_BACK_OFFSET,
			       fui(offset_units));
		si_pm4_set_reg(pm4, R_028B78_PA_SU_POLY_OFFSET_DB_FMT_CNTL,
			       pa_su_poly_offset_db_fmt_cntl);
	}

	return rs;
}

static void si_bind_rs_state(struct pipe_context *ctx, void *state)
{
	struct si_context *sctx = (struct si_context *)ctx;
	struct si_state_rasterizer *old_rs =
		(struct si_state_rasterizer*)sctx->queued.named.rasterizer;
	struct si_state_rasterizer *rs = (struct si_state_rasterizer *)state;

	if (!state)
		return;

	if (!old_rs || old_rs->multisample_enable != rs->multisample_enable) {
		si_mark_atom_dirty(sctx, &sctx->atoms.s.db_render_state);

		/* Update the small primitive filter workaround if necessary. */
		if (sctx->screen->has_msaa_sample_loc_bug &&
		    sctx->framebuffer.nr_samples > 1)
			si_mark_atom_dirty(sctx, &sctx->atoms.s.msaa_sample_locs);
	}

	sctx->current_vs_state &= C_VS_STATE_CLAMP_VERTEX_COLOR;
	sctx->current_vs_state |= S_VS_STATE_CLAMP_VERTEX_COLOR(rs->clamp_vertex_color);

	si_pm4_bind_state(sctx, rasterizer, rs);
	si_update_poly_offset_state(sctx);

	if (!old_rs ||
	    old_rs->scissor_enable != rs->scissor_enable) {
		sctx->scissors.dirty_mask = (1 << SI_MAX_VIEWPORTS) - 1;
		si_mark_atom_dirty(sctx, &sctx->atoms.s.scissors);
	}

	if (!old_rs ||
	    old_rs->line_width != rs->line_width ||
	    old_rs->max_point_size != rs->max_point_size ||
	    old_rs->half_pixel_center != rs->half_pixel_center)
		si_mark_atom_dirty(sctx, &sctx->atoms.s.guardband);

	if (!old_rs ||
	    old_rs->clip_halfz != rs->clip_halfz) {
		sctx->viewports.depth_range_dirty_mask = (1 << SI_MAX_VIEWPORTS) - 1;
		si_mark_atom_dirty(sctx, &sctx->atoms.s.viewports);
	}

	if (!old_rs ||
	    old_rs->clip_plane_enable != rs->clip_plane_enable ||
	    old_rs->pa_cl_clip_cntl != rs->pa_cl_clip_cntl)
		si_mark_atom_dirty(sctx, &sctx->atoms.s.clip_regs);

	sctx->ia_multi_vgt_param_key.u.line_stipple_enabled =
		rs->line_stipple_enable;

	if (!old_rs ||
	    old_rs->clip_plane_enable != rs->clip_plane_enable ||
	    old_rs->rasterizer_discard != rs->rasterizer_discard ||
	    old_rs->sprite_coord_enable != rs->sprite_coord_enable ||
	    old_rs->flatshade != rs->flatshade ||
	    old_rs->two_side != rs->two_side ||
	    old_rs->multisample_enable != rs->multisample_enable ||
	    old_rs->poly_stipple_enable != rs->poly_stipple_enable ||
	    old_rs->poly_smooth != rs->poly_smooth ||
	    old_rs->line_smooth != rs->line_smooth ||
	    old_rs->clamp_fragment_color != rs->clamp_fragment_color ||
	    old_rs->force_persample_interp != rs->force_persample_interp)
		sctx->do_update_shaders = true;
}

static void si_delete_rs_state(struct pipe_context *ctx, void *state)
{
	struct si_context *sctx = (struct si_context *)ctx;
	struct si_state_rasterizer *rs = (struct si_state_rasterizer *)state;

	if (sctx->queued.named.rasterizer == state)
		si_pm4_bind_state(sctx, poly_offset, NULL);

	FREE(rs->pm4_poly_offset);
	si_pm4_delete_state(sctx, rasterizer, rs);
}

/*
 * infeered state between dsa and stencil ref
 */
static void si_emit_stencil_ref(struct si_context *sctx)
{
	struct radeon_cmdbuf *cs = sctx->gfx_cs;
	struct pipe_stencil_ref *ref = &sctx->stencil_ref.state;
	struct si_dsa_stencil_ref_part *dsa = &sctx->stencil_ref.dsa_part;

	radeon_set_context_reg_seq(cs, R_028430_DB_STENCILREFMASK, 2);
	radeon_emit(cs, S_028430_STENCILTESTVAL(ref->ref_value[0]) |
			S_028430_STENCILMASK(dsa->valuemask[0]) |
			S_028430_STENCILWRITEMASK(dsa->writemask[0]) |
			S_028430_STENCILOPVAL(1));
	radeon_emit(cs, S_028434_STENCILTESTVAL_BF(ref->ref_value[1]) |
			S_028434_STENCILMASK_BF(dsa->valuemask[1]) |
			S_028434_STENCILWRITEMASK_BF(dsa->writemask[1]) |
			S_028434_STENCILOPVAL_BF(1));
}

static void si_set_stencil_ref(struct pipe_context *ctx,
			       const struct pipe_stencil_ref *state)
{
        struct si_context *sctx = (struct si_context *)ctx;

	if (memcmp(&sctx->stencil_ref.state, state, sizeof(*state)) == 0)
		return;

	sctx->stencil_ref.state = *state;
	si_mark_atom_dirty(sctx, &sctx->atoms.s.stencil_ref);
}


/*
 * DSA
 */

static uint32_t si_translate_stencil_op(int s_op)
{
	switch (s_op) {
	case PIPE_STENCIL_OP_KEEP:
		return V_02842C_STENCIL_KEEP;
	case PIPE_STENCIL_OP_ZERO:
		return V_02842C_STENCIL_ZERO;
	case PIPE_STENCIL_OP_REPLACE:
		return V_02842C_STENCIL_REPLACE_TEST;
	case PIPE_STENCIL_OP_INCR:
		return V_02842C_STENCIL_ADD_CLAMP;
	case PIPE_STENCIL_OP_DECR:
		return V_02842C_STENCIL_SUB_CLAMP;
	case PIPE_STENCIL_OP_INCR_WRAP:
		return V_02842C_STENCIL_ADD_WRAP;
	case PIPE_STENCIL_OP_DECR_WRAP:
		return V_02842C_STENCIL_SUB_WRAP;
	case PIPE_STENCIL_OP_INVERT:
		return V_02842C_STENCIL_INVERT;
	default:
		PRINT_ERR("Unknown stencil op %d", s_op);
		assert(0);
		break;
	}
	return 0;
}

static bool si_dsa_writes_stencil(const struct pipe_stencil_state *s)
{
	return s->enabled && s->writemask &&
	       (s->fail_op  != PIPE_STENCIL_OP_KEEP ||
		s->zfail_op != PIPE_STENCIL_OP_KEEP ||
		s->zpass_op != PIPE_STENCIL_OP_KEEP);
}

static bool si_order_invariant_stencil_op(enum pipe_stencil_op op)
{
	/* REPLACE is normally order invariant, except when the stencil
	 * reference value is written by the fragment shader. Tracking this
	 * interaction does not seem worth the effort, so be conservative. */
	return op != PIPE_STENCIL_OP_INCR &&
	       op != PIPE_STENCIL_OP_DECR &&
	       op != PIPE_STENCIL_OP_REPLACE;
}

/* Compute whether, assuming Z writes are disabled, this stencil state is order
 * invariant in the sense that the set of passing fragments as well as the
 * final stencil buffer result does not depend on the order of fragments. */
static bool si_order_invariant_stencil_state(const struct pipe_stencil_state *state)
{
	return !state->enabled || !state->writemask ||
	       /* The following assumes that Z writes are disabled. */
	       (state->func == PIPE_FUNC_ALWAYS &&
	        si_order_invariant_stencil_op(state->zpass_op) &&
	        si_order_invariant_stencil_op(state->zfail_op)) ||
	       (state->func == PIPE_FUNC_NEVER &&
	        si_order_invariant_stencil_op(state->fail_op));
}

static void *si_create_dsa_state(struct pipe_context *ctx,
				 const struct pipe_depth_stencil_alpha_state *state)
{
	struct si_context *sctx = (struct si_context *)ctx;
	struct si_state_dsa *dsa = CALLOC_STRUCT(si_state_dsa);
	struct si_pm4_state *pm4 = &dsa->pm4;
	unsigned db_depth_control;
	uint32_t db_stencil_control = 0;

	if (!dsa) {
		return NULL;
	}

	dsa->stencil_ref.valuemask[0] = state->stencil[0].valuemask;
	dsa->stencil_ref.valuemask[1] = state->stencil[1].valuemask;
	dsa->stencil_ref.writemask[0] = state->stencil[0].writemask;
	dsa->stencil_ref.writemask[1] = state->stencil[1].writemask;

	db_depth_control = S_028800_Z_ENABLE(state->depth.enabled) |
		S_028800_Z_WRITE_ENABLE(state->depth.writemask) |
		S_028800_ZFUNC(state->depth.func) |
		S_028800_DEPTH_BOUNDS_ENABLE(state->depth.bounds_test);

	/* stencil */
	if (state->stencil[0].enabled) {
		db_depth_control |= S_028800_STENCIL_ENABLE(1);
		db_depth_control |= S_028800_STENCILFUNC(state->stencil[0].func);
		db_stencil_control |= S_02842C_STENCILFAIL(si_translate_stencil_op(state->stencil[0].fail_op));
		db_stencil_control |= S_02842C_STENCILZPASS(si_translate_stencil_op(state->stencil[0].zpass_op));
		db_stencil_control |= S_02842C_STENCILZFAIL(si_translate_stencil_op(state->stencil[0].zfail_op));

		if (state->stencil[1].enabled) {
			db_depth_control |= S_028800_BACKFACE_ENABLE(1);
			db_depth_control |= S_028800_STENCILFUNC_BF(state->stencil[1].func);
			db_stencil_control |= S_02842C_STENCILFAIL_BF(si_translate_stencil_op(state->stencil[1].fail_op));
			db_stencil_control |= S_02842C_STENCILZPASS_BF(si_translate_stencil_op(state->stencil[1].zpass_op));
			db_stencil_control |= S_02842C_STENCILZFAIL_BF(si_translate_stencil_op(state->stencil[1].zfail_op));
		}
	}

	/* alpha */
	if (state->alpha.enabled) {
		dsa->alpha_func = state->alpha.func;

		si_pm4_set_reg(pm4, R_00B030_SPI_SHADER_USER_DATA_PS_0 +
		               SI_SGPR_ALPHA_REF * 4, fui(state->alpha.ref_value));
	} else {
		dsa->alpha_func = PIPE_FUNC_ALWAYS;
	}

	si_pm4_set_reg(pm4, R_028800_DB_DEPTH_CONTROL, db_depth_control);
	if (state->stencil[0].enabled)
		si_pm4_set_reg(pm4, R_02842C_DB_STENCIL_CONTROL, db_stencil_control);
	if (state->depth.bounds_test) {
		si_pm4_set_reg(pm4, R_028020_DB_DEPTH_BOUNDS_MIN, fui(state->depth.bounds_min));
		si_pm4_set_reg(pm4, R_028024_DB_DEPTH_BOUNDS_MAX, fui(state->depth.bounds_max));
	}

	dsa->depth_enabled = state->depth.enabled;
	dsa->depth_write_enabled = state->depth.enabled &&
				   state->depth.writemask;
	dsa->stencil_enabled = state->stencil[0].enabled;
	dsa->stencil_write_enabled = state->stencil[0].enabled &&
				     (si_dsa_writes_stencil(&state->stencil[0]) ||
				      si_dsa_writes_stencil(&state->stencil[1]));
	dsa->db_can_write = dsa->depth_write_enabled ||
			    dsa->stencil_write_enabled;

	bool zfunc_is_ordered =
		state->depth.func == PIPE_FUNC_NEVER ||
		state->depth.func == PIPE_FUNC_LESS ||
		state->depth.func == PIPE_FUNC_LEQUAL ||
		state->depth.func == PIPE_FUNC_GREATER ||
		state->depth.func == PIPE_FUNC_GEQUAL;

	bool nozwrite_and_order_invariant_stencil =
		!dsa->db_can_write ||
		(!dsa->depth_write_enabled &&
		 si_order_invariant_stencil_state(&state->stencil[0]) &&
		 si_order_invariant_stencil_state(&state->stencil[1]));

	dsa->order_invariance[1].zs =
		nozwrite_and_order_invariant_stencil ||
		(!dsa->stencil_write_enabled && zfunc_is_ordered);
	dsa->order_invariance[0].zs = !dsa->depth_write_enabled || zfunc_is_ordered;

	dsa->order_invariance[1].pass_set =
		nozwrite_and_order_invariant_stencil ||
		(!dsa->stencil_write_enabled &&
		 (state->depth.func == PIPE_FUNC_ALWAYS ||
		  state->depth.func == PIPE_FUNC_NEVER));
	dsa->order_invariance[0].pass_set =
		!dsa->depth_write_enabled ||
		(state->depth.func == PIPE_FUNC_ALWAYS ||
		 state->depth.func == PIPE_FUNC_NEVER);

	dsa->order_invariance[1].pass_last =
		sctx->screen->assume_no_z_fights &&
		!dsa->stencil_write_enabled &&
		dsa->depth_write_enabled && zfunc_is_ordered;
	dsa->order_invariance[0].pass_last =
		sctx->screen->assume_no_z_fights &&
		dsa->depth_write_enabled && zfunc_is_ordered;

	return dsa;
}

static void si_bind_dsa_state(struct pipe_context *ctx, void *state)
{
        struct si_context *sctx = (struct si_context *)ctx;
	struct si_state_dsa *old_dsa = sctx->queued.named.dsa;
        struct si_state_dsa *dsa = state;

        if (!state)
                return;

	si_pm4_bind_state(sctx, dsa, dsa);

	if (memcmp(&dsa->stencil_ref, &sctx->stencil_ref.dsa_part,
		   sizeof(struct si_dsa_stencil_ref_part)) != 0) {
		sctx->stencil_ref.dsa_part = dsa->stencil_ref;
		si_mark_atom_dirty(sctx, &sctx->atoms.s.stencil_ref);
	}

	if (!old_dsa || old_dsa->alpha_func != dsa->alpha_func)
		sctx->do_update_shaders = true;

	if (sctx->screen->dpbb_allowed &&
	    (!old_dsa ||
	     (old_dsa->depth_enabled != dsa->depth_enabled ||
	      old_dsa->stencil_enabled != dsa->stencil_enabled ||
	      old_dsa->db_can_write != dsa->db_can_write)))
		si_mark_atom_dirty(sctx, &sctx->atoms.s.dpbb_state);

	if (sctx->screen->has_out_of_order_rast &&
	    (!old_dsa ||
	     memcmp(old_dsa->order_invariance, dsa->order_invariance,
		    sizeof(old_dsa->order_invariance))))
		si_mark_atom_dirty(sctx, &sctx->atoms.s.msaa_config);
}

static void si_delete_dsa_state(struct pipe_context *ctx, void *state)
{
	struct si_context *sctx = (struct si_context *)ctx;
	si_pm4_delete_state(sctx, dsa, (struct si_state_dsa *)state);
}

static void *si_create_db_flush_dsa(struct si_context *sctx)
{
	struct pipe_depth_stencil_alpha_state dsa = {};

	return sctx->b.create_depth_stencil_alpha_state(&sctx->b, &dsa);
}

/* DB RENDER STATE */

static void si_set_active_query_state(struct pipe_context *ctx, boolean enable)
{
	struct si_context *sctx = (struct si_context*)ctx;

	/* Pipeline stat & streamout queries. */
	if (enable) {
		sctx->flags &= ~SI_CONTEXT_STOP_PIPELINE_STATS;
		sctx->flags |= SI_CONTEXT_START_PIPELINE_STATS;
	} else {
		sctx->flags &= ~SI_CONTEXT_START_PIPELINE_STATS;
		sctx->flags |= SI_CONTEXT_STOP_PIPELINE_STATS;
	}

	/* Occlusion queries. */
	if (sctx->occlusion_queries_disabled != !enable) {
		sctx->occlusion_queries_disabled = !enable;
		si_mark_atom_dirty(sctx, &sctx->atoms.s.db_render_state);
	}
}

void si_set_occlusion_query_state(struct si_context *sctx,
				  bool old_perfect_enable)
{
	si_mark_atom_dirty(sctx, &sctx->atoms.s.db_render_state);

	bool perfect_enable = sctx->num_perfect_occlusion_queries != 0;

	if (perfect_enable != old_perfect_enable)
		si_mark_atom_dirty(sctx, &sctx->atoms.s.msaa_config);
}

void si_save_qbo_state(struct si_context *sctx, struct si_qbo_state *st)
{
	st->saved_compute = sctx->cs_shader_state.program;

	si_get_pipe_constant_buffer(sctx, PIPE_SHADER_COMPUTE, 0, &st->saved_const0);
	si_get_shader_buffers(sctx, PIPE_SHADER_COMPUTE, 0, 3, st->saved_ssbo);
}

static void si_emit_db_render_state(struct si_context *sctx)
{
	struct si_state_rasterizer *rs = sctx->queued.named.rasterizer;
	unsigned db_shader_control, db_render_control, db_count_control;
	unsigned initial_cdw = sctx->gfx_cs->current.cdw;

	/* DB_RENDER_CONTROL */
	if (sctx->dbcb_depth_copy_enabled ||
	    sctx->dbcb_stencil_copy_enabled) {
		db_render_control =
			S_028000_DEPTH_COPY(sctx->dbcb_depth_copy_enabled) |
			S_028000_STENCIL_COPY(sctx->dbcb_stencil_copy_enabled) |
			S_028000_COPY_CENTROID(1) |
			S_028000_COPY_SAMPLE(sctx->dbcb_copy_sample);
	} else if (sctx->db_flush_depth_inplace || sctx->db_flush_stencil_inplace) {
		db_render_control =
			S_028000_DEPTH_COMPRESS_DISABLE(sctx->db_flush_depth_inplace) |
			S_028000_STENCIL_COMPRESS_DISABLE(sctx->db_flush_stencil_inplace);
	} else {
		db_render_control =
			S_028000_DEPTH_CLEAR_ENABLE(sctx->db_depth_clear) |
			S_028000_STENCIL_CLEAR_ENABLE(sctx->db_stencil_clear);
	}

	/* DB_COUNT_CONTROL (occlusion queries) */
	if (sctx->num_occlusion_queries > 0 &&
	    !sctx->occlusion_queries_disabled) {
		bool perfect = sctx->num_perfect_occlusion_queries > 0;

		if (sctx->chip_class >= CIK) {
			unsigned log_sample_rate = sctx->framebuffer.log_samples;

			/* Stoney doesn't increment occlusion query counters
			 * if the sample rate is 16x. Use 8x sample rate instead.
			 */
			if (sctx->family == CHIP_STONEY)
				log_sample_rate = MIN2(log_sample_rate, 3);

			db_count_control =
				S_028004_PERFECT_ZPASS_COUNTS(perfect) |
				S_028004_SAMPLE_RATE(log_sample_rate) |
				S_028004_ZPASS_ENABLE(1) |
				S_028004_SLICE_EVEN_ENABLE(1) |
				S_028004_SLICE_ODD_ENABLE(1);
		} else {
			db_count_control =
				S_028004_PERFECT_ZPASS_COUNTS(perfect) |
				S_028004_SAMPLE_RATE(sctx->framebuffer.log_samples);
		}
	} else {
		/* Disable occlusion queries. */
		if (sctx->chip_class >= CIK) {
			db_count_control = 0;
		} else {
			db_count_control = S_028004_ZPASS_INCREMENT_DISABLE(1);
		}
	}

	radeon_opt_set_context_reg2(sctx, R_028000_DB_RENDER_CONTROL,
				    SI_TRACKED_DB_RENDER_CONTROL, db_render_control,
				    db_count_control);

	/* DB_RENDER_OVERRIDE2 */
	radeon_opt_set_context_reg(sctx,  R_028010_DB_RENDER_OVERRIDE2,
		SI_TRACKED_DB_RENDER_OVERRIDE2,
		S_028010_DISABLE_ZMASK_EXPCLEAR_OPTIMIZATION(sctx->db_depth_disable_expclear) |
		S_028010_DISABLE_SMEM_EXPCLEAR_OPTIMIZATION(sctx->db_stencil_disable_expclear) |
		S_028010_DECOMPRESS_Z_ON_FLUSH(sctx->framebuffer.nr_samples >= 4));

	db_shader_control = sctx->ps_db_shader_control;

	/* Bug workaround for smoothing (overrasterization) on SI. */
	if (sctx->chip_class == SI && sctx->smoothing_enabled) {
		db_shader_control &= C_02880C_Z_ORDER;
		db_shader_control |= S_02880C_Z_ORDER(V_02880C_LATE_Z);
	}

	/* Disable the gl_SampleMask fragment shader output if MSAA is disabled. */
	if (!rs->multisample_enable)
		db_shader_control &= C_02880C_MASK_EXPORT_ENABLE;

	if (sctx->screen->has_rbplus &&
	    !sctx->screen->rbplus_allowed)
		db_shader_control |= S_02880C_DUAL_QUAD_DISABLE(1);

	radeon_opt_set_context_reg(sctx, R_02880C_DB_SHADER_CONTROL,
				   SI_TRACKED_DB_SHADER_CONTROL, db_shader_control);

	if (initial_cdw != sctx->gfx_cs->current.cdw)
		sctx->context_roll_counter++;
}

/*
 * format translation
 */
static uint32_t si_translate_colorformat(enum pipe_format format)
{
	const struct util_format_description *desc = util_format_description(format);
	if (!desc)
		return V_028C70_COLOR_INVALID;

#define HAS_SIZE(x,y,z,w) \
	(desc->channel[0].size == (x) && desc->channel[1].size == (y) && \
         desc->channel[2].size == (z) && desc->channel[3].size == (w))

	if (format == PIPE_FORMAT_R11G11B10_FLOAT) /* isn't plain */
		return V_028C70_COLOR_10_11_11;

	if (desc->layout != UTIL_FORMAT_LAYOUT_PLAIN)
		return V_028C70_COLOR_INVALID;

	/* hw cannot support mixed formats (except depth/stencil, since
	 * stencil is not written to). */
	if (desc->is_mixed && desc->colorspace != UTIL_FORMAT_COLORSPACE_ZS)
		return V_028C70_COLOR_INVALID;

	switch (desc->nr_channels) {
	case 1:
		switch (desc->channel[0].size) {
		case 8:
			return V_028C70_COLOR_8;
		case 16:
			return V_028C70_COLOR_16;
		case 32:
			return V_028C70_COLOR_32;
		}
		break;
	case 2:
		if (desc->channel[0].size == desc->channel[1].size) {
			switch (desc->channel[0].size) {
			case 8:
				return V_028C70_COLOR_8_8;
			case 16:
				return V_028C70_COLOR_16_16;
			case 32:
				return V_028C70_COLOR_32_32;
			}
		} else if (HAS_SIZE(8,24,0,0)) {
			return V_028C70_COLOR_24_8;
		} else if (HAS_SIZE(24,8,0,0)) {
			return V_028C70_COLOR_8_24;
		}
		break;
	case 3:
		if (HAS_SIZE(5,6,5,0)) {
			return V_028C70_COLOR_5_6_5;
		} else if (HAS_SIZE(32,8,24,0)) {
			return V_028C70_COLOR_X24_8_32_FLOAT;
		}
		break;
	case 4:
		if (desc->channel[0].size == desc->channel[1].size &&
		    desc->channel[0].size == desc->channel[2].size &&
		    desc->channel[0].size == desc->channel[3].size) {
			switch (desc->channel[0].size) {
			case 4:
				return V_028C70_COLOR_4_4_4_4;
			case 8:
				return V_028C70_COLOR_8_8_8_8;
			case 16:
				return V_028C70_COLOR_16_16_16_16;
			case 32:
				return V_028C70_COLOR_32_32_32_32;
			}
		} else if (HAS_SIZE(5,5,5,1)) {
			return V_028C70_COLOR_1_5_5_5;
		} else if (HAS_SIZE(1,5,5,5)) {
			return V_028C70_COLOR_5_5_5_1;
		} else if (HAS_SIZE(10,10,10,2)) {
			return V_028C70_COLOR_2_10_10_10;
		}
		break;
	}
	return V_028C70_COLOR_INVALID;
}

static uint32_t si_colorformat_endian_swap(uint32_t colorformat)
{
	if (SI_BIG_ENDIAN) {
		switch(colorformat) {
		/* 8-bit buffers. */
		case V_028C70_COLOR_8:
			return V_028C70_ENDIAN_NONE;

		/* 16-bit buffers. */
		case V_028C70_COLOR_5_6_5:
		case V_028C70_COLOR_1_5_5_5:
		case V_028C70_COLOR_4_4_4_4:
		case V_028C70_COLOR_16:
		case V_028C70_COLOR_8_8:
			return V_028C70_ENDIAN_8IN16;

		/* 32-bit buffers. */
		case V_028C70_COLOR_8_8_8_8:
		case V_028C70_COLOR_2_10_10_10:
		case V_028C70_COLOR_8_24:
		case V_028C70_COLOR_24_8:
		case V_028C70_COLOR_16_16:
			return V_028C70_ENDIAN_8IN32;

		/* 64-bit buffers. */
		case V_028C70_COLOR_16_16_16_16:
			return V_028C70_ENDIAN_8IN16;

		case V_028C70_COLOR_32_32:
			return V_028C70_ENDIAN_8IN32;

		/* 128-bit buffers. */
		case V_028C70_COLOR_32_32_32_32:
			return V_028C70_ENDIAN_8IN32;
		default:
			return V_028C70_ENDIAN_NONE; /* Unsupported. */
		}
	} else {
		return V_028C70_ENDIAN_NONE;
	}
}

static uint32_t si_translate_dbformat(enum pipe_format format)
{
	switch (format) {
	case PIPE_FORMAT_Z16_UNORM:
		return V_028040_Z_16;
	case PIPE_FORMAT_S8_UINT_Z24_UNORM:
	case PIPE_FORMAT_X8Z24_UNORM:
	case PIPE_FORMAT_Z24X8_UNORM:
	case PIPE_FORMAT_Z24_UNORM_S8_UINT:
		return V_028040_Z_24; /* deprecated on SI */
	case PIPE_FORMAT_Z32_FLOAT:
	case PIPE_FORMAT_Z32_FLOAT_S8X24_UINT:
		return V_028040_Z_32_FLOAT;
	default:
		return V_028040_Z_INVALID;
	}
}

/*
 * Texture translation
 */

static uint32_t si_translate_texformat(struct pipe_screen *screen,
				       enum pipe_format format,
				       const struct util_format_description *desc,
				       int first_non_void)
{
	struct si_screen *sscreen = (struct si_screen*)screen;
	bool uniform = true;
	int i;

	/* Colorspace (return non-RGB formats directly). */
	switch (desc->colorspace) {
	/* Depth stencil formats */
	case UTIL_FORMAT_COLORSPACE_ZS:
		switch (format) {
		case PIPE_FORMAT_Z16_UNORM:
			return V_008F14_IMG_DATA_FORMAT_16;
		case PIPE_FORMAT_X24S8_UINT:
		case PIPE_FORMAT_S8X24_UINT:
			/*
			 * Implemented as an 8_8_8_8 data format to fix texture
			 * gathers in stencil sampling. This affects at least
			 * GL45-CTS.texture_cube_map_array.sampling on VI.
			 */
<<<<<<< HEAD
			return V_008F14_IMG_DATA_FORMAT_8_8_8_8;
=======
			if (sscreen->info.chip_class <= VI)
				return V_008F14_IMG_DATA_FORMAT_8_8_8_8;

			if (format == PIPE_FORMAT_X24S8_UINT)
				return V_008F14_IMG_DATA_FORMAT_8_24;
			else
				return V_008F14_IMG_DATA_FORMAT_24_8;
>>>>>>> b85ca86c
		case PIPE_FORMAT_Z24X8_UNORM:
		case PIPE_FORMAT_Z24_UNORM_S8_UINT:
			return V_008F14_IMG_DATA_FORMAT_8_24;
		case PIPE_FORMAT_X8Z24_UNORM:
		case PIPE_FORMAT_S8_UINT_Z24_UNORM:
			return V_008F14_IMG_DATA_FORMAT_24_8;
		case PIPE_FORMAT_S8_UINT:
			return V_008F14_IMG_DATA_FORMAT_8;
		case PIPE_FORMAT_Z32_FLOAT:
			return V_008F14_IMG_DATA_FORMAT_32;
		case PIPE_FORMAT_X32_S8X24_UINT:
		case PIPE_FORMAT_Z32_FLOAT_S8X24_UINT:
			return V_008F14_IMG_DATA_FORMAT_X24_8_32;
		default:
			goto out_unknown;
		}

	case UTIL_FORMAT_COLORSPACE_YUV:
		goto out_unknown; /* TODO */

	case UTIL_FORMAT_COLORSPACE_SRGB:
		if (desc->nr_channels != 4 && desc->nr_channels != 1)
			goto out_unknown;
		break;

	default:
		break;
	}

	if (desc->layout == UTIL_FORMAT_LAYOUT_RGTC) {
		if (!sscreen->info.has_format_bc1_through_bc7)
			goto out_unknown;

		switch (format) {
		case PIPE_FORMAT_RGTC1_SNORM:
		case PIPE_FORMAT_LATC1_SNORM:
		case PIPE_FORMAT_RGTC1_UNORM:
		case PIPE_FORMAT_LATC1_UNORM:
			return V_008F14_IMG_DATA_FORMAT_BC4;
		case PIPE_FORMAT_RGTC2_SNORM:
		case PIPE_FORMAT_LATC2_SNORM:
		case PIPE_FORMAT_RGTC2_UNORM:
		case PIPE_FORMAT_LATC2_UNORM:
			return V_008F14_IMG_DATA_FORMAT_BC5;
		default:
			goto out_unknown;
		}
	}

	if (desc->layout == UTIL_FORMAT_LAYOUT_ETC &&
	    (sscreen->info.family == CHIP_STONEY ||
	     sscreen->info.family == CHIP_VEGA10 ||
	     sscreen->info.family == CHIP_RAVEN)) {
		switch (format) {
		case PIPE_FORMAT_ETC1_RGB8:
		case PIPE_FORMAT_ETC2_RGB8:
		case PIPE_FORMAT_ETC2_SRGB8:
			return V_008F14_IMG_DATA_FORMAT_ETC2_RGB;
		case PIPE_FORMAT_ETC2_RGB8A1:
		case PIPE_FORMAT_ETC2_SRGB8A1:
			return V_008F14_IMG_DATA_FORMAT_ETC2_RGBA1;
		case PIPE_FORMAT_ETC2_RGBA8:
		case PIPE_FORMAT_ETC2_SRGBA8:
			return V_008F14_IMG_DATA_FORMAT_ETC2_RGBA;
		case PIPE_FORMAT_ETC2_R11_UNORM:
		case PIPE_FORMAT_ETC2_R11_SNORM:
			return V_008F14_IMG_DATA_FORMAT_ETC2_R;
		case PIPE_FORMAT_ETC2_RG11_UNORM:
		case PIPE_FORMAT_ETC2_RG11_SNORM:
			return V_008F14_IMG_DATA_FORMAT_ETC2_RG;
		default:
			goto out_unknown;
		}
	}

	if (desc->layout == UTIL_FORMAT_LAYOUT_BPTC) {
		if (!sscreen->info.has_format_bc1_through_bc7)
			goto out_unknown;

		switch (format) {
		case PIPE_FORMAT_BPTC_RGBA_UNORM:
		case PIPE_FORMAT_BPTC_SRGBA:
			return V_008F14_IMG_DATA_FORMAT_BC7;
		case PIPE_FORMAT_BPTC_RGB_FLOAT:
		case PIPE_FORMAT_BPTC_RGB_UFLOAT:
			return V_008F14_IMG_DATA_FORMAT_BC6;
		default:
			goto out_unknown;
		}
	}

	if (desc->layout == UTIL_FORMAT_LAYOUT_SUBSAMPLED) {
		switch (format) {
		case PIPE_FORMAT_R8G8_B8G8_UNORM:
		case PIPE_FORMAT_G8R8_B8R8_UNORM:
			return V_008F14_IMG_DATA_FORMAT_GB_GR;
		case PIPE_FORMAT_G8R8_G8B8_UNORM:
		case PIPE_FORMAT_R8G8_R8B8_UNORM:
			return V_008F14_IMG_DATA_FORMAT_BG_RG;
		default:
			goto out_unknown;
		}
	}

	if (desc->layout == UTIL_FORMAT_LAYOUT_S3TC) {
		if (!sscreen->info.has_format_bc1_through_bc7)
			goto out_unknown;

		switch (format) {
		case PIPE_FORMAT_DXT1_RGB:
		case PIPE_FORMAT_DXT1_RGBA:
		case PIPE_FORMAT_DXT1_SRGB:
		case PIPE_FORMAT_DXT1_SRGBA:
			return V_008F14_IMG_DATA_FORMAT_BC1;
		case PIPE_FORMAT_DXT3_RGBA:
		case PIPE_FORMAT_DXT3_SRGBA:
			return V_008F14_IMG_DATA_FORMAT_BC2;
		case PIPE_FORMAT_DXT5_RGBA:
		case PIPE_FORMAT_DXT5_SRGBA:
			return V_008F14_IMG_DATA_FORMAT_BC3;
		default:
			goto out_unknown;
		}
	}

	if (format == PIPE_FORMAT_R9G9B9E5_FLOAT) {
		return V_008F14_IMG_DATA_FORMAT_5_9_9_9;
	} else if (format == PIPE_FORMAT_R11G11B10_FLOAT) {
		return V_008F14_IMG_DATA_FORMAT_10_11_11;
	}

	/* R8G8Bx_SNORM - TODO CxV8U8 */

	/* hw cannot support mixed formats (except depth/stencil, since only
	 * depth is read).*/
	if (desc->is_mixed && desc->colorspace != UTIL_FORMAT_COLORSPACE_ZS)
		goto out_unknown;

	/* See whether the components are of the same size. */
	for (i = 1; i < desc->nr_channels; i++) {
		uniform = uniform && desc->channel[0].size == desc->channel[i].size;
	}

	/* Non-uniform formats. */
	if (!uniform) {
		switch(desc->nr_channels) {
		case 3:
			if (desc->channel[0].size == 5 &&
			    desc->channel[1].size == 6 &&
			    desc->channel[2].size == 5) {
				return V_008F14_IMG_DATA_FORMAT_5_6_5;
			}
			goto out_unknown;
		case 4:
			if (desc->channel[0].size == 5 &&
			    desc->channel[1].size == 5 &&
			    desc->channel[2].size == 5 &&
			    desc->channel[3].size == 1) {
				return V_008F14_IMG_DATA_FORMAT_1_5_5_5;
			}
			if (desc->channel[0].size == 1 &&
			    desc->channel[1].size == 5 &&
			    desc->channel[2].size == 5 &&
			    desc->channel[3].size == 5) {
				return V_008F14_IMG_DATA_FORMAT_5_5_5_1;
			}
			if (desc->channel[0].size == 10 &&
			    desc->channel[1].size == 10 &&
			    desc->channel[2].size == 10 &&
			    desc->channel[3].size == 2) {
				return V_008F14_IMG_DATA_FORMAT_2_10_10_10;
			}
			goto out_unknown;
		}
		goto out_unknown;
	}

	if (first_non_void < 0 || first_non_void > 3)
		goto out_unknown;

	/* uniform formats */
	switch (desc->channel[first_non_void].size) {
	case 4:
		switch (desc->nr_channels) {
#if 0 /* Not supported for render targets */
		case 2:
			return V_008F14_IMG_DATA_FORMAT_4_4;
#endif
		case 4:
			return V_008F14_IMG_DATA_FORMAT_4_4_4_4;
		}
		break;
	case 8:
		switch (desc->nr_channels) {
		case 1:
			return V_008F14_IMG_DATA_FORMAT_8;
		case 2:
			return V_008F14_IMG_DATA_FORMAT_8_8;
		case 4:
			return V_008F14_IMG_DATA_FORMAT_8_8_8_8;
		}
		break;
	case 16:
		switch (desc->nr_channels) {
		case 1:
			return V_008F14_IMG_DATA_FORMAT_16;
		case 2:
			return V_008F14_IMG_DATA_FORMAT_16_16;
		case 4:
			return V_008F14_IMG_DATA_FORMAT_16_16_16_16;
		}
		break;
	case 32:
		switch (desc->nr_channels) {
		case 1:
			return V_008F14_IMG_DATA_FORMAT_32;
		case 2:
			return V_008F14_IMG_DATA_FORMAT_32_32;
#if 0 /* Not supported for render targets */
		case 3:
			return V_008F14_IMG_DATA_FORMAT_32_32_32;
#endif
		case 4:
			return V_008F14_IMG_DATA_FORMAT_32_32_32_32;
		}
	}

out_unknown:
	return ~0;
}

static unsigned si_tex_wrap(unsigned wrap)
{
	switch (wrap) {
	default:
	case PIPE_TEX_WRAP_REPEAT:
		return V_008F30_SQ_TEX_WRAP;
	case PIPE_TEX_WRAP_CLAMP:
		return V_008F30_SQ_TEX_CLAMP_HALF_BORDER;
	case PIPE_TEX_WRAP_CLAMP_TO_EDGE:
		return V_008F30_SQ_TEX_CLAMP_LAST_TEXEL;
	case PIPE_TEX_WRAP_CLAMP_TO_BORDER:
		return V_008F30_SQ_TEX_CLAMP_BORDER;
	case PIPE_TEX_WRAP_MIRROR_REPEAT:
		return V_008F30_SQ_TEX_MIRROR;
	case PIPE_TEX_WRAP_MIRROR_CLAMP:
		return V_008F30_SQ_TEX_MIRROR_ONCE_HALF_BORDER;
	case PIPE_TEX_WRAP_MIRROR_CLAMP_TO_EDGE:
		return V_008F30_SQ_TEX_MIRROR_ONCE_LAST_TEXEL;
	case PIPE_TEX_WRAP_MIRROR_CLAMP_TO_BORDER:
		return V_008F30_SQ_TEX_MIRROR_ONCE_BORDER;
	}
}

static unsigned si_tex_mipfilter(unsigned filter)
{
	switch (filter) {
	case PIPE_TEX_MIPFILTER_NEAREST:
		return V_008F38_SQ_TEX_Z_FILTER_POINT;
	case PIPE_TEX_MIPFILTER_LINEAR:
		return V_008F38_SQ_TEX_Z_FILTER_LINEAR;
	default:
	case PIPE_TEX_MIPFILTER_NONE:
		return V_008F38_SQ_TEX_Z_FILTER_NONE;
	}
}

static unsigned si_tex_compare(unsigned compare)
{
	switch (compare) {
	default:
	case PIPE_FUNC_NEVER:
		return V_008F30_SQ_TEX_DEPTH_COMPARE_NEVER;
	case PIPE_FUNC_LESS:
		return V_008F30_SQ_TEX_DEPTH_COMPARE_LESS;
	case PIPE_FUNC_EQUAL:
		return V_008F30_SQ_TEX_DEPTH_COMPARE_EQUAL;
	case PIPE_FUNC_LEQUAL:
		return V_008F30_SQ_TEX_DEPTH_COMPARE_LESSEQUAL;
	case PIPE_FUNC_GREATER:
		return V_008F30_SQ_TEX_DEPTH_COMPARE_GREATER;
	case PIPE_FUNC_NOTEQUAL:
		return V_008F30_SQ_TEX_DEPTH_COMPARE_NOTEQUAL;
	case PIPE_FUNC_GEQUAL:
		return V_008F30_SQ_TEX_DEPTH_COMPARE_GREATEREQUAL;
	case PIPE_FUNC_ALWAYS:
		return V_008F30_SQ_TEX_DEPTH_COMPARE_ALWAYS;
	}
}

static unsigned si_tex_dim(struct si_screen *sscreen, struct si_texture *tex,
			   unsigned view_target, unsigned nr_samples)
{
	unsigned res_target = tex->buffer.b.b.target;

	if (view_target == PIPE_TEXTURE_CUBE ||
	    view_target == PIPE_TEXTURE_CUBE_ARRAY)
		res_target = view_target;
	/* If interpreting cubemaps as something else, set 2D_ARRAY. */
	else if (res_target == PIPE_TEXTURE_CUBE ||
		 res_target == PIPE_TEXTURE_CUBE_ARRAY)
		res_target = PIPE_TEXTURE_2D_ARRAY;

	/* GFX9 allocates 1D textures as 2D. */
	if ((res_target == PIPE_TEXTURE_1D ||
	     res_target == PIPE_TEXTURE_1D_ARRAY) &&
	    sscreen->info.chip_class >= GFX9 &&
	    tex->surface.u.gfx9.resource_type == RADEON_RESOURCE_2D) {
		if (res_target == PIPE_TEXTURE_1D)
			res_target = PIPE_TEXTURE_2D;
		else
			res_target = PIPE_TEXTURE_2D_ARRAY;
	}

	switch (res_target) {
	default:
	case PIPE_TEXTURE_1D:
		return V_008F1C_SQ_RSRC_IMG_1D;
	case PIPE_TEXTURE_1D_ARRAY:
		return V_008F1C_SQ_RSRC_IMG_1D_ARRAY;
	case PIPE_TEXTURE_2D:
	case PIPE_TEXTURE_RECT:
		return nr_samples > 1 ? V_008F1C_SQ_RSRC_IMG_2D_MSAA :
					V_008F1C_SQ_RSRC_IMG_2D;
	case PIPE_TEXTURE_2D_ARRAY:
		return nr_samples > 1 ? V_008F1C_SQ_RSRC_IMG_2D_MSAA_ARRAY :
					V_008F1C_SQ_RSRC_IMG_2D_ARRAY;
	case PIPE_TEXTURE_3D:
		return V_008F1C_SQ_RSRC_IMG_3D;
	case PIPE_TEXTURE_CUBE:
	case PIPE_TEXTURE_CUBE_ARRAY:
		return V_008F1C_SQ_RSRC_IMG_CUBE;
	}
}

/*
 * Format support testing
 */

static bool si_is_sampler_format_supported(struct pipe_screen *screen, enum pipe_format format)
{
	const struct util_format_description *desc = util_format_description(format);
	if (!desc)
		return false;

	return si_translate_texformat(screen, format, desc,
				      util_format_get_first_non_void_channel(format)) != ~0U;
}

static uint32_t si_translate_buffer_dataformat(struct pipe_screen *screen,
					       const struct util_format_description *desc,
					       int first_non_void)
{
	int i;

	if (desc->format == PIPE_FORMAT_R11G11B10_FLOAT)
		return V_008F0C_BUF_DATA_FORMAT_10_11_11;

	assert(first_non_void >= 0);

	if (desc->nr_channels == 4 &&
	    desc->channel[0].size == 10 &&
	    desc->channel[1].size == 10 &&
	    desc->channel[2].size == 10 &&
	    desc->channel[3].size == 2)
		return V_008F0C_BUF_DATA_FORMAT_2_10_10_10;

	/* See whether the components are of the same size. */
	for (i = 0; i < desc->nr_channels; i++) {
		if (desc->channel[first_non_void].size != desc->channel[i].size)
			return V_008F0C_BUF_DATA_FORMAT_INVALID;
	}

	switch (desc->channel[first_non_void].size) {
	case 8:
		switch (desc->nr_channels) {
		case 1:
		case 3: /* 3 loads */
			return V_008F0C_BUF_DATA_FORMAT_8;
		case 2:
			return V_008F0C_BUF_DATA_FORMAT_8_8;
		case 4:
			return V_008F0C_BUF_DATA_FORMAT_8_8_8_8;
		}
		break;
	case 16:
		switch (desc->nr_channels) {
		case 1:
		case 3: /* 3 loads */
			return V_008F0C_BUF_DATA_FORMAT_16;
		case 2:
			return V_008F0C_BUF_DATA_FORMAT_16_16;
		case 4:
			return V_008F0C_BUF_DATA_FORMAT_16_16_16_16;
		}
		break;
	case 32:
		switch (desc->nr_channels) {
		case 1:
			return V_008F0C_BUF_DATA_FORMAT_32;
		case 2:
			return V_008F0C_BUF_DATA_FORMAT_32_32;
		case 3:
			return V_008F0C_BUF_DATA_FORMAT_32_32_32;
		case 4:
			return V_008F0C_BUF_DATA_FORMAT_32_32_32_32;
		}
		break;
	case 64:
		/* Legacy double formats. */
		switch (desc->nr_channels) {
		case 1: /* 1 load */
			return V_008F0C_BUF_DATA_FORMAT_32_32;
		case 2: /* 1 load */
			return V_008F0C_BUF_DATA_FORMAT_32_32_32_32;
		case 3: /* 3 loads */
			return V_008F0C_BUF_DATA_FORMAT_32_32;
		case 4: /* 2 loads */
			return V_008F0C_BUF_DATA_FORMAT_32_32_32_32;
		}
		break;
	}

	return V_008F0C_BUF_DATA_FORMAT_INVALID;
}

static uint32_t si_translate_buffer_numformat(struct pipe_screen *screen,
					      const struct util_format_description *desc,
					      int first_non_void)
{
	if (desc->format == PIPE_FORMAT_R11G11B10_FLOAT)
		return V_008F0C_BUF_NUM_FORMAT_FLOAT;

	assert(first_non_void >= 0);

	switch (desc->channel[first_non_void].type) {
	case UTIL_FORMAT_TYPE_SIGNED:
	case UTIL_FORMAT_TYPE_FIXED:
		if (desc->channel[first_non_void].size >= 32 ||
		    desc->channel[first_non_void].pure_integer)
			return V_008F0C_BUF_NUM_FORMAT_SINT;
		else if (desc->channel[first_non_void].normalized)
			return V_008F0C_BUF_NUM_FORMAT_SNORM;
		else
			return V_008F0C_BUF_NUM_FORMAT_SSCALED;
		break;
	case UTIL_FORMAT_TYPE_UNSIGNED:
		if (desc->channel[first_non_void].size >= 32 ||
		    desc->channel[first_non_void].pure_integer)
			return V_008F0C_BUF_NUM_FORMAT_UINT;
		else if (desc->channel[first_non_void].normalized)
			return V_008F0C_BUF_NUM_FORMAT_UNORM;
		else
			return V_008F0C_BUF_NUM_FORMAT_USCALED;
		break;
	case UTIL_FORMAT_TYPE_FLOAT:
	default:
		return V_008F0C_BUF_NUM_FORMAT_FLOAT;
	}
}

static unsigned si_is_vertex_format_supported(struct pipe_screen *screen,
					      enum pipe_format format,
					      unsigned usage)
{
	const struct util_format_description *desc;
	int first_non_void;
	unsigned data_format;

	assert((usage & ~(PIPE_BIND_SHADER_IMAGE |
			  PIPE_BIND_SAMPLER_VIEW |
			  PIPE_BIND_VERTEX_BUFFER)) == 0);

	desc = util_format_description(format);
	if (!desc)
		return 0;

	/* There are no native 8_8_8 or 16_16_16 data formats, and we currently
	 * select 8_8_8_8 and 16_16_16_16 instead. This works reasonably well
	 * for read-only access (with caveats surrounding bounds checks), but
	 * obviously fails for write access which we have to implement for
	 * shader images. Luckily, OpenGL doesn't expect this to be supported
	 * anyway, and so the only impact is on PBO uploads / downloads, which
	 * shouldn't be expected to be fast for GL_RGB anyway.
	 */
	if (desc->block.bits == 3 * 8 ||
	    desc->block.bits == 3 * 16) {
		if (usage & (PIPE_BIND_SHADER_IMAGE | PIPE_BIND_SAMPLER_VIEW)) {
		    usage &= ~(PIPE_BIND_SHADER_IMAGE | PIPE_BIND_SAMPLER_VIEW);
			if (!usage)
				return 0;
		}
	}

	first_non_void = util_format_get_first_non_void_channel(format);
	data_format = si_translate_buffer_dataformat(screen, desc, first_non_void);
	if (data_format == V_008F0C_BUF_DATA_FORMAT_INVALID)
		return 0;

	return usage;
}

static bool si_is_colorbuffer_format_supported(enum pipe_format format)
{
	return si_translate_colorformat(format) != V_028C70_COLOR_INVALID &&
		si_translate_colorswap(format, false) != ~0U;
}

static bool si_is_zs_format_supported(enum pipe_format format)
{
	return si_translate_dbformat(format) != V_028040_Z_INVALID;
}

static boolean si_is_format_supported(struct pipe_screen *screen,
				      enum pipe_format format,
				      enum pipe_texture_target target,
				      unsigned sample_count,
				      unsigned storage_sample_count,
				      unsigned usage)
{
	struct si_screen *sscreen = (struct si_screen *)screen;
	unsigned retval = 0;

	if (target >= PIPE_MAX_TEXTURE_TYPES) {
		PRINT_ERR("radeonsi: unsupported texture type %d\n", target);
		return false;
	}

	if (MAX2(1, sample_count) < MAX2(1, storage_sample_count))
		return false;

	if (sample_count > 1) {
		if (!screen->get_param(screen, PIPE_CAP_TEXTURE_MULTISAMPLE))
			return false;

		if (usage & PIPE_BIND_SHADER_IMAGE)
			return false;

		/* Only power-of-two sample counts are supported. */
		if (!util_is_power_of_two_or_zero(sample_count) ||
		    !util_is_power_of_two_or_zero(storage_sample_count))
			return false;

		/* MSAA support without framebuffer attachments. */
		if (format == PIPE_FORMAT_NONE && sample_count <= 16)
			return true;

		if (!sscreen->info.has_eqaa_surface_allocator ||
		    util_format_is_depth_or_stencil(format)) {
			/* Color without EQAA or depth/stencil. */
			if (sample_count > 8 ||
			    sample_count != storage_sample_count)
				return false;
		} else {
			/* Color with EQAA. */
			if (sample_count > 16 ||
			    storage_sample_count > 8)
				return false;
		}
	}

	if (usage & (PIPE_BIND_SAMPLER_VIEW |
		     PIPE_BIND_SHADER_IMAGE)) {
		if (target == PIPE_BUFFER) {
			retval |= si_is_vertex_format_supported(
				screen, format, usage & (PIPE_BIND_SAMPLER_VIEW |
						         PIPE_BIND_SHADER_IMAGE));
		} else {
			if (si_is_sampler_format_supported(screen, format))
				retval |= usage & (PIPE_BIND_SAMPLER_VIEW |
						   PIPE_BIND_SHADER_IMAGE);
		}
	}

	if ((usage & (PIPE_BIND_RENDER_TARGET |
		      PIPE_BIND_DISPLAY_TARGET |
		      PIPE_BIND_SCANOUT |
		      PIPE_BIND_SHARED |
		      PIPE_BIND_BLENDABLE)) &&
	    si_is_colorbuffer_format_supported(format)) {
		retval |= usage &
			  (PIPE_BIND_RENDER_TARGET |
			   PIPE_BIND_DISPLAY_TARGET |
			   PIPE_BIND_SCANOUT |
			   PIPE_BIND_SHARED);
		if (!util_format_is_pure_integer(format) &&
		    !util_format_is_depth_or_stencil(format))
			retval |= usage & PIPE_BIND_BLENDABLE;
	}

	if ((usage & PIPE_BIND_DEPTH_STENCIL) &&
	    si_is_zs_format_supported(format)) {
		retval |= PIPE_BIND_DEPTH_STENCIL;
	}

	if (usage & PIPE_BIND_VERTEX_BUFFER) {
		retval |= si_is_vertex_format_supported(screen, format,
							PIPE_BIND_VERTEX_BUFFER);
	}

	if ((usage & PIPE_BIND_LINEAR) &&
	    !util_format_is_compressed(format) &&
	    !(usage & PIPE_BIND_DEPTH_STENCIL))
		retval |= PIPE_BIND_LINEAR;

	return retval == usage;
}

/*
 * framebuffer handling
 */

static void si_choose_spi_color_formats(struct si_surface *surf,
					unsigned format, unsigned swap,
					unsigned ntype, bool is_depth)
{
	/* Alpha is needed for alpha-to-coverage.
	 * Blending may be with or without alpha.
	 */
	unsigned normal = 0; /* most optimal, may not support blending or export alpha */
	unsigned alpha = 0; /* exports alpha, but may not support blending */
	unsigned blend = 0; /* supports blending, but may not export alpha */
	unsigned blend_alpha = 0; /* least optimal, supports blending and exports alpha */

	/* Choose the SPI color formats. These are required values for RB+.
	 * Other chips have multiple choices, though they are not necessarily better.
	 */
	switch (format) {
	case V_028C70_COLOR_5_6_5:
	case V_028C70_COLOR_1_5_5_5:
	case V_028C70_COLOR_5_5_5_1:
	case V_028C70_COLOR_4_4_4_4:
	case V_028C70_COLOR_10_11_11:
	case V_028C70_COLOR_11_11_10:
	case V_028C70_COLOR_8:
	case V_028C70_COLOR_8_8:
	case V_028C70_COLOR_8_8_8_8:
	case V_028C70_COLOR_10_10_10_2:
	case V_028C70_COLOR_2_10_10_10:
		if (ntype == V_028C70_NUMBER_UINT)
			alpha = blend = blend_alpha = normal = V_028714_SPI_SHADER_UINT16_ABGR;
		else if (ntype == V_028C70_NUMBER_SINT)
			alpha = blend = blend_alpha = normal = V_028714_SPI_SHADER_SINT16_ABGR;
		else
			alpha = blend = blend_alpha = normal = V_028714_SPI_SHADER_FP16_ABGR;
		break;

	case V_028C70_COLOR_16:
	case V_028C70_COLOR_16_16:
	case V_028C70_COLOR_16_16_16_16:
		if (ntype == V_028C70_NUMBER_UNORM ||
		    ntype == V_028C70_NUMBER_SNORM) {
			/* UNORM16 and SNORM16 don't support blending */
			if (ntype == V_028C70_NUMBER_UNORM)
				normal = alpha = V_028714_SPI_SHADER_UNORM16_ABGR;
			else
				normal = alpha = V_028714_SPI_SHADER_SNORM16_ABGR;

			/* Use 32 bits per channel for blending. */
			if (format == V_028C70_COLOR_16) {
				if (swap == V_028C70_SWAP_STD) { /* R */
					blend = V_028714_SPI_SHADER_32_R;
					blend_alpha = V_028714_SPI_SHADER_32_AR;
				} else if (swap == V_028C70_SWAP_ALT_REV) /* A */
					blend = blend_alpha = V_028714_SPI_SHADER_32_AR;
				else
					assert(0);
			} else if (format == V_028C70_COLOR_16_16) {
				if (swap == V_028C70_SWAP_STD) { /* RG */
					blend = V_028714_SPI_SHADER_32_GR;
					blend_alpha = V_028714_SPI_SHADER_32_ABGR;
				} else if (swap == V_028C70_SWAP_ALT) /* RA */
					blend = blend_alpha = V_028714_SPI_SHADER_32_AR;
				else
					assert(0);
			} else /* 16_16_16_16 */
				blend = blend_alpha = V_028714_SPI_SHADER_32_ABGR;
		} else if (ntype == V_028C70_NUMBER_UINT)
			alpha = blend = blend_alpha = normal = V_028714_SPI_SHADER_UINT16_ABGR;
		else if (ntype == V_028C70_NUMBER_SINT)
			alpha = blend = blend_alpha = normal = V_028714_SPI_SHADER_SINT16_ABGR;
		else if (ntype == V_028C70_NUMBER_FLOAT)
			alpha = blend = blend_alpha = normal = V_028714_SPI_SHADER_FP16_ABGR;
		else
			assert(0);
		break;

	case V_028C70_COLOR_32:
		if (swap == V_028C70_SWAP_STD) { /* R */
			blend = normal = V_028714_SPI_SHADER_32_R;
			alpha = blend_alpha = V_028714_SPI_SHADER_32_AR;
		} else if (swap == V_028C70_SWAP_ALT_REV) /* A */
			alpha = blend = blend_alpha = normal = V_028714_SPI_SHADER_32_AR;
		else
			assert(0);
		break;

	case V_028C70_COLOR_32_32:
		if (swap == V_028C70_SWAP_STD) { /* RG */
			blend = normal = V_028714_SPI_SHADER_32_GR;
			alpha = blend_alpha = V_028714_SPI_SHADER_32_ABGR;
		} else if (swap == V_028C70_SWAP_ALT) /* RA */
			alpha = blend = blend_alpha = normal = V_028714_SPI_SHADER_32_AR;
		else
			assert(0);
		break;

	case V_028C70_COLOR_32_32_32_32:
	case V_028C70_COLOR_8_24:
	case V_028C70_COLOR_24_8:
	case V_028C70_COLOR_X24_8_32_FLOAT:
		alpha = blend = blend_alpha = normal = V_028714_SPI_SHADER_32_ABGR;
		break;

	default:
		assert(0);
		return;
	}

	/* The DB->CB copy needs 32_ABGR. */
	if (is_depth)
		alpha = blend = blend_alpha = normal = V_028714_SPI_SHADER_32_ABGR;

	surf->spi_shader_col_format = normal;
	surf->spi_shader_col_format_alpha = alpha;
	surf->spi_shader_col_format_blend = blend;
	surf->spi_shader_col_format_blend_alpha = blend_alpha;
}

static void si_initialize_color_surface(struct si_context *sctx,
					struct si_surface *surf)
{
	struct si_texture *tex = (struct si_texture*)surf->base.texture;
	unsigned color_info, color_attrib;
	unsigned format, swap, ntype, endian;
	const struct util_format_description *desc;
	int firstchan;
	unsigned blend_clamp = 0, blend_bypass = 0;

	desc = util_format_description(surf->base.format);
	for (firstchan = 0; firstchan < 4; firstchan++) {
		if (desc->channel[firstchan].type != UTIL_FORMAT_TYPE_VOID) {
			break;
		}
	}
	if (firstchan == 4 || desc->channel[firstchan].type == UTIL_FORMAT_TYPE_FLOAT) {
		ntype = V_028C70_NUMBER_FLOAT;
	} else {
		ntype = V_028C70_NUMBER_UNORM;
		if (desc->colorspace == UTIL_FORMAT_COLORSPACE_SRGB)
			ntype = V_028C70_NUMBER_SRGB;
		else if (desc->channel[firstchan].type == UTIL_FORMAT_TYPE_SIGNED) {
			if (desc->channel[firstchan].pure_integer) {
				ntype = V_028C70_NUMBER_SINT;
			} else {
				assert(desc->channel[firstchan].normalized);
				ntype = V_028C70_NUMBER_SNORM;
			}
		} else if (desc->channel[firstchan].type == UTIL_FORMAT_TYPE_UNSIGNED) {
			if (desc->channel[firstchan].pure_integer) {
				ntype = V_028C70_NUMBER_UINT;
			} else {
				assert(desc->channel[firstchan].normalized);
				ntype = V_028C70_NUMBER_UNORM;
			}
		}
	}

	format = si_translate_colorformat(surf->base.format);
	if (format == V_028C70_COLOR_INVALID) {
		PRINT_ERR("Invalid CB format: %d, disabling CB.\n", surf->base.format);
	}
	assert(format != V_028C70_COLOR_INVALID);
	swap = si_translate_colorswap(surf->base.format, false);
	endian = si_colorformat_endian_swap(format);

	/* blend clamp should be set for all NORM/SRGB types */
	if (ntype == V_028C70_NUMBER_UNORM ||
	    ntype == V_028C70_NUMBER_SNORM ||
	    ntype == V_028C70_NUMBER_SRGB)
		blend_clamp = 1;

	/* set blend bypass according to docs if SINT/UINT or
	   8/24 COLOR variants */
	if (ntype == V_028C70_NUMBER_UINT || ntype == V_028C70_NUMBER_SINT ||
	    format == V_028C70_COLOR_8_24 || format == V_028C70_COLOR_24_8 ||
	    format == V_028C70_COLOR_X24_8_32_FLOAT) {
		blend_clamp = 0;
		blend_bypass = 1;
	}

	if (ntype == V_028C70_NUMBER_UINT || ntype == V_028C70_NUMBER_SINT) {
		if (format == V_028C70_COLOR_8 ||
		    format == V_028C70_COLOR_8_8 ||
		    format == V_028C70_COLOR_8_8_8_8)
			surf->color_is_int8 = true;
		else if (format == V_028C70_COLOR_10_10_10_2 ||
			 format == V_028C70_COLOR_2_10_10_10)
			surf->color_is_int10 = true;
	}

	color_info = S_028C70_FORMAT(format) |
		S_028C70_COMP_SWAP(swap) |
		S_028C70_BLEND_CLAMP(blend_clamp) |
		S_028C70_BLEND_BYPASS(blend_bypass) |
		S_028C70_SIMPLE_FLOAT(1) |
		S_028C70_ROUND_MODE(ntype != V_028C70_NUMBER_UNORM &&
				    ntype != V_028C70_NUMBER_SNORM &&
				    ntype != V_028C70_NUMBER_SRGB &&
				    format != V_028C70_COLOR_8_24 &&
				    format != V_028C70_COLOR_24_8) |
		S_028C70_NUMBER_TYPE(ntype) |
		S_028C70_ENDIAN(endian);

	/* Intensity is implemented as Red, so treat it that way. */
	color_attrib = S_028C74_FORCE_DST_ALPHA_1(desc->swizzle[3] == PIPE_SWIZZLE_1 ||
						  util_format_is_intensity(surf->base.format));

	if (tex->buffer.b.b.nr_samples > 1) {
		unsigned log_samples = util_logbase2(tex->buffer.b.b.nr_samples);
		unsigned log_fragments = util_logbase2(tex->buffer.b.b.nr_storage_samples);

		color_attrib |= S_028C74_NUM_SAMPLES(log_samples) |
				S_028C74_NUM_FRAGMENTS(log_fragments);

		if (tex->surface.fmask_size) {
			color_info |= S_028C70_COMPRESSION(1);
			unsigned fmask_bankh = util_logbase2(tex->surface.u.legacy.fmask.bankh);

			if (sctx->chip_class == SI) {
				/* due to a hw bug, FMASK_BANK_HEIGHT must be set on SI too */
				color_attrib |= S_028C74_FMASK_BANK_HEIGHT(fmask_bankh);
			}
		}
	}

	if (sctx->chip_class >= VI) {
		unsigned max_uncompressed_block_size = V_028C78_MAX_BLOCK_SIZE_256B;
		unsigned min_compressed_block_size = V_028C78_MIN_BLOCK_SIZE_32B;

		/* amdvlk: [min-compressed-block-size] should be set to 32 for dGPU and
		   64 for APU because all of our APUs to date use DIMMs which have
		   a request granularity size of 64B while all other chips have a
		   32B request size */
		if (!sctx->screen->info.has_dedicated_vram)
			min_compressed_block_size = V_028C78_MIN_BLOCK_SIZE_64B;

		if (tex->buffer.b.b.nr_storage_samples > 1) {
			if (tex->surface.bpe == 1)
				max_uncompressed_block_size = V_028C78_MAX_BLOCK_SIZE_64B;
			else if (tex->surface.bpe == 2)
				max_uncompressed_block_size = V_028C78_MAX_BLOCK_SIZE_128B;
		}

		surf->cb_dcc_control = S_028C78_MAX_UNCOMPRESSED_BLOCK_SIZE(max_uncompressed_block_size) |
				       S_028C78_MIN_COMPRESSED_BLOCK_SIZE(min_compressed_block_size) |
		                       S_028C78_INDEPENDENT_64B_BLOCKS(1);
	}

	/* This must be set for fast clear to work without FMASK. */
	if (!tex->surface.fmask_size && sctx->chip_class == SI) {
		unsigned bankh = util_logbase2(tex->surface.u.legacy.bankh);
		color_attrib |= S_028C74_FMASK_BANK_HEIGHT(bankh);
	}

	unsigned color_view = S_028C6C_SLICE_START(surf->base.u.tex.first_layer) |
			      S_028C6C_SLICE_MAX(surf->base.u.tex.last_layer);

	if (sctx->chip_class >= GFX9) {
		unsigned mip0_depth = util_max_layer(&tex->buffer.b.b, 0);

		color_view |= S_028C6C_MIP_LEVEL(surf->base.u.tex.level);
		color_attrib |= S_028C74_MIP0_DEPTH(mip0_depth) |
				S_028C74_RESOURCE_TYPE(tex->surface.u.gfx9.resource_type);
		surf->cb_color_attrib2 = S_028C68_MIP0_WIDTH(surf->width0 - 1) |
					 S_028C68_MIP0_HEIGHT(surf->height0 - 1) |
					 S_028C68_MAX_MIP(tex->buffer.b.b.last_level);
	}

	surf->cb_color_view = color_view;
	surf->cb_color_info = color_info;
	surf->cb_color_attrib = color_attrib;

	/* Determine pixel shader export format */
	si_choose_spi_color_formats(surf, format, swap, ntype, tex->is_depth);

	surf->color_initialized = true;
}

static void si_init_depth_surface(struct si_context *sctx,
				  struct si_surface *surf)
{
	struct si_texture *tex = (struct si_texture*)surf->base.texture;
	unsigned level = surf->base.u.tex.level;
	unsigned format, stencil_format;
	uint32_t z_info, s_info;

	format = si_translate_dbformat(tex->db_render_format);
	stencil_format = tex->surface.has_stencil ?
				 V_028044_STENCIL_8 : V_028044_STENCIL_INVALID;

	assert(format != V_028040_Z_INVALID);
	if (format == V_028040_Z_INVALID)
		PRINT_ERR("Invalid DB format: %d, disabling DB.\n", tex->buffer.b.b.format);

	surf->db_depth_view = S_028008_SLICE_START(surf->base.u.tex.first_layer) |
			      S_028008_SLICE_MAX(surf->base.u.tex.last_layer);
	surf->db_htile_data_base = 0;
	surf->db_htile_surface = 0;

	if (sctx->chip_class >= GFX9) {
		assert(tex->surface.u.gfx9.surf_offset == 0);
		surf->db_depth_base = tex->buffer.gpu_address >> 8;
		surf->db_stencil_base = (tex->buffer.gpu_address +
					 tex->surface.u.gfx9.stencil_offset) >> 8;
		z_info = S_028038_FORMAT(format) |
			 S_028038_NUM_SAMPLES(util_logbase2(tex->buffer.b.b.nr_samples)) |
			 S_028038_SW_MODE(tex->surface.u.gfx9.surf.swizzle_mode) |
			 S_028038_MAXMIP(tex->buffer.b.b.last_level);
		s_info = S_02803C_FORMAT(stencil_format) |
			 S_02803C_SW_MODE(tex->surface.u.gfx9.stencil.swizzle_mode);
		surf->db_z_info2 = S_028068_EPITCH(tex->surface.u.gfx9.surf.epitch);
		surf->db_stencil_info2 = S_02806C_EPITCH(tex->surface.u.gfx9.stencil.epitch);
		surf->db_depth_view |= S_028008_MIPID(level);
		surf->db_depth_size = S_02801C_X_MAX(tex->buffer.b.b.width0 - 1) |
				      S_02801C_Y_MAX(tex->buffer.b.b.height0 - 1);

		if (si_htile_enabled(tex, level)) {
			z_info |= S_028038_TILE_SURFACE_ENABLE(1) |
				  S_028038_ALLOW_EXPCLEAR(1);

			if (tex->tc_compatible_htile) {
				unsigned max_zplanes = 4;

				if (tex->db_render_format == PIPE_FORMAT_Z16_UNORM &&
				    tex->buffer.b.b.nr_samples > 1)
					max_zplanes = 2;

				z_info |= S_028038_DECOMPRESS_ON_N_ZPLANES(max_zplanes + 1) |
					  S_028038_ITERATE_FLUSH(1);
				s_info |= S_02803C_ITERATE_FLUSH(1);
			}

			if (tex->surface.has_stencil) {
				/* Stencil buffer workaround ported from the SI-CI-VI code.
				 * See that for explanation.
				 */
				s_info |= S_02803C_ALLOW_EXPCLEAR(tex->buffer.b.b.nr_samples <= 1);
			} else {
				/* Use all HTILE for depth if there's no stencil. */
				s_info |= S_02803C_TILE_STENCIL_DISABLE(1);
			}

			surf->db_htile_data_base = (tex->buffer.gpu_address +
						    tex->htile_offset) >> 8;
			surf->db_htile_surface = S_028ABC_FULL_CACHE(1) |
						 S_028ABC_PIPE_ALIGNED(tex->surface.u.gfx9.htile.pipe_aligned) |
						 S_028ABC_RB_ALIGNED(tex->surface.u.gfx9.htile.rb_aligned);
		}
	} else {
		/* SI-CI-VI */
		struct legacy_surf_level *levelinfo = &tex->surface.u.legacy.level[level];

		assert(levelinfo->nblk_x % 8 == 0 && levelinfo->nblk_y % 8 == 0);

		surf->db_depth_base = (tex->buffer.gpu_address +
				       tex->surface.u.legacy.level[level].offset) >> 8;
		surf->db_stencil_base = (tex->buffer.gpu_address +
					 tex->surface.u.legacy.stencil_level[level].offset) >> 8;

		z_info = S_028040_FORMAT(format) |
			 S_028040_NUM_SAMPLES(util_logbase2(tex->buffer.b.b.nr_samples));
		s_info = S_028044_FORMAT(stencil_format);
		surf->db_depth_info = S_02803C_ADDR5_SWIZZLE_MASK(!tex->tc_compatible_htile);

		if (sctx->chip_class >= CIK) {
			struct radeon_info *info = &sctx->screen->info;
			unsigned index = tex->surface.u.legacy.tiling_index[level];
			unsigned stencil_index = tex->surface.u.legacy.stencil_tiling_index[level];
			unsigned macro_index = tex->surface.u.legacy.macro_tile_index;
			unsigned tile_mode = info->si_tile_mode_array[index];
			unsigned stencil_tile_mode = info->si_tile_mode_array[stencil_index];
			unsigned macro_mode = info->cik_macrotile_mode_array[macro_index];

			surf->db_depth_info |=
				S_02803C_ARRAY_MODE(G_009910_ARRAY_MODE(tile_mode)) |
				S_02803C_PIPE_CONFIG(G_009910_PIPE_CONFIG(tile_mode)) |
				S_02803C_BANK_WIDTH(G_009990_BANK_WIDTH(macro_mode)) |
				S_02803C_BANK_HEIGHT(G_009990_BANK_HEIGHT(macro_mode)) |
				S_02803C_MACRO_TILE_ASPECT(G_009990_MACRO_TILE_ASPECT(macro_mode)) |
				S_02803C_NUM_BANKS(G_009990_NUM_BANKS(macro_mode));
			z_info |= S_028040_TILE_SPLIT(G_009910_TILE_SPLIT(tile_mode));
			s_info |= S_028044_TILE_SPLIT(G_009910_TILE_SPLIT(stencil_tile_mode));
		} else {
			unsigned tile_mode_index = si_tile_mode_index(tex, level, false);
			z_info |= S_028040_TILE_MODE_INDEX(tile_mode_index);
			tile_mode_index = si_tile_mode_index(tex, level, true);
			s_info |= S_028044_TILE_MODE_INDEX(tile_mode_index);
		}

		surf->db_depth_size = S_028058_PITCH_TILE_MAX((levelinfo->nblk_x / 8) - 1) |
				      S_028058_HEIGHT_TILE_MAX((levelinfo->nblk_y / 8) - 1);
		surf->db_depth_slice = S_02805C_SLICE_TILE_MAX((levelinfo->nblk_x *
								levelinfo->nblk_y) / 64 - 1);

		if (si_htile_enabled(tex, level)) {
			z_info |= S_028040_TILE_SURFACE_ENABLE(1) |
				  S_028040_ALLOW_EXPCLEAR(1);

			if (tex->surface.has_stencil) {
				/* Workaround: For a not yet understood reason, the
				 * combination of MSAA, fast stencil clear and stencil
				 * decompress messes with subsequent stencil buffer
				 * uses. Problem was reproduced on Verde, Bonaire,
				 * Tonga, and Carrizo.
				 *
				 * Disabling EXPCLEAR works around the problem.
				 *
				 * Check piglit's arb_texture_multisample-stencil-clear
				 * test if you want to try changing this.
				 */
				if (tex->buffer.b.b.nr_samples <= 1)
					s_info |= S_028044_ALLOW_EXPCLEAR(1);
			} else if (!tex->tc_compatible_htile) {
				/* Use all of the htile_buffer for depth if there's no stencil.
				 * This must not be set when TC-compatible HTILE is enabled
				 * due to a hw bug.
				 */
				s_info |= S_028044_TILE_STENCIL_DISABLE(1);
			}

			surf->db_htile_data_base = (tex->buffer.gpu_address +
						    tex->htile_offset) >> 8;
			surf->db_htile_surface = S_028ABC_FULL_CACHE(1);

			if (tex->tc_compatible_htile) {
				surf->db_htile_surface |= S_028ABC_TC_COMPATIBLE(1);

				/* 0 = full compression. N = only compress up to N-1 Z planes. */
				if (tex->buffer.b.b.nr_samples <= 1)
					z_info |= S_028040_DECOMPRESS_ON_N_ZPLANES(5);
				else if (tex->buffer.b.b.nr_samples <= 4)
					z_info |= S_028040_DECOMPRESS_ON_N_ZPLANES(3);
				else
					z_info |= S_028040_DECOMPRESS_ON_N_ZPLANES(2);
			}
		}
	}

	surf->db_z_info = z_info;
	surf->db_stencil_info = s_info;

	surf->depth_initialized = true;
}

void si_update_fb_dirtiness_after_rendering(struct si_context *sctx)
{
	if (sctx->decompression_enabled)
		return;

	if (sctx->framebuffer.state.zsbuf) {
		struct pipe_surface *surf = sctx->framebuffer.state.zsbuf;
		struct si_texture *tex = (struct si_texture *)surf->texture;

		tex->dirty_level_mask |= 1 << surf->u.tex.level;

		if (tex->surface.has_stencil)
			tex->stencil_dirty_level_mask |= 1 << surf->u.tex.level;
	}

	unsigned compressed_cb_mask = sctx->framebuffer.compressed_cb_mask;
	while (compressed_cb_mask) {
		unsigned i = u_bit_scan(&compressed_cb_mask);
		struct pipe_surface *surf = sctx->framebuffer.state.cbufs[i];
		struct si_texture *tex = (struct si_texture*)surf->texture;

		if (tex->surface.fmask_size)
			tex->dirty_level_mask |= 1 << surf->u.tex.level;
		if (tex->dcc_gather_statistics)
			tex->separate_dcc_dirty = true;
	}
}

static void si_dec_framebuffer_counters(const struct pipe_framebuffer_state *state)
{
	for (int i = 0; i < state->nr_cbufs; ++i) {
		struct si_surface *surf = NULL;
		struct si_texture *tex;

		if (!state->cbufs[i])
			continue;
		surf = (struct si_surface*)state->cbufs[i];
		tex = (struct si_texture*)surf->base.texture;

		p_atomic_dec(&tex->framebuffers_bound);
	}
}

static void si_set_framebuffer_state(struct pipe_context *ctx,
				     const struct pipe_framebuffer_state *state)
{
	struct si_context *sctx = (struct si_context *)ctx;
	struct si_surface *surf = NULL;
	struct si_texture *tex;
	bool old_any_dst_linear = sctx->framebuffer.any_dst_linear;
	unsigned old_nr_samples = sctx->framebuffer.nr_samples;
	unsigned old_colorbuf_enabled_4bit = sctx->framebuffer.colorbuf_enabled_4bit;
	bool old_has_zsbuf = !!sctx->framebuffer.state.zsbuf;
	bool old_has_stencil =
		old_has_zsbuf &&
		((struct si_texture*)sctx->framebuffer.state.zsbuf->texture)->surface.has_stencil;
	bool unbound = false;
	int i;

	/* Reject zero-sized framebuffers due to a hw bug on SI that occurs
	 * when PA_SU_HARDWARE_SCREEN_OFFSET != 0 and any_scissor.BR_X/Y <= 0.
	 * We could implement the full workaround here, but it's a useless case.
	 */
	if ((!state->width || !state->height) && (state->nr_cbufs || state->zsbuf)) {
		unreachable("the framebuffer shouldn't have zero area");
		return;
	}

	si_update_fb_dirtiness_after_rendering(sctx);

	for (i = 0; i < sctx->framebuffer.state.nr_cbufs; i++) {
		if (!sctx->framebuffer.state.cbufs[i])
			continue;

		tex = (struct si_texture*)sctx->framebuffer.state.cbufs[i]->texture;
		if (tex->dcc_gather_statistics)
			vi_separate_dcc_stop_query(sctx, tex);
	}

	/* Disable DCC if the formats are incompatible. */
	for (i = 0; i < state->nr_cbufs; i++) {
		if (!state->cbufs[i])
			continue;

		surf = (struct si_surface*)state->cbufs[i];
		tex = (struct si_texture*)surf->base.texture;

		if (!surf->dcc_incompatible)
			continue;

		/* Since the DCC decompression calls back into set_framebuffer-
		 * _state, we need to unbind the framebuffer, so that
		 * vi_separate_dcc_stop_query isn't called twice with the same
		 * color buffer.
		 */
		if (!unbound) {
			util_copy_framebuffer_state(&sctx->framebuffer.state, NULL);
			unbound = true;
		}

		if (vi_dcc_enabled(tex, surf->base.u.tex.level))
			if (!si_texture_disable_dcc(sctx, tex))
				si_decompress_dcc(sctx, tex);

		surf->dcc_incompatible = false;
	}

	/* Only flush TC when changing the framebuffer state, because
	 * the only client not using TC that can change textures is
	 * the framebuffer.
	 *
	 * Wait for compute shaders because of possible transitions:
	 * - FB write -> shader read
	 * - shader write -> FB read
	 *
	 * DB caches are flushed on demand (using si_decompress_textures).
	 *
	 * When MSAA is enabled, CB and TC caches are flushed on demand
	 * (after FMASK decompression). Shader write -> FB read transitions
	 * cannot happen for MSAA textures, because MSAA shader images are
	 * not supported.
	 *
	 * Only flush and wait for CB if there is actually a bound color buffer.
	 */
	if (sctx->framebuffer.uncompressed_cb_mask)
		si_make_CB_shader_coherent(sctx, sctx->framebuffer.nr_samples,
					   sctx->framebuffer.CB_has_shader_readable_metadata);

	sctx->flags |= SI_CONTEXT_CS_PARTIAL_FLUSH;

	/* u_blitter doesn't invoke depth decompression when it does multiple
	 * blits in a row, but the only case when it matters for DB is when
	 * doing generate_mipmap. So here we flush DB manually between
	 * individual generate_mipmap blits.
	 * Note that lower mipmap levels aren't compressed.
	 */
	if (sctx->generate_mipmap_for_depth) {
		si_make_DB_shader_coherent(sctx, 1, false,
					   sctx->framebuffer.DB_has_shader_readable_metadata);
	} else if (sctx->chip_class == GFX9) {
		/* It appears that DB metadata "leaks" in a sequence of:
		 *  - depth clear
		 *  - DCC decompress for shader image writes (with DB disabled)
		 *  - render with DEPTH_BEFORE_SHADER=1
		 * Flushing DB metadata works around the problem.
		 */
		sctx->flags |= SI_CONTEXT_FLUSH_AND_INV_DB_META;
	}

	/* Take the maximum of the old and new count. If the new count is lower,
	 * dirtying is needed to disable the unbound colorbuffers.
	 */
	sctx->framebuffer.dirty_cbufs |=
		(1 << MAX2(sctx->framebuffer.state.nr_cbufs, state->nr_cbufs)) - 1;
	sctx->framebuffer.dirty_zsbuf |= sctx->framebuffer.state.zsbuf != state->zsbuf;

	si_dec_framebuffer_counters(&sctx->framebuffer.state);
	util_copy_framebuffer_state(&sctx->framebuffer.state, state);

	sctx->framebuffer.colorbuf_enabled_4bit = 0;
	sctx->framebuffer.spi_shader_col_format = 0;
	sctx->framebuffer.spi_shader_col_format_alpha = 0;
	sctx->framebuffer.spi_shader_col_format_blend = 0;
	sctx->framebuffer.spi_shader_col_format_blend_alpha = 0;
	sctx->framebuffer.color_is_int8 = 0;
	sctx->framebuffer.color_is_int10 = 0;

	sctx->framebuffer.compressed_cb_mask = 0;
	sctx->framebuffer.uncompressed_cb_mask = 0;
	sctx->framebuffer.nr_samples = util_framebuffer_get_num_samples(state);
	sctx->framebuffer.nr_color_samples = sctx->framebuffer.nr_samples;
	sctx->framebuffer.log_samples = util_logbase2(sctx->framebuffer.nr_samples);
	sctx->framebuffer.any_dst_linear = false;
	sctx->framebuffer.CB_has_shader_readable_metadata = false;
	sctx->framebuffer.DB_has_shader_readable_metadata = false;
	unsigned num_bpp64_colorbufs = 0;

	for (i = 0; i < state->nr_cbufs; i++) {
		if (!state->cbufs[i])
			continue;

		surf = (struct si_surface*)state->cbufs[i];
		tex = (struct si_texture*)surf->base.texture;

		if (!surf->color_initialized) {
			si_initialize_color_surface(sctx, surf);
		}

		sctx->framebuffer.colorbuf_enabled_4bit |= 0xf << (i * 4);
		sctx->framebuffer.spi_shader_col_format |=
			surf->spi_shader_col_format << (i * 4);
		sctx->framebuffer.spi_shader_col_format_alpha |=
			surf->spi_shader_col_format_alpha << (i * 4);
		sctx->framebuffer.spi_shader_col_format_blend |=
			surf->spi_shader_col_format_blend << (i * 4);
		sctx->framebuffer.spi_shader_col_format_blend_alpha |=
			surf->spi_shader_col_format_blend_alpha << (i * 4);

		if (surf->color_is_int8)
			sctx->framebuffer.color_is_int8 |= 1 << i;
		if (surf->color_is_int10)
			sctx->framebuffer.color_is_int10 |= 1 << i;

		if (tex->surface.fmask_size)
			sctx->framebuffer.compressed_cb_mask |= 1 << i;
		else
			sctx->framebuffer.uncompressed_cb_mask |= 1 << i;

		/* Don't update nr_color_samples for non-AA buffers.
		 * (e.g. destination of MSAA resolve)
		 */
		if (tex->buffer.b.b.nr_samples >= 2 &&
		    tex->buffer.b.b.nr_storage_samples < tex->buffer.b.b.nr_samples) {
			sctx->framebuffer.nr_color_samples =
				MIN2(sctx->framebuffer.nr_color_samples,
				     tex->buffer.b.b.nr_storage_samples);
			sctx->framebuffer.nr_color_samples =
				MAX2(1, sctx->framebuffer.nr_color_samples);
		}

		if (tex->surface.is_linear)
			sctx->framebuffer.any_dst_linear = true;
		if (tex->surface.bpe >= 8)
			num_bpp64_colorbufs++;

		if (vi_dcc_enabled(tex, surf->base.u.tex.level))
			sctx->framebuffer.CB_has_shader_readable_metadata = true;

		si_context_add_resource_size(sctx, surf->base.texture);

		p_atomic_inc(&tex->framebuffers_bound);

		if (tex->dcc_gather_statistics) {
			/* Dirty tracking must be enabled for DCC usage analysis. */
			sctx->framebuffer.compressed_cb_mask |= 1 << i;
			vi_separate_dcc_start_query(sctx, tex);
		}
	}

	/* For optimal DCC performance. */
	if (sctx->chip_class == VI)
		sctx->framebuffer.dcc_overwrite_combiner_watermark = 4;
	else if (num_bpp64_colorbufs >= 5)
		sctx->framebuffer.dcc_overwrite_combiner_watermark = 8;
	else
		sctx->framebuffer.dcc_overwrite_combiner_watermark = 6;

	struct si_texture *zstex = NULL;

	if (state->zsbuf) {
		surf = (struct si_surface*)state->zsbuf;
		zstex = (struct si_texture*)surf->base.texture;

		if (!surf->depth_initialized) {
			si_init_depth_surface(sctx, surf);
		}

		if (vi_tc_compat_htile_enabled(zstex, surf->base.u.tex.level))
			sctx->framebuffer.DB_has_shader_readable_metadata = true;

		si_context_add_resource_size(sctx, surf->base.texture);
	}

	si_update_ps_colorbuf0_slot(sctx);
	si_update_poly_offset_state(sctx);
	si_mark_atom_dirty(sctx, &sctx->atoms.s.cb_render_state);
	si_mark_atom_dirty(sctx, &sctx->atoms.s.framebuffer);

	if (sctx->screen->dpbb_allowed)
		si_mark_atom_dirty(sctx, &sctx->atoms.s.dpbb_state);

	if (sctx->framebuffer.any_dst_linear != old_any_dst_linear)
		si_mark_atom_dirty(sctx, &sctx->atoms.s.msaa_config);

	if (sctx->screen->has_out_of_order_rast &&
	    (sctx->framebuffer.colorbuf_enabled_4bit != old_colorbuf_enabled_4bit ||
	     !!sctx->framebuffer.state.zsbuf != old_has_zsbuf ||
	     (zstex && zstex->surface.has_stencil != old_has_stencil)))
		si_mark_atom_dirty(sctx, &sctx->atoms.s.msaa_config);

	if (sctx->framebuffer.nr_samples != old_nr_samples) {
		struct pipe_constant_buffer constbuf = {0};

		si_mark_atom_dirty(sctx, &sctx->atoms.s.msaa_config);
		si_mark_atom_dirty(sctx, &sctx->atoms.s.db_render_state);

		constbuf.buffer = sctx->sample_pos_buffer;

		/* Set sample locations as fragment shader constants. */
		switch (sctx->framebuffer.nr_samples) {
		case 1:
			constbuf.buffer_offset = 0;
			break;
		case 2:
			constbuf.buffer_offset = (ubyte*)sctx->sample_positions.x2 -
						 (ubyte*)sctx->sample_positions.x1;
			break;
		case 4:
			constbuf.buffer_offset = (ubyte*)sctx->sample_positions.x4 -
						 (ubyte*)sctx->sample_positions.x1;
			break;
		case 8:
			constbuf.buffer_offset = (ubyte*)sctx->sample_positions.x8 -
						 (ubyte*)sctx->sample_positions.x1;
			break;
		case 16:
			constbuf.buffer_offset = (ubyte*)sctx->sample_positions.x16 -
						 (ubyte*)sctx->sample_positions.x1;
			break;
		default:
			PRINT_ERR("Requested an invalid number of samples %i.\n",
				 sctx->framebuffer.nr_samples);
			assert(0);
		}
		constbuf.buffer_size = sctx->framebuffer.nr_samples * 2 * 4;
		si_set_rw_buffer(sctx, SI_PS_CONST_SAMPLE_POSITIONS, &constbuf);

		si_mark_atom_dirty(sctx, &sctx->atoms.s.msaa_sample_locs);
	}

	sctx->do_update_shaders = true;

	if (!sctx->decompression_enabled) {
		/* Prevent textures decompression when the framebuffer state
		 * changes come from the decompression passes themselves.
		 */
		sctx->need_check_render_feedback = true;
	}
}

static void si_emit_framebuffer_state(struct si_context *sctx)
{
	struct radeon_cmdbuf *cs = sctx->gfx_cs;
	struct pipe_framebuffer_state *state = &sctx->framebuffer.state;
	unsigned i, nr_cbufs = state->nr_cbufs;
	struct si_texture *tex = NULL;
	struct si_surface *cb = NULL;
	unsigned cb_color_info = 0;

	/* Colorbuffers. */
	for (i = 0; i < nr_cbufs; i++) {
		uint64_t cb_color_base, cb_color_fmask, cb_color_cmask, cb_dcc_base;
		unsigned cb_color_attrib;

		if (!(sctx->framebuffer.dirty_cbufs & (1 << i)))
			continue;

		cb = (struct si_surface*)state->cbufs[i];
		if (!cb) {
			radeon_set_context_reg(cs, R_028C70_CB_COLOR0_INFO + i * 0x3C,
					       S_028C70_FORMAT(V_028C70_COLOR_INVALID));
			continue;
		}

		tex = (struct si_texture *)cb->base.texture;
		radeon_add_to_buffer_list(sctx, sctx->gfx_cs,
				      &tex->buffer, RADEON_USAGE_READWRITE,
				      tex->buffer.b.b.nr_samples > 1 ?
					      RADEON_PRIO_COLOR_BUFFER_MSAA :
					      RADEON_PRIO_COLOR_BUFFER);

		if (tex->cmask_buffer && tex->cmask_buffer != &tex->buffer) {
			radeon_add_to_buffer_list(sctx, sctx->gfx_cs,
				tex->cmask_buffer, RADEON_USAGE_READWRITE,
				RADEON_PRIO_SEPARATE_META);
		}

		if (tex->dcc_separate_buffer)
			radeon_add_to_buffer_list(sctx, sctx->gfx_cs,
						  tex->dcc_separate_buffer,
						  RADEON_USAGE_READWRITE,
						  RADEON_PRIO_SEPARATE_META);

		/* Compute mutable surface parameters. */
		cb_color_base = tex->buffer.gpu_address >> 8;
		cb_color_fmask = 0;
		cb_color_cmask = tex->cmask_base_address_reg;
		cb_dcc_base = 0;
		cb_color_info = cb->cb_color_info | tex->cb_color_info;
		cb_color_attrib = cb->cb_color_attrib;

		if (cb->base.u.tex.level > 0)
			cb_color_info &= C_028C70_FAST_CLEAR;

		if (tex->surface.fmask_size) {
			cb_color_fmask = (tex->buffer.gpu_address + tex->fmask_offset) >> 8;
			cb_color_fmask |= tex->surface.fmask_tile_swizzle;
		}

		/* Set up DCC. */
		if (vi_dcc_enabled(tex, cb->base.u.tex.level)) {
			bool is_msaa_resolve_dst = state->cbufs[0] &&
						   state->cbufs[0]->texture->nr_samples > 1 &&
						   state->cbufs[1] == &cb->base &&
						   state->cbufs[1]->texture->nr_samples <= 1;

			if (!is_msaa_resolve_dst)
				cb_color_info |= S_028C70_DCC_ENABLE(1);

			cb_dcc_base = ((!tex->dcc_separate_buffer ? tex->buffer.gpu_address : 0) +
				       tex->dcc_offset) >> 8;
			cb_dcc_base |= tex->surface.tile_swizzle;
		}

		if (sctx->chip_class >= GFX9) {
			struct gfx9_surf_meta_flags meta;

			if (tex->dcc_offset)
				meta = tex->surface.u.gfx9.dcc;
			else
				meta = tex->surface.u.gfx9.cmask;

			/* Set mutable surface parameters. */
			cb_color_base += tex->surface.u.gfx9.surf_offset >> 8;
			cb_color_base |= tex->surface.tile_swizzle;
			if (!tex->surface.fmask_size)
				cb_color_fmask = cb_color_base;
			if (cb->base.u.tex.level > 0)
				cb_color_cmask = cb_color_base;
			cb_color_attrib |= S_028C74_COLOR_SW_MODE(tex->surface.u.gfx9.surf.swizzle_mode) |
					   S_028C74_FMASK_SW_MODE(tex->surface.u.gfx9.fmask.swizzle_mode) |
					   S_028C74_RB_ALIGNED(meta.rb_aligned) |
					   S_028C74_PIPE_ALIGNED(meta.pipe_aligned);

			radeon_set_context_reg_seq(cs, R_028C60_CB_COLOR0_BASE + i * 0x3C, 15);
			radeon_emit(cs, cb_color_base);		/* CB_COLOR0_BASE */
			radeon_emit(cs, S_028C64_BASE_256B(cb_color_base >> 32)); /* CB_COLOR0_BASE_EXT */
			radeon_emit(cs, cb->cb_color_attrib2);	/* CB_COLOR0_ATTRIB2 */
			radeon_emit(cs, cb->cb_color_view);	/* CB_COLOR0_VIEW */
			radeon_emit(cs, cb_color_info);		/* CB_COLOR0_INFO */
			radeon_emit(cs, cb_color_attrib);	/* CB_COLOR0_ATTRIB */
			radeon_emit(cs, cb->cb_dcc_control);	/* CB_COLOR0_DCC_CONTROL */
			radeon_emit(cs, cb_color_cmask);	/* CB_COLOR0_CMASK */
			radeon_emit(cs, S_028C80_BASE_256B(cb_color_cmask >> 32)); /* CB_COLOR0_CMASK_BASE_EXT */
			radeon_emit(cs, cb_color_fmask);	/* CB_COLOR0_FMASK */
			radeon_emit(cs, S_028C88_BASE_256B(cb_color_fmask >> 32)); /* CB_COLOR0_FMASK_BASE_EXT */
			radeon_emit(cs, tex->color_clear_value[0]); /* CB_COLOR0_CLEAR_WORD0 */
			radeon_emit(cs, tex->color_clear_value[1]); /* CB_COLOR0_CLEAR_WORD1 */
			radeon_emit(cs, cb_dcc_base);		/* CB_COLOR0_DCC_BASE */
			radeon_emit(cs, S_028C98_BASE_256B(cb_dcc_base >> 32)); /* CB_COLOR0_DCC_BASE_EXT */

			radeon_set_context_reg(cs, R_0287A0_CB_MRT0_EPITCH + i * 4,
					       S_0287A0_EPITCH(tex->surface.u.gfx9.surf.epitch));
		} else {
			/* Compute mutable surface parameters (SI-CI-VI). */
			const struct legacy_surf_level *level_info =
				&tex->surface.u.legacy.level[cb->base.u.tex.level];
			unsigned pitch_tile_max, slice_tile_max, tile_mode_index;
			unsigned cb_color_pitch, cb_color_slice, cb_color_fmask_slice;

			cb_color_base += level_info->offset >> 8;
			/* Only macrotiled modes can set tile swizzle. */
			if (level_info->mode == RADEON_SURF_MODE_2D)
				cb_color_base |= tex->surface.tile_swizzle;

			if (!tex->surface.fmask_size)
				cb_color_fmask = cb_color_base;
			if (cb->base.u.tex.level > 0)
				cb_color_cmask = cb_color_base;
			if (cb_dcc_base)
				cb_dcc_base += level_info->dcc_offset >> 8;

			pitch_tile_max = level_info->nblk_x / 8 - 1;
			slice_tile_max = level_info->nblk_x *
					 level_info->nblk_y / 64 - 1;
			tile_mode_index = si_tile_mode_index(tex, cb->base.u.tex.level, false);

			cb_color_attrib |= S_028C74_TILE_MODE_INDEX(tile_mode_index);
			cb_color_pitch = S_028C64_TILE_MAX(pitch_tile_max);
			cb_color_slice = S_028C68_TILE_MAX(slice_tile_max);

			if (tex->surface.fmask_size) {
				if (sctx->chip_class >= CIK)
					cb_color_pitch |= S_028C64_FMASK_TILE_MAX(tex->surface.u.legacy.fmask.pitch_in_pixels / 8 - 1);
				cb_color_attrib |= S_028C74_FMASK_TILE_MODE_INDEX(tex->surface.u.legacy.fmask.tiling_index);
				cb_color_fmask_slice = S_028C88_TILE_MAX(tex->surface.u.legacy.fmask.slice_tile_max);
			} else {
				/* This must be set for fast clear to work without FMASK. */
				if (sctx->chip_class >= CIK)
					cb_color_pitch |= S_028C64_FMASK_TILE_MAX(pitch_tile_max);
				cb_color_attrib |= S_028C74_FMASK_TILE_MODE_INDEX(tile_mode_index);
				cb_color_fmask_slice = S_028C88_TILE_MAX(slice_tile_max);
			}

			radeon_set_context_reg_seq(cs, R_028C60_CB_COLOR0_BASE + i * 0x3C,
						   sctx->chip_class >= VI ? 14 : 13);
			radeon_emit(cs, cb_color_base);		/* CB_COLOR0_BASE */
			radeon_emit(cs, cb_color_pitch);	/* CB_COLOR0_PITCH */
			radeon_emit(cs, cb_color_slice);	/* CB_COLOR0_SLICE */
			radeon_emit(cs, cb->cb_color_view);	/* CB_COLOR0_VIEW */
			radeon_emit(cs, cb_color_info);		/* CB_COLOR0_INFO */
			radeon_emit(cs, cb_color_attrib);	/* CB_COLOR0_ATTRIB */
			radeon_emit(cs, cb->cb_dcc_control);	/* CB_COLOR0_DCC_CONTROL */
			radeon_emit(cs, cb_color_cmask);	/* CB_COLOR0_CMASK */
			radeon_emit(cs, tex->surface.u.legacy.cmask_slice_tile_max); /* CB_COLOR0_CMASK_SLICE */
			radeon_emit(cs, cb_color_fmask);		/* CB_COLOR0_FMASK */
			radeon_emit(cs, cb_color_fmask_slice);		/* CB_COLOR0_FMASK_SLICE */
			radeon_emit(cs, tex->color_clear_value[0]);	/* CB_COLOR0_CLEAR_WORD0 */
			radeon_emit(cs, tex->color_clear_value[1]);	/* CB_COLOR0_CLEAR_WORD1 */

			if (sctx->chip_class >= VI) /* R_028C94_CB_COLOR0_DCC_BASE */
				radeon_emit(cs, cb_dcc_base);
		}
	}
	for (; i < 8 ; i++)
		if (sctx->framebuffer.dirty_cbufs & (1 << i))
			radeon_set_context_reg(cs, R_028C70_CB_COLOR0_INFO + i * 0x3C, 0);

	/* ZS buffer. */
	if (state->zsbuf && sctx->framebuffer.dirty_zsbuf) {
		struct si_surface *zb = (struct si_surface*)state->zsbuf;
		struct si_texture *tex = (struct si_texture*)zb->base.texture;

		radeon_add_to_buffer_list(sctx, sctx->gfx_cs,
				      &tex->buffer, RADEON_USAGE_READWRITE,
				      zb->base.texture->nr_samples > 1 ?
					      RADEON_PRIO_DEPTH_BUFFER_MSAA :
					      RADEON_PRIO_DEPTH_BUFFER);

		if (sctx->chip_class >= GFX9) {
			radeon_set_context_reg_seq(cs, R_028014_DB_HTILE_DATA_BASE, 3);
			radeon_emit(cs, zb->db_htile_data_base);	/* DB_HTILE_DATA_BASE */
			radeon_emit(cs, S_028018_BASE_HI(zb->db_htile_data_base >> 32)); /* DB_HTILE_DATA_BASE_HI */
			radeon_emit(cs, zb->db_depth_size);		/* DB_DEPTH_SIZE */

			radeon_set_context_reg_seq(cs, R_028038_DB_Z_INFO, 10);
			radeon_emit(cs, zb->db_z_info |			/* DB_Z_INFO */
				    S_028038_ZRANGE_PRECISION(tex->depth_clear_value != 0));
			radeon_emit(cs, zb->db_stencil_info);		/* DB_STENCIL_INFO */
			radeon_emit(cs, zb->db_depth_base);		/* DB_Z_READ_BASE */
			radeon_emit(cs, S_028044_BASE_HI(zb->db_depth_base >> 32)); /* DB_Z_READ_BASE_HI */
			radeon_emit(cs, zb->db_stencil_base);		/* DB_STENCIL_READ_BASE */
			radeon_emit(cs, S_02804C_BASE_HI(zb->db_stencil_base >> 32)); /* DB_STENCIL_READ_BASE_HI */
			radeon_emit(cs, zb->db_depth_base);		/* DB_Z_WRITE_BASE */
			radeon_emit(cs, S_028054_BASE_HI(zb->db_depth_base >> 32)); /* DB_Z_WRITE_BASE_HI */
			radeon_emit(cs, zb->db_stencil_base);		/* DB_STENCIL_WRITE_BASE */
			radeon_emit(cs, S_02805C_BASE_HI(zb->db_stencil_base >> 32)); /* DB_STENCIL_WRITE_BASE_HI */

			radeon_set_context_reg_seq(cs, R_028068_DB_Z_INFO2, 2);
			radeon_emit(cs, zb->db_z_info2);	/* DB_Z_INFO2 */
			radeon_emit(cs, zb->db_stencil_info2);	/* DB_STENCIL_INFO2 */
		} else {
			radeon_set_context_reg(cs, R_028014_DB_HTILE_DATA_BASE, zb->db_htile_data_base);

			radeon_set_context_reg_seq(cs, R_02803C_DB_DEPTH_INFO, 9);
			radeon_emit(cs, zb->db_depth_info);	/* DB_DEPTH_INFO */
			radeon_emit(cs, zb->db_z_info |		/* DB_Z_INFO */
				    S_028040_ZRANGE_PRECISION(tex->depth_clear_value != 0));
			radeon_emit(cs, zb->db_stencil_info);	/* DB_STENCIL_INFO */
			radeon_emit(cs, zb->db_depth_base);	/* DB_Z_READ_BASE */
			radeon_emit(cs, zb->db_stencil_base);	/* DB_STENCIL_READ_BASE */
			radeon_emit(cs, zb->db_depth_base);	/* DB_Z_WRITE_BASE */
			radeon_emit(cs, zb->db_stencil_base);	/* DB_STENCIL_WRITE_BASE */
			radeon_emit(cs, zb->db_depth_size);	/* DB_DEPTH_SIZE */
			radeon_emit(cs, zb->db_depth_slice);	/* DB_DEPTH_SLICE */
		}

		radeon_set_context_reg_seq(cs, R_028028_DB_STENCIL_CLEAR, 2);
		radeon_emit(cs, tex->stencil_clear_value); /* R_028028_DB_STENCIL_CLEAR */
		radeon_emit(cs, fui(tex->depth_clear_value)); /* R_02802C_DB_DEPTH_CLEAR */

		radeon_set_context_reg(cs, R_028008_DB_DEPTH_VIEW, zb->db_depth_view);
		radeon_set_context_reg(cs, R_028ABC_DB_HTILE_SURFACE, zb->db_htile_surface);
	} else if (sctx->framebuffer.dirty_zsbuf) {
		if (sctx->chip_class >= GFX9)
			radeon_set_context_reg_seq(cs, R_028038_DB_Z_INFO, 2);
		else
			radeon_set_context_reg_seq(cs, R_028040_DB_Z_INFO, 2);

		radeon_emit(cs, S_028040_FORMAT(V_028040_Z_INVALID)); /* DB_Z_INFO */
		radeon_emit(cs, S_028044_FORMAT(V_028044_STENCIL_INVALID)); /* DB_STENCIL_INFO */
	}

	/* Framebuffer dimensions. */
        /* PA_SC_WINDOW_SCISSOR_TL is set in si_init_config() */
	radeon_set_context_reg(cs, R_028208_PA_SC_WINDOW_SCISSOR_BR,
			       S_028208_BR_X(state->width) | S_028208_BR_Y(state->height));

	if (sctx->screen->dfsm_allowed) {
		radeon_emit(cs, PKT3(PKT3_EVENT_WRITE, 0, 0));
		radeon_emit(cs, EVENT_TYPE(V_028A90_BREAK_BATCH) | EVENT_INDEX(0));
	}

	sctx->framebuffer.dirty_cbufs = 0;
	sctx->framebuffer.dirty_zsbuf = false;
}

static void si_emit_msaa_sample_locs(struct si_context *sctx)
{
	struct radeon_cmdbuf *cs = sctx->gfx_cs;
	struct si_state_rasterizer *rs = sctx->queued.named.rasterizer;
	unsigned nr_samples = sctx->framebuffer.nr_samples;
	bool has_msaa_sample_loc_bug = sctx->screen->has_msaa_sample_loc_bug;

	/* Smoothing (only possible with nr_samples == 1) uses the same
	 * sample locations as the MSAA it simulates.
	 */
	if (nr_samples <= 1 && sctx->smoothing_enabled)
		nr_samples = SI_NUM_SMOOTH_AA_SAMPLES;

	/* On Polaris, the small primitive filter uses the sample locations
	 * even when MSAA is off, so we need to make sure they're set to 0.
	 */
	if ((nr_samples >= 2 || has_msaa_sample_loc_bug) &&
	    nr_samples != sctx->sample_locs_num_samples) {
		sctx->sample_locs_num_samples = nr_samples;
		si_emit_sample_locations(cs, nr_samples);
	}

	if (sctx->family >= CHIP_POLARIS10) {
		unsigned small_prim_filter_cntl =
			S_028830_SMALL_PRIM_FILTER_ENABLE(1) |
			/* line bug */
			S_028830_LINE_FILTER_DISABLE(sctx->family <= CHIP_POLARIS12);

		/* The alternative of setting sample locations to 0 would
		 * require a DB flush to avoid Z errors, see
		 * https://bugs.freedesktop.org/show_bug.cgi?id=96908
		 */
		if (has_msaa_sample_loc_bug &&
		    sctx->framebuffer.nr_samples > 1 &&
		    !rs->multisample_enable)
			small_prim_filter_cntl &= C_028830_SMALL_PRIM_FILTER_ENABLE;

		radeon_opt_set_context_reg(sctx,
					   R_028830_PA_SU_SMALL_PRIM_FILTER_CNTL,
					   SI_TRACKED_PA_SU_SMALL_PRIM_FILTER_CNTL,
					   small_prim_filter_cntl);
	}

	/* The exclusion bits can be set to improve rasterization efficiency
	 * if no sample lies on the pixel boundary (-8 sample offset).
	 */
	bool exclusion = sctx->chip_class >= CIK &&
			 (!rs->multisample_enable || nr_samples != 16);
	radeon_opt_set_context_reg(sctx, R_02882C_PA_SU_PRIM_FILTER_CNTL,
				   SI_TRACKED_PA_SU_PRIM_FILTER_CNTL,
				   S_02882C_XMAX_RIGHT_EXCLUSION(exclusion) |
				   S_02882C_YMAX_BOTTOM_EXCLUSION(exclusion));
}

static bool si_out_of_order_rasterization(struct si_context *sctx)
{
	struct si_state_blend *blend = sctx->queued.named.blend;
	struct si_state_dsa *dsa = sctx->queued.named.dsa;

	if (!sctx->screen->has_out_of_order_rast)
		return false;

	unsigned colormask = sctx->framebuffer.colorbuf_enabled_4bit;

	if (blend) {
		colormask &= blend->cb_target_enabled_4bit;
	} else {
		colormask = 0;
	}

	/* Conservative: No logic op. */
	if (colormask && blend->logicop_enable)
		return false;

	struct si_dsa_order_invariance dsa_order_invariant = {
		.zs = true, .pass_set = true, .pass_last = false
	};

	if (sctx->framebuffer.state.zsbuf) {
		struct si_texture *zstex =
			(struct si_texture*)sctx->framebuffer.state.zsbuf->texture;
		bool has_stencil = zstex->surface.has_stencil;
		dsa_order_invariant = dsa->order_invariance[has_stencil];
		if (!dsa_order_invariant.zs)
			return false;

		/* The set of PS invocations is always order invariant,
		 * except when early Z/S tests are requested. */
		if (sctx->ps_shader.cso &&
		    sctx->ps_shader.cso->info.writes_memory &&
		    sctx->ps_shader.cso->info.properties[TGSI_PROPERTY_FS_EARLY_DEPTH_STENCIL] &&
		    !dsa_order_invariant.pass_set)
			return false;

		if (sctx->num_perfect_occlusion_queries != 0 &&
		    !dsa_order_invariant.pass_set)
			return false;
	}

	if (!colormask)
		return true;

	unsigned blendmask = colormask & blend->blend_enable_4bit;

	if (blendmask) {
		/* Only commutative blending. */
		if (blendmask & ~blend->commutative_4bit)
			return false;

		if (!dsa_order_invariant.pass_set)
			return false;
	}

	if (colormask & ~blendmask) {
		if (!dsa_order_invariant.pass_last)
			return false;
	}

	return true;
}

static void si_emit_msaa_config(struct si_context *sctx)
{
	struct radeon_cmdbuf *cs = sctx->gfx_cs;
	unsigned num_tile_pipes = sctx->screen->info.num_tile_pipes;
	/* 33% faster rendering to linear color buffers */
	bool dst_is_linear = sctx->framebuffer.any_dst_linear;
	bool out_of_order_rast = si_out_of_order_rasterization(sctx);
	unsigned sc_mode_cntl_1 =
		S_028A4C_WALK_SIZE(dst_is_linear) |
		S_028A4C_WALK_FENCE_ENABLE(!dst_is_linear) |
		S_028A4C_WALK_FENCE_SIZE(num_tile_pipes == 2 ? 2 : 3) |
		S_028A4C_OUT_OF_ORDER_PRIMITIVE_ENABLE(out_of_order_rast) |
		S_028A4C_OUT_OF_ORDER_WATER_MARK(0x7) |
		/* always 1: */
		S_028A4C_WALK_ALIGN8_PRIM_FITS_ST(1) |
		S_028A4C_SUPERTILE_WALK_ORDER_ENABLE(1) |
		S_028A4C_TILE_WALK_ORDER_ENABLE(1) |
		S_028A4C_MULTI_SHADER_ENGINE_PRIM_DISCARD_ENABLE(1) |
		S_028A4C_FORCE_EOV_CNTDWN_ENABLE(1) |
		S_028A4C_FORCE_EOV_REZ_ENABLE(1);
	unsigned db_eqaa = S_028804_HIGH_QUALITY_INTERSECTIONS(1) |
			   S_028804_INCOHERENT_EQAA_READS(1) |
			   S_028804_INTERPOLATE_COMP_Z(1) |
			   S_028804_STATIC_ANCHOR_ASSOCIATIONS(1);
	unsigned coverage_samples, color_samples, z_samples;

	/* S: Coverage samples (up to 16x):
	 * - Scan conversion samples (PA_SC_AA_CONFIG.MSAA_NUM_SAMPLES)
	 * - CB FMASK samples (CB_COLORi_ATTRIB.NUM_SAMPLES)
	 *
	 * Z: Z/S samples (up to 8x, must be <= coverage samples and >= color samples):
	 * - Value seen by DB (DB_Z_INFO.NUM_SAMPLES)
	 * - Value seen by CB, must be correct even if Z/S is unbound (DB_EQAA.MAX_ANCHOR_SAMPLES)
	 * # Missing samples are derived from Z planes if Z is compressed (up to 16x quality), or
	 * # from the closest defined sample if Z is uncompressed (same quality as the number of
	 * # Z samples).
	 *
	 * F: Color samples (up to 8x, must be <= coverage samples):
	 * - CB color samples (CB_COLORi_ATTRIB.NUM_FRAGMENTS)
	 * - PS iter samples (DB_EQAA.PS_ITER_SAMPLES)
	 *
	 * Can be anything between coverage and color samples:
	 * - SampleMaskIn samples (PA_SC_AA_CONFIG.MSAA_EXPOSED_SAMPLES)
	 * - SampleMaskOut samples (DB_EQAA.MASK_EXPORT_NUM_SAMPLES)
	 * - Alpha-to-coverage samples (DB_EQAA.ALPHA_TO_MASK_NUM_SAMPLES)
	 * - Occlusion query samples (DB_COUNT_CONTROL.SAMPLE_RATE)
	 * # All are currently set the same as coverage samples.
	 *
	 * If color samples < coverage samples, FMASK has a higher bpp to store an "unknown"
	 * flag for undefined color samples. A shader-based resolve must handle unknowns
	 * or mask them out with AND. Unknowns can also be guessed from neighbors via
	 * an edge-detect shader-based resolve, which is required to make "color samples = 1"
	 * useful. The CB resolve always drops unknowns.
	 *
	 * Sensible AA configurations:
	 *   EQAA 16s 8z 8f - might look the same as 16x MSAA if Z is compressed
	 *   EQAA 16s 8z 4f - might look the same as 16x MSAA if Z is compressed
	 *   EQAA 16s 4z 4f - might look the same as 16x MSAA if Z is compressed
	 *   EQAA  8s 8z 8f = 8x MSAA
	 *   EQAA  8s 8z 4f - might look the same as 8x MSAA
	 *   EQAA  8s 8z 2f - might look the same as 8x MSAA with low-density geometry
	 *   EQAA  8s 4z 4f - might look the same as 8x MSAA if Z is compressed
	 *   EQAA  8s 4z 2f - might look the same as 8x MSAA with low-density geometry if Z is compressed
	 *   EQAA  4s 4z 4f = 4x MSAA
	 *   EQAA  4s 4z 2f - might look the same as 4x MSAA with low-density geometry
	 *   EQAA  2s 2z 2f = 2x MSAA
	 */
	if (sctx->framebuffer.nr_samples > 1) {
		coverage_samples = sctx->framebuffer.nr_samples;
		color_samples = sctx->framebuffer.nr_color_samples;

		if (sctx->framebuffer.state.zsbuf) {
			z_samples = sctx->framebuffer.state.zsbuf->texture->nr_samples;
			z_samples = MAX2(1, z_samples);
		} else {
			z_samples = coverage_samples;
		}
	} else if (sctx->smoothing_enabled) {
		coverage_samples = color_samples = z_samples = SI_NUM_SMOOTH_AA_SAMPLES;
	} else {
		coverage_samples = color_samples = z_samples = 1;
	}

	/* Required by OpenGL line rasterization.
	 *
	 * TODO: We should also enable perpendicular endcaps for AA lines,
	 *       but that requires implementing line stippling in the pixel
	 *       shader. SC can only do line stippling with axis-aligned
	 *       endcaps.
	 */
	unsigned sc_line_cntl = S_028BDC_DX10_DIAMOND_TEST_ENA(1);
	unsigned sc_aa_config = 0;

	if (coverage_samples > 1) {
		/* distance from the pixel center, indexed by log2(nr_samples) */
		static unsigned max_dist[] = {
			0, /* unused */
			4, /* 2x MSAA */
			6, /* 4x MSAA */
			7, /* 8x MSAA */
			8, /* 16x MSAA */
		};
		unsigned log_samples = util_logbase2(coverage_samples);
		unsigned log_z_samples = util_logbase2(z_samples);
		unsigned ps_iter_samples = si_get_ps_iter_samples(sctx);
		unsigned log_ps_iter_samples = util_logbase2(ps_iter_samples);

		sc_line_cntl |= S_028BDC_EXPAND_LINE_WIDTH(1);
		sc_aa_config = S_028BE0_MSAA_NUM_SAMPLES(log_samples) |
			       S_028BE0_MAX_SAMPLE_DIST(max_dist[log_samples]) |
			       S_028BE0_MSAA_EXPOSED_SAMPLES(log_samples);

		if (sctx->framebuffer.nr_samples > 1) {
			db_eqaa |= S_028804_MAX_ANCHOR_SAMPLES(log_z_samples) |
				   S_028804_PS_ITER_SAMPLES(log_ps_iter_samples) |
				   S_028804_MASK_EXPORT_NUM_SAMPLES(log_samples) |
				   S_028804_ALPHA_TO_MASK_NUM_SAMPLES(log_samples);
			sc_mode_cntl_1 |= S_028A4C_PS_ITER_SAMPLE(ps_iter_samples > 1);
		} else if (sctx->smoothing_enabled) {
			db_eqaa |= S_028804_OVERRASTERIZATION_AMOUNT(log_samples);
		}
	}

	unsigned initial_cdw = cs->current.cdw;

	/* R_028BDC_PA_SC_LINE_CNTL, R_028BE0_PA_SC_AA_CONFIG */
	radeon_opt_set_context_reg2(sctx, R_028BDC_PA_SC_LINE_CNTL,
				    SI_TRACKED_PA_SC_LINE_CNTL, sc_line_cntl,
				    sc_aa_config);
	/* R_028804_DB_EQAA */
	radeon_opt_set_context_reg(sctx, R_028804_DB_EQAA, SI_TRACKED_DB_EQAA,
				   db_eqaa);
	/* R_028A4C_PA_SC_MODE_CNTL_1 */
	radeon_opt_set_context_reg(sctx, R_028A4C_PA_SC_MODE_CNTL_1,
				   SI_TRACKED_PA_SC_MODE_CNTL_1, sc_mode_cntl_1);

	if (initial_cdw != cs->current.cdw) {
		sctx->context_roll_counter++;

		/* GFX9: Flush DFSM when the AA mode changes. */
		if (sctx->screen->dfsm_allowed) {
			radeon_emit(cs, PKT3(PKT3_EVENT_WRITE, 0, 0));
			radeon_emit(cs, EVENT_TYPE(V_028A90_FLUSH_DFSM) | EVENT_INDEX(0));
		}
	}
}

void si_update_ps_iter_samples(struct si_context *sctx)
{
	if (sctx->framebuffer.nr_samples > 1)
		si_mark_atom_dirty(sctx, &sctx->atoms.s.msaa_config);
	if (sctx->screen->dpbb_allowed)
		si_mark_atom_dirty(sctx, &sctx->atoms.s.dpbb_state);
}

static void si_set_min_samples(struct pipe_context *ctx, unsigned min_samples)
{
	struct si_context *sctx = (struct si_context *)ctx;

	/* The hardware can only do sample shading with 2^n samples. */
	min_samples = util_next_power_of_two(min_samples);

	if (sctx->ps_iter_samples == min_samples)
		return;

	sctx->ps_iter_samples = min_samples;
	sctx->do_update_shaders = true;

	si_update_ps_iter_samples(sctx);
}

/*
 * Samplers
 */

/**
 * Build the sampler view descriptor for a buffer texture.
 * @param state 256-bit descriptor; only the high 128 bits are filled in
 */
void
si_make_buffer_descriptor(struct si_screen *screen, struct si_resource *buf,
			  enum pipe_format format,
			  unsigned offset, unsigned size,
			  uint32_t *state)
{
	const struct util_format_description *desc;
	int first_non_void;
	unsigned stride;
	unsigned num_records;
	unsigned num_format, data_format;

	desc = util_format_description(format);
	first_non_void = util_format_get_first_non_void_channel(format);
	stride = desc->block.bits / 8;
	num_format = si_translate_buffer_numformat(&screen->b, desc, first_non_void);
	data_format = si_translate_buffer_dataformat(&screen->b, desc, first_non_void);

	num_records = size / stride;
	num_records = MIN2(num_records, (buf->b.b.width0 - offset) / stride);

	/* The NUM_RECORDS field has a different meaning depending on the chip,
	 * instruction type, STRIDE, and SWIZZLE_ENABLE.
	 *
	 * SI-CIK:
	 * - If STRIDE == 0, it's in byte units.
	 * - If STRIDE != 0, it's in units of STRIDE, used with inst.IDXEN.
	 *
	 * VI:
	 * - For SMEM and STRIDE == 0, it's in byte units.
	 * - For SMEM and STRIDE != 0, it's in units of STRIDE.
	 * - For VMEM and STRIDE == 0 or SWIZZLE_ENABLE == 0, it's in byte units.
	 * - For VMEM and STRIDE != 0 and SWIZZLE_ENABLE == 1, it's in units of STRIDE.
	 * NOTE: There is incompatibility between VMEM and SMEM opcodes due to SWIZZLE_-
	 *       ENABLE. The workaround is to set STRIDE = 0 if SWIZZLE_ENABLE == 0 when
	 *       using SMEM. This can be done in the shader by clearing STRIDE with s_and.
	 *       That way the same descriptor can be used by both SMEM and VMEM.
	 *
	 * GFX9:
	 * - For SMEM and STRIDE == 0, it's in byte units.
	 * - For SMEM and STRIDE != 0, it's in units of STRIDE.
	 * - For VMEM and inst.IDXEN == 0 or STRIDE == 0, it's in byte units.
	 * - For VMEM and inst.IDXEN == 1 and STRIDE != 0, it's in units of STRIDE.
	 */
	if (screen->info.chip_class >= GFX9 && HAVE_LLVM < 0x0800)
		/* When vindex == 0, LLVM < 8.0 sets IDXEN = 0, thus changing units
		 * from STRIDE to bytes. This works around it by setting
		 * NUM_RECORDS to at least the size of one element, so that
		 * the first element is readable when IDXEN == 0.
		 */
		num_records = num_records ? MAX2(num_records, stride) : 0;
	else if (screen->info.chip_class == VI)
		num_records *= stride;

	state[4] = 0;
	state[5] = S_008F04_STRIDE(stride);
	state[6] = num_records;
	state[7] = S_008F0C_DST_SEL_X(si_map_swizzle(desc->swizzle[0])) |
		   S_008F0C_DST_SEL_Y(si_map_swizzle(desc->swizzle[1])) |
		   S_008F0C_DST_SEL_Z(si_map_swizzle(desc->swizzle[2])) |
		   S_008F0C_DST_SEL_W(si_map_swizzle(desc->swizzle[3])) |
		   S_008F0C_NUM_FORMAT(num_format) |
		   S_008F0C_DATA_FORMAT(data_format);
}

static unsigned gfx9_border_color_swizzle(const unsigned char swizzle[4])
{
	unsigned bc_swizzle = V_008F20_BC_SWIZZLE_XYZW;

	if (swizzle[3] == PIPE_SWIZZLE_X) {
		/* For the pre-defined border color values (white, opaque
		 * black, transparent black), the only thing that matters is
		 * that the alpha channel winds up in the correct place
		 * (because the RGB channels are all the same) so either of
		 * these enumerations will work.
		 */
		if (swizzle[2] == PIPE_SWIZZLE_Y)
			bc_swizzle = V_008F20_BC_SWIZZLE_WZYX;
		else
			bc_swizzle = V_008F20_BC_SWIZZLE_WXYZ;
	} else if (swizzle[0] == PIPE_SWIZZLE_X) {
		if (swizzle[1] == PIPE_SWIZZLE_Y)
			bc_swizzle = V_008F20_BC_SWIZZLE_XYZW;
		else
			bc_swizzle = V_008F20_BC_SWIZZLE_XWYZ;
	} else if (swizzle[1] == PIPE_SWIZZLE_X) {
		bc_swizzle = V_008F20_BC_SWIZZLE_YXWZ;
	} else if (swizzle[2] == PIPE_SWIZZLE_X) {
		bc_swizzle = V_008F20_BC_SWIZZLE_ZYXW;
	}

	return bc_swizzle;
}

/**
 * Build the sampler view descriptor for a texture.
 */
void
si_make_texture_descriptor(struct si_screen *screen,
			   struct si_texture *tex,
			   bool sampler,
			   enum pipe_texture_target target,
			   enum pipe_format pipe_format,
			   const unsigned char state_swizzle[4],
			   unsigned first_level, unsigned last_level,
			   unsigned first_layer, unsigned last_layer,
			   unsigned width, unsigned height, unsigned depth,
			   uint32_t *state,
			   uint32_t *fmask_state)
{
	struct pipe_resource *res = &tex->buffer.b.b;
	const struct util_format_description *desc;
	unsigned char swizzle[4];
	int first_non_void;
	unsigned num_format, data_format, type, num_samples;
	uint64_t va;

	desc = util_format_description(pipe_format);

	num_samples = desc->colorspace == UTIL_FORMAT_COLORSPACE_ZS ?
			MAX2(1, res->nr_samples) :
			MAX2(1, res->nr_storage_samples);

	if (desc->colorspace == UTIL_FORMAT_COLORSPACE_ZS) {
		const unsigned char swizzle_xxxx[4] = {0, 0, 0, 0};
		const unsigned char swizzle_yyyy[4] = {1, 1, 1, 1};
		const unsigned char swizzle_wwww[4] = {3, 3, 3, 3};

		switch (pipe_format) {
		case PIPE_FORMAT_S8_UINT_Z24_UNORM:
		case PIPE_FORMAT_X32_S8X24_UINT:
		case PIPE_FORMAT_X8Z24_UNORM:
			util_format_compose_swizzles(swizzle_yyyy, state_swizzle, swizzle);
			break;
		case PIPE_FORMAT_X24S8_UINT:
			/*
			 * X24S8 is implemented as an 8_8_8_8 data format, to
			 * fix texture gathers. This affects at least
			 * GL45-CTS.texture_cube_map_array.sampling on VI.
			 */
<<<<<<< HEAD
			util_format_compose_swizzles(swizzle_wwww, state_swizzle, swizzle);
=======
			if (screen->info.chip_class <= VI)
				util_format_compose_swizzles(swizzle_wwww, state_swizzle, swizzle);
			else
				util_format_compose_swizzles(swizzle_yyyy, state_swizzle, swizzle);
>>>>>>> b85ca86c
			break;
		default:
			util_format_compose_swizzles(swizzle_xxxx, state_swizzle, swizzle);
		}
	} else {
		util_format_compose_swizzles(desc->swizzle, state_swizzle, swizzle);
	}

	first_non_void = util_format_get_first_non_void_channel(pipe_format);

	switch (pipe_format) {
	case PIPE_FORMAT_S8_UINT_Z24_UNORM:
		num_format = V_008F14_IMG_NUM_FORMAT_UNORM;
		break;
	default:
		if (first_non_void < 0) {
			if (util_format_is_compressed(pipe_format)) {
				switch (pipe_format) {
				case PIPE_FORMAT_DXT1_SRGB:
				case PIPE_FORMAT_DXT1_SRGBA:
				case PIPE_FORMAT_DXT3_SRGBA:
				case PIPE_FORMAT_DXT5_SRGBA:
				case PIPE_FORMAT_BPTC_SRGBA:
				case PIPE_FORMAT_ETC2_SRGB8:
				case PIPE_FORMAT_ETC2_SRGB8A1:
				case PIPE_FORMAT_ETC2_SRGBA8:
					num_format = V_008F14_IMG_NUM_FORMAT_SRGB;
					break;
				case PIPE_FORMAT_RGTC1_SNORM:
				case PIPE_FORMAT_LATC1_SNORM:
				case PIPE_FORMAT_RGTC2_SNORM:
				case PIPE_FORMAT_LATC2_SNORM:
				case PIPE_FORMAT_ETC2_R11_SNORM:
				case PIPE_FORMAT_ETC2_RG11_SNORM:
				/* implies float, so use SNORM/UNORM to determine
				   whether data is signed or not */
				case PIPE_FORMAT_BPTC_RGB_FLOAT:
					num_format = V_008F14_IMG_NUM_FORMAT_SNORM;
					break;
				default:
					num_format = V_008F14_IMG_NUM_FORMAT_UNORM;
					break;
				}
			} else if (desc->layout == UTIL_FORMAT_LAYOUT_SUBSAMPLED) {
				num_format = V_008F14_IMG_NUM_FORMAT_UNORM;
			} else {
				num_format = V_008F14_IMG_NUM_FORMAT_FLOAT;
			}
		} else if (desc->colorspace == UTIL_FORMAT_COLORSPACE_SRGB) {
			num_format = V_008F14_IMG_NUM_FORMAT_SRGB;
		} else {
			num_format = V_008F14_IMG_NUM_FORMAT_UNORM;

			switch (desc->channel[first_non_void].type) {
			case UTIL_FORMAT_TYPE_FLOAT:
				num_format = V_008F14_IMG_NUM_FORMAT_FLOAT;
				break;
			case UTIL_FORMAT_TYPE_SIGNED:
				if (desc->channel[first_non_void].normalized)
					num_format = V_008F14_IMG_NUM_FORMAT_SNORM;
				else if (desc->channel[first_non_void].pure_integer)
					num_format = V_008F14_IMG_NUM_FORMAT_SINT;
				else
					num_format = V_008F14_IMG_NUM_FORMAT_SSCALED;
				break;
			case UTIL_FORMAT_TYPE_UNSIGNED:
				if (desc->channel[first_non_void].normalized)
					num_format = V_008F14_IMG_NUM_FORMAT_UNORM;
				else if (desc->channel[first_non_void].pure_integer)
					num_format = V_008F14_IMG_NUM_FORMAT_UINT;
				else
					num_format = V_008F14_IMG_NUM_FORMAT_USCALED;
			}
		}
	}

	data_format = si_translate_texformat(&screen->b, pipe_format, desc, first_non_void);
	if (data_format == ~0) {
		data_format = 0;
	}

	/* S8 with Z32 HTILE needs a special format. */
	if (screen->info.chip_class >= GFX9 &&
	    pipe_format == PIPE_FORMAT_S8_UINT &&
	    tex->tc_compatible_htile)
		data_format = V_008F14_IMG_DATA_FORMAT_S8_32;

	if (!sampler &&
	    (res->target == PIPE_TEXTURE_CUBE ||
	     res->target == PIPE_TEXTURE_CUBE_ARRAY ||
	     (screen->info.chip_class <= VI &&
	      res->target == PIPE_TEXTURE_3D))) {
		/* For the purpose of shader images, treat cube maps and 3D
		 * textures as 2D arrays. For 3D textures, the address
		 * calculations for mipmaps are different, so we rely on the
		 * caller to effectively disable mipmaps.
		 */
		type = V_008F1C_SQ_RSRC_IMG_2D_ARRAY;

		assert(res->target != PIPE_TEXTURE_3D || (first_level == 0 && last_level == 0));
	} else {
		type = si_tex_dim(screen, tex, target, num_samples);
	}

	if (type == V_008F1C_SQ_RSRC_IMG_1D_ARRAY) {
	        height = 1;
		depth = res->array_size;
	} else if (type == V_008F1C_SQ_RSRC_IMG_2D_ARRAY ||
		   type == V_008F1C_SQ_RSRC_IMG_2D_MSAA_ARRAY) {
		if (sampler || res->target != PIPE_TEXTURE_3D)
			depth = res->array_size;
	} else if (type == V_008F1C_SQ_RSRC_IMG_CUBE)
		depth = res->array_size / 6;

	state[0] = 0;
	state[1] = (S_008F14_DATA_FORMAT_GFX6(data_format) |
		    S_008F14_NUM_FORMAT_GFX6(num_format));
	state[2] = (S_008F18_WIDTH(width - 1) |
		    S_008F18_HEIGHT(height - 1) |
		    S_008F18_PERF_MOD(4));
	state[3] = (S_008F1C_DST_SEL_X(si_map_swizzle(swizzle[0])) |
		    S_008F1C_DST_SEL_Y(si_map_swizzle(swizzle[1])) |
		    S_008F1C_DST_SEL_Z(si_map_swizzle(swizzle[2])) |
		    S_008F1C_DST_SEL_W(si_map_swizzle(swizzle[3])) |
		    S_008F1C_BASE_LEVEL(num_samples > 1 ? 0 : first_level) |
		    S_008F1C_LAST_LEVEL(num_samples > 1 ?
					util_logbase2(num_samples) :
					last_level) |
		    S_008F1C_TYPE(type));
	state[4] = 0;
	state[5] = S_008F24_BASE_ARRAY(first_layer);
	state[6] = 0;
	state[7] = 0;

	if (screen->info.chip_class >= GFX9) {
		unsigned bc_swizzle = gfx9_border_color_swizzle(desc->swizzle);

		/* Depth is the the last accessible layer on Gfx9.
		 * The hw doesn't need to know the total number of layers.
		 */
		if (type == V_008F1C_SQ_RSRC_IMG_3D)
			state[4] |= S_008F20_DEPTH(depth - 1);
		else
			state[4] |= S_008F20_DEPTH(last_layer);

		state[4] |= S_008F20_BC_SWIZZLE(bc_swizzle);
		state[5] |= S_008F24_MAX_MIP(num_samples > 1 ?
					     util_logbase2(num_samples) :
					     tex->buffer.b.b.last_level);
	} else {
		state[3] |= S_008F1C_POW2_PAD(res->last_level > 0);
		state[4] |= S_008F20_DEPTH(depth - 1);
		state[5] |= S_008F24_LAST_ARRAY(last_layer);
	}

	if (tex->dcc_offset) {
		state[6] = S_008F28_ALPHA_IS_ON_MSB(vi_alpha_is_on_msb(pipe_format));
	} else {
		/* The last dword is unused by hw. The shader uses it to clear
		 * bits in the first dword of sampler state.
		 */
		if (screen->info.chip_class <= CIK && res->nr_samples <= 1) {
			if (first_level == last_level)
				state[7] = C_008F30_MAX_ANISO_RATIO;
			else
				state[7] = 0xffffffff;
		}
	}

	/* Initialize the sampler view for FMASK. */
	if (tex->surface.fmask_size) {
		uint32_t data_format, num_format;

		va = tex->buffer.gpu_address + tex->fmask_offset;

#define FMASK(s,f) (((unsigned)(MAX2(1, s)) * 16) + (MAX2(1, f)))
		if (screen->info.chip_class >= GFX9) {
			data_format = V_008F14_IMG_DATA_FORMAT_FMASK;
			switch (FMASK(res->nr_samples, res->nr_storage_samples)) {
			case FMASK(2,1):
				num_format = V_008F14_IMG_FMASK_8_2_1;
				break;
			case FMASK(2,2):
				num_format = V_008F14_IMG_FMASK_8_2_2;
				break;
			case FMASK(4,1):
				num_format = V_008F14_IMG_FMASK_8_4_1;
				break;
			case FMASK(4,2):
				num_format = V_008F14_IMG_FMASK_8_4_2;
				break;
			case FMASK(4,4):
				num_format = V_008F14_IMG_FMASK_8_4_4;
				break;
			case FMASK(8,1):
				num_format = V_008F14_IMG_FMASK_8_8_1;
				break;
			case FMASK(8,2):
				num_format = V_008F14_IMG_FMASK_16_8_2;
				break;
			case FMASK(8,4):
				num_format = V_008F14_IMG_FMASK_32_8_4;
				break;
			case FMASK(8,8):
				num_format = V_008F14_IMG_FMASK_32_8_8;
				break;
			case FMASK(16,1):
				num_format = V_008F14_IMG_FMASK_16_16_1;
				break;
			case FMASK(16,2):
				num_format = V_008F14_IMG_FMASK_32_16_2;
				break;
			case FMASK(16,4):
				num_format = V_008F14_IMG_FMASK_64_16_4;
				break;
			case FMASK(16,8):
				num_format = V_008F14_IMG_FMASK_64_16_8;
				break;
			default:
				unreachable("invalid nr_samples");
			}
		} else {
			switch (FMASK(res->nr_samples, res->nr_storage_samples)) {
			case FMASK(2,1):
				data_format = V_008F14_IMG_DATA_FORMAT_FMASK8_S2_F1;
				break;
			case FMASK(2,2):
				data_format = V_008F14_IMG_DATA_FORMAT_FMASK8_S2_F2;
				break;
			case FMASK(4,1):
				data_format = V_008F14_IMG_DATA_FORMAT_FMASK8_S4_F1;
				break;
			case FMASK(4,2):
				data_format = V_008F14_IMG_DATA_FORMAT_FMASK8_S4_F2;
				break;
			case FMASK(4,4):
				data_format = V_008F14_IMG_DATA_FORMAT_FMASK8_S4_F4;
				break;
			case FMASK(8,1):
				data_format = V_008F14_IMG_DATA_FORMAT_FMASK8_S8_F1;
				break;
			case FMASK(8,2):
				data_format = V_008F14_IMG_DATA_FORMAT_FMASK16_S8_F2;
				break;
			case FMASK(8,4):
				data_format = V_008F14_IMG_DATA_FORMAT_FMASK32_S8_F4;
				break;
			case FMASK(8,8):
				data_format = V_008F14_IMG_DATA_FORMAT_FMASK32_S8_F8;
				break;
			case FMASK(16,1):
				data_format = V_008F14_IMG_DATA_FORMAT_FMASK16_S16_F1;
				break;
			case FMASK(16,2):
				data_format = V_008F14_IMG_DATA_FORMAT_FMASK32_S16_F2;
				break;
			case FMASK(16,4):
				data_format = V_008F14_IMG_DATA_FORMAT_FMASK64_S16_F4;
				break;
			case FMASK(16,8):
				data_format = V_008F14_IMG_DATA_FORMAT_FMASK64_S16_F8;
				break;
			default:
				unreachable("invalid nr_samples");
			}
			num_format = V_008F14_IMG_NUM_FORMAT_UINT;
		}
#undef FMASK

		fmask_state[0] = (va >> 8) | tex->surface.fmask_tile_swizzle;
		fmask_state[1] = S_008F14_BASE_ADDRESS_HI(va >> 40) |
				 S_008F14_DATA_FORMAT_GFX6(data_format) |
				 S_008F14_NUM_FORMAT_GFX6(num_format);
		fmask_state[2] = S_008F18_WIDTH(width - 1) |
				 S_008F18_HEIGHT(height - 1);
		fmask_state[3] = S_008F1C_DST_SEL_X(V_008F1C_SQ_SEL_X) |
				 S_008F1C_DST_SEL_Y(V_008F1C_SQ_SEL_X) |
				 S_008F1C_DST_SEL_Z(V_008F1C_SQ_SEL_X) |
				 S_008F1C_DST_SEL_W(V_008F1C_SQ_SEL_X) |
				 S_008F1C_TYPE(si_tex_dim(screen, tex, target, 0));
		fmask_state[4] = 0;
		fmask_state[5] = S_008F24_BASE_ARRAY(first_layer);
		fmask_state[6] = 0;
		fmask_state[7] = 0;

		if (screen->info.chip_class >= GFX9) {
			fmask_state[3] |= S_008F1C_SW_MODE(tex->surface.u.gfx9.fmask.swizzle_mode);
			fmask_state[4] |= S_008F20_DEPTH(last_layer) |
					  S_008F20_PITCH_GFX9(tex->surface.u.gfx9.fmask.epitch);
			fmask_state[5] |= S_008F24_META_PIPE_ALIGNED(tex->surface.u.gfx9.cmask.pipe_aligned) |
					  S_008F24_META_RB_ALIGNED(tex->surface.u.gfx9.cmask.rb_aligned);
		} else {
			fmask_state[3] |= S_008F1C_TILING_INDEX(tex->surface.u.legacy.fmask.tiling_index);
			fmask_state[4] |= S_008F20_DEPTH(depth - 1) |
					  S_008F20_PITCH_GFX6(tex->surface.u.legacy.fmask.pitch_in_pixels - 1);
			fmask_state[5] |= S_008F24_LAST_ARRAY(last_layer);
		}
	}
}

/**
 * Create a sampler view.
 *
 * @param ctx		context
 * @param texture	texture
 * @param state		sampler view template
 * @param width0	width0 override (for compressed textures as int)
 * @param height0	height0 override (for compressed textures as int)
 * @param force_level   set the base address to the level (for compressed textures)
 */
struct pipe_sampler_view *
si_create_sampler_view_custom(struct pipe_context *ctx,
			      struct pipe_resource *texture,
			      const struct pipe_sampler_view *state,
			      unsigned width0, unsigned height0,
			      unsigned force_level)
{
	struct si_context *sctx = (struct si_context*)ctx;
	struct si_sampler_view *view = CALLOC_STRUCT(si_sampler_view);
	struct si_texture *tex = (struct si_texture*)texture;
	unsigned base_level, first_level, last_level;
	unsigned char state_swizzle[4];
	unsigned height, depth, width;
	unsigned last_layer = state->u.tex.last_layer;
	enum pipe_format pipe_format;
	const struct legacy_surf_level *surflevel;

	if (!view)
		return NULL;

	/* initialize base object */
	view->base = *state;
	view->base.texture = NULL;
	view->base.reference.count = 1;
	view->base.context = ctx;

	assert(texture);
	pipe_resource_reference(&view->base.texture, texture);

	if (state->format == PIPE_FORMAT_X24S8_UINT ||
	    state->format == PIPE_FORMAT_S8X24_UINT ||
	    state->format == PIPE_FORMAT_X32_S8X24_UINT ||
	    state->format == PIPE_FORMAT_S8_UINT)
		view->is_stencil_sampler = true;

	/* Buffer resource. */
	if (texture->target == PIPE_BUFFER) {
		si_make_buffer_descriptor(sctx->screen,
					  si_resource(texture),
					  state->format,
					  state->u.buf.offset,
					  state->u.buf.size,
					  view->state);
		return &view->base;
	}

	state_swizzle[0] = state->swizzle_r;
	state_swizzle[1] = state->swizzle_g;
	state_swizzle[2] = state->swizzle_b;
	state_swizzle[3] = state->swizzle_a;

	base_level = 0;
	first_level = state->u.tex.first_level;
	last_level = state->u.tex.last_level;
	width = width0;
	height = height0;
	depth = texture->depth0;

	if (sctx->chip_class <= VI && force_level) {
		assert(force_level == first_level &&
		       force_level == last_level);
		base_level = force_level;
		first_level = 0;
		last_level = 0;
		width = u_minify(width, force_level);
		height = u_minify(height, force_level);
		depth = u_minify(depth, force_level);
	}

	/* This is not needed if state trackers set last_layer correctly. */
	if (state->target == PIPE_TEXTURE_1D ||
	    state->target == PIPE_TEXTURE_2D ||
	    state->target == PIPE_TEXTURE_RECT ||
	    state->target == PIPE_TEXTURE_CUBE)
		last_layer = state->u.tex.first_layer;

	/* Texturing with separate depth and stencil. */
	pipe_format = state->format;

	/* Depth/stencil texturing sometimes needs separate texture. */
	if (tex->is_depth && !si_can_sample_zs(tex, view->is_stencil_sampler)) {
		if (!tex->flushed_depth_texture &&
		    !si_init_flushed_depth_texture(ctx, texture, NULL)) {
			pipe_resource_reference(&view->base.texture, NULL);
			FREE(view);
			return NULL;
		}

		assert(tex->flushed_depth_texture);

		/* Override format for the case where the flushed texture
		 * contains only Z or only S.
		 */
		if (tex->flushed_depth_texture->buffer.b.b.format != tex->buffer.b.b.format)
			pipe_format = tex->flushed_depth_texture->buffer.b.b.format;

		tex = tex->flushed_depth_texture;
	}

	surflevel = tex->surface.u.legacy.level;

	if (tex->db_compatible) {
		if (!view->is_stencil_sampler)
			pipe_format = tex->db_render_format;

		switch (pipe_format) {
		case PIPE_FORMAT_Z32_FLOAT_S8X24_UINT:
			pipe_format = PIPE_FORMAT_Z32_FLOAT;
			break;
		case PIPE_FORMAT_X8Z24_UNORM:
		case PIPE_FORMAT_S8_UINT_Z24_UNORM:
			/* Z24 is always stored like this for DB
			 * compatibility.
			 */
			pipe_format = PIPE_FORMAT_Z24X8_UNORM;
			break;
		case PIPE_FORMAT_X24S8_UINT:
		case PIPE_FORMAT_S8X24_UINT:
		case PIPE_FORMAT_X32_S8X24_UINT:
			pipe_format = PIPE_FORMAT_S8_UINT;
			surflevel = tex->surface.u.legacy.stencil_level;
			break;
		default:;
		}
	}

	view->dcc_incompatible =
		vi_dcc_formats_are_incompatible(texture,
						state->u.tex.first_level,
						state->format);

	si_make_texture_descriptor(sctx->screen, tex, true,
				   state->target, pipe_format, state_swizzle,
				   first_level, last_level,
				   state->u.tex.first_layer, last_layer,
				   width, height, depth,
				   view->state, view->fmask_state);

	unsigned num_format = G_008F14_NUM_FORMAT_GFX6(view->state[1]);
	view->is_integer =
		num_format == V_008F14_IMG_NUM_FORMAT_USCALED ||
		num_format == V_008F14_IMG_NUM_FORMAT_SSCALED ||
		num_format == V_008F14_IMG_NUM_FORMAT_UINT ||
		num_format == V_008F14_IMG_NUM_FORMAT_SINT;
	view->base_level_info = &surflevel[base_level];
	view->base_level = base_level;
	view->block_width = util_format_get_blockwidth(pipe_format);
	return &view->base;
}

static struct pipe_sampler_view *
si_create_sampler_view(struct pipe_context *ctx,
		       struct pipe_resource *texture,
		       const struct pipe_sampler_view *state)
{
	return si_create_sampler_view_custom(ctx, texture, state,
					     texture ? texture->width0 : 0,
					     texture ? texture->height0 : 0, 0);
}

static void si_sampler_view_destroy(struct pipe_context *ctx,
				    struct pipe_sampler_view *state)
{
	struct si_sampler_view *view = (struct si_sampler_view *)state;

	pipe_resource_reference(&state->texture, NULL);
	FREE(view);
}

static bool wrap_mode_uses_border_color(unsigned wrap, bool linear_filter)
{
	return wrap == PIPE_TEX_WRAP_CLAMP_TO_BORDER ||
	       wrap == PIPE_TEX_WRAP_MIRROR_CLAMP_TO_BORDER ||
	       (linear_filter &&
	        (wrap == PIPE_TEX_WRAP_CLAMP ||
		 wrap == PIPE_TEX_WRAP_MIRROR_CLAMP));
}

static uint32_t si_translate_border_color(struct si_context *sctx,
					  const struct pipe_sampler_state *state,
					  const union pipe_color_union *color,
					  bool is_integer)
{
	bool linear_filter = state->min_img_filter != PIPE_TEX_FILTER_NEAREST ||
			     state->mag_img_filter != PIPE_TEX_FILTER_NEAREST;

	if (!wrap_mode_uses_border_color(state->wrap_s, linear_filter) &&
	    !wrap_mode_uses_border_color(state->wrap_t, linear_filter) &&
	    !wrap_mode_uses_border_color(state->wrap_r, linear_filter))
		return S_008F3C_BORDER_COLOR_TYPE(V_008F3C_SQ_TEX_BORDER_COLOR_TRANS_BLACK);

#define simple_border_types(elt) \
do { \
	if (color->elt[0] == 0 && color->elt[1] == 0 &&                         \
	    color->elt[2] == 0 && color->elt[3] == 0)                           \
		return S_008F3C_BORDER_COLOR_TYPE(V_008F3C_SQ_TEX_BORDER_COLOR_TRANS_BLACK); \
	if (color->elt[0] == 0 && color->elt[1] == 0 &&                         \
	    color->elt[2] == 0 && color->elt[3] == 1)                           \
		return S_008F3C_BORDER_COLOR_TYPE(V_008F3C_SQ_TEX_BORDER_COLOR_OPAQUE_BLACK); \
	if (color->elt[0] == 1 && color->elt[1] == 1 &&                         \
	    color->elt[2] == 1 && color->elt[3] == 1)                           \
		return S_008F3C_BORDER_COLOR_TYPE(V_008F3C_SQ_TEX_BORDER_COLOR_OPAQUE_WHITE); \
} while (false)

	if (is_integer)
		simple_border_types(ui);
	else
		simple_border_types(f);

#undef simple_border_types

	int i;

	/* Check if the border has been uploaded already. */
	for (i = 0; i < sctx->border_color_count; i++)
		if (memcmp(&sctx->border_color_table[i], color,
			   sizeof(*color)) == 0)
			break;

	if (i >= SI_MAX_BORDER_COLORS) {
		/* Getting 4096 unique border colors is very unlikely. */
		fprintf(stderr, "radeonsi: The border color table is full. "
			"Any new border colors will be just black. "
			"Please file a bug.\n");
		return S_008F3C_BORDER_COLOR_TYPE(V_008F3C_SQ_TEX_BORDER_COLOR_TRANS_BLACK);
	}

	if (i == sctx->border_color_count) {
		/* Upload a new border color. */
		memcpy(&sctx->border_color_table[i], color,
		       sizeof(*color));
		util_memcpy_cpu_to_le32(&sctx->border_color_map[i],
					color, sizeof(*color));
		sctx->border_color_count++;
	}

	return S_008F3C_BORDER_COLOR_PTR(i) |
	       S_008F3C_BORDER_COLOR_TYPE(V_008F3C_SQ_TEX_BORDER_COLOR_REGISTER);
}

static inline int S_FIXED(float value, unsigned frac_bits)
{
	return value * (1 << frac_bits);
}

static inline unsigned si_tex_filter(unsigned filter, unsigned max_aniso)
{
	if (filter == PIPE_TEX_FILTER_LINEAR)
		return max_aniso > 1 ? V_008F38_SQ_TEX_XY_FILTER_ANISO_BILINEAR
				     : V_008F38_SQ_TEX_XY_FILTER_BILINEAR;
	else
		return max_aniso > 1 ? V_008F38_SQ_TEX_XY_FILTER_ANISO_POINT
				     : V_008F38_SQ_TEX_XY_FILTER_POINT;
}

static inline unsigned si_tex_aniso_filter(unsigned filter)
{
	if (filter < 2)
		return 0;
	if (filter < 4)
		return 1;
	if (filter < 8)
		return 2;
	if (filter < 16)
		return 3;
	return 4;
}

static void *si_create_sampler_state(struct pipe_context *ctx,
				     const struct pipe_sampler_state *state)
{
	struct si_context *sctx = (struct si_context *)ctx;
	struct si_screen *sscreen = sctx->screen;
	struct si_sampler_state *rstate = CALLOC_STRUCT(si_sampler_state);
	unsigned max_aniso = sscreen->force_aniso >= 0 ? sscreen->force_aniso
						       : state->max_anisotropy;
	unsigned max_aniso_ratio = si_tex_aniso_filter(max_aniso);
	union pipe_color_union clamped_border_color;

	if (!rstate) {
		return NULL;
	}

#ifdef DEBUG
	rstate->magic = SI_SAMPLER_STATE_MAGIC;
#endif
	rstate->val[0] = (S_008F30_CLAMP_X(si_tex_wrap(state->wrap_s)) |
			  S_008F30_CLAMP_Y(si_tex_wrap(state->wrap_t)) |
			  S_008F30_CLAMP_Z(si_tex_wrap(state->wrap_r)) |
			  S_008F30_MAX_ANISO_RATIO(max_aniso_ratio) |
			  S_008F30_DEPTH_COMPARE_FUNC(si_tex_compare(state->compare_func)) |
			  S_008F30_FORCE_UNNORMALIZED(!state->normalized_coords) |
			  S_008F30_ANISO_THRESHOLD(max_aniso_ratio >> 1) |
			  S_008F30_ANISO_BIAS(max_aniso_ratio) |
			  S_008F30_DISABLE_CUBE_WRAP(!state->seamless_cube_map) |
			  S_008F30_COMPAT_MODE(sctx->chip_class >= VI));
	rstate->val[1] = (S_008F34_MIN_LOD(S_FIXED(CLAMP(state->min_lod, 0, 15), 8)) |
			  S_008F34_MAX_LOD(S_FIXED(CLAMP(state->max_lod, 0, 15), 8)) |
			  S_008F34_PERF_MIP(max_aniso_ratio ? max_aniso_ratio + 6 : 0));
	rstate->val[2] = (S_008F38_LOD_BIAS(S_FIXED(CLAMP(state->lod_bias, -16, 16), 8)) |
			  S_008F38_XY_MAG_FILTER(si_tex_filter(state->mag_img_filter, max_aniso)) |
			  S_008F38_XY_MIN_FILTER(si_tex_filter(state->min_img_filter, max_aniso)) |
			  S_008F38_MIP_FILTER(si_tex_mipfilter(state->min_mip_filter)) |
			  S_008F38_MIP_POINT_PRECLAMP(0) |
			  S_008F38_DISABLE_LSB_CEIL(sctx->chip_class <= VI) |
			  S_008F38_FILTER_PREC_FIX(1) |
			  S_008F38_ANISO_OVERRIDE(sctx->chip_class >= VI));
	rstate->val[3] = si_translate_border_color(sctx, state, &state->border_color, false);

	/* Create sampler resource for integer textures. */
	memcpy(rstate->integer_val, rstate->val, sizeof(rstate->val));
	rstate->integer_val[3] = si_translate_border_color(sctx, state, &state->border_color, true);

	/* Create sampler resource for upgraded depth textures. */
	memcpy(rstate->upgraded_depth_val, rstate->val, sizeof(rstate->val));

	for (unsigned i = 0; i < 4; ++i) {
		/* Use channel 0 on purpose, so that we can use OPAQUE_WHITE
		 * when the border color is 1.0. */
		clamped_border_color.f[i] = CLAMP(state->border_color.f[0], 0, 1);
	}

	if (memcmp(&state->border_color, &clamped_border_color, sizeof(clamped_border_color)) == 0)
		rstate->upgraded_depth_val[3] |= S_008F3C_UPGRADED_DEPTH(1);
	else
		rstate->upgraded_depth_val[3] =
			si_translate_border_color(sctx, state, &clamped_border_color, false) |
			S_008F3C_UPGRADED_DEPTH(1);

	return rstate;
}

static void si_set_sample_mask(struct pipe_context *ctx, unsigned sample_mask)
{
	struct si_context *sctx = (struct si_context *)ctx;

	if (sctx->sample_mask == (uint16_t)sample_mask)
		return;

	sctx->sample_mask = sample_mask;
	si_mark_atom_dirty(sctx, &sctx->atoms.s.sample_mask);
}

static void si_emit_sample_mask(struct si_context *sctx)
{
	struct radeon_cmdbuf *cs = sctx->gfx_cs;
	unsigned mask = sctx->sample_mask;

	/* Needed for line and polygon smoothing as well as for the Polaris
	 * small primitive filter. We expect the state tracker to take care of
	 * this for us.
	 */
	assert(mask == 0xffff || sctx->framebuffer.nr_samples > 1 ||
	       (mask & 1 && sctx->blitter->running));

	radeon_set_context_reg_seq(cs, R_028C38_PA_SC_AA_MASK_X0Y0_X1Y0, 2);
	radeon_emit(cs, mask | (mask << 16));
	radeon_emit(cs, mask | (mask << 16));
}

static void si_delete_sampler_state(struct pipe_context *ctx, void *state)
{
#ifdef DEBUG
	struct si_sampler_state *s = state;

	assert(s->magic == SI_SAMPLER_STATE_MAGIC);
	s->magic = 0;
#endif
	free(state);
}

/*
 * Vertex elements & buffers
 */

struct util_fast_udiv_info32 {
   unsigned multiplier; /* the "magic number" multiplier */
   unsigned pre_shift; /* shift for the dividend before multiplying */
   unsigned post_shift; /* shift for the dividend after multiplying */
   int increment; /* 0 or 1; if set then increment the numerator, using one of
                     the two strategies */
};

static struct util_fast_udiv_info32
util_compute_fast_udiv_info32(uint32_t D, unsigned num_bits)
{
	struct util_fast_udiv_info info =
		util_compute_fast_udiv_info(D, num_bits, 32);

	struct util_fast_udiv_info32 result = {
		info.multiplier,
		info.pre_shift,
		info.post_shift,
		info.increment,
	};
	return result;
}

static void *si_create_vertex_elements(struct pipe_context *ctx,
				       unsigned count,
				       const struct pipe_vertex_element *elements)
{
	struct si_screen *sscreen = (struct si_screen*)ctx->screen;
	struct si_vertex_elements *v = CALLOC_STRUCT(si_vertex_elements);
	bool used[SI_NUM_VERTEX_BUFFERS] = {};
	struct util_fast_udiv_info32 divisor_factors[SI_MAX_ATTRIBS] = {};
	STATIC_ASSERT(sizeof(struct util_fast_udiv_info32) == 16);
	STATIC_ASSERT(sizeof(divisor_factors[0].multiplier) == 4);
	STATIC_ASSERT(sizeof(divisor_factors[0].pre_shift) == 4);
	STATIC_ASSERT(sizeof(divisor_factors[0].post_shift) == 4);
	STATIC_ASSERT(sizeof(divisor_factors[0].increment) == 4);
	int i;

	assert(count <= SI_MAX_ATTRIBS);
	if (!v)
		return NULL;

	v->count = count;
	v->desc_list_byte_size = align(count * 16, SI_CPDMA_ALIGNMENT);

	for (i = 0; i < count; ++i) {
		const struct util_format_description *desc;
		const struct util_format_channel_description *channel;
		unsigned data_format, num_format;
		int first_non_void;
		unsigned vbo_index = elements[i].vertex_buffer_index;
		unsigned char swizzle[4];

		if (vbo_index >= SI_NUM_VERTEX_BUFFERS) {
			FREE(v);
			return NULL;
		}

		unsigned instance_divisor = elements[i].instance_divisor;
		if (instance_divisor) {
			v->uses_instance_divisors = true;

			if (instance_divisor == 1) {
				v->instance_divisor_is_one |= 1u << i;
			} else {
				v->instance_divisor_is_fetched |= 1u << i;
				divisor_factors[i] =
					util_compute_fast_udiv_info32(instance_divisor, 32);
			}
		}

		if (!used[vbo_index]) {
			v->first_vb_use_mask |= 1 << i;
			used[vbo_index] = true;
		}

		desc = util_format_description(elements[i].src_format);
		first_non_void = util_format_get_first_non_void_channel(elements[i].src_format);
		data_format = si_translate_buffer_dataformat(ctx->screen, desc, first_non_void);
		num_format = si_translate_buffer_numformat(ctx->screen, desc, first_non_void);
		channel = first_non_void >= 0 ? &desc->channel[first_non_void] : NULL;
<<<<<<< HEAD
=======
		memcpy(swizzle, desc->swizzle, sizeof(swizzle));
>>>>>>> b85ca86c

		v->format_size[i] = desc->block.bits / 8;
		v->src_offset[i] = elements[i].src_offset;
		v->vertex_buffer_index[i] = vbo_index;

		/* The hardware always treats the 2-bit alpha channel as
		 * unsigned, so a shader workaround is needed. The affected
		 * chips are VI and older except Stoney (GFX8.1).
		 */
		if (data_format == V_008F0C_BUF_DATA_FORMAT_2_10_10_10 &&
		    sscreen->info.chip_class <= VI &&
		    sscreen->info.family != CHIP_STONEY) {
			if (num_format == V_008F0C_BUF_NUM_FORMAT_SNORM) {
				v->fix_fetch[i] = SI_FIX_FETCH_A2_SNORM;
			} else if (num_format == V_008F0C_BUF_NUM_FORMAT_SSCALED) {
				v->fix_fetch[i] = SI_FIX_FETCH_A2_SSCALED;
			} else if (num_format == V_008F0C_BUF_NUM_FORMAT_SINT) {
				/* This isn't actually used in OpenGL. */
				v->fix_fetch[i] = SI_FIX_FETCH_A2_SINT;
			}
		} else if (channel && channel->type == UTIL_FORMAT_TYPE_FIXED) {
			if (desc->swizzle[3] == PIPE_SWIZZLE_1)
				v->fix_fetch[i] = SI_FIX_FETCH_RGBX_32_FIXED;
			else
<<<<<<< HEAD
				v->fix_fetch |= (uint64_t)SI_FIX_FETCH_RGBA_32_FIXED << (4 * i);
=======
				v->fix_fetch[i] = SI_FIX_FETCH_RGBA_32_FIXED;
>>>>>>> b85ca86c
		} else if (channel && channel->size == 32 && !channel->pure_integer) {
			if (channel->type == UTIL_FORMAT_TYPE_SIGNED) {
				if (channel->normalized) {
					if (desc->swizzle[3] == PIPE_SWIZZLE_1)
						v->fix_fetch[i] = SI_FIX_FETCH_RGBX_32_SNORM;
					else
						v->fix_fetch[i] = SI_FIX_FETCH_RGBA_32_SNORM;
				} else {
					v->fix_fetch[i] = SI_FIX_FETCH_RGBA_32_SSCALED;
				}
			} else if (channel->type == UTIL_FORMAT_TYPE_UNSIGNED) {
				if (channel->normalized) {
					if (desc->swizzle[3] == PIPE_SWIZZLE_1)
						v->fix_fetch[i] = SI_FIX_FETCH_RGBX_32_UNORM;
					else
						v->fix_fetch[i] = SI_FIX_FETCH_RGBA_32_UNORM;
				} else {
					v->fix_fetch[i] = SI_FIX_FETCH_RGBA_32_USCALED;
				}
			}
		} else if (channel && channel->size == 64 &&
			   channel->type == UTIL_FORMAT_TYPE_FLOAT) {
			switch (desc->nr_channels) {
			case 1:
			case 2:
				v->fix_fetch[i] = SI_FIX_FETCH_RG_64_FLOAT;
				swizzle[0] = PIPE_SWIZZLE_X;
				swizzle[1] = PIPE_SWIZZLE_Y;
				swizzle[2] = desc->nr_channels == 2 ? PIPE_SWIZZLE_Z : PIPE_SWIZZLE_0;
				swizzle[3] = desc->nr_channels == 2 ? PIPE_SWIZZLE_W : PIPE_SWIZZLE_0;
				break;
			case 3:
				v->fix_fetch[i] = SI_FIX_FETCH_RGB_64_FLOAT;
				swizzle[0] = PIPE_SWIZZLE_X; /* 3 loads */
				swizzle[1] = PIPE_SWIZZLE_Y;
				swizzle[2] = PIPE_SWIZZLE_0;
				swizzle[3] = PIPE_SWIZZLE_0;
				break;
			case 4:
				v->fix_fetch[i] = SI_FIX_FETCH_RGBA_64_FLOAT;
				swizzle[0] = PIPE_SWIZZLE_X; /* 2 loads */
				swizzle[1] = PIPE_SWIZZLE_Y;
				swizzle[2] = PIPE_SWIZZLE_Z;
				swizzle[3] = PIPE_SWIZZLE_W;
				break;
			default:
				assert(0);
			}
		} else if (channel && desc->nr_channels == 3) {
			assert(desc->swizzle[0] == PIPE_SWIZZLE_X);

			if (channel->size == 8) {
				if (channel->pure_integer)
					v->fix_fetch[i] = SI_FIX_FETCH_RGB_8_INT;
				else
					v->fix_fetch[i] = SI_FIX_FETCH_RGB_8;
			} else if (channel->size == 16) {
				if (channel->pure_integer)
					v->fix_fetch[i] = SI_FIX_FETCH_RGB_16_INT;
				else
					v->fix_fetch[i] = SI_FIX_FETCH_RGB_16;
			}
		}

		v->rsrc_word3[i] = S_008F0C_DST_SEL_X(si_map_swizzle(swizzle[0])) |
				   S_008F0C_DST_SEL_Y(si_map_swizzle(swizzle[1])) |
				   S_008F0C_DST_SEL_Z(si_map_swizzle(swizzle[2])) |
				   S_008F0C_DST_SEL_W(si_map_swizzle(swizzle[3])) |
				   S_008F0C_NUM_FORMAT(num_format) |
				   S_008F0C_DATA_FORMAT(data_format);
	}

	if (v->instance_divisor_is_fetched) {
		unsigned num_divisors = util_last_bit(v->instance_divisor_is_fetched);

		v->instance_divisor_factor_buffer =
			(struct si_resource*)
			pipe_buffer_create(&sscreen->b, 0, PIPE_USAGE_DEFAULT,
					   num_divisors * sizeof(divisor_factors[0]));
		if (!v->instance_divisor_factor_buffer) {
			FREE(v);
			return NULL;
		}
		void *map = sscreen->ws->buffer_map(v->instance_divisor_factor_buffer->buf,
						    NULL, PIPE_TRANSFER_WRITE);
		memcpy(map , divisor_factors, num_divisors * sizeof(divisor_factors[0]));
	}
	return v;
}

static void si_bind_vertex_elements(struct pipe_context *ctx, void *state)
{
	struct si_context *sctx = (struct si_context *)ctx;
	struct si_vertex_elements *old = sctx->vertex_elements;
	struct si_vertex_elements *v = (struct si_vertex_elements*)state;

	sctx->vertex_elements = v;
	sctx->vertex_buffers_dirty = true;

	if (v &&
	    (!old ||
	     old->count != v->count ||
	     old->uses_instance_divisors != v->uses_instance_divisors ||
	     v->uses_instance_divisors || /* we don't check which divisors changed */
	     memcmp(old->fix_fetch, v->fix_fetch, sizeof(v->fix_fetch[0]) * v->count)))
		sctx->do_update_shaders = true;

	if (v && v->instance_divisor_is_fetched) {
		struct pipe_constant_buffer cb;

		cb.buffer = &v->instance_divisor_factor_buffer->b.b;
		cb.user_buffer = NULL;
		cb.buffer_offset = 0;
		cb.buffer_size = 0xffffffff;
		si_set_rw_buffer(sctx, SI_VS_CONST_INSTANCE_DIVISORS, &cb);
	}
}

static void si_delete_vertex_element(struct pipe_context *ctx, void *state)
{
	struct si_context *sctx = (struct si_context *)ctx;
	struct si_vertex_elements *v = (struct si_vertex_elements*)state;

	if (sctx->vertex_elements == state)
		sctx->vertex_elements = NULL;
	si_resource_reference(&v->instance_divisor_factor_buffer, NULL);
	FREE(state);
}

static void si_set_vertex_buffers(struct pipe_context *ctx,
				  unsigned start_slot, unsigned count,
				  const struct pipe_vertex_buffer *buffers)
{
	struct si_context *sctx = (struct si_context *)ctx;
	struct pipe_vertex_buffer *dst = sctx->vertex_buffer + start_slot;
	int i;

	assert(start_slot + count <= ARRAY_SIZE(sctx->vertex_buffer));

	if (buffers) {
		for (i = 0; i < count; i++) {
			const struct pipe_vertex_buffer *src = buffers + i;
			struct pipe_vertex_buffer *dsti = dst + i;
			struct pipe_resource *buf = src->buffer.resource;

			pipe_resource_reference(&dsti->buffer.resource, buf);
			dsti->buffer_offset = src->buffer_offset;
			dsti->stride = src->stride;
			si_context_add_resource_size(sctx, buf);
			if (buf)
				si_resource(buf)->bind_history |= PIPE_BIND_VERTEX_BUFFER;
		}
	} else {
		for (i = 0; i < count; i++) {
			pipe_resource_reference(&dst[i].buffer.resource, NULL);
		}
	}
	sctx->vertex_buffers_dirty = true;
}

/*
 * Misc
 */

static void si_set_tess_state(struct pipe_context *ctx,
			      const float default_outer_level[4],
			      const float default_inner_level[2])
{
	struct si_context *sctx = (struct si_context *)ctx;
	struct pipe_constant_buffer cb;
	float array[8];

	memcpy(array, default_outer_level, sizeof(float) * 4);
	memcpy(array+4, default_inner_level, sizeof(float) * 2);

	cb.buffer = NULL;
	cb.user_buffer = NULL;
	cb.buffer_size = sizeof(array);

	si_upload_const_buffer(sctx, (struct si_resource**)&cb.buffer,
			       (void*)array, sizeof(array),
			       &cb.buffer_offset);

	si_set_rw_buffer(sctx, SI_HS_CONST_DEFAULT_TESS_LEVELS, &cb);
	pipe_resource_reference(&cb.buffer, NULL);
}

static void si_texture_barrier(struct pipe_context *ctx, unsigned flags)
{
	struct si_context *sctx = (struct si_context *)ctx;

	si_update_fb_dirtiness_after_rendering(sctx);

	/* Multisample surfaces are flushed in si_decompress_textures. */
	if (sctx->framebuffer.uncompressed_cb_mask)
		si_make_CB_shader_coherent(sctx, sctx->framebuffer.nr_samples,
					   sctx->framebuffer.CB_has_shader_readable_metadata);
}

/* This only ensures coherency for shader image/buffer stores. */
void si_memory_barrier(struct pipe_context *ctx, unsigned flags)
{
	struct si_context *sctx = (struct si_context *)ctx;

	if (!(flags & ~PIPE_BARRIER_UPDATE))
		return;

	/* Subsequent commands must wait for all shader invocations to
	 * complete. */
	sctx->flags |= SI_CONTEXT_PS_PARTIAL_FLUSH |
	                 SI_CONTEXT_CS_PARTIAL_FLUSH;

	if (flags & PIPE_BARRIER_CONSTANT_BUFFER)
		sctx->flags |= SI_CONTEXT_INV_SMEM_L1 |
				 SI_CONTEXT_INV_VMEM_L1;

	if (flags & (PIPE_BARRIER_VERTEX_BUFFER |
		     PIPE_BARRIER_SHADER_BUFFER |
		     PIPE_BARRIER_TEXTURE |
		     PIPE_BARRIER_IMAGE |
		     PIPE_BARRIER_STREAMOUT_BUFFER |
		     PIPE_BARRIER_GLOBAL_BUFFER)) {
		/* As far as I can tell, L1 contents are written back to L2
		 * automatically at end of shader, but the contents of other
		 * L1 caches might still be stale. */
		sctx->flags |= SI_CONTEXT_INV_VMEM_L1;
	}

	if (flags & PIPE_BARRIER_INDEX_BUFFER) {
		/* Indices are read through TC L2 since VI.
		 * L1 isn't used.
		 */
		if (sctx->screen->info.chip_class <= CIK)
			sctx->flags |= SI_CONTEXT_WRITEBACK_GLOBAL_L2;
	}

	/* MSAA color, any depth and any stencil are flushed in
	 * si_decompress_textures when needed.
	 */
	if (flags & PIPE_BARRIER_FRAMEBUFFER &&
	    sctx->framebuffer.uncompressed_cb_mask) {
		sctx->flags |= SI_CONTEXT_FLUSH_AND_INV_CB;

		if (sctx->chip_class <= VI)
			sctx->flags |= SI_CONTEXT_WRITEBACK_GLOBAL_L2;
	}

	/* Indirect buffers use TC L2 on GFX9, but not older hw. */
	if (sctx->screen->info.chip_class <= VI &&
	    flags & PIPE_BARRIER_INDIRECT_BUFFER)
		sctx->flags |= SI_CONTEXT_WRITEBACK_GLOBAL_L2;
}

static void *si_create_blend_custom(struct si_context *sctx, unsigned mode)
{
	struct pipe_blend_state blend;

	memset(&blend, 0, sizeof(blend));
	blend.independent_blend_enable = true;
	blend.rt[0].colormask = 0xf;
	return si_create_blend_state_mode(&sctx->b, &blend, mode);
}

static void si_init_config(struct si_context *sctx);

void si_init_state_functions(struct si_context *sctx)
{
	sctx->atoms.s.framebuffer.emit = si_emit_framebuffer_state;
	sctx->atoms.s.msaa_sample_locs.emit = si_emit_msaa_sample_locs;
	sctx->atoms.s.db_render_state.emit = si_emit_db_render_state;
	sctx->atoms.s.dpbb_state.emit = si_emit_dpbb_state;
	sctx->atoms.s.msaa_config.emit = si_emit_msaa_config;
	sctx->atoms.s.sample_mask.emit = si_emit_sample_mask;
	sctx->atoms.s.cb_render_state.emit = si_emit_cb_render_state;
	sctx->atoms.s.blend_color.emit = si_emit_blend_color;
	sctx->atoms.s.clip_regs.emit = si_emit_clip_regs;
	sctx->atoms.s.clip_state.emit = si_emit_clip_state;
	sctx->atoms.s.stencil_ref.emit = si_emit_stencil_ref;

	sctx->b.create_blend_state = si_create_blend_state;
	sctx->b.bind_blend_state = si_bind_blend_state;
	sctx->b.delete_blend_state = si_delete_blend_state;
	sctx->b.set_blend_color = si_set_blend_color;

	sctx->b.create_rasterizer_state = si_create_rs_state;
	sctx->b.bind_rasterizer_state = si_bind_rs_state;
	sctx->b.delete_rasterizer_state = si_delete_rs_state;

	sctx->b.create_depth_stencil_alpha_state = si_create_dsa_state;
	sctx->b.bind_depth_stencil_alpha_state = si_bind_dsa_state;
	sctx->b.delete_depth_stencil_alpha_state = si_delete_dsa_state;

	sctx->custom_dsa_flush = si_create_db_flush_dsa(sctx);
	sctx->custom_blend_resolve = si_create_blend_custom(sctx, V_028808_CB_RESOLVE);
	sctx->custom_blend_fmask_decompress = si_create_blend_custom(sctx, V_028808_CB_FMASK_DECOMPRESS);
	sctx->custom_blend_eliminate_fastclear = si_create_blend_custom(sctx, V_028808_CB_ELIMINATE_FAST_CLEAR);
	sctx->custom_blend_dcc_decompress = si_create_blend_custom(sctx, V_028808_CB_DCC_DECOMPRESS);

	sctx->b.set_clip_state = si_set_clip_state;
	sctx->b.set_stencil_ref = si_set_stencil_ref;

	sctx->b.set_framebuffer_state = si_set_framebuffer_state;

	sctx->b.create_sampler_state = si_create_sampler_state;
	sctx->b.delete_sampler_state = si_delete_sampler_state;

	sctx->b.create_sampler_view = si_create_sampler_view;
	sctx->b.sampler_view_destroy = si_sampler_view_destroy;

	sctx->b.set_sample_mask = si_set_sample_mask;

	sctx->b.create_vertex_elements_state = si_create_vertex_elements;
	sctx->b.bind_vertex_elements_state = si_bind_vertex_elements;
	sctx->b.delete_vertex_elements_state = si_delete_vertex_element;
	sctx->b.set_vertex_buffers = si_set_vertex_buffers;

	sctx->b.texture_barrier = si_texture_barrier;
	sctx->b.set_min_samples = si_set_min_samples;
	sctx->b.set_tess_state = si_set_tess_state;

	sctx->b.set_active_query_state = si_set_active_query_state;

	si_init_config(sctx);
}

void si_init_screen_state_functions(struct si_screen *sscreen)
{
	sscreen->b.is_format_supported = si_is_format_supported;
}

static void si_set_grbm_gfx_index(struct si_context *sctx,
				  struct si_pm4_state *pm4,  unsigned value)
{
	unsigned reg = sctx->chip_class >= CIK ? R_030800_GRBM_GFX_INDEX :
						   R_00802C_GRBM_GFX_INDEX;
	si_pm4_set_reg(pm4, reg, value);
}

static void si_set_grbm_gfx_index_se(struct si_context *sctx,
				     struct si_pm4_state *pm4, unsigned se)
{
	assert(se == ~0 || se < sctx->screen->info.max_se);
	si_set_grbm_gfx_index(sctx, pm4,
			      (se == ~0 ? S_030800_SE_BROADCAST_WRITES(1) :
					  S_030800_SE_INDEX(se)) |
			      S_030800_SH_BROADCAST_WRITES(1) |
			      S_030800_INSTANCE_BROADCAST_WRITES(1));
}

static void
si_write_harvested_raster_configs(struct si_context *sctx,
				  struct si_pm4_state *pm4,
				  unsigned raster_config,
				  unsigned raster_config_1)
{
	unsigned num_se = MAX2(sctx->screen->info.max_se, 1);
	unsigned raster_config_se[4];
	unsigned se;

	ac_get_harvested_configs(&sctx->screen->info,
				 raster_config,
				 &raster_config_1,
				 raster_config_se);

	for (se = 0; se < num_se; se++) {
		si_set_grbm_gfx_index_se(sctx, pm4, se);
		si_pm4_set_reg(pm4, R_028350_PA_SC_RASTER_CONFIG, raster_config_se[se]);
	}
	si_set_grbm_gfx_index(sctx, pm4, ~0);

	if (sctx->chip_class >= CIK) {
		si_pm4_set_reg(pm4, R_028354_PA_SC_RASTER_CONFIG_1, raster_config_1);
	}
}

static void si_set_raster_config(struct si_context *sctx, struct si_pm4_state *pm4)
{
	struct si_screen *sscreen = sctx->screen;
	unsigned num_rb = MIN2(sscreen->info.num_render_backends, 16);
	unsigned rb_mask = sscreen->info.enabled_rb_mask;
	unsigned raster_config = sscreen->pa_sc_raster_config;
	unsigned raster_config_1 = sscreen->pa_sc_raster_config_1;

	if (!rb_mask || util_bitcount(rb_mask) >= num_rb) {
		/* Always use the default config when all backends are enabled
		 * (or when we failed to determine the enabled backends).
		 */
		si_pm4_set_reg(pm4, R_028350_PA_SC_RASTER_CONFIG,
			       raster_config);
		if (sctx->chip_class >= CIK)
			si_pm4_set_reg(pm4, R_028354_PA_SC_RASTER_CONFIG_1,
				       raster_config_1);
	} else {
		si_write_harvested_raster_configs(sctx, pm4, raster_config, raster_config_1);
	}
}

static void si_init_config(struct si_context *sctx)
{
	struct si_screen *sscreen = sctx->screen;
	uint64_t border_color_va = sctx->border_color_buffer->gpu_address;
	bool has_clear_state = sscreen->has_clear_state;
	struct si_pm4_state *pm4 = CALLOC_STRUCT(si_pm4_state);

       /* SI, radeon kernel disabled CLEAR_STATE. */
       assert(has_clear_state || sscreen->info.chip_class == SI ||
              sscreen->info.drm_major != 3);

	if (!pm4)
		return;

	si_pm4_cmd_begin(pm4, PKT3_CONTEXT_CONTROL);
	si_pm4_cmd_add(pm4, CONTEXT_CONTROL_LOAD_ENABLE(1));
	si_pm4_cmd_add(pm4, CONTEXT_CONTROL_SHADOW_ENABLE(1));
	si_pm4_cmd_end(pm4, false);

	if (has_clear_state) {
		si_pm4_cmd_begin(pm4, PKT3_CLEAR_STATE);
		si_pm4_cmd_add(pm4, 0);
		si_pm4_cmd_end(pm4, false);
	}

	if (sctx->chip_class <= VI)
		si_set_raster_config(sctx, pm4);

	si_pm4_set_reg(pm4, R_028A18_VGT_HOS_MAX_TESS_LEVEL, fui(64));
	if (!has_clear_state)
		si_pm4_set_reg(pm4, R_028A1C_VGT_HOS_MIN_TESS_LEVEL, fui(0));

	/* FIXME calculate these values somehow ??? */
	if (sctx->chip_class <= VI) {
		si_pm4_set_reg(pm4, R_028A54_VGT_GS_PER_ES, SI_GS_PER_ES);
		si_pm4_set_reg(pm4, R_028A58_VGT_ES_PER_GS, 0x40);
	}

	if (!has_clear_state) {
		si_pm4_set_reg(pm4, R_028A5C_VGT_GS_PER_VS, 0x2);
		si_pm4_set_reg(pm4, R_028A8C_VGT_PRIMITIVEID_RESET, 0x0);
		si_pm4_set_reg(pm4, R_028B98_VGT_STRMOUT_BUFFER_CONFIG, 0x0);
	}

	si_pm4_set_reg(pm4, R_028AA0_VGT_INSTANCE_STEP_RATE_0, 1);
	if (!has_clear_state)
		si_pm4_set_reg(pm4, R_028AB8_VGT_VTX_CNT_EN, 0x0);
	if (sctx->chip_class < CIK)
		si_pm4_set_reg(pm4, R_008A14_PA_CL_ENHANCE, S_008A14_NUM_CLIP_SEQ(3) |
			       S_008A14_CLIP_VTX_REORDER_ENA(1));

	/* CLEAR_STATE doesn't clear these correctly on certain generations.
	 * I don't know why. Deduced by trial and error.
	 */
	if (sctx->chip_class <= CIK) {
		si_pm4_set_reg(pm4, R_028B28_VGT_STRMOUT_DRAW_OPAQUE_OFFSET, 0);
		si_pm4_set_reg(pm4, R_028204_PA_SC_WINDOW_SCISSOR_TL, S_028204_WINDOW_OFFSET_DISABLE(1));
		si_pm4_set_reg(pm4, R_028240_PA_SC_GENERIC_SCISSOR_TL, S_028240_WINDOW_OFFSET_DISABLE(1));
		si_pm4_set_reg(pm4, R_028244_PA_SC_GENERIC_SCISSOR_BR,
			       S_028244_BR_X(16384) | S_028244_BR_Y(16384));
		si_pm4_set_reg(pm4, R_028030_PA_SC_SCREEN_SCISSOR_TL, 0);
		si_pm4_set_reg(pm4, R_028034_PA_SC_SCREEN_SCISSOR_BR,
			       S_028034_BR_X(16384) | S_028034_BR_Y(16384));
	}

	if (!has_clear_state) {
		si_pm4_set_reg(pm4, R_028230_PA_SC_EDGERULE,
			       S_028230_ER_TRI(0xA) |
			       S_028230_ER_POINT(0xA) |
			       S_028230_ER_RECT(0xA) |
			       /* Required by DX10_DIAMOND_TEST_ENA: */
			       S_028230_ER_LINE_LR(0x1A) |
			       S_028230_ER_LINE_RL(0x26) |
			       S_028230_ER_LINE_TB(0xA) |
			       S_028230_ER_LINE_BT(0xA));
		si_pm4_set_reg(pm4, R_028820_PA_CL_NANINF_CNTL, 0);
		si_pm4_set_reg(pm4, R_028AC0_DB_SRESULTS_COMPARE_STATE0, 0x0);
		si_pm4_set_reg(pm4, R_028AC4_DB_SRESULTS_COMPARE_STATE1, 0x0);
		si_pm4_set_reg(pm4, R_028AC8_DB_PRELOAD_CONTROL, 0x0);
		si_pm4_set_reg(pm4, R_02800C_DB_RENDER_OVERRIDE, 0);
	}

	if (sctx->chip_class >= GFX9) {
		si_pm4_set_reg(pm4, R_030920_VGT_MAX_VTX_INDX, ~0);
		si_pm4_set_reg(pm4, R_030924_VGT_MIN_VTX_INDX, 0);
		si_pm4_set_reg(pm4, R_030928_VGT_INDX_OFFSET, 0);
	} else {
		/* These registers, when written, also overwrite the CLEAR_STATE
		 * context, so we can't rely on CLEAR_STATE setting them.
		 * It would be an issue if there was another UMD changing them.
		 */
		si_pm4_set_reg(pm4, R_028400_VGT_MAX_VTX_INDX, ~0);
		si_pm4_set_reg(pm4, R_028404_VGT_MIN_VTX_INDX, 0);
		si_pm4_set_reg(pm4, R_028408_VGT_INDX_OFFSET, 0);
	}

	if (sctx->chip_class >= CIK) {
		if (sctx->chip_class >= GFX9) {
			si_pm4_set_reg(pm4, R_00B41C_SPI_SHADER_PGM_RSRC3_HS,
				       S_00B41C_CU_EN(0xffff) | S_00B41C_WAVE_LIMIT(0x3F));
		} else {
			si_pm4_set_reg(pm4, R_00B51C_SPI_SHADER_PGM_RSRC3_LS,
				       S_00B51C_CU_EN(0xffff) | S_00B51C_WAVE_LIMIT(0x3F));
			si_pm4_set_reg(pm4, R_00B41C_SPI_SHADER_PGM_RSRC3_HS,
				       S_00B41C_WAVE_LIMIT(0x3F));
			si_pm4_set_reg(pm4, R_00B31C_SPI_SHADER_PGM_RSRC3_ES,
				       S_00B31C_CU_EN(0xffff) | S_00B31C_WAVE_LIMIT(0x3F));

			/* If this is 0, Bonaire can hang even if GS isn't being used.
			 * Other chips are unaffected. These are suboptimal values,
			 * but we don't use on-chip GS.
			 */
			si_pm4_set_reg(pm4, R_028A44_VGT_GS_ONCHIP_CNTL,
				       S_028A44_ES_VERTS_PER_SUBGRP(64) |
				       S_028A44_GS_PRIMS_PER_SUBGRP(4));
		}
		si_pm4_set_reg(pm4, R_00B21C_SPI_SHADER_PGM_RSRC3_GS,
			       S_00B21C_CU_EN(0xffff) | S_00B21C_WAVE_LIMIT(0x3F));

		/* Compute LATE_ALLOC_VS.LIMIT. */
		unsigned num_cu_per_sh = sscreen->info.num_good_cu_per_sh;
		unsigned late_alloc_limit; /* The limit is per SH. */

		if (sctx->family == CHIP_KABINI) {
			late_alloc_limit = 0; /* Potential hang on Kabini. */
		} else if (num_cu_per_sh <= 4) {
			/* Too few available compute units per SH. Disallowing
			 * VS to run on one CU could hurt us more than late VS
			 * allocation would help.
			 *
			 * 2 is the highest safe number that allows us to keep
			 * all CUs enabled.
			 */
			late_alloc_limit = 2;
		} else {
			/* This is a good initial value, allowing 1 late_alloc
			 * wave per SIMD on num_cu - 2.
			 */
			late_alloc_limit = (num_cu_per_sh - 2) * 4;

			/* The limit is 0-based, so 0 means 1. */
			assert(late_alloc_limit > 0 && late_alloc_limit <= 64);
			late_alloc_limit -= 1;
		}

		/* VS can't execute on one CU if the limit is > 2. */
		si_pm4_set_reg(pm4, R_00B118_SPI_SHADER_PGM_RSRC3_VS,
			       S_00B118_CU_EN(late_alloc_limit > 2 ? 0xfffe : 0xffff) |
			       S_00B118_WAVE_LIMIT(0x3F));
		si_pm4_set_reg(pm4, R_00B11C_SPI_SHADER_LATE_ALLOC_VS,
			       S_00B11C_LIMIT(late_alloc_limit));
		si_pm4_set_reg(pm4, R_00B01C_SPI_SHADER_PGM_RSRC3_PS,
			       S_00B01C_CU_EN(0xffff) | S_00B01C_WAVE_LIMIT(0x3F));
	}

	if (sctx->chip_class >= VI) {
		unsigned vgt_tess_distribution;

		vgt_tess_distribution =
			S_028B50_ACCUM_ISOLINE(32) |
			S_028B50_ACCUM_TRI(11) |
			S_028B50_ACCUM_QUAD(11) |
			S_028B50_DONUT_SPLIT(16);

		/* Testing with Unigine Heaven extreme tesselation yielded best results
		 * with TRAP_SPLIT = 3.
		 */
		if (sctx->family == CHIP_FIJI ||
		    sctx->family >= CHIP_POLARIS10)
			vgt_tess_distribution |= S_028B50_TRAP_SPLIT(3);

		si_pm4_set_reg(pm4, R_028B50_VGT_TESS_DISTRIBUTION, vgt_tess_distribution);
	} else if (!has_clear_state) {
		si_pm4_set_reg(pm4, R_028C58_VGT_VERTEX_REUSE_BLOCK_CNTL, 14);
		si_pm4_set_reg(pm4, R_028C5C_VGT_OUT_DEALLOC_CNTL, 16);
	}

	si_pm4_set_reg(pm4, R_028080_TA_BC_BASE_ADDR, border_color_va >> 8);
	if (sctx->chip_class >= CIK) {
		si_pm4_set_reg(pm4, R_028084_TA_BC_BASE_ADDR_HI,
			       S_028084_ADDRESS(border_color_va >> 40));
	}
	si_pm4_add_bo(pm4, sctx->border_color_buffer, RADEON_USAGE_READ,
		      RADEON_PRIO_BORDER_COLORS);

	if (sctx->chip_class >= GFX9) {
		unsigned num_se = sscreen->info.max_se;
		unsigned pc_lines = 0;

		switch (sctx->family) {
		case CHIP_VEGA10:
		case CHIP_VEGA12:
		case CHIP_VEGA20:
			pc_lines = 4096;
			break;
		case CHIP_RAVEN:
		case CHIP_RAVEN2:
			pc_lines = 1024;
			break;
		default:
			assert(0);
		}

		si_pm4_set_reg(pm4, R_028C48_PA_SC_BINNER_CNTL_1,
			       S_028C48_MAX_ALLOC_COUNT(MIN2(128, pc_lines / (4 * num_se))) |
			       S_028C48_MAX_PRIM_PER_BATCH(1023));
		si_pm4_set_reg(pm4, R_028C4C_PA_SC_CONSERVATIVE_RASTERIZATION_CNTL,
			       S_028C4C_NULL_SQUAD_AA_MASK_ENABLE(1));
		si_pm4_set_reg(pm4, R_030968_VGT_INSTANCE_BASE_ID, 0);
	}

	si_pm4_upload_indirect_buffer(sctx, pm4);
	sctx->init_config = pm4;
}<|MERGE_RESOLUTION|>--- conflicted
+++ resolved
@@ -1621,9 +1621,6 @@
 			 * gathers in stencil sampling. This affects at least
 			 * GL45-CTS.texture_cube_map_array.sampling on VI.
 			 */
-<<<<<<< HEAD
-			return V_008F14_IMG_DATA_FORMAT_8_8_8_8;
-=======
 			if (sscreen->info.chip_class <= VI)
 				return V_008F14_IMG_DATA_FORMAT_8_8_8_8;
 
@@ -1631,7 +1628,6 @@
 				return V_008F14_IMG_DATA_FORMAT_8_24;
 			else
 				return V_008F14_IMG_DATA_FORMAT_24_8;
->>>>>>> b85ca86c
 		case PIPE_FORMAT_Z24X8_UNORM:
 		case PIPE_FORMAT_Z24_UNORM_S8_UINT:
 			return V_008F14_IMG_DATA_FORMAT_8_24;
@@ -3714,14 +3710,10 @@
 			 * fix texture gathers. This affects at least
 			 * GL45-CTS.texture_cube_map_array.sampling on VI.
 			 */
-<<<<<<< HEAD
-			util_format_compose_swizzles(swizzle_wwww, state_swizzle, swizzle);
-=======
 			if (screen->info.chip_class <= VI)
 				util_format_compose_swizzles(swizzle_wwww, state_swizzle, swizzle);
 			else
 				util_format_compose_swizzles(swizzle_yyyy, state_swizzle, swizzle);
->>>>>>> b85ca86c
 			break;
 		default:
 			util_format_compose_swizzles(swizzle_xxxx, state_swizzle, swizzle);
@@ -4488,10 +4480,7 @@
 		data_format = si_translate_buffer_dataformat(ctx->screen, desc, first_non_void);
 		num_format = si_translate_buffer_numformat(ctx->screen, desc, first_non_void);
 		channel = first_non_void >= 0 ? &desc->channel[first_non_void] : NULL;
-<<<<<<< HEAD
-=======
 		memcpy(swizzle, desc->swizzle, sizeof(swizzle));
->>>>>>> b85ca86c
 
 		v->format_size[i] = desc->block.bits / 8;
 		v->src_offset[i] = elements[i].src_offset;
@@ -4516,11 +4505,7 @@
 			if (desc->swizzle[3] == PIPE_SWIZZLE_1)
 				v->fix_fetch[i] = SI_FIX_FETCH_RGBX_32_FIXED;
 			else
-<<<<<<< HEAD
-				v->fix_fetch |= (uint64_t)SI_FIX_FETCH_RGBA_32_FIXED << (4 * i);
-=======
 				v->fix_fetch[i] = SI_FIX_FETCH_RGBA_32_FIXED;
->>>>>>> b85ca86c
 		} else if (channel && channel->size == 32 && !channel->pure_integer) {
 			if (channel->type == UTIL_FORMAT_TYPE_SIGNED) {
 				if (channel->normalized) {
