/*
 * Copyright 2010 Jerome Glisse <glisse@freedesktop.org>
 * Copyright 2018 Advanced Micro Devices, Inc.
 * All Rights Reserved.
 *
 * Permission is hereby granted, free of charge, to any person obtaining a
 * copy of this software and associated documentation files (the "Software"),
 * to deal in the Software without restriction, including without limitation
 * on the rights to use, copy, modify, merge, publish, distribute, sub
 * license, and/or sell copies of the Software, and to permit persons to whom
 * the Software is furnished to do so, subject to the following conditions:
 *
 * The above copyright notice and this permission notice (including the next
 * paragraph) shall be included in all copies or substantial portions of the
 * Software.
 *
 * THE SOFTWARE IS PROVIDED "AS IS", WITHOUT WARRANTY OF ANY KIND, EXPRESS OR
 * IMPLIED, INCLUDING BUT NOT LIMITED TO THE WARRANTIES OF MERCHANTABILITY,
 * FITNESS FOR A PARTICULAR PURPOSE AND NON-INFRINGEMENT. IN NO EVENT SHALL
 * THE AUTHOR(S) AND/OR THEIR SUPPLIERS BE LIABLE FOR ANY CLAIM,
 * DAMAGES OR OTHER LIABILITY, WHETHER IN AN ACTION OF CONTRACT, TORT OR
 * OTHERWISE, ARISING FROM, OUT OF OR IN CONNECTION WITH THE SOFTWARE OR THE
 * USE OR OTHER DEALINGS IN THE SOFTWARE.
 */

#include "si_pipe.h"
#include "si_public.h"
#include "si_shader_internal.h"
#include "sid.h"

<<<<<<< HEAD
#include "radeon/r600_cs.h"
=======
#include "ac_llvm_util.h"
>>>>>>> f163900f
#include "radeon/radeon_uvd.h"
#include "gallivm/lp_bld_misc.h"
#include "util/disk_cache.h"
#include "util/u_log.h"
#include "util/u_memory.h"
#include "util/u_suballoc.h"
#include "util/u_tests.h"
#include "util/u_upload_mgr.h"
#include "util/xmlconfig.h"
#include "vl/vl_decoder.h"
#include "driver_ddebug/dd_util.h"

static const struct debug_named_value debug_options[] = {
	/* Shader logging options: */
	{ "vs", DBG(VS), "Print vertex shaders" },
	{ "ps", DBG(PS), "Print pixel shaders" },
	{ "gs", DBG(GS), "Print geometry shaders" },
	{ "tcs", DBG(TCS), "Print tessellation control shaders" },
	{ "tes", DBG(TES), "Print tessellation evaluation shaders" },
	{ "cs", DBG(CS), "Print compute shaders" },
	{ "noir", DBG(NO_IR), "Don't print the LLVM IR"},
	{ "notgsi", DBG(NO_TGSI), "Don't print the TGSI"},
	{ "noasm", DBG(NO_ASM), "Don't print disassembled shaders"},
	{ "preoptir", DBG(PREOPT_IR), "Print the LLVM IR before initial optimizations" },

	/* Shader compiler options the shader cache should be aware of: */
	{ "unsafemath", DBG(UNSAFE_MATH), "Enable unsafe math shader optimizations" },
	{ "sisched", DBG(SI_SCHED), "Enable LLVM SI Machine Instruction Scheduler." },
	{ "gisel", DBG(GISEL), "Enable LLVM global instruction selector." },

	/* Shader compiler options (with no effect on the shader cache): */
	{ "checkir", DBG(CHECK_IR), "Enable additional sanity checks on shader IR" },
	{ "nir", DBG(NIR), "Enable experimental NIR shaders" },
	{ "mono", DBG(MONOLITHIC_SHADERS), "Use old-style monolithic shaders compiled on demand" },
	{ "nooptvariant", DBG(NO_OPT_VARIANT), "Disable compiling optimized shader variants." },

	/* Information logging options: */
	{ "info", DBG(INFO), "Print driver information" },
	{ "tex", DBG(TEX), "Print texture info" },
	{ "compute", DBG(COMPUTE), "Print compute info" },
	{ "vm", DBG(VM), "Print virtual addresses when creating resources" },

	/* Driver options: */
	{ "forcedma", DBG(FORCE_DMA), "Use asynchronous DMA for all operations when possible." },
	{ "nodma", DBG(NO_ASYNC_DMA), "Disable asynchronous DMA" },
	{ "nowc", DBG(NO_WC), "Disable GTT write combining" },
	{ "check_vm", DBG(CHECK_VM), "Check VM faults and dump debug info." },
	{ "reserve_vmid", DBG(RESERVE_VMID), "Force VMID reservation per context." },
	{ "zerovram", DBG(ZERO_VRAM), "Clear VRAM allocations." },

	/* 3D engine options: */
	{ "switch_on_eop", DBG(SWITCH_ON_EOP), "Program WD/IA to switch on end-of-packet." },
	{ "nooutoforder", DBG(NO_OUT_OF_ORDER), "Disable out-of-order rasterization" },
	{ "nodpbb", DBG(NO_DPBB), "Disable DPBB." },
	{ "nodfsm", DBG(NO_DFSM), "Disable DFSM." },
	{ "dpbb", DBG(DPBB), "Enable DPBB." },
	{ "dfsm", DBG(DFSM), "Enable DFSM." },
	{ "nohyperz", DBG(NO_HYPERZ), "Disable Hyper-Z" },
	{ "norbplus", DBG(NO_RB_PLUS), "Disable RB+." },
	{ "no2d", DBG(NO_2D_TILING), "Disable 2D tiling" },
	{ "notiling", DBG(NO_TILING), "Disable tiling" },
	{ "nodcc", DBG(NO_DCC), "Disable DCC." },
	{ "nodccclear", DBG(NO_DCC_CLEAR), "Disable DCC fast clear." },
	{ "nodccfb", DBG(NO_DCC_FB), "Disable separate DCC on the main framebuffer" },
	{ "nodccmsaa", DBG(NO_DCC_MSAA), "Disable DCC for MSAA" },
	{ "nofmask", DBG(NO_FMASK), "Disable MSAA compression" },

	/* Tests: */
	{ "testdma", DBG(TEST_DMA), "Invoke SDMA tests and exit." },
	{ "testvmfaultcp", DBG(TEST_VMFAULT_CP), "Invoke a CP VM fault test and exit." },
	{ "testvmfaultsdma", DBG(TEST_VMFAULT_SDMA), "Invoke a SDMA VM fault test and exit." },
	{ "testvmfaultshader", DBG(TEST_VMFAULT_SHADER), "Invoke a shader VM fault test and exit." },
	{ "testdmaperf", DBG(TEST_DMA_PERF), "Test DMA performance" },
	{ "testgds", DBG(TEST_GDS), "Test GDS." },
	{ "testgdsmm", DBG(TEST_GDS_MM), "Test GDS memory management." },
	{ "testgdsoamm", DBG(TEST_GDS_OA_MM), "Test GDS OA memory management." },

	DEBUG_NAMED_VALUE_END /* must be last */
};

static void si_init_compiler(struct si_screen *sscreen,
			     struct ac_llvm_compiler *compiler)
{
	/* Only create the less-optimizing version of the compiler on APUs
	 * predating Ryzen (Raven). */
	bool create_low_opt_compiler = !sscreen->info.has_dedicated_vram &&
				       sscreen->info.chip_class <= VI;

	enum ac_target_machine_options tm_options =
		(sscreen->debug_flags & DBG(SI_SCHED) ? AC_TM_SISCHED : 0) |
		(sscreen->debug_flags & DBG(GISEL) ? AC_TM_ENABLE_GLOBAL_ISEL : 0) |
		(sscreen->info.chip_class >= GFX9 ? AC_TM_FORCE_ENABLE_XNACK : 0) |
		(sscreen->info.chip_class < GFX9 ? AC_TM_FORCE_DISABLE_XNACK : 0) |
		(!sscreen->llvm_has_working_vgpr_indexing ? AC_TM_PROMOTE_ALLOCA_TO_SCRATCH : 0) |
		(sscreen->debug_flags & DBG(CHECK_IR) ? AC_TM_CHECK_IR : 0) |
		(create_low_opt_compiler ? AC_TM_CREATE_LOW_OPT : 0);

	ac_init_llvm_once();
	ac_init_llvm_compiler(compiler, sscreen->info.family, tm_options);
	compiler->passes = ac_create_llvm_passes(compiler->tm);

	if (compiler->low_opt_tm)
		compiler->low_opt_passes = ac_create_llvm_passes(compiler->low_opt_tm);
}

static void si_destroy_compiler(struct ac_llvm_compiler *compiler)
{
	ac_destroy_llvm_passes(compiler->passes);
	ac_destroy_llvm_passes(compiler->low_opt_passes);
	ac_destroy_llvm_compiler(compiler);
}

/*
 * pipe_context
 */
static void si_destroy_context(struct pipe_context *context)
{
	struct si_context *sctx = (struct si_context *)context;
	int i;

	/* Unreference the framebuffer normally to disable related logic
	 * properly.
	 */
	struct pipe_framebuffer_state fb = {};
	if (context->set_framebuffer_state)
		context->set_framebuffer_state(context, &fb);

	si_release_all_descriptors(sctx);

	pipe_resource_reference(&sctx->esgs_ring, NULL);
	pipe_resource_reference(&sctx->gsvs_ring, NULL);
	pipe_resource_reference(&sctx->tess_rings, NULL);
	pipe_resource_reference(&sctx->null_const_buf.buffer, NULL);
	pipe_resource_reference(&sctx->sample_pos_buffer, NULL);
	si_resource_reference(&sctx->border_color_buffer, NULL);
	free(sctx->border_color_table);
	si_resource_reference(&sctx->scratch_buffer, NULL);
	si_resource_reference(&sctx->compute_scratch_buffer, NULL);
	si_resource_reference(&sctx->wait_mem_scratch, NULL);

	si_pm4_free_state(sctx, sctx->init_config, ~0);
	if (sctx->init_config_gs_rings)
		si_pm4_free_state(sctx, sctx->init_config_gs_rings, ~0);
	for (i = 0; i < ARRAY_SIZE(sctx->vgt_shader_config); i++)
		si_pm4_delete_state(sctx, vgt_shader_config, sctx->vgt_shader_config[i]);

	if (sctx->fixed_func_tcs_shader.cso)
		sctx->b.delete_tcs_state(&sctx->b, sctx->fixed_func_tcs_shader.cso);
	if (sctx->custom_dsa_flush)
		sctx->b.delete_depth_stencil_alpha_state(&sctx->b, sctx->custom_dsa_flush);
	if (sctx->custom_blend_resolve)
		sctx->b.delete_blend_state(&sctx->b, sctx->custom_blend_resolve);
	if (sctx->custom_blend_fmask_decompress)
		sctx->b.delete_blend_state(&sctx->b, sctx->custom_blend_fmask_decompress);
	if (sctx->custom_blend_eliminate_fastclear)
		sctx->b.delete_blend_state(&sctx->b, sctx->custom_blend_eliminate_fastclear);
	if (sctx->custom_blend_dcc_decompress)
		sctx->b.delete_blend_state(&sctx->b, sctx->custom_blend_dcc_decompress);
	if (sctx->vs_blit_pos)
		sctx->b.delete_vs_state(&sctx->b, sctx->vs_blit_pos);
	if (sctx->vs_blit_pos_layered)
		sctx->b.delete_vs_state(&sctx->b, sctx->vs_blit_pos_layered);
	if (sctx->vs_blit_color)
		sctx->b.delete_vs_state(&sctx->b, sctx->vs_blit_color);
	if (sctx->vs_blit_color_layered)
		sctx->b.delete_vs_state(&sctx->b, sctx->vs_blit_color_layered);
	if (sctx->vs_blit_texcoord)
		sctx->b.delete_vs_state(&sctx->b, sctx->vs_blit_texcoord);
	if (sctx->cs_clear_buffer)
		sctx->b.delete_compute_state(&sctx->b, sctx->cs_clear_buffer);
	if (sctx->cs_copy_buffer)
		sctx->b.delete_compute_state(&sctx->b, sctx->cs_copy_buffer);
	if (sctx->cs_copy_image)
		sctx->b.delete_compute_state(&sctx->b, sctx->cs_copy_image);
	if (sctx->cs_copy_image_1d_array)
		sctx->b.delete_compute_state(&sctx->b, sctx->cs_copy_image_1d_array);

	if (sctx->blitter)
		util_blitter_destroy(sctx->blitter);

	/* Release DCC stats. */
	for (int i = 0; i < ARRAY_SIZE(sctx->dcc_stats); i++) {
		assert(!sctx->dcc_stats[i].query_active);

		for (int j = 0; j < ARRAY_SIZE(sctx->dcc_stats[i].ps_stats); j++)
			if (sctx->dcc_stats[i].ps_stats[j])
				sctx->b.destroy_query(&sctx->b,
							sctx->dcc_stats[i].ps_stats[j]);

		si_texture_reference(&sctx->dcc_stats[i].tex, NULL);
	}

	if (sctx->query_result_shader)
		sctx->b.delete_compute_state(&sctx->b, sctx->query_result_shader);

	if (sctx->gfx_cs)
		sctx->ws->cs_destroy(sctx->gfx_cs);
	if (sctx->dma_cs)
		sctx->ws->cs_destroy(sctx->dma_cs);
	if (sctx->ctx)
		sctx->ws->ctx_destroy(sctx->ctx);

	if (sctx->b.stream_uploader)
		u_upload_destroy(sctx->b.stream_uploader);
	if (sctx->b.const_uploader)
		u_upload_destroy(sctx->b.const_uploader);
	if (sctx->cached_gtt_allocator)
		u_upload_destroy(sctx->cached_gtt_allocator);

	slab_destroy_child(&sctx->pool_transfers);
	slab_destroy_child(&sctx->pool_transfers_unsync);

	if (sctx->allocator_zeroed_memory)
		u_suballocator_destroy(sctx->allocator_zeroed_memory);

	sctx->ws->fence_reference(&sctx->last_gfx_fence, NULL);
	sctx->ws->fence_reference(&sctx->last_sdma_fence, NULL);
	si_resource_reference(&sctx->eop_bug_scratch, NULL);

	si_destroy_compiler(&sctx->compiler);

	si_saved_cs_reference(&sctx->current_saved_cs, NULL);

	_mesa_hash_table_destroy(sctx->tex_handles, NULL);
	_mesa_hash_table_destroy(sctx->img_handles, NULL);

	util_dynarray_fini(&sctx->resident_tex_handles);
	util_dynarray_fini(&sctx->resident_img_handles);
	util_dynarray_fini(&sctx->resident_tex_needs_color_decompress);
	util_dynarray_fini(&sctx->resident_img_needs_color_decompress);
	util_dynarray_fini(&sctx->resident_tex_needs_depth_decompress);
	FREE(sctx);
}

static enum pipe_reset_status si_get_reset_status(struct pipe_context *ctx)
{
	struct si_context *sctx = (struct si_context *)ctx;

	if (sctx->screen->info.has_gpu_reset_status_query)
		return sctx->ws->ctx_query_reset_status(sctx->ctx);

	if (sctx->screen->info.has_gpu_reset_counter_query) {
		unsigned latest = sctx->ws->query_value(sctx->ws,
							RADEON_GPU_RESET_COUNTER);

		if (sctx->gpu_reset_counter == latest)
			return PIPE_NO_RESET;

		sctx->gpu_reset_counter = latest;
		return PIPE_UNKNOWN_CONTEXT_RESET;
	}

	return PIPE_NO_RESET;
}

static void si_set_device_reset_callback(struct pipe_context *ctx,
					   const struct pipe_device_reset_callback *cb)
{
	struct si_context *sctx = (struct si_context *)ctx;

	if (cb)
		sctx->device_reset_callback = *cb;
	else
		memset(&sctx->device_reset_callback, 0,
		       sizeof(sctx->device_reset_callback));
}

bool si_check_device_reset(struct si_context *sctx)
{
	enum pipe_reset_status status;

	if (!sctx->device_reset_callback.reset)
		return false;

	if (!sctx->b.get_device_reset_status)
		return false;

	status = sctx->b.get_device_reset_status(&sctx->b);
	if (status == PIPE_NO_RESET)
		return false;

	sctx->device_reset_callback.reset(sctx->device_reset_callback.data, status);
	return true;
}

/* Apitrace profiling:
 *   1) qapitrace : Tools -> Profile: Measure CPU & GPU times
 *   2) In the middle panel, zoom in (mouse wheel) on some bad draw call
 *      and remember its number.
 *   3) In Mesa, enable queries and performance counters around that draw
 *      call and print the results.
 *   4) glretrace --benchmark --markers ..
 */
static void si_emit_string_marker(struct pipe_context *ctx,
				  const char *string, int len)
{
	struct si_context *sctx = (struct si_context *)ctx;

	dd_parse_apitrace_marker(string, len, &sctx->apitrace_call_number);

	if (sctx->log)
		u_log_printf(sctx->log, "\nString marker: %*s\n", len, string);
}

static void si_set_debug_callback(struct pipe_context *ctx,
				  const struct pipe_debug_callback *cb)
{
	struct si_context *sctx = (struct si_context *)ctx;
	struct si_screen *screen = sctx->screen;

	util_queue_finish(&screen->shader_compiler_queue);
	util_queue_finish(&screen->shader_compiler_queue_low_priority);

	if (cb)
		sctx->debug = *cb;
	else
		memset(&sctx->debug, 0, sizeof(sctx->debug));
}

static void si_set_log_context(struct pipe_context *ctx,
			       struct u_log_context *log)
{
	struct si_context *sctx = (struct si_context *)ctx;
	sctx->log = log;

	if (log)
		u_log_add_auto_logger(log, si_auto_log_cs, sctx);
}

static void si_set_context_param(struct pipe_context *ctx,
				 enum pipe_context_param param,
				 unsigned value)
{
	struct radeon_winsys *ws = ((struct si_context *)ctx)->ws;

	switch (param) {
	case PIPE_CONTEXT_PARAM_PIN_THREADS_TO_L3_CACHE:
		ws->pin_threads_to_L3_cache(ws, value);
		break;
	default:;
	}
}

static struct pipe_context *si_create_context(struct pipe_screen *screen,
                                              unsigned flags)
{
	struct si_context *sctx = CALLOC_STRUCT(si_context);
	struct si_screen* sscreen = (struct si_screen *)screen;
	struct radeon_winsys *ws = sscreen->ws;
	int shader, i;
	bool stop_exec_on_failure = (flags & PIPE_CONTEXT_LOSE_CONTEXT_ON_RESET) != 0;

	if (!sctx)
		return NULL;

	if (flags & PIPE_CONTEXT_DEBUG)
		sscreen->record_llvm_ir = true; /* racy but not critical */

	sctx->b.screen = screen; /* this must be set first */
	sctx->b.priv = NULL;
	sctx->b.destroy = si_destroy_context;
	sctx->b.emit_string_marker = si_emit_string_marker;
	sctx->b.set_debug_callback = si_set_debug_callback;
	sctx->b.set_log_context = si_set_log_context;
	sctx->b.set_context_param = si_set_context_param;
	sctx->screen = sscreen; /* Easy accessing of screen/winsys. */
	sctx->is_debug = (flags & PIPE_CONTEXT_DEBUG) != 0;

	slab_create_child(&sctx->pool_transfers, &sscreen->pool_transfers);
	slab_create_child(&sctx->pool_transfers_unsync, &sscreen->pool_transfers);

	sctx->ws = sscreen->ws;
	sctx->family = sscreen->info.family;
	sctx->chip_class = sscreen->info.chip_class;

	if (sscreen->info.has_gpu_reset_counter_query) {
		sctx->gpu_reset_counter =
			sctx->ws->query_value(sctx->ws, RADEON_GPU_RESET_COUNTER);
	}

	sctx->b.get_device_reset_status = si_get_reset_status;
	sctx->b.set_device_reset_callback = si_set_device_reset_callback;

	si_init_context_texture_functions(sctx);
	si_init_query_functions(sctx);

	if (sctx->chip_class == CIK ||
	    sctx->chip_class == VI ||
	    sctx->chip_class == GFX9) {
		sctx->eop_bug_scratch = si_resource(
			pipe_buffer_create(&sscreen->b, 0, PIPE_USAGE_DEFAULT,
					   16 * sscreen->info.num_render_backends));
		if (!sctx->eop_bug_scratch)
			goto fail;
	}

	sctx->allocator_zeroed_memory =
			u_suballocator_create(&sctx->b, sscreen->info.gart_page_size,
					      0, PIPE_USAGE_DEFAULT,
					      SI_RESOURCE_FLAG_SO_FILLED_SIZE, true);
	if (!sctx->allocator_zeroed_memory)
		goto fail;

	sctx->b.stream_uploader = u_upload_create(&sctx->b, 1024 * 1024,
						    0, PIPE_USAGE_STREAM,
						    SI_RESOURCE_FLAG_READ_ONLY);
	if (!sctx->b.stream_uploader)
		goto fail;

	sctx->b.const_uploader = u_upload_create(&sctx->b, 128 * 1024,
						   0, PIPE_USAGE_DEFAULT,
						   SI_RESOURCE_FLAG_32BIT |
						   (sscreen->cpdma_prefetch_writes_memory ?
							    0 : SI_RESOURCE_FLAG_READ_ONLY));
	if (!sctx->b.const_uploader)
		goto fail;

	sctx->cached_gtt_allocator = u_upload_create(&sctx->b, 16 * 1024,
						       0, PIPE_USAGE_STAGING, 0);
	if (!sctx->cached_gtt_allocator)
		goto fail;

	sctx->ctx = sctx->ws->ctx_create(sctx->ws);
	if (!sctx->ctx)
		goto fail;

	if (sscreen->info.num_sdma_rings && !(sscreen->debug_flags & DBG(NO_ASYNC_DMA))) {
		sctx->dma_cs = sctx->ws->cs_create(sctx->ctx, RING_DMA,
						   (void*)si_flush_dma_cs,
						   sctx, stop_exec_on_failure);
	}

	si_init_buffer_functions(sctx);
	si_init_clear_functions(sctx);
	si_init_blit_functions(sctx);
	si_init_compute_functions(sctx);
	si_init_compute_blit_functions(sctx);
	si_init_debug_functions(sctx);
	si_init_msaa_functions(sctx);
	si_init_streamout_functions(sctx);

	if (sscreen->info.has_hw_decode) {
		sctx->b.create_video_codec = si_uvd_create_decoder;
		sctx->b.create_video_buffer = si_video_buffer_create;
	} else {
		sctx->b.create_video_codec = vl_create_decoder;
		sctx->b.create_video_buffer = vl_video_buffer_create;
	}

	sctx->gfx_cs = ws->cs_create(sctx->ctx, RING_GFX,
				     (void*)si_flush_gfx_cs, sctx, stop_exec_on_failure);

	/* Border colors. */
	sctx->border_color_table = malloc(SI_MAX_BORDER_COLORS *
					  sizeof(*sctx->border_color_table));
	if (!sctx->border_color_table)
		goto fail;

	sctx->border_color_buffer = si_resource(
		pipe_buffer_create(screen, 0, PIPE_USAGE_DEFAULT,
				   SI_MAX_BORDER_COLORS *
				   sizeof(*sctx->border_color_table)));
	if (!sctx->border_color_buffer)
		goto fail;

	sctx->border_color_map =
		ws->buffer_map(sctx->border_color_buffer->buf,
			       NULL, PIPE_TRANSFER_WRITE);
	if (!sctx->border_color_map)
		goto fail;

	si_init_all_descriptors(sctx);
	si_init_fence_functions(sctx);
	si_init_state_functions(sctx);
	si_init_shader_functions(sctx);
	si_init_viewport_functions(sctx);

	if (sctx->chip_class >= CIK)
		cik_init_sdma_functions(sctx);
	else
		si_init_dma_functions(sctx);

	if (sscreen->debug_flags & DBG(FORCE_DMA))
		sctx->b.resource_copy_region = sctx->dma_copy;

	sctx->blitter = util_blitter_create(&sctx->b);
	if (sctx->blitter == NULL)
		goto fail;
	sctx->blitter->skip_viewport_restore = true;

	si_init_draw_functions(sctx);

<<<<<<< HEAD
	if (sctx->b.chip_class >= GFX9) {
		sctx->wait_mem_scratch = (struct r600_resource*)
			pipe_buffer_create(screen, 0, PIPE_USAGE_DEFAULT, 4);
=======
	sctx->sample_mask = 0xffff;

	if (sctx->chip_class >= GFX9) {
		sctx->wait_mem_scratch = si_resource(
			pipe_buffer_create(screen, 0, PIPE_USAGE_DEFAULT, 4));
>>>>>>> f163900f
		if (!sctx->wait_mem_scratch)
			goto fail;

		/* Initialize the memory. */
<<<<<<< HEAD
		struct radeon_winsys_cs *cs = sctx->b.gfx.cs;
		radeon_emit(cs, PKT3(PKT3_WRITE_DATA, 3, 0));
		radeon_emit(cs, S_370_DST_SEL(V_370_MEMORY_SYNC) |
			    S_370_WR_CONFIRM(1) |
			    S_370_ENGINE_SEL(V_370_ME));
		radeon_emit(cs, sctx->wait_mem_scratch->gpu_address);
		radeon_emit(cs, sctx->wait_mem_scratch->gpu_address >> 32);
		radeon_emit(cs, sctx->wait_mem_number);
		radeon_add_to_buffer_list(&sctx->b, &sctx->b.gfx,
					  sctx->wait_mem_scratch,
					  RADEON_USAGE_WRITE, RADEON_PRIO_FENCE);
=======
		si_cp_write_data(sctx, sctx->wait_mem_scratch, 0, 4,
				 V_370_MEM, V_370_ME, &sctx->wait_mem_number);
>>>>>>> f163900f
	}

	/* CIK cannot unbind a constant buffer (S_BUFFER_LOAD doesn't skip loads
	 * if NUM_RECORDS == 0). We need to use a dummy buffer instead. */
	if (sctx->chip_class == CIK) {
		sctx->null_const_buf.buffer =
			pipe_aligned_buffer_create(screen,
						   SI_RESOURCE_FLAG_32BIT,
						   PIPE_USAGE_DEFAULT, 16,
						   sctx->screen->info.tcc_cache_line_size);
		if (!sctx->null_const_buf.buffer)
			goto fail;
		sctx->null_const_buf.buffer_size = sctx->null_const_buf.buffer->width0;

		for (shader = 0; shader < SI_NUM_SHADERS; shader++) {
			for (i = 0; i < SI_NUM_CONST_BUFFERS; i++) {
				sctx->b.set_constant_buffer(&sctx->b, shader, i,
							      &sctx->null_const_buf);
			}
		}

		si_set_rw_buffer(sctx, SI_HS_CONST_DEFAULT_TESS_LEVELS,
				 &sctx->null_const_buf);
		si_set_rw_buffer(sctx, SI_VS_CONST_INSTANCE_DIVISORS,
				 &sctx->null_const_buf);
		si_set_rw_buffer(sctx, SI_VS_CONST_CLIP_PLANES,
				 &sctx->null_const_buf);
		si_set_rw_buffer(sctx, SI_PS_CONST_POLY_STIPPLE,
				 &sctx->null_const_buf);
		si_set_rw_buffer(sctx, SI_PS_CONST_SAMPLE_POSITIONS,
				 &sctx->null_const_buf);
	}

	uint64_t max_threads_per_block;
	screen->get_compute_param(screen, PIPE_SHADER_IR_TGSI,
				  PIPE_COMPUTE_CAP_MAX_THREADS_PER_BLOCK,
				  &max_threads_per_block);

	/* The maximum number of scratch waves. Scratch space isn't divided
	 * evenly between CUs. The number is only a function of the number of CUs.
	 * We can decrease the constant to decrease the scratch buffer size.
	 *
	 * sctx->scratch_waves must be >= the maximum posible size of
	 * 1 threadgroup, so that the hw doesn't hang from being unable
	 * to start any.
	 *
	 * The recommended value is 4 per CU at most. Higher numbers don't
	 * bring much benefit, but they still occupy chip resources (think
	 * async compute). I've seen ~2% performance difference between 4 and 32.
	 */
	sctx->scratch_waves = MAX2(32 * sscreen->info.num_good_compute_units,
				   max_threads_per_block / 64);

	si_init_compiler(sscreen, &sctx->compiler);

	/* Bindless handles. */
	sctx->tex_handles = _mesa_hash_table_create(NULL, _mesa_hash_pointer,
						    _mesa_key_pointer_equal);
	sctx->img_handles = _mesa_hash_table_create(NULL, _mesa_hash_pointer,
						    _mesa_key_pointer_equal);

	util_dynarray_init(&sctx->resident_tex_handles, NULL);
	util_dynarray_init(&sctx->resident_img_handles, NULL);
	util_dynarray_init(&sctx->resident_tex_needs_color_decompress, NULL);
	util_dynarray_init(&sctx->resident_img_needs_color_decompress, NULL);
	util_dynarray_init(&sctx->resident_tex_needs_depth_decompress, NULL);

<<<<<<< HEAD
	/* this must be last */
	si_begin_new_cs(sctx);
	return &sctx->b.b;
=======
	sctx->sample_pos_buffer =
		pipe_buffer_create(sctx->b.screen, 0, PIPE_USAGE_DEFAULT,
				   sizeof(sctx->sample_positions));
	pipe_buffer_write(&sctx->b, sctx->sample_pos_buffer, 0,
			  sizeof(sctx->sample_positions), &sctx->sample_positions);

	/* this must be last */
	si_begin_new_gfx_cs(sctx);

	if (sctx->chip_class == CIK) {
		/* Clear the NULL constant buffer, because loads should return zeros.
		 * Note that this forces CP DMA to be used, because clover deadlocks
		 * for some reason when the compute codepath is used.
		 */
		uint32_t clear_value = 0;
		si_clear_buffer(sctx, sctx->null_const_buf.buffer, 0,
				sctx->null_const_buf.buffer->width0,
				&clear_value, 4, SI_COHERENCY_SHADER, true);
	}
	return &sctx->b;
>>>>>>> f163900f
fail:
	fprintf(stderr, "radeonsi: Failed to create a context.\n");
	si_destroy_context(&sctx->b);
	return NULL;
}

static struct pipe_context *si_pipe_create_context(struct pipe_screen *screen,
						   void *priv, unsigned flags)
{
	struct si_screen *sscreen = (struct si_screen *)screen;
	struct pipe_context *ctx;

	if (sscreen->debug_flags & DBG(CHECK_VM))
		flags |= PIPE_CONTEXT_DEBUG;

	ctx = si_create_context(screen, flags);

	if (!(flags & PIPE_CONTEXT_PREFER_THREADED))
		return ctx;

	/* Clover (compute-only) is unsupported. */
	if (flags & PIPE_CONTEXT_COMPUTE_ONLY)
		return ctx;

	/* When shaders are logged to stderr, asynchronous compilation is
	 * disabled too. */
	if (sscreen->debug_flags & DBG_ALL_SHADERS)
		return ctx;

	/* Use asynchronous flushes only on amdgpu, since the radeon
	 * implementation for fence_server_sync is incomplete. */
	return threaded_context_create(ctx, &sscreen->pool_transfers,
				       si_replace_buffer_storage,
				       sscreen->info.drm_major >= 3 ? si_create_fence : NULL,
				       &((struct si_context*)ctx)->tc);
}

/*
 * pipe_screen
 */
static void si_destroy_screen(struct pipe_screen* pscreen)
{
	struct si_screen *sscreen = (struct si_screen *)pscreen;
	struct si_shader_part *parts[] = {
		sscreen->vs_prologs,
		sscreen->tcs_epilogs,
		sscreen->gs_prologs,
		sscreen->ps_prologs,
		sscreen->ps_epilogs
	};
	unsigned i;

	if (!sscreen->ws->unref(sscreen->ws))
		return;

	util_queue_destroy(&sscreen->shader_compiler_queue);
	util_queue_destroy(&sscreen->shader_compiler_queue_low_priority);

	for (i = 0; i < ARRAY_SIZE(sscreen->compiler); i++)
		si_destroy_compiler(&sscreen->compiler[i]);

	for (i = 0; i < ARRAY_SIZE(sscreen->compiler_lowp); i++)
		si_destroy_compiler(&sscreen->compiler_lowp[i]);

	/* Free shader parts. */
	for (i = 0; i < ARRAY_SIZE(parts); i++) {
		while (parts[i]) {
			struct si_shader_part *part = parts[i];

			parts[i] = part->next;
			ac_shader_binary_clean(&part->binary);
			FREE(part);
		}
	}
	mtx_destroy(&sscreen->shader_parts_mutex);
	si_destroy_shader_cache(sscreen);

	si_destroy_perfcounters(sscreen);
	si_gpu_load_kill_thread(sscreen);

	mtx_destroy(&sscreen->gpu_load_mutex);
	mtx_destroy(&sscreen->aux_context_lock);
	sscreen->aux_context->destroy(sscreen->aux_context);

	slab_destroy_parent(&sscreen->pool_transfers);

	disk_cache_destroy(sscreen->disk_shader_cache);
	sscreen->ws->destroy(sscreen->ws);
	FREE(sscreen);
}

static void si_init_gs_info(struct si_screen *sscreen)
{
	sscreen->gs_table_depth = ac_get_gs_table_depth(sscreen->info.chip_class,
							sscreen->info.family);
}

static void si_test_vmfault(struct si_screen *sscreen)
{
	struct pipe_context *ctx = sscreen->aux_context;
	struct si_context *sctx = (struct si_context *)ctx;
	struct pipe_resource *buf =
		pipe_buffer_create_const0(&sscreen->b, 0, PIPE_USAGE_DEFAULT, 64);

	if (!buf) {
		puts("Buffer allocation failed.");
		exit(1);
	}

	si_resource(buf)->gpu_address = 0; /* cause a VM fault */

	if (sscreen->debug_flags & DBG(TEST_VMFAULT_CP)) {
		si_cp_dma_copy_buffer(sctx, buf, buf, 0, 4, 4, 0,
				      SI_COHERENCY_NONE, L2_BYPASS);
		ctx->flush(ctx, NULL, 0);
		puts("VM fault test: CP - done.");
	}
	if (sscreen->debug_flags & DBG(TEST_VMFAULT_SDMA)) {
		si_sdma_clear_buffer(sctx, buf, 0, 4, 0);
		ctx->flush(ctx, NULL, 0);
		puts("VM fault test: SDMA - done.");
	}
	if (sscreen->debug_flags & DBG(TEST_VMFAULT_SHADER)) {
		util_test_constant_buffer(ctx, buf);
		puts("VM fault test: Shader - done.");
	}
	exit(0);
}

static void si_test_gds_memory_management(struct si_context *sctx,
					  unsigned alloc_size, unsigned alignment,
					  enum radeon_bo_domain domain)
{
	struct radeon_winsys *ws = sctx->ws;
	struct radeon_cmdbuf *cs[8];
	struct pb_buffer *gds_bo[ARRAY_SIZE(cs)];

	for (unsigned i = 0; i < ARRAY_SIZE(cs); i++) {
		cs[i] = ws->cs_create(sctx->ctx, RING_COMPUTE,
				      NULL, NULL, false);
		gds_bo[i] = ws->buffer_create(ws, alloc_size, alignment, domain, 0);
		assert(gds_bo[i]);
	}

	for (unsigned iterations = 0; iterations < 20000; iterations++) {
		for (unsigned i = 0; i < ARRAY_SIZE(cs); i++) {
			/* This clears GDS with CP DMA.
			 *
			 * We don't care if GDS is present. Just add some packet
			 * to make the GPU busy for a moment.
			 */
			si_cp_dma_clear_buffer(sctx, cs[i], NULL, 0, alloc_size, 0,
					       SI_CPDMA_SKIP_BO_LIST_UPDATE |
					       SI_CPDMA_SKIP_CHECK_CS_SPACE |
					       SI_CPDMA_SKIP_GFX_SYNC, 0, 0);

			ws->cs_add_buffer(cs[i], gds_bo[i], domain,
					  RADEON_USAGE_READWRITE, 0);
			ws->cs_flush(cs[i], PIPE_FLUSH_ASYNC, NULL);
		}
	}
	exit(0);
}

static void si_disk_cache_create(struct si_screen *sscreen)
{
	/* Don't use the cache if shader dumping is enabled. */
	if (sscreen->debug_flags & DBG_ALL_SHADERS)
		return;

	struct mesa_sha1 ctx;
	unsigned char sha1[20];
	char cache_id[20 * 2 + 1];

	_mesa_sha1_init(&ctx);

	if (!disk_cache_get_function_identifier(si_disk_cache_create, &ctx) ||
	    !disk_cache_get_function_identifier(LLVMInitializeAMDGPUTargetInfo,
						&ctx))
		return;

	_mesa_sha1_final(&ctx, sha1);
	disk_cache_format_hex_id(cache_id, sha1, 20 * 2);

	/* These flags affect shader compilation. */
	#define ALL_FLAGS (DBG(FS_CORRECT_DERIVS_AFTER_KILL) |	\
			   DBG(SI_SCHED) |			\
			   DBG(GISEL) |				\
			   DBG(UNSAFE_MATH) |			\
			   DBG(NIR))
	uint64_t shader_debug_flags = sscreen->debug_flags &
		ALL_FLAGS;

	/* Add the high bits of 32-bit addresses, which affects
	 * how 32-bit addresses are expanded to 64 bits.
	 */
	STATIC_ASSERT(ALL_FLAGS <= UINT_MAX);
	shader_debug_flags |= (uint64_t)sscreen->info.address32_hi << 32;

	sscreen->disk_shader_cache =
		disk_cache_create(sscreen->info.name,
				  cache_id,
				  shader_debug_flags);
}

struct pipe_screen *radeonsi_screen_create(struct radeon_winsys *ws,
					   const struct pipe_screen_config *config)
{
	struct si_screen *sscreen = CALLOC_STRUCT(si_screen);
	unsigned hw_threads, num_comp_hi_threads, num_comp_lo_threads, i;

	if (!sscreen) {
		return NULL;
	}

	sscreen->ws = ws;
	ws->query_info(ws, &sscreen->info);

	if (sscreen->info.chip_class >= GFX9) {
		sscreen->se_tile_repeat = 32 * sscreen->info.max_se;
	} else {
		ac_get_raster_config(&sscreen->info,
				     &sscreen->pa_sc_raster_config,
				     &sscreen->pa_sc_raster_config_1,
				     &sscreen->se_tile_repeat);
	}

	sscreen->debug_flags = debug_get_flags_option("R600_DEBUG",
							debug_options, 0);

	/* Set functions first. */
	sscreen->b.context_create = si_pipe_create_context;
	sscreen->b.destroy = si_destroy_screen;

	si_init_screen_get_functions(sscreen);
	si_init_screen_buffer_functions(sscreen);
	si_init_screen_fence_functions(sscreen);
	si_init_screen_state_functions(sscreen);
	si_init_screen_texture_functions(sscreen);
	si_init_screen_query_functions(sscreen);

	/* Set these flags in debug_flags early, so that the shader cache takes
	 * them into account.
	 */
	if (driQueryOptionb(config->options,
			    "glsl_correct_derivatives_after_discard"))
		sscreen->debug_flags |= DBG(FS_CORRECT_DERIVS_AFTER_KILL);
	if (driQueryOptionb(config->options, "radeonsi_enable_sisched"))
		sscreen->debug_flags |= DBG(SI_SCHED);
	if (driQueryOptionb(config->options, "radeonsi_enable_nir"))
		sscreen->debug_flags |= DBG(NIR);

	if (sscreen->debug_flags & DBG(INFO))
		ac_print_gpu_info(&sscreen->info);

	slab_create_parent(&sscreen->pool_transfers,
			   sizeof(struct si_transfer), 64);

	sscreen->force_aniso = MIN2(16, debug_get_num_option("R600_TEX_ANISO", -1));
	if (sscreen->force_aniso >= 0) {
		printf("radeonsi: Forcing anisotropy filter to %ix\n",
		       /* round down to a power of two */
		       1 << util_logbase2(sscreen->force_aniso));
	}

	(void) mtx_init(&sscreen->aux_context_lock, mtx_plain);
	(void) mtx_init(&sscreen->gpu_load_mutex, mtx_plain);

	si_init_gs_info(sscreen);
	if (!si_init_shader_cache(sscreen)) {
		FREE(sscreen);
		return NULL;
	}

	si_disk_cache_create(sscreen);

	/* Determine the number of shader compiler threads. */
	hw_threads = sysconf(_SC_NPROCESSORS_ONLN);

	if (hw_threads >= 12) {
		num_comp_hi_threads = hw_threads * 3 / 4;
		num_comp_lo_threads = hw_threads / 3;
	} else if (hw_threads >= 6) {
		num_comp_hi_threads = hw_threads - 2;
		num_comp_lo_threads = hw_threads / 2;
	} else if (hw_threads >= 2) {
		num_comp_hi_threads = hw_threads - 1;
		num_comp_lo_threads = hw_threads / 2;
	} else {
		num_comp_hi_threads = 1;
		num_comp_lo_threads = 1;
	}

	num_comp_hi_threads = MIN2(num_comp_hi_threads,
				   ARRAY_SIZE(sscreen->compiler));
	num_comp_lo_threads = MIN2(num_comp_lo_threads,
				   ARRAY_SIZE(sscreen->compiler_lowp));

	if (!util_queue_init(&sscreen->shader_compiler_queue, "sh",
			     64, num_comp_hi_threads,
			     UTIL_QUEUE_INIT_RESIZE_IF_FULL |
			     UTIL_QUEUE_INIT_SET_FULL_THREAD_AFFINITY)) {
		si_destroy_shader_cache(sscreen);
		FREE(sscreen);
		return NULL;
	}

	if (!util_queue_init(&sscreen->shader_compiler_queue_low_priority,
			     "shlo",
			     64, num_comp_lo_threads,
			     UTIL_QUEUE_INIT_RESIZE_IF_FULL |
			     UTIL_QUEUE_INIT_SET_FULL_THREAD_AFFINITY |
			     UTIL_QUEUE_INIT_USE_MINIMUM_PRIORITY)) {
	       si_destroy_shader_cache(sscreen);
	       FREE(sscreen);
	       return NULL;
	}

	if (!debug_get_bool_option("RADEON_DISABLE_PERFCOUNTERS", false))
		si_init_perfcounters(sscreen);

	/* Determine tessellation ring info. */
	bool double_offchip_buffers = sscreen->info.chip_class >= CIK &&
				      sscreen->info.family != CHIP_CARRIZO &&
				      sscreen->info.family != CHIP_STONEY;
	/* This must be one less than the maximum number due to a hw limitation.
	 * Various hardware bugs in SI, CIK, and GFX9 need this.
	 */
	unsigned max_offchip_buffers_per_se;

	/* Only certain chips can use the maximum value. */
	if (sscreen->info.family == CHIP_VEGA12 ||
	    sscreen->info.family == CHIP_VEGA20)
		max_offchip_buffers_per_se = double_offchip_buffers ? 128 : 64;
	else
		max_offchip_buffers_per_se = double_offchip_buffers ? 127 : 63;

	unsigned max_offchip_buffers = max_offchip_buffers_per_se *
				       sscreen->info.max_se;
	unsigned offchip_granularity;

	/* Hawaii has a bug with offchip buffers > 256 that can be worked
	 * around by setting 4K granularity.
	 */
	if (sscreen->info.family == CHIP_HAWAII) {
		sscreen->tess_offchip_block_dw_size = 4096;
		offchip_granularity = V_03093C_X_4K_DWORDS;
	} else {
		sscreen->tess_offchip_block_dw_size = 8192;
		offchip_granularity = V_03093C_X_8K_DWORDS;
	}

	sscreen->tess_factor_ring_size = 32768 * sscreen->info.max_se;
	assert(((sscreen->tess_factor_ring_size / 4) & C_030938_SIZE) == 0);
	sscreen->tess_offchip_ring_size = max_offchip_buffers *
					  sscreen->tess_offchip_block_dw_size * 4;

	if (sscreen->info.chip_class >= CIK) {
		if (sscreen->info.chip_class >= VI)
			--max_offchip_buffers;
		sscreen->vgt_hs_offchip_param =
			S_03093C_OFFCHIP_BUFFERING(max_offchip_buffers) |
			S_03093C_OFFCHIP_GRANULARITY(offchip_granularity);
	} else {
		assert(offchip_granularity == V_03093C_X_8K_DWORDS);
		sscreen->vgt_hs_offchip_param =
			S_0089B0_OFFCHIP_BUFFERING(max_offchip_buffers);
	}

	/* The mere presense of CLEAR_STATE in the IB causes random GPU hangs
        * on SI. Some CLEAR_STATE cause asic hang on radeon kernel, etc.
        * SPI_VS_OUT_CONFIG. So only enable CI CLEAR_STATE on amdgpu kernel.*/
       sscreen->has_clear_state = sscreen->info.chip_class >= CIK &&
                                  sscreen->info.drm_major == 3;

	sscreen->has_distributed_tess =
		sscreen->info.chip_class >= VI &&
		sscreen->info.max_se >= 2;

	sscreen->has_draw_indirect_multi =
		(sscreen->info.family >= CHIP_POLARIS10) ||
		(sscreen->info.chip_class == VI &&
		 sscreen->info.pfp_fw_version >= 121 &&
		 sscreen->info.me_fw_version >= 87) ||
		(sscreen->info.chip_class == CIK &&
		 sscreen->info.pfp_fw_version >= 211 &&
		 sscreen->info.me_fw_version >= 173) ||
		(sscreen->info.chip_class == SI &&
		 sscreen->info.pfp_fw_version >= 79 &&
		 sscreen->info.me_fw_version >= 142);

	sscreen->has_out_of_order_rast = sscreen->info.chip_class >= VI &&
					 sscreen->info.max_se >= 2 &&
					 !(sscreen->debug_flags & DBG(NO_OUT_OF_ORDER));
	sscreen->assume_no_z_fights =
		driQueryOptionb(config->options, "radeonsi_assume_no_z_fights");
	sscreen->commutative_blend_add =
		driQueryOptionb(config->options, "radeonsi_commutative_blend_add");
	sscreen->clear_db_cache_before_clear =
		driQueryOptionb(config->options, "radeonsi_clear_db_cache_before_clear");
	sscreen->has_msaa_sample_loc_bug = (sscreen->info.family >= CHIP_POLARIS10 &&
					    sscreen->info.family <= CHIP_POLARIS12) ||
					   sscreen->info.family == CHIP_VEGA10 ||
					   sscreen->info.family == CHIP_RAVEN;
	sscreen->has_ls_vgpr_init_bug = sscreen->info.family == CHIP_VEGA10 ||
					sscreen->info.family == CHIP_RAVEN;
	sscreen->has_dcc_constant_encode = sscreen->info.family == CHIP_RAVEN2;

	/* Only enable primitive binning on APUs by default. */
	sscreen->dpbb_allowed = sscreen->info.family == CHIP_RAVEN ||
				sscreen->info.family == CHIP_RAVEN2;

	sscreen->dfsm_allowed = sscreen->info.family == CHIP_RAVEN ||
				sscreen->info.family == CHIP_RAVEN2;

	/* Process DPBB enable flags. */
	if (sscreen->debug_flags & DBG(DPBB)) {
		sscreen->dpbb_allowed = true;
		if (sscreen->debug_flags & DBG(DFSM))
			sscreen->dfsm_allowed = true;
	}

	/* Process DPBB disable flags. */
	if (sscreen->debug_flags & DBG(NO_DPBB)) {
		sscreen->dpbb_allowed = false;
		sscreen->dfsm_allowed = false;
	} else if (sscreen->debug_flags & DBG(NO_DFSM)) {
		sscreen->dfsm_allowed = false;
	}

	/* While it would be nice not to have this flag, we are constrained
	 * by the reality that LLVM 5.0 doesn't have working VGPR indexing
	 * on GFX9.
	 */
	sscreen->llvm_has_working_vgpr_indexing = sscreen->info.chip_class <= VI;

	/* Some chips have RB+ registers, but don't support RB+. Those must
	 * always disable it.
	 */
	if (sscreen->info.family == CHIP_STONEY ||
	    sscreen->info.chip_class >= GFX9) {
		sscreen->has_rbplus = true;

		sscreen->rbplus_allowed =
			!(sscreen->debug_flags & DBG(NO_RB_PLUS)) &&
			(sscreen->info.family == CHIP_STONEY ||
			 sscreen->info.family == CHIP_VEGA12 ||
			 sscreen->info.family == CHIP_RAVEN ||
			 sscreen->info.family == CHIP_RAVEN2);
	}

	sscreen->dcc_msaa_allowed =
		!(sscreen->debug_flags & DBG(NO_DCC_MSAA));

	sscreen->cpdma_prefetch_writes_memory = sscreen->info.chip_class <= VI;

	(void) mtx_init(&sscreen->shader_parts_mutex, mtx_plain);
	sscreen->use_monolithic_shaders =
		(sscreen->debug_flags & DBG(MONOLITHIC_SHADERS)) != 0;

	sscreen->barrier_flags.cp_to_L2 = SI_CONTEXT_INV_SMEM_L1 |
					    SI_CONTEXT_INV_VMEM_L1;
	if (sscreen->info.chip_class <= VI) {
		sscreen->barrier_flags.cp_to_L2 |= SI_CONTEXT_INV_GLOBAL_L2;
		sscreen->barrier_flags.L2_to_cp |= SI_CONTEXT_WRITEBACK_GLOBAL_L2;
	}

	if (debug_get_bool_option("RADEON_DUMP_SHADERS", false))
		sscreen->debug_flags |= DBG_ALL_SHADERS;

	/* Syntax:
	 *     EQAA=s,z,c
	 * Example:
	 *     EQAA=8,4,2

	 * That means 8 coverage samples, 4 Z/S samples, and 2 color samples.
	 * Constraints:
	 *     s >= z >= c (ignoring this only wastes memory)
	 *     s = [2..16]
	 *     z = [2..8]
	 *     c = [2..8]
	 *
	 * Only MSAA color and depth buffers are overriden.
	 */
	if (sscreen->info.has_eqaa_surface_allocator) {
		const char *eqaa = debug_get_option("EQAA", NULL);
		unsigned s,z,f;

		if (eqaa && sscanf(eqaa, "%u,%u,%u", &s, &z, &f) == 3 && s && z && f) {
			sscreen->eqaa_force_coverage_samples = s;
			sscreen->eqaa_force_z_samples = z;
			sscreen->eqaa_force_color_samples = f;
		}
	}

	for (i = 0; i < num_comp_hi_threads; i++)
		si_init_compiler(sscreen, &sscreen->compiler[i]);
	for (i = 0; i < num_comp_lo_threads; i++)
		si_init_compiler(sscreen, &sscreen->compiler_lowp[i]);

	/* Create the auxiliary context. This must be done last. */
	sscreen->aux_context = si_create_context(&sscreen->b, 0);

	if (sscreen->debug_flags & DBG(TEST_DMA))
		si_test_dma(sscreen);

	if (sscreen->debug_flags & DBG(TEST_DMA_PERF)) {
		si_test_dma_perf(sscreen);
	}

	if (sscreen->debug_flags & (DBG(TEST_VMFAULT_CP) |
				      DBG(TEST_VMFAULT_SDMA) |
				      DBG(TEST_VMFAULT_SHADER)))
		si_test_vmfault(sscreen);

	if (sscreen->debug_flags & DBG(TEST_GDS))
		si_test_gds((struct si_context*)sscreen->aux_context);

	if (sscreen->debug_flags & DBG(TEST_GDS_MM)) {
		si_test_gds_memory_management((struct si_context*)sscreen->aux_context,
					      32 * 1024, 4, RADEON_DOMAIN_GDS);
	}
	if (sscreen->debug_flags & DBG(TEST_GDS_OA_MM)) {
		si_test_gds_memory_management((struct si_context*)sscreen->aux_context,
					      4, 1, RADEON_DOMAIN_OA);
	}

	return &sscreen->b;
}<|MERGE_RESOLUTION|>--- conflicted
+++ resolved
@@ -28,11 +28,7 @@
 #include "si_shader_internal.h"
 #include "sid.h"
 
-<<<<<<< HEAD
-#include "radeon/r600_cs.h"
-=======
 #include "ac_llvm_util.h"
->>>>>>> f163900f
 #include "radeon/radeon_uvd.h"
 #include "gallivm/lp_bld_misc.h"
 #include "util/disk_cache.h"
@@ -525,37 +521,17 @@
 
 	si_init_draw_functions(sctx);
 
-<<<<<<< HEAD
-	if (sctx->b.chip_class >= GFX9) {
-		sctx->wait_mem_scratch = (struct r600_resource*)
-			pipe_buffer_create(screen, 0, PIPE_USAGE_DEFAULT, 4);
-=======
 	sctx->sample_mask = 0xffff;
 
 	if (sctx->chip_class >= GFX9) {
 		sctx->wait_mem_scratch = si_resource(
 			pipe_buffer_create(screen, 0, PIPE_USAGE_DEFAULT, 4));
->>>>>>> f163900f
 		if (!sctx->wait_mem_scratch)
 			goto fail;
 
 		/* Initialize the memory. */
-<<<<<<< HEAD
-		struct radeon_winsys_cs *cs = sctx->b.gfx.cs;
-		radeon_emit(cs, PKT3(PKT3_WRITE_DATA, 3, 0));
-		radeon_emit(cs, S_370_DST_SEL(V_370_MEMORY_SYNC) |
-			    S_370_WR_CONFIRM(1) |
-			    S_370_ENGINE_SEL(V_370_ME));
-		radeon_emit(cs, sctx->wait_mem_scratch->gpu_address);
-		radeon_emit(cs, sctx->wait_mem_scratch->gpu_address >> 32);
-		radeon_emit(cs, sctx->wait_mem_number);
-		radeon_add_to_buffer_list(&sctx->b, &sctx->b.gfx,
-					  sctx->wait_mem_scratch,
-					  RADEON_USAGE_WRITE, RADEON_PRIO_FENCE);
-=======
 		si_cp_write_data(sctx, sctx->wait_mem_scratch, 0, 4,
 				 V_370_MEM, V_370_ME, &sctx->wait_mem_number);
->>>>>>> f163900f
 	}
 
 	/* CIK cannot unbind a constant buffer (S_BUFFER_LOAD doesn't skip loads
@@ -623,11 +599,6 @@
 	util_dynarray_init(&sctx->resident_img_needs_color_decompress, NULL);
 	util_dynarray_init(&sctx->resident_tex_needs_depth_decompress, NULL);
 
-<<<<<<< HEAD
-	/* this must be last */
-	si_begin_new_cs(sctx);
-	return &sctx->b.b;
-=======
 	sctx->sample_pos_buffer =
 		pipe_buffer_create(sctx->b.screen, 0, PIPE_USAGE_DEFAULT,
 				   sizeof(sctx->sample_positions));
@@ -648,7 +619,6 @@
 				&clear_value, 4, SI_COHERENCY_SHADER, true);
 	}
 	return &sctx->b;
->>>>>>> f163900f
 fail:
 	fprintf(stderr, "radeonsi: Failed to create a context.\n");
 	si_destroy_context(&sctx->b);
