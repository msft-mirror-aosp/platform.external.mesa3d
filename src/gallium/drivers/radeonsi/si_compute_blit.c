/*
 * Copyright 2018 Advanced Micro Devices, Inc.
 * All Rights Reserved.
 *
 * Permission is hereby granted, free of charge, to any person obtaining a
 * copy of this software and associated documentation files (the "Software"),
 * to deal in the Software without restriction, including without limitation
 * on the rights to use, copy, modify, merge, publish, distribute, sub
 * license, and/or sell copies of the Software, and to permit persons to whom
 * the Software is furnished to do so, subject to the following conditions:
 *
 * The above copyright notice and this permission notice (including the next
 * paragraph) shall be included in all copies or substantial portions of the
 * Software.
 *
 * THE SOFTWARE IS PROVIDED "AS IS", WITHOUT WARRANTY OF ANY KIND, EXPRESS OR
 * IMPLIED, INCLUDING BUT NOT LIMITED TO THE WARRANTIES OF MERCHANTABILITY,
 * FITNESS FOR A PARTICULAR PURPOSE AND NON-INFRINGEMENT. IN NO EVENT SHALL
 * THE AUTHOR(S) AND/OR THEIR SUPPLIERS BE LIABLE FOR ANY CLAIM,
 * DAMAGES OR OTHER LIABILITY, WHETHER IN AN ACTION OF CONTRACT, TORT OR
 * OTHERWISE, ARISING FROM, OUT OF OR IN CONNECTION WITH THE SOFTWARE OR THE
 * USE OR OTHER DEALINGS IN THE SOFTWARE.
 *
 */

#include "si_pipe.h"
#include "util/u_format.h"
#include "util/format_srgb.h"

/* Note: Compute shaders always use SI_COMPUTE_DST_CACHE_POLICY for dst
 * and L2_STREAM for src.
 */
static enum si_cache_policy get_cache_policy(struct si_context *sctx,
					     enum si_coherency coher,
					     uint64_t size)
{
	if ((sctx->chip_class >= GFX9 && (coher == SI_COHERENCY_CB_META ||
					  coher == SI_COHERENCY_CP)) ||
	    (sctx->chip_class >= CIK && coher == SI_COHERENCY_SHADER))
		return size <= 256 * 1024 ? L2_LRU : L2_STREAM;

	return L2_BYPASS;
}

unsigned si_get_flush_flags(struct si_context *sctx, enum si_coherency coher,
			    enum si_cache_policy cache_policy)
{
	switch (coher) {
	default:
	case SI_COHERENCY_NONE:
	case SI_COHERENCY_CP:
		return 0;
	case SI_COHERENCY_SHADER:
		return SI_CONTEXT_INV_SMEM_L1 |
		       SI_CONTEXT_INV_VMEM_L1 |
		       (cache_policy == L2_BYPASS ? SI_CONTEXT_INV_GLOBAL_L2 : 0);
	case SI_COHERENCY_CB_META:
		return SI_CONTEXT_FLUSH_AND_INV_CB;
	}
}

static void si_compute_internal_begin(struct si_context *sctx)
{
	sctx->flags &= ~SI_CONTEXT_START_PIPELINE_STATS;
	sctx->flags |= SI_CONTEXT_STOP_PIPELINE_STATS;
	sctx->render_cond_force_off = true;
}

static void si_compute_internal_end(struct si_context *sctx)
{
	sctx->flags &= ~SI_CONTEXT_STOP_PIPELINE_STATS;
	sctx->flags |= SI_CONTEXT_START_PIPELINE_STATS;
	sctx->render_cond_force_off = false;
}

static void si_compute_do_clear_or_copy(struct si_context *sctx,
					struct pipe_resource *dst,
					unsigned dst_offset,
					struct pipe_resource *src,
					unsigned src_offset,
					unsigned size,
					const uint32_t *clear_value,
					unsigned clear_value_size,
					enum si_coherency coher)
{
	struct pipe_context *ctx = &sctx->b;

	assert(src_offset % 4 == 0);
	assert(dst_offset % 4 == 0);
	assert(size % 4 == 0);

	assert(dst->target != PIPE_BUFFER || dst_offset + size <= dst->width0);
	assert(!src || src_offset + size <= src->width0);

	si_compute_internal_begin(sctx);
	sctx->flags |= SI_CONTEXT_PS_PARTIAL_FLUSH |
		       SI_CONTEXT_CS_PARTIAL_FLUSH |
		       si_get_flush_flags(sctx, coher, SI_COMPUTE_DST_CACHE_POLICY);

	/* Save states. */
	void *saved_cs = sctx->cs_shader_state.program;
	struct pipe_shader_buffer saved_sb[2] = {};
	si_get_shader_buffers(sctx, PIPE_SHADER_COMPUTE, 0, src ? 2 : 1, saved_sb);

	/* The memory accesses are coalesced, meaning that the 1st instruction writes
	 * the 1st contiguous block of data for the whole wave, the 2nd instruction
	 * writes the 2nd contiguous block of data, etc.
	 */
	unsigned dwords_per_thread = src ? SI_COMPUTE_COPY_DW_PER_THREAD :
					   SI_COMPUTE_CLEAR_DW_PER_THREAD;
	unsigned instructions_per_thread = MAX2(1, dwords_per_thread / 4);
	unsigned dwords_per_instruction = dwords_per_thread / instructions_per_thread;
	unsigned dwords_per_wave = dwords_per_thread * 64;

	unsigned num_dwords = size / 4;
	unsigned num_instructions = DIV_ROUND_UP(num_dwords, dwords_per_instruction);

	struct pipe_grid_info info = {};
	info.block[0] = MIN2(64, num_instructions);
	info.block[1] = 1;
	info.block[2] = 1;
	info.grid[0] = DIV_ROUND_UP(num_dwords, dwords_per_wave);
	info.grid[1] = 1;
	info.grid[2] = 1;

	struct pipe_shader_buffer sb[2] = {};
	sb[0].buffer = dst;
	sb[0].buffer_offset = dst_offset;
	sb[0].buffer_size = size;

	bool shader_dst_stream_policy = SI_COMPUTE_DST_CACHE_POLICY != L2_LRU;

	if (src) {
		sb[1].buffer = src;
		sb[1].buffer_offset = src_offset;
		sb[1].buffer_size = size;

		ctx->set_shader_buffers(ctx, PIPE_SHADER_COMPUTE, 0, 2, sb);

		if (!sctx->cs_copy_buffer) {
			sctx->cs_copy_buffer = si_create_dma_compute_shader(&sctx->b,
							     SI_COMPUTE_COPY_DW_PER_THREAD,
							     shader_dst_stream_policy, true);
		}
		ctx->bind_compute_state(ctx, sctx->cs_copy_buffer);
	} else {
		assert(clear_value_size >= 4 &&
		       clear_value_size <= 16 &&
		       util_is_power_of_two_or_zero(clear_value_size));

		for (unsigned i = 0; i < 4; i++)
			sctx->cs_user_data[i] = clear_value[i % (clear_value_size / 4)];

		ctx->set_shader_buffers(ctx, PIPE_SHADER_COMPUTE, 0, 1, sb);

		if (!sctx->cs_clear_buffer) {
			sctx->cs_clear_buffer = si_create_dma_compute_shader(&sctx->b,
							     SI_COMPUTE_CLEAR_DW_PER_THREAD,
							     shader_dst_stream_policy, false);
		}
		ctx->bind_compute_state(ctx, sctx->cs_clear_buffer);
	}

	ctx->launch_grid(ctx, &info);

	enum si_cache_policy cache_policy = get_cache_policy(sctx, coher, size);
	sctx->flags |= SI_CONTEXT_CS_PARTIAL_FLUSH |
		       (cache_policy == L2_BYPASS ? SI_CONTEXT_WRITEBACK_GLOBAL_L2 : 0);

	if (cache_policy != L2_BYPASS)
		si_resource(dst)->TC_L2_dirty = true;

	/* Restore states. */
	ctx->bind_compute_state(ctx, saved_cs);
	ctx->set_shader_buffers(ctx, PIPE_SHADER_COMPUTE, 0, src ? 2 : 1, saved_sb);
	si_compute_internal_end(sctx);
}

void si_clear_buffer(struct si_context *sctx, struct pipe_resource *dst,
		     uint64_t offset, uint64_t size, uint32_t *clear_value,
		     uint32_t clear_value_size, enum si_coherency coher,
		     bool force_cpdma)
{
	if (!size)
		return;

	unsigned clear_alignment = MIN2(clear_value_size, 4);

	assert(clear_value_size != 3 && clear_value_size != 6); /* 12 is allowed. */
	assert(offset % clear_alignment == 0);
	assert(size % clear_alignment == 0);
	assert(size < (UINT_MAX & ~0xf)); /* TODO: test 64-bit sizes in all codepaths */

	/* Reduce a large clear value size if possible. */
	if (clear_value_size > 4) {
		bool clear_dword_duplicated = true;

		/* See if we can lower large fills to dword fills. */
		for (unsigned i = 1; i < clear_value_size / 4; i++) {
			if (clear_value[0] != clear_value[i]) {
				clear_dword_duplicated = false;
				break;
			}
		}
		if (clear_dword_duplicated)
			clear_value_size = 4;
	}

	/* Expand a small clear value size. */
	uint32_t tmp_clear_value;
	if (clear_value_size <= 2) {
		if (clear_value_size == 1) {
			tmp_clear_value = *(uint8_t*)clear_value;
			tmp_clear_value |= (tmp_clear_value << 8) |
					   (tmp_clear_value << 16) |
					   (tmp_clear_value << 24);
		} else {
			tmp_clear_value = *(uint16_t*)clear_value;
			tmp_clear_value |= tmp_clear_value << 16;
		}
		clear_value = &tmp_clear_value;
		clear_value_size = 4;
	}

	/* Use transform feedback for 12-byte clears. */
	/* TODO: Use compute. */
	if (clear_value_size == 12) {
		union pipe_color_union streamout_clear_value;

		memcpy(&streamout_clear_value, clear_value, clear_value_size);
		si_blitter_begin(sctx, SI_DISABLE_RENDER_COND);
		util_blitter_clear_buffer(sctx->blitter, dst, offset,
					  size, clear_value_size / 4,
					  &streamout_clear_value);
		si_blitter_end(sctx);
		return;
	}

	uint64_t aligned_size = size & ~3ull;
	if (aligned_size >= 4) {
		/* Before GFX9, CP DMA was very slow when clearing GTT, so never
		 * use CP DMA clears on those chips, because we can't be certain
		 * about buffer placements.
		 */
		if (clear_value_size > 4 ||
		    (!force_cpdma &&
		     clear_value_size == 4 &&
		     offset % 4 == 0 &&
		     (size > 32*1024 || sctx->chip_class <= VI))) {
			si_compute_do_clear_or_copy(sctx, dst, offset, NULL, 0,
						    aligned_size, clear_value,
						    clear_value_size, coher);
		} else {
			assert(clear_value_size == 4);
			si_cp_dma_clear_buffer(sctx, sctx->gfx_cs, dst, offset,
					       aligned_size, *clear_value, 0, coher,
					       get_cache_policy(sctx, coher, size));
		}

		offset += aligned_size;
		size -= aligned_size;
	}

	/* Handle non-dword alignment. */
	if (size) {
		assert(dst);
		assert(dst->target == PIPE_BUFFER);
		assert(size < 4);

		pipe_buffer_write(&sctx->b, dst, offset, size, clear_value);
	}
}

static void si_pipe_clear_buffer(struct pipe_context *ctx,
				 struct pipe_resource *dst,
				 unsigned offset, unsigned size,
				 const void *clear_value,
				 int clear_value_size)
{
	si_clear_buffer((struct si_context*)ctx, dst, offset, size, (uint32_t*)clear_value,
<<<<<<< HEAD
			clear_value_size, SI_COHERENCY_SHADER);
=======
			clear_value_size, coher, false);
>>>>>>> ef961309
}

void si_copy_buffer(struct si_context *sctx,
		    struct pipe_resource *dst, struct pipe_resource *src,
		    uint64_t dst_offset, uint64_t src_offset, unsigned size)
{
	if (!size)
		return;

	enum si_coherency coher = SI_COHERENCY_SHADER;
	enum si_cache_policy cache_policy = get_cache_policy(sctx, coher, size);

	/* Only use compute for VRAM copies on dGPUs. */
	if (sctx->screen->info.has_dedicated_vram &&
	    si_resource(dst)->domains & RADEON_DOMAIN_VRAM &&
	    si_resource(src)->domains & RADEON_DOMAIN_VRAM &&
	    size > 32 * 1024 &&
	    dst_offset % 4 == 0 && src_offset % 4 == 0 && size % 4 == 0) {
		si_compute_do_clear_or_copy(sctx, dst, dst_offset, src, src_offset,
					    size, NULL, 0, coher);
	} else {
		si_cp_dma_copy_buffer(sctx, dst, src, dst_offset, src_offset, size,
				      0, coher, cache_policy);
	}
}

void si_compute_copy_image(struct si_context *sctx,
			   struct pipe_resource *dst,
			   unsigned dst_level,
			   struct pipe_resource *src,
			   unsigned src_level,
			   unsigned dstx, unsigned dsty, unsigned dstz,
			   const struct pipe_box *src_box)
{
	struct pipe_context *ctx = &sctx->b;
	unsigned width = src_box->width;
	unsigned height = src_box->height;
	unsigned depth = src_box->depth;

	unsigned data[] = {src_box->x, src_box->y, src_box->z, 0, dstx, dsty, dstz, 0};

	if (width == 0 || height == 0)
		return;

	si_compute_internal_begin(sctx);
	sctx->flags |= SI_CONTEXT_CS_PARTIAL_FLUSH |
		       si_get_flush_flags(sctx, SI_COHERENCY_SHADER, L2_STREAM);
	si_make_CB_shader_coherent(sctx, dst->nr_samples, true);

	struct pipe_constant_buffer saved_cb = {};
	si_get_pipe_constant_buffer(sctx, PIPE_SHADER_COMPUTE, 0, &saved_cb);

	struct si_images *images = &sctx->images[PIPE_SHADER_COMPUTE];
	struct pipe_image_view saved_image[2] = {0};
	util_copy_image_view(&saved_image[0], &images->views[0]);
	util_copy_image_view(&saved_image[1], &images->views[1]);

	void *saved_cs = sctx->cs_shader_state.program;

	struct pipe_constant_buffer cb = {};
	cb.buffer_size = sizeof(data);
	cb.user_buffer = data;
	ctx->set_constant_buffer(ctx, PIPE_SHADER_COMPUTE, 0, &cb);

	struct pipe_image_view image[2] = {0};
	image[0].resource = src;
	image[0].shader_access = image[0].access = PIPE_IMAGE_ACCESS_READ;
	image[0].format = util_format_linear(src->format);
	image[0].u.tex.level = src_level;
	image[0].u.tex.first_layer = 0;
	image[0].u.tex.last_layer =
		src->target == PIPE_TEXTURE_3D ? u_minify(src->depth0, src_level) - 1
						: (unsigned)(src->array_size - 1);
	image[1].resource = dst;
	image[1].shader_access = image[1].access = PIPE_IMAGE_ACCESS_WRITE;
	image[1].format = util_format_linear(dst->format);
	image[1].u.tex.level = dst_level;
	image[1].u.tex.first_layer = 0;
	image[1].u.tex.last_layer =
		dst->target == PIPE_TEXTURE_3D ? u_minify(dst->depth0, dst_level) - 1
						: (unsigned)(dst->array_size - 1);

	if (src->format == PIPE_FORMAT_R9G9B9E5_FLOAT)
		image[0].format = image[1].format = PIPE_FORMAT_R32_UINT;

	/* SNORM8 blitting has precision issues on some chips. Use the SINT
	 * equivalent instead, which doesn't force DCC decompression.
	 * Note that some chips avoid this issue by using SDMA.
	 */
	if (util_format_is_snorm8(dst->format)) {
		image[0].format = image[1].format =
			util_format_snorm8_to_sint8(dst->format);
	}

	ctx->set_shader_images(ctx, PIPE_SHADER_COMPUTE, 0, 2, image);

	struct pipe_grid_info info = {0};

	if (dst->target == PIPE_TEXTURE_1D_ARRAY && src->target == PIPE_TEXTURE_1D_ARRAY) {
		if (!sctx->cs_copy_image_1d_array)
			sctx->cs_copy_image_1d_array =
				si_create_copy_image_compute_shader_1d_array(ctx);
		ctx->bind_compute_state(ctx, sctx->cs_copy_image_1d_array);
		info.block[0] = 64;
		info.last_block[0] = width % 64;
		info.block[1] = 1;
		info.block[2] = 1;
		info.grid[0] = DIV_ROUND_UP(width, 64);
		info.grid[1] = depth;
		info.grid[2] = 1;
	} else {
		if (!sctx->cs_copy_image)
			sctx->cs_copy_image = si_create_copy_image_compute_shader(ctx);
		ctx->bind_compute_state(ctx, sctx->cs_copy_image);
		info.block[0] = 8;
		info.last_block[0] = width % 8;
		info.block[1] = 8;
		info.last_block[1] = height % 8;
		info.block[2] = 1;
		info.grid[0] = DIV_ROUND_UP(width, 8);
		info.grid[1] = DIV_ROUND_UP(height, 8);
		info.grid[2] = depth;
	}

	ctx->launch_grid(ctx, &info);

	sctx->flags |= SI_CONTEXT_CS_PARTIAL_FLUSH |
		       (sctx->chip_class <= VI ? SI_CONTEXT_WRITEBACK_GLOBAL_L2 : 0) |
		       si_get_flush_flags(sctx, SI_COHERENCY_SHADER, L2_STREAM);
	ctx->bind_compute_state(ctx, saved_cs);
	ctx->set_shader_images(ctx, PIPE_SHADER_COMPUTE, 0, 2, saved_image);
	ctx->set_constant_buffer(ctx, PIPE_SHADER_COMPUTE, 0, &saved_cb);
	si_compute_internal_end(sctx);
}

void si_init_compute_blit_functions(struct si_context *sctx)
{
	sctx->b.clear_buffer = si_pipe_clear_buffer;
}

/* Clear a region of a color surface to a constant value. */
void si_compute_clear_render_target(struct pipe_context *ctx,
				    struct pipe_surface *dstsurf,
				    const union pipe_color_union *color,
				    unsigned dstx, unsigned dsty,
				    unsigned width, unsigned height,
				    bool render_condition_enabled)
{
	struct si_context *sctx = (struct si_context *)ctx;
	unsigned num_layers = dstsurf->u.tex.last_layer - dstsurf->u.tex.first_layer + 1;
	unsigned data[4 + sizeof(color->ui)] = {dstx, dsty, dstsurf->u.tex.first_layer, 0};

	if (width == 0 || height == 0)
		return;

	if (util_format_is_srgb(dstsurf->format)) {
		union pipe_color_union color_srgb;
		for (int i = 0; i < 3; i++)
			color_srgb.f[i] = util_format_linear_to_srgb_float(color->f[i]);
		color_srgb.f[3] = color->f[3];
		memcpy(data + 4, color_srgb.ui, sizeof(color->ui));
	} else {
		memcpy(data + 4, color->ui, sizeof(color->ui));
	}

	si_compute_internal_begin(sctx);
	sctx->render_cond_force_off = !render_condition_enabled;

	sctx->flags |= SI_CONTEXT_CS_PARTIAL_FLUSH |
		       si_get_flush_flags(sctx, SI_COHERENCY_SHADER, L2_STREAM);
	si_make_CB_shader_coherent(sctx, dstsurf->texture->nr_samples, true);

	struct pipe_constant_buffer saved_cb = {};
	si_get_pipe_constant_buffer(sctx, PIPE_SHADER_COMPUTE, 0, &saved_cb);

	struct si_images *images = &sctx->images[PIPE_SHADER_COMPUTE];
	struct pipe_image_view saved_image = {0};
	util_copy_image_view(&saved_image, &images->views[0]);

	void *saved_cs = sctx->cs_shader_state.program;

	struct pipe_constant_buffer cb = {};
	cb.buffer_size = sizeof(data);
	cb.user_buffer = data;
	ctx->set_constant_buffer(ctx, PIPE_SHADER_COMPUTE, 0, &cb);

	struct pipe_image_view image = {0};
	image.resource = dstsurf->texture;
	image.shader_access = image.access = PIPE_IMAGE_ACCESS_WRITE;
	image.format = util_format_linear(dstsurf->format);
	image.u.tex.level = dstsurf->u.tex.level;
	image.u.tex.first_layer = 0; /* 3D images ignore first_layer (BASE_ARRAY) */
	image.u.tex.last_layer = dstsurf->u.tex.last_layer;

	ctx->set_shader_images(ctx, PIPE_SHADER_COMPUTE, 0, 1, &image);

	struct pipe_grid_info info = {0};

	if (dstsurf->texture->target != PIPE_TEXTURE_1D_ARRAY) {
		if (!sctx->cs_clear_render_target)
			sctx->cs_clear_render_target = si_clear_render_target_shader(ctx);
		ctx->bind_compute_state(ctx, sctx->cs_clear_render_target);
		info.block[0] = 8;
		info.last_block[0] = width % 8;
		info.block[1] = 8;
		info.last_block[1] = height % 8;
		info.block[2] = 1;
		info.grid[0] = DIV_ROUND_UP(width, 8);
		info.grid[1] = DIV_ROUND_UP(height, 8);
		info.grid[2] = num_layers;
	} else {
		if (!sctx->cs_clear_render_target_1d_array)
			sctx->cs_clear_render_target_1d_array =
				si_clear_render_target_shader_1d_array(ctx);
		ctx->bind_compute_state(ctx, sctx->cs_clear_render_target_1d_array);
		info.block[0] = 64;
		info.last_block[0] = width % 64;
		info.block[1] = 1;
		info.block[2] = 1;
		info.grid[0] = DIV_ROUND_UP(width, 64);
		info.grid[1] = num_layers;
		info.grid[2] = 1;
	}

	ctx->launch_grid(ctx, &info);

	sctx->flags |= SI_CONTEXT_CS_PARTIAL_FLUSH |
		       (sctx->chip_class <= VI ? SI_CONTEXT_WRITEBACK_GLOBAL_L2 : 0) |
		       si_get_flush_flags(sctx, SI_COHERENCY_SHADER, L2_STREAM);
	ctx->bind_compute_state(ctx, saved_cs);
	ctx->set_shader_images(ctx, PIPE_SHADER_COMPUTE, 0, 1, &saved_image);
	ctx->set_constant_buffer(ctx, PIPE_SHADER_COMPUTE, 0, &saved_cb);
	si_compute_internal_end(sctx);
}<|MERGE_RESOLUTION|>--- conflicted
+++ resolved
@@ -25,7 +25,6 @@
 
 #include "si_pipe.h"
 #include "util/u_format.h"
-#include "util/format_srgb.h"
 
 /* Note: Compute shaders always use SI_COMPUTE_DST_CACHE_POLICY for dst
  * and L2_STREAM for src.
@@ -277,12 +276,15 @@
 				 const void *clear_value,
 				 int clear_value_size)
 {
+	enum si_coherency coher;
+
+	if (dst->flags & SI_RESOURCE_FLAG_SO_FILLED_SIZE)
+		coher = SI_COHERENCY_CP;
+	else
+		coher = SI_COHERENCY_SHADER;
+
 	si_clear_buffer((struct si_context*)ctx, dst, offset, size, (uint32_t*)clear_value,
-<<<<<<< HEAD
-			clear_value_size, SI_COHERENCY_SHADER);
-=======
 			clear_value_size, coher, false);
->>>>>>> ef961309
 }
 
 void si_copy_buffer(struct si_context *sctx,
@@ -387,7 +389,7 @@
 				si_create_copy_image_compute_shader_1d_array(ctx);
 		ctx->bind_compute_state(ctx, sctx->cs_copy_image_1d_array);
 		info.block[0] = 64;
-		info.last_block[0] = width % 64;
+		sctx->compute_last_block[0] = width % 64;
 		info.block[1] = 1;
 		info.block[2] = 1;
 		info.grid[0] = DIV_ROUND_UP(width, 64);
@@ -398,9 +400,9 @@
 			sctx->cs_copy_image = si_create_copy_image_compute_shader(ctx);
 		ctx->bind_compute_state(ctx, sctx->cs_copy_image);
 		info.block[0] = 8;
-		info.last_block[0] = width % 8;
+		sctx->compute_last_block[0] = width % 8;
 		info.block[1] = 8;
-		info.last_block[1] = height % 8;
+		sctx->compute_last_block[1] = height % 8;
 		info.block[2] = 1;
 		info.grid[0] = DIV_ROUND_UP(width, 8);
 		info.grid[1] = DIV_ROUND_UP(height, 8);
@@ -408,6 +410,9 @@
 	}
 
 	ctx->launch_grid(ctx, &info);
+
+	sctx->compute_last_block[0] = 0;
+	sctx->compute_last_block[1] = 0;
 
 	sctx->flags |= SI_CONTEXT_CS_PARTIAL_FLUSH |
 		       (sctx->chip_class <= VI ? SI_CONTEXT_WRITEBACK_GLOBAL_L2 : 0) |
@@ -421,99 +426,4 @@
 void si_init_compute_blit_functions(struct si_context *sctx)
 {
 	sctx->b.clear_buffer = si_pipe_clear_buffer;
-}
-
-/* Clear a region of a color surface to a constant value. */
-void si_compute_clear_render_target(struct pipe_context *ctx,
-				    struct pipe_surface *dstsurf,
-				    const union pipe_color_union *color,
-				    unsigned dstx, unsigned dsty,
-				    unsigned width, unsigned height,
-				    bool render_condition_enabled)
-{
-	struct si_context *sctx = (struct si_context *)ctx;
-	unsigned num_layers = dstsurf->u.tex.last_layer - dstsurf->u.tex.first_layer + 1;
-	unsigned data[4 + sizeof(color->ui)] = {dstx, dsty, dstsurf->u.tex.first_layer, 0};
-
-	if (width == 0 || height == 0)
-		return;
-
-	if (util_format_is_srgb(dstsurf->format)) {
-		union pipe_color_union color_srgb;
-		for (int i = 0; i < 3; i++)
-			color_srgb.f[i] = util_format_linear_to_srgb_float(color->f[i]);
-		color_srgb.f[3] = color->f[3];
-		memcpy(data + 4, color_srgb.ui, sizeof(color->ui));
-	} else {
-		memcpy(data + 4, color->ui, sizeof(color->ui));
-	}
-
-	si_compute_internal_begin(sctx);
-	sctx->render_cond_force_off = !render_condition_enabled;
-
-	sctx->flags |= SI_CONTEXT_CS_PARTIAL_FLUSH |
-		       si_get_flush_flags(sctx, SI_COHERENCY_SHADER, L2_STREAM);
-	si_make_CB_shader_coherent(sctx, dstsurf->texture->nr_samples, true);
-
-	struct pipe_constant_buffer saved_cb = {};
-	si_get_pipe_constant_buffer(sctx, PIPE_SHADER_COMPUTE, 0, &saved_cb);
-
-	struct si_images *images = &sctx->images[PIPE_SHADER_COMPUTE];
-	struct pipe_image_view saved_image = {0};
-	util_copy_image_view(&saved_image, &images->views[0]);
-
-	void *saved_cs = sctx->cs_shader_state.program;
-
-	struct pipe_constant_buffer cb = {};
-	cb.buffer_size = sizeof(data);
-	cb.user_buffer = data;
-	ctx->set_constant_buffer(ctx, PIPE_SHADER_COMPUTE, 0, &cb);
-
-	struct pipe_image_view image = {0};
-	image.resource = dstsurf->texture;
-	image.shader_access = image.access = PIPE_IMAGE_ACCESS_WRITE;
-	image.format = util_format_linear(dstsurf->format);
-	image.u.tex.level = dstsurf->u.tex.level;
-	image.u.tex.first_layer = 0; /* 3D images ignore first_layer (BASE_ARRAY) */
-	image.u.tex.last_layer = dstsurf->u.tex.last_layer;
-
-	ctx->set_shader_images(ctx, PIPE_SHADER_COMPUTE, 0, 1, &image);
-
-	struct pipe_grid_info info = {0};
-
-	if (dstsurf->texture->target != PIPE_TEXTURE_1D_ARRAY) {
-		if (!sctx->cs_clear_render_target)
-			sctx->cs_clear_render_target = si_clear_render_target_shader(ctx);
-		ctx->bind_compute_state(ctx, sctx->cs_clear_render_target);
-		info.block[0] = 8;
-		info.last_block[0] = width % 8;
-		info.block[1] = 8;
-		info.last_block[1] = height % 8;
-		info.block[2] = 1;
-		info.grid[0] = DIV_ROUND_UP(width, 8);
-		info.grid[1] = DIV_ROUND_UP(height, 8);
-		info.grid[2] = num_layers;
-	} else {
-		if (!sctx->cs_clear_render_target_1d_array)
-			sctx->cs_clear_render_target_1d_array =
-				si_clear_render_target_shader_1d_array(ctx);
-		ctx->bind_compute_state(ctx, sctx->cs_clear_render_target_1d_array);
-		info.block[0] = 64;
-		info.last_block[0] = width % 64;
-		info.block[1] = 1;
-		info.block[2] = 1;
-		info.grid[0] = DIV_ROUND_UP(width, 64);
-		info.grid[1] = num_layers;
-		info.grid[2] = 1;
-	}
-
-	ctx->launch_grid(ctx, &info);
-
-	sctx->flags |= SI_CONTEXT_CS_PARTIAL_FLUSH |
-		       (sctx->chip_class <= VI ? SI_CONTEXT_WRITEBACK_GLOBAL_L2 : 0) |
-		       si_get_flush_flags(sctx, SI_COHERENCY_SHADER, L2_STREAM);
-	ctx->bind_compute_state(ctx, saved_cs);
-	ctx->set_shader_images(ctx, PIPE_SHADER_COMPUTE, 0, 1, &saved_image);
-	ctx->set_constant_buffer(ctx, PIPE_SHADER_COMPUTE, 0, &saved_cb);
-	si_compute_internal_end(sctx);
 }