--- conflicted
+++ resolved
@@ -222,25 +222,6 @@
         }
     }
 
-<<<<<<< HEAD
-    /* Prune empty numa nodes */
-    for (auto it = out_nodes.begin(); it != out_nodes.end(); ) {
-       if ((*it).cores.size() == 0)
-          it = out_nodes.erase(it);
-       else
-          ++it;
-    }
-
-    /* Prune empty core nodes */
-    for (uint32_t node = 0; node < out_nodes.size(); node++) {
-        auto& numaNode = out_nodes[node];
-        auto it = numaNode.cores.begin();
-        for ( ; it != numaNode.cores.end(); ) {
-            if (it->threadIds.size() == 0)
-                numaNode.cores.erase(it);
-            else
-                ++it;
-=======
 #elif defined(__APPLE__)
 
     auto numProcessors  = 0;
@@ -290,7 +271,6 @@
         for (auto& core : node.cores)
         {
             out_numThreadsPerProcGroup += core.threadIds.size();
->>>>>>> b85ca86c
         }
     }
 
