--- conflicted
+++ resolved
@@ -585,15 +585,10 @@
         IRB()->SetInsertPoint(entry);
 
         // arguments
-<<<<<<< HEAD
-        auto argitr = blendFunc->arg_begin();
-        Value* pBlendState = &*argitr++;
-=======
         auto   argitr        = blendFunc->arg_begin();
         Value* pBlendContext = &*argitr++;
         pBlendContext->setName("pBlendContext");
         Value* pBlendState = LOAD(pBlendContext, {0, SWR_BLEND_CONTEXT_pBlendState});
->>>>>>> b85ca86c
         pBlendState->setName("pBlendState");
         Value* pSrc = LOAD(pBlendContext, {0, SWR_BLEND_CONTEXT_src});
         pSrc->setName("src");
