--- conflicted
+++ resolved
@@ -287,16 +287,12 @@
         IRB()->SetInsertPoint(entry);
 
         // arguments
-<<<<<<< HEAD
-        auto argitr = soFunc->arg_begin();
-=======
         auto   argitr = soFunc->arg_begin();
 
         Value* privateContext = &*argitr++;
         privateContext->setName("privateContext");
         SetPrivateContext(privateContext);
 
->>>>>>> b85ca86c
         Value* pSoCtx = &*argitr++;
         pSoCtx->setName("pSoCtx");
 
