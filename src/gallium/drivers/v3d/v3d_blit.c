/*
 * Copyright © 2015-2017 Broadcom
 *
 * Permission is hereby granted, free of charge, to any person obtaining a
 * copy of this software and associated documentation files (the "Software"),
 * to deal in the Software without restriction, including without limitation
 * the rights to use, copy, modify, merge, publish, distribute, sublicense,
 * and/or sell copies of the Software, and to permit persons to whom the
 * Software is furnished to do so, subject to the following conditions:
 *
 * The above copyright notice and this permission notice (including the next
 * paragraph) shall be included in all copies or substantial portions of the
 * Software.
 *
 * THE SOFTWARE IS PROVIDED "AS IS", WITHOUT WARRANTY OF ANY KIND, EXPRESS OR
 * IMPLIED, INCLUDING BUT NOT LIMITED TO THE WARRANTIES OF MERCHANTABILITY,
 * FITNESS FOR A PARTICULAR PURPOSE AND NONINFRINGEMENT.  IN NO EVENT SHALL
 * THE AUTHORS OR COPYRIGHT HOLDERS BE LIABLE FOR ANY CLAIM, DAMAGES OR OTHER
 * LIABILITY, WHETHER IN AN ACTION OF CONTRACT, TORT OR OTHERWISE, ARISING
 * FROM, OUT OF OR IN CONNECTION WITH THE SOFTWARE OR THE USE OR OTHER DEALINGS
 * IN THE SOFTWARE.
 */

#include "nir/pipe_nir.h"
#include "util/format/u_format.h"
#include "util/u_surface.h"
#include "util/u_blitter.h"
#include "compiler/nir/nir_builder.h"
#include "v3d_context.h"
#include "broadcom/common/v3d_tiling.h"
#include "broadcom/common/v3d_tfu.h"

/**
 * The param @op_blit is used to tell if we are saving state for blitter_blit
 * (if true) or blitter_clear (if false). If other blitter functions are used
 * that require different state we may need something more elaborated than
 * this.
 */

void
v3d_blitter_save(struct v3d_context *v3d, bool op_blit, bool render_cond)
{
        util_blitter_save_fragment_constant_buffer_slot(v3d->blitter,
                                                        v3d->constbuf[PIPE_SHADER_FRAGMENT].cb);
        util_blitter_save_vertex_buffers(v3d->blitter, v3d->vertexbuf.vb, v3d->vertexbuf.count);
        util_blitter_save_vertex_elements(v3d->blitter, v3d->vtx);
        util_blitter_save_vertex_shader(v3d->blitter, v3d->prog.bind_vs);
        util_blitter_save_geometry_shader(v3d->blitter, v3d->prog.bind_gs);
        util_blitter_save_so_targets(v3d->blitter, v3d->streamout.num_targets,
                                     v3d->streamout.targets);
        util_blitter_save_rasterizer(v3d->blitter, v3d->rasterizer);
        util_blitter_save_viewport(v3d->blitter, &v3d->viewport);
        util_blitter_save_fragment_shader(v3d->blitter, v3d->prog.bind_fs);
        util_blitter_save_blend(v3d->blitter, v3d->blend);
        util_blitter_save_depth_stencil_alpha(v3d->blitter, v3d->zsa);
        util_blitter_save_stencil_ref(v3d->blitter, &v3d->stencil_ref);
        util_blitter_save_sample_mask(v3d->blitter, v3d->sample_mask, 0);
        util_blitter_save_so_targets(v3d->blitter, v3d->streamout.num_targets,
                                     v3d->streamout.targets);
        util_blitter_save_framebuffer(v3d->blitter, &v3d->framebuffer);

        if (op_blit) {
                util_blitter_save_scissor(v3d->blitter, &v3d->scissor);
                util_blitter_save_fragment_sampler_states(v3d->blitter,
                                                          v3d->tex[PIPE_SHADER_FRAGMENT].num_samplers,
                                                          (void **)v3d->tex[PIPE_SHADER_FRAGMENT].samplers);
                util_blitter_save_fragment_sampler_views(v3d->blitter,
                                                         v3d->tex[PIPE_SHADER_FRAGMENT].num_textures,
                                                         v3d->tex[PIPE_SHADER_FRAGMENT].textures);
        }

        if (!render_cond) {
                util_blitter_save_render_condition(v3d->blitter, v3d->cond_query,
                                                   v3d->cond_cond, v3d->cond_mode);
        }
}

static void
v3d_render_blit(struct pipe_context *ctx, struct pipe_blit_info *info)
{
        struct v3d_context *v3d = v3d_context(ctx);
        struct v3d_resource *src = v3d_resource(info->src.resource);
        struct pipe_resource *tiled = NULL;

        if (!info->mask)
                return;

        if (!src->tiled &&
            info->src.resource->target != PIPE_TEXTURE_1D &&
            info->src.resource->target != PIPE_TEXTURE_1D_ARRAY) {
                struct pipe_box box = {
                        .x = 0,
                        .y = 0,
                        .width = u_minify(info->src.resource->width0,
                                           info->src.level),
                        .height = u_minify(info->src.resource->height0,
                                           info->src.level),
                        .depth = 1,
                };
                struct pipe_resource tmpl = {
                        .target = info->src.resource->target,
                        .format = info->src.resource->format,
                        .width0 = box.width,
                        .height0 = box.height,
                        .depth0 = 1,
                        .array_size = 1,
                };
                tiled = ctx->screen->resource_create(ctx->screen, &tmpl);
                if (!tiled) {
                        fprintf(stderr, "Failed to create tiled blit temp\n");
                        return;
                }
                ctx->resource_copy_region(ctx,
                                          tiled, 0,
                                          0, 0, 0,
                                          info->src.resource, info->src.level,
                                          &box);
                info->src.level = 0;
                info->src.resource = tiled;
        }

        if (!util_blitter_is_blit_supported(v3d->blitter, info)) {
                fprintf(stderr, "blit unsupported %s -> %s\n",
                    util_format_short_name(info->src.format),
                    util_format_short_name(info->dst.format));
                return;
        }

        v3d_blitter_save(v3d, true, info->render_condition_enable);
        util_blitter_blit(v3d->blitter, info);

        pipe_resource_reference(&tiled, NULL);
        info->mask = 0;
}

/* Implement stencil blits by reinterpreting the stencil data as an RGBA8888
 * or R8 texture.
 */
static void
v3d_stencil_blit(struct pipe_context *ctx, struct pipe_blit_info *info)
{
        struct v3d_context *v3d = v3d_context(ctx);
        struct v3d_resource *src = v3d_resource(info->src.resource);
        struct v3d_resource *dst = v3d_resource(info->dst.resource);
        enum pipe_format src_format, dst_format;

        if ((info->mask & PIPE_MASK_S) == 0)
                return;

        if (src->separate_stencil) {
                src = src->separate_stencil;
                src_format = PIPE_FORMAT_R8_UINT;
        } else {
                src_format = PIPE_FORMAT_RGBA8888_UINT;
        }

        if (dst->separate_stencil) {
                dst = dst->separate_stencil;
                dst_format = PIPE_FORMAT_R8_UINT;
        } else {
                dst_format = PIPE_FORMAT_RGBA8888_UINT;
        }

        /* Initialize the surface. */
        struct pipe_surface dst_tmpl = {
                .u.tex = {
                        .level = info->dst.level,
                        .first_layer = info->dst.box.z,
                        .last_layer = info->dst.box.z,
                },
                .format = dst_format,
        };
        struct pipe_surface *dst_surf =
                ctx->create_surface(ctx, &dst->base, &dst_tmpl);

        /* Initialize the sampler view. */
        struct pipe_sampler_view src_tmpl = {
                .target = (src->base.target == PIPE_TEXTURE_CUBE_ARRAY) ?
                          PIPE_TEXTURE_2D_ARRAY :
                          src->base.target,
                .format = src_format,
                .u.tex = {
                        .first_level = info->src.level,
                        .last_level = info->src.level,
                        .first_layer = 0,
                        .last_layer = (PIPE_TEXTURE_3D ?
                                       u_minify(src->base.depth0,
                                                info->src.level) - 1 :
                                       src->base.array_size - 1),
                },
                .swizzle_r = PIPE_SWIZZLE_X,
                .swizzle_g = PIPE_SWIZZLE_Y,
                .swizzle_b = PIPE_SWIZZLE_Z,
                .swizzle_a = PIPE_SWIZZLE_W,
        };
        struct pipe_sampler_view *src_view =
                ctx->create_sampler_view(ctx, &src->base, &src_tmpl);

        v3d_blitter_save(v3d, true, info->render_condition_enable);
        util_blitter_blit_generic(v3d->blitter, dst_surf, &info->dst.box,
                                  src_view, &info->src.box,
                                  src->base.width0, src->base.height0,
                                  PIPE_MASK_R,
                                  PIPE_TEX_FILTER_NEAREST,
                                  info->scissor_enable ? &info->scissor : NULL,
                                  info->alpha_blend, false, 0);

        pipe_surface_reference(&dst_surf, NULL);
        pipe_sampler_view_reference(&src_view, NULL);
<<<<<<< HEAD
}

/* Disable level 0 write, just write following mipmaps */
#define V3D_TFU_IOA_DIMTW (1 << 0)
#define V3D_TFU_IOA_FORMAT_SHIFT 3
#define V3D_TFU_IOA_FORMAT_LINEARTILE 3
#define V3D_TFU_IOA_FORMAT_UBLINEAR_1_COLUMN 4
#define V3D_TFU_IOA_FORMAT_UBLINEAR_2_COLUMN 5
#define V3D_TFU_IOA_FORMAT_UIF_NO_XOR 6
#define V3D_TFU_IOA_FORMAT_UIF_XOR 7

#define V3D_TFU_ICFG_NUMMM_SHIFT 5
#define V3D_TFU_ICFG_TTYPE_SHIFT 9

#define V3D_TFU_ICFG_OPAD_SHIFT 22

#define V3D_TFU_ICFG_FORMAT_SHIFT 18
#define V3D_TFU_ICFG_FORMAT_RASTER 0
#define V3D_TFU_ICFG_FORMAT_SAND_128 1
#define V3D_TFU_ICFG_FORMAT_SAND_256 2
#define V3D_TFU_ICFG_FORMAT_LINEARTILE 11
#define V3D_TFU_ICFG_FORMAT_UBLINEAR_1_COLUMN 12
#define V3D_TFU_ICFG_FORMAT_UBLINEAR_2_COLUMN 13
#define V3D_TFU_ICFG_FORMAT_UIF_NO_XOR 14
#define V3D_TFU_ICFG_FORMAT_UIF_XOR 15

static bool
v3d_tfu(struct pipe_context *pctx,
        struct pipe_resource *pdst,
        struct pipe_resource *psrc,
        unsigned int src_level,
        unsigned int base_level,
        unsigned int last_level,
        unsigned int src_layer,
        unsigned int dst_layer)
{
        struct v3d_context *v3d = v3d_context(pctx);
        struct v3d_screen *screen = v3d->screen;
        struct v3d_resource *src = v3d_resource(psrc);
        struct v3d_resource *dst = v3d_resource(pdst);
        struct v3d_resource_slice *src_base_slice = &src->slices[src_level];
        struct v3d_resource_slice *dst_base_slice = &dst->slices[base_level];
        int msaa_scale = pdst->nr_samples > 1 ? 2 : 1;
        int width = u_minify(pdst->width0, base_level) * msaa_scale;
        int height = u_minify(pdst->height0, base_level) * msaa_scale;

        if (psrc->format != pdst->format)
                return false;
        if (psrc->nr_samples != pdst->nr_samples)
                return false;

        uint32_t tex_format = v3d_get_tex_format(&screen->devinfo,
                                                 pdst->format);

        if (!v3d_tfu_supports_tex_format(&screen->devinfo, tex_format))
                return false;

        if (pdst->target != PIPE_TEXTURE_2D || psrc->target != PIPE_TEXTURE_2D)
                return false;

        /* Can't write to raster. */
        if (dst_base_slice->tiling == VC5_TILING_RASTER)
                return false;

        v3d_flush_jobs_writing_resource(v3d, psrc, V3D_FLUSH_DEFAULT, false);
        v3d_flush_jobs_reading_resource(v3d, pdst, V3D_FLUSH_DEFAULT, false);

        struct drm_v3d_submit_tfu tfu = {
                .ios = (height << 16) | width,
                .bo_handles = {
                        dst->bo->handle,
                        src != dst ? src->bo->handle : 0
                },
                .in_sync = v3d->out_sync,
                .out_sync = v3d->out_sync,
        };
        uint32_t src_offset = (src->bo->offset +
                               v3d_layer_offset(psrc, src_level, src_layer));
        tfu.iia |= src_offset;
        if (src_base_slice->tiling == VC5_TILING_RASTER) {
                tfu.icfg |= (V3D_TFU_ICFG_FORMAT_RASTER <<
                             V3D_TFU_ICFG_FORMAT_SHIFT);
        } else {
                tfu.icfg |= ((V3D_TFU_ICFG_FORMAT_LINEARTILE +
                              (src_base_slice->tiling - VC5_TILING_LINEARTILE)) <<
                             V3D_TFU_ICFG_FORMAT_SHIFT);
        }

        uint32_t dst_offset = (dst->bo->offset +
                               v3d_layer_offset(pdst, base_level, dst_layer));
        tfu.ioa |= dst_offset;
        if (last_level != base_level)
                tfu.ioa |= V3D_TFU_IOA_DIMTW;
        tfu.ioa |= ((V3D_TFU_IOA_FORMAT_LINEARTILE +
                     (dst_base_slice->tiling - VC5_TILING_LINEARTILE)) <<
                    V3D_TFU_IOA_FORMAT_SHIFT);

        tfu.icfg |= tex_format << V3D_TFU_ICFG_TTYPE_SHIFT;
        tfu.icfg |= (last_level - base_level) << V3D_TFU_ICFG_NUMMM_SHIFT;

        switch (src_base_slice->tiling) {
        case VC5_TILING_UIF_NO_XOR:
        case VC5_TILING_UIF_XOR:
                tfu.iis |= (src_base_slice->padded_height /
                            (2 * v3d_utile_height(src->cpp)));
                break;
        case VC5_TILING_RASTER:
                tfu.iis |= src_base_slice->stride / src->cpp;
                break;
        case VC5_TILING_LINEARTILE:
        case VC5_TILING_UBLINEAR_1_COLUMN:
        case VC5_TILING_UBLINEAR_2_COLUMN:
                break;
       }

        /* If we're writing level 0 (!IOA_DIMTW), then we need to supply the
         * OPAD field for the destination (how many extra UIF blocks beyond
         * those necessary to cover the height).  When filling mipmaps, the
         * miplevel 1+ tiling state is inferred.
         */
        if (dst_base_slice->tiling == VC5_TILING_UIF_NO_XOR ||
            dst_base_slice->tiling == VC5_TILING_UIF_XOR) {
                int uif_block_h = 2 * v3d_utile_height(dst->cpp);
                int implicit_padded_height = align(height, uif_block_h);

                tfu.icfg |= (((dst_base_slice->padded_height -
                               implicit_padded_height) / uif_block_h) <<
                             V3D_TFU_ICFG_OPAD_SHIFT);
        }

        int ret = v3d_ioctl(screen->fd, DRM_IOCTL_V3D_SUBMIT_TFU, &tfu);
        if (ret != 0) {
                fprintf(stderr, "Failed to submit TFU job: %d\n", ret);
                return false;
        }

        dst->writes++;
=======
>>>>>>> be466399

        info->mask &= ~PIPE_MASK_S;
}

bool
v3d_generate_mipmap(struct pipe_context *pctx,
                    struct pipe_resource *prsc,
                    enum pipe_format format,
                    unsigned int base_level,
                    unsigned int last_level,
                    unsigned int first_layer,
                    unsigned int last_layer)
{
        if (format != prsc->format)
                return false;

        /* We could maybe support looping over layers for array textures, but
         * we definitely don't support 3D.
         */
        if (first_layer != last_layer)
                return false;

        struct v3d_context *v3d = v3d_context(pctx);
        struct v3d_screen *screen = v3d->screen;
        struct v3d_device_info *devinfo = &screen->devinfo;

        return v3d_X(devinfo, tfu)(pctx,
                                   prsc, prsc,
                                   base_level,
                                   base_level, last_level,
                                   first_layer, first_layer,
                                   true);
}

static void
v3d_tfu_blit(struct pipe_context *pctx, struct pipe_blit_info *info)
{
        int dst_width = u_minify(info->dst.resource->width0, info->dst.level);
        int dst_height = u_minify(info->dst.resource->height0, info->dst.level);

        if ((info->mask & PIPE_MASK_RGBA) == 0)
                return;

        if (info->scissor_enable ||
            info->dst.box.x != 0 ||
            info->dst.box.y != 0 ||
            info->dst.box.width != dst_width ||
            info->dst.box.height != dst_height ||
            info->dst.box.depth != 1 ||
            info->src.box.x != 0 ||
            info->src.box.y != 0 ||
            info->src.box.width != info->dst.box.width ||
            info->src.box.height != info->dst.box.height ||
            info->src.box.depth != 1) {
                return;
        }

        if (info->dst.format != info->src.format)
                return;

        struct v3d_context *v3d = v3d_context(pctx);
        struct v3d_screen *screen = v3d->screen;
        struct v3d_device_info *devinfo = &screen->devinfo;

        if (v3d_X(devinfo, tfu)(pctx, info->dst.resource, info->src.resource,
                                info->src.level,
                                info->dst.level, info->dst.level,
                                info->src.box.z, info->dst.box.z,
                                false)) {
                info->mask &= ~PIPE_MASK_RGBA;
        }
}

static struct pipe_surface *
v3d_get_blit_surface(struct pipe_context *pctx,
                     struct pipe_resource *prsc,
                     enum pipe_format format,
                     unsigned level,
                     int16_t layer)
{
        struct pipe_surface tmpl;

        tmpl.format = format;
        tmpl.u.tex.level = level;
        tmpl.u.tex.first_layer = layer;
        tmpl.u.tex.last_layer = layer;

        return pctx->create_surface(pctx, prsc, &tmpl);
}

static bool
is_tile_unaligned(unsigned size, unsigned tile_size)
{
        return size & (tile_size - 1);
}

static void
v3d_tlb_blit(struct pipe_context *pctx, struct pipe_blit_info *info)
{
        struct v3d_context *v3d = v3d_context(pctx);
        struct v3d_screen *screen = v3d->screen;
        struct v3d_device_info *devinfo = &screen->devinfo;

        if (!info->mask)
                return;

        bool is_color_blit = info->mask & PIPE_MASK_RGBA;
        bool is_depth_blit = info->mask & PIPE_MASK_Z;
        bool is_stencil_blit = info->mask & PIPE_MASK_S;

        /* We should receive either a depth/stencil blit, or color blit, but
         * not both.
         */
        assert ((is_color_blit && !is_depth_blit && !is_stencil_blit) ||
                (!is_color_blit && (is_depth_blit || is_stencil_blit)));

        if (info->scissor_enable)
                return;

        if (info->src.box.x != info->dst.box.x ||
            info->src.box.y != info->dst.box.y ||
            info->src.box.width != info->dst.box.width ||
            info->src.box.height != info->dst.box.height)
                return;

        if (is_color_blit &&
            util_format_is_depth_or_stencil(info->dst.format))
                return;

        if ((is_depth_blit || is_stencil_blit) &&
            !util_format_is_depth_or_stencil(info->dst.format))
                return;

        if (!v3d_rt_format_supported(devinfo, info->src.format))
                return;

        if (v3d_get_rt_format(devinfo, info->src.format) !=
            v3d_get_rt_format(devinfo, info->dst.format))
                return;

        bool msaa = (info->src.resource->nr_samples > 1 ||
                     info->dst.resource->nr_samples > 1);
        bool is_msaa_resolve = (info->src.resource->nr_samples > 1 &&
                                info->dst.resource->nr_samples < 2);

        if (is_msaa_resolve &&
            !v3d_format_supports_tlb_msaa_resolve(devinfo, info->src.format))
                return;

        v3d_flush_jobs_writing_resource(v3d, info->src.resource, V3D_FLUSH_DEFAULT, false);

        struct pipe_surface *dst_surf =
           v3d_get_blit_surface(pctx, info->dst.resource, info->dst.format, info->dst.level, info->dst.box.z);
        struct pipe_surface *src_surf =
           v3d_get_blit_surface(pctx, info->src.resource, info->src.format, info->src.level, info->src.box.z);

        struct pipe_surface *surfaces[V3D_MAX_DRAW_BUFFERS] = { 0 };
        if (is_color_blit)
                surfaces[0] = dst_surf;

        bool double_buffer = V3D_DBG(DOUBLE_BUFFER) && !msaa;

        uint32_t tile_width, tile_height, max_bpp;
        v3d_get_tile_buffer_size(devinfo, msaa, double_buffer,
                                 is_color_blit ? 1 : 0, surfaces, src_surf,
                                 &tile_width, &tile_height, &max_bpp);

        int dst_surface_width = u_minify(info->dst.resource->width0,
                                         info->dst.level);
        int dst_surface_height = u_minify(info->dst.resource->height0,
                                         info->dst.level);
        if (is_tile_unaligned(info->dst.box.x, tile_width) ||
            is_tile_unaligned(info->dst.box.y, tile_height) ||
            (is_tile_unaligned(info->dst.box.width, tile_width) &&
             info->dst.box.x + info->dst.box.width != dst_surface_width) ||
            (is_tile_unaligned(info->dst.box.height, tile_height) &&
             info->dst.box.y + info->dst.box.height != dst_surface_height)) {
                pipe_surface_reference(&dst_surf, NULL);
                pipe_surface_reference(&src_surf, NULL);
                return;
        }

        struct v3d_job *job = v3d_get_job(v3d,
                                          is_color_blit ? 1u : 0u,
                                          surfaces,
                                          is_color_blit ? NULL : dst_surf,
                                          src_surf);
        job->msaa = msaa;
        job->double_buffer = double_buffer;
        job->tile_width = tile_width;
        job->tile_height = tile_height;
        job->internal_bpp = max_bpp;
        job->draw_min_x = info->dst.box.x;
        job->draw_min_y = info->dst.box.y;
        job->draw_max_x = info->dst.box.x + info->dst.box.width;
        job->draw_max_y = info->dst.box.y + info->dst.box.height;
        job->scissor.disabled = false;

        /* The simulator complains if we do a TLB load from a source with a
         * stride that is smaller than the destination's, so we program the
         * 'frame region' to match the smallest dimensions of the two surfaces.
         * This should be fine because we only get here if the src and dst boxes
         * match, so we know the blit involves the same tiles on both surfaces.
         */
        job->draw_width = MIN2(dst_surf->width, src_surf->width);
        job->draw_height = MIN2(dst_surf->height, src_surf->height);
        job->draw_tiles_x = DIV_ROUND_UP(job->draw_width,
                                         job->tile_width);
        job->draw_tiles_y = DIV_ROUND_UP(job->draw_height,
                                         job->tile_height);

        job->needs_flush = true;
        job->num_layers = info->dst.box.depth;

        job->store = 0;
        if (is_color_blit) {
                job->store |= PIPE_CLEAR_COLOR0;
                info->mask &= ~PIPE_MASK_RGBA;
        }
        if (is_depth_blit) {
                job->store |= PIPE_CLEAR_DEPTH;
                info->mask &= ~PIPE_MASK_Z;
        }
        if (is_stencil_blit){
                job->store |= PIPE_CLEAR_STENCIL;
                info->mask &= ~PIPE_MASK_S;
        }

        v3d_X(devinfo, start_binning)(v3d, job);

        v3d_job_submit(v3d, job);

        pipe_surface_reference(&dst_surf, NULL);
        pipe_surface_reference(&src_surf, NULL);
}

/**
 * Creates the VS of the custom blit shader to convert YUV plane from
 * the NV12 format with BROADCOM_SAND_COL128 modifier to UIF tiled format.
 * This vertex shader is mostly a pass-through VS.
 */
static void *
v3d_get_sand8_vs(struct pipe_context *pctx)
{
        struct v3d_context *v3d = v3d_context(pctx);
        struct pipe_screen *pscreen = pctx->screen;

        if (v3d->sand8_blit_vs)
                return v3d->sand8_blit_vs;

        const struct nir_shader_compiler_options *options =
                pscreen->get_compiler_options(pscreen,
                                              PIPE_SHADER_IR_NIR,
                                              PIPE_SHADER_VERTEX);

        nir_builder b = nir_builder_init_simple_shader(MESA_SHADER_VERTEX,
                                                       options,
                                                       "sand8_blit_vs");

        const struct glsl_type *vec4 = glsl_vec4_type();
        nir_variable *pos_in = nir_variable_create(b.shader,
                                                   nir_var_shader_in,
                                                   vec4, "pos");

        nir_variable *pos_out = nir_variable_create(b.shader,
                                                    nir_var_shader_out,
                                                    vec4, "gl_Position");
        pos_out->data.location = VARYING_SLOT_POS;
        nir_store_var(&b, pos_out, nir_load_var(&b, pos_in), 0xf);

        v3d->sand8_blit_vs = pipe_shader_from_nir(pctx, b.shader);

        return v3d->sand8_blit_vs;
}
/**
 * Creates the FS of the custom blit shader to convert YUV plane from
 * the NV12 format with BROADCOM_SAND_COL128 modifier to UIF tiled format.
 * The result texture is equivalent to a chroma (cpp=2) or luma (cpp=1)
 * plane for a NV12 format without the SAND modifier.
 */
static void *
v3d_get_sand8_fs(struct pipe_context *pctx, int cpp)
{
        struct v3d_context *v3d = v3d_context(pctx);
        struct pipe_screen *pscreen = pctx->screen;
        struct pipe_shader_state **cached_shader;
        const char *name;

        if (cpp == 1) {
                cached_shader = &v3d->sand8_blit_fs_luma;
                name = "sand8_blit_fs_luma";
        } else {
                cached_shader = &v3d->sand8_blit_fs_chroma;
                name = "sand8_blit_fs_chroma";
        }

        if (*cached_shader)
                return *cached_shader;

        const struct nir_shader_compiler_options *options =
                pscreen->get_compiler_options(pscreen,
                                              PIPE_SHADER_IR_NIR,
                                              PIPE_SHADER_FRAGMENT);

        nir_builder b = nir_builder_init_simple_shader(MESA_SHADER_FRAGMENT,
                                                       options, "%s", name);
        b.shader->info.num_ubos = 1;
        b.shader->num_outputs = 1;
        b.shader->num_inputs = 1;
        b.shader->num_uniforms = 1;

        const struct glsl_type *vec4 = glsl_vec4_type();

        const struct glsl_type *glsl_uint = glsl_uint_type();

        nir_variable *color_out =
                nir_variable_create(b.shader, nir_var_shader_out,
                                    vec4, "f_color");
        color_out->data.location = FRAG_RESULT_COLOR;

        nir_variable *pos_in =
                nir_variable_create(b.shader, nir_var_shader_in, vec4, "pos");
        pos_in->data.location = VARYING_SLOT_POS;
        nir_def *pos = nir_load_var(&b, pos_in);

        nir_def *zero = nir_imm_int(&b, 0);
        nir_def *one = nir_imm_int(&b, 1);
        nir_def *two = nir_imm_int(&b, 2);
        nir_def *six = nir_imm_int(&b, 6);
        nir_def *seven = nir_imm_int(&b, 7);
        nir_def *eight = nir_imm_int(&b, 8);

        nir_def *x = nir_f2i32(&b, nir_channel(&b, pos, 0));
        nir_def *y = nir_f2i32(&b, nir_channel(&b, pos, 1));

        nir_variable *stride_in =
                nir_variable_create(b.shader, nir_var_uniform, glsl_uint,
                                    "sand8_stride");
        nir_def *stride =
                nir_load_uniform(&b, 1, 32, zero,
                                 .base = stride_in->data.driver_location,
                                 .range = 4,
                                 .dest_type = nir_type_uint32);

        nir_def *x_offset;
        nir_def *y_offset;

        /* UIF tiled format is composed by UIF blocks, Each block has
         * four 64 byte microtiles. Inside each microtile pixels are stored
         * in raster format. But microtiles have different dimensions
         * based in the bits per pixel of the image.
         *
         *   8bpp microtile dimensions are 8x8
         *  16bpp microtile dimensions are 8x4
         *  32bpp microtile dimensions are 4x4
         *
         * As we are reading and writing with 32bpp to optimize
         * the number of texture operations during the blit, we need
         * to adjust the offsets were we read and write as data will
         * be later read using 8bpp (luma) and 16bpp (chroma).
         *
         * For chroma 8x4 16bpp raster order is compatible with 4x4
         * 32bpp. In both layouts each line has 8*2 == 4*4 == 16 bytes.
         * But luma 8x8 8bpp raster order is not compatible
         * with 4x4 32bpp. 8bpp has 8 bytes per line, and 32bpp has
         * 16 bytes per line. So if we read a 8bpp texture that was
         * written as 32bpp texture. Bytes would be misplaced.
         *
         * inter/intra_utile_x_offsets takes care of mapping the offsets
         * between microtiles to deal with this issue for luma planes.
         */
        if (cpp == 1) {
                nir_def *intra_utile_x_offset =
                        nir_ishl(&b, nir_iand_imm(&b, x, 1), two);
                nir_def *inter_utile_x_offset =
                        nir_ishl(&b, nir_iand_imm(&b, x, 60), one);
                nir_def *stripe_offset=
                        nir_ishl(&b,nir_imul(&b,nir_ishr_imm(&b, x, 6),
                                             stride),
                                 seven);

                x_offset = nir_iadd(&b, stripe_offset,
                                        nir_iadd(&b, intra_utile_x_offset,
                                                     inter_utile_x_offset));
                y_offset = nir_iadd(&b,
                                    nir_ishl(&b, nir_iand_imm(&b, x, 2), six),
                                    nir_ishl(&b, y, eight));
        } else  {
                nir_def *stripe_offset=
                        nir_ishl(&b,nir_imul(&b,nir_ishr_imm(&b, x, 5),
                                                stride),
                                 seven);
                x_offset = nir_iadd(&b, stripe_offset,
                               nir_ishl(&b, nir_iand_imm(&b, x, 31), two));
                y_offset = nir_ishl(&b, y, seven);
        }
        nir_def *ubo_offset = nir_iadd(&b, x_offset, y_offset);
        nir_def *load =
        nir_load_ubo(&b, 1, 32, zero, ubo_offset,
                    .align_mul = 4,
                    .align_offset = 0,
                    .range_base = 0,
                    .range = ~0);

        nir_def *output = nir_unpack_unorm_4x8(&b, load);

        nir_store_var(&b, color_out,
                      output,
                      0xF);


        *cached_shader = pipe_shader_from_nir(pctx, b.shader);

        return *cached_shader;
}

/**
 * Turns NV12 with SAND8 format modifier from raster-order with interleaved
 * luma and chroma 128-byte-wide-columns to tiled format for luma and chroma.
 *
 * This implementation is based on vc4_yuv_blit.
 */
static void
v3d_sand8_blit(struct pipe_context *pctx, struct pipe_blit_info *info)
{
        struct v3d_context *v3d = v3d_context(pctx);
        struct v3d_resource *src = v3d_resource(info->src.resource);
        ASSERTED struct v3d_resource *dst = v3d_resource(info->dst.resource);

        if (!src->sand_col128_stride)
                return;
        if (src->tiled)
                return;
        if (src->base.format != PIPE_FORMAT_R8_UNORM &&
            src->base.format != PIPE_FORMAT_R8G8_UNORM)
                return;
        if (!(info->mask & PIPE_MASK_RGBA))
                return;

        assert(dst->base.format == src->base.format);
        assert(dst->tiled);

        assert(info->src.box.x == 0 && info->dst.box.x == 0);
        assert(info->src.box.y == 0 && info->dst.box.y == 0);
        assert(info->src.box.width == info->dst.box.width);
        assert(info->src.box.height == info->dst.box.height);

        v3d_blitter_save(v3d, true, info->render_condition_enable);

        struct pipe_surface dst_tmpl;
        util_blitter_default_dst_texture(&dst_tmpl, info->dst.resource,
                                         info->dst.level, info->dst.box.z);
        /* Although the src textures are cpp=1 or cpp=2, the dst texture
         * uses a cpp=4 dst texture. So, all read/write texture ops will
         * be done using 32-bit read and writes.
         */
        dst_tmpl.format = PIPE_FORMAT_R8G8B8A8_UNORM;
        struct pipe_surface *dst_surf =
                pctx->create_surface(pctx, info->dst.resource, &dst_tmpl);
        if (!dst_surf) {
                fprintf(stderr, "Failed to create YUV dst surface\n");
                util_blitter_unset_running_flag(v3d->blitter);
                return;
        }

        uint32_t sand8_stride = src->sand_col128_stride;

        /* Adjust the dimensions of dst luma/chroma to match src
         * size now we are using a cpp=4 format. Next dimension take into
         * account the UIF microtile layouts.
         */
        dst_surf->width = align(dst_surf->width, 8) / 2;
        if (src->cpp == 1)
                dst_surf->height /= 2;

        /* Set the constant buffer. */
        struct pipe_constant_buffer cb_uniforms = {
                .user_buffer = &sand8_stride,
                .buffer_size = sizeof(sand8_stride),
        };

        pctx->set_constant_buffer(pctx, PIPE_SHADER_FRAGMENT, 0, false,
                                  &cb_uniforms);
        struct pipe_constant_buffer saved_fs_cb1 = { 0 };
        pipe_resource_reference(&saved_fs_cb1.buffer,
                                v3d->constbuf[PIPE_SHADER_FRAGMENT].cb[1].buffer);
        memcpy(&saved_fs_cb1, &v3d->constbuf[PIPE_SHADER_FRAGMENT].cb[1],
               sizeof(struct pipe_constant_buffer));
        struct pipe_constant_buffer cb_src = {
                .buffer = info->src.resource,
                .buffer_offset = src->slices[info->src.level].offset,
                .buffer_size = (src->bo->size -
                                src->slices[info->src.level].offset),
        };
        pctx->set_constant_buffer(pctx, PIPE_SHADER_FRAGMENT, 1, false,
                                  &cb_src);
        /* Unbind the textures, to make sure we don't try to recurse into the
         * shadow blit.
         */
        pctx->set_sampler_views(pctx, PIPE_SHADER_FRAGMENT, 0, 0, 0, false, NULL);
        pctx->bind_sampler_states(pctx, PIPE_SHADER_FRAGMENT, 0, 0, NULL);

        util_blitter_custom_shader(v3d->blitter, dst_surf,
                                   v3d_get_sand8_vs(pctx),
                                   v3d_get_sand8_fs(pctx, src->cpp));

        util_blitter_restore_textures(v3d->blitter);
        util_blitter_restore_constant_buffer_state(v3d->blitter);

        /* Restore cb1 (util_blitter doesn't handle this one). */
        pctx->set_constant_buffer(pctx, PIPE_SHADER_FRAGMENT, 1, true,
                                  &saved_fs_cb1);

        pipe_surface_reference(&dst_surf, NULL);

        info->mask &= ~PIPE_MASK_RGBA;
}


/**
 * Creates the VS of the custom blit shader to convert YUV plane from
 * the P030 format with BROADCOM_SAND_COL128 modifier to UIF tiled P010
 * format.
 * This vertex shader is mostly a pass-through VS.
 */
static void *
v3d_get_sand30_vs(struct pipe_context *pctx)
{
        struct v3d_context *v3d = v3d_context(pctx);
        struct pipe_screen *pscreen = pctx->screen;

        if (v3d->sand30_blit_vs)
                return v3d->sand30_blit_vs;

        const struct nir_shader_compiler_options *options =
                pscreen->get_compiler_options(pscreen,
                                              PIPE_SHADER_IR_NIR,
                                              PIPE_SHADER_VERTEX);

        nir_builder b = nir_builder_init_simple_shader(MESA_SHADER_VERTEX,
                                                       options,
                                                       "sand30_blit_vs");

        const struct glsl_type *vec4 = glsl_vec4_type();
        nir_variable *pos_in = nir_variable_create(b.shader,
                                                   nir_var_shader_in,
                                                   vec4, "pos");

        nir_variable *pos_out = nir_variable_create(b.shader,
                                                    nir_var_shader_out,
                                                    vec4, "gl_Position");
        pos_out->data.location = VARYING_SLOT_POS;
        nir_store_var(&b, pos_out, nir_load_var(&b, pos_in), 0xf);

        v3d->sand30_blit_vs = pipe_shader_from_nir(pctx, b.shader);

        return v3d->sand30_blit_vs;
}

/**
 * Given an uvec2 value with rgb10a2 components, it extracts four 10-bit
 * components, then converts them from unorm10 to unorm16 and returns them
 * in an uvec4. The start parameter defines where the sequence of 4 values
 * begins.
 */
static nir_def *
extract_unorm_2xrgb10a2_component_to_4xunorm16(nir_builder *b,
                                               nir_def *value,
                                               nir_def *start)
{
        const unsigned mask = BITFIELD_MASK(10);

        nir_def *shiftw0 = nir_imul_imm(b, start, 10);
        nir_def *word0 = nir_iand_imm(b, nir_channel(b, value, 0),
                                          BITFIELD_MASK(30));
        nir_def *finalword0 = nir_ushr(b, word0, shiftw0);
        nir_def *word1 = nir_channel(b, value, 1);
        nir_def *shiftw0tow1 = nir_isub_imm(b, 30, shiftw0);
        nir_def *word1toword0 =  nir_ishl(b, word1, shiftw0tow1);
        finalword0 = nir_ior(b, finalword0, word1toword0);
        nir_def *finalword1 = nir_ushr(b, word1, shiftw0);

        nir_def *val0 = nir_ishl_imm(b, nir_iand_imm(b, finalword0,
                                                         mask), 6);
        nir_def *val1 = nir_ishr_imm(b, nir_iand_imm(b, finalword0,
                                                         mask << 10), 4);
        nir_def *val2 = nir_ishr_imm(b, nir_iand_imm(b, finalword0,
                                                         mask << 20), 14);
        nir_def *val3 = nir_ishl_imm(b, nir_iand_imm(b, finalword1,
                                                         mask), 6);

        return nir_vec4(b, val0, val1, val2, val3);
}

/**
 * Creates the FS of the custom blit shader to convert YUV plane from
 * the P030 format with BROADCOM_SAND_COL128 modifier to UIF tiled P10
 * format a 16-bit representation per component.
 *
 * The result texture is equivalent to a chroma (cpp=4) or luma (cpp=2)
 * plane for a P010 format without the SAND128 modifier.
 */
static void *
v3d_get_sand30_fs(struct pipe_context *pctx)
{
        struct v3d_context *v3d = v3d_context(pctx);
        struct pipe_screen *pscreen = pctx->screen;

        if (v3d->sand30_blit_fs)
                return  v3d->sand30_blit_fs;

        const struct nir_shader_compiler_options *options =
                pscreen->get_compiler_options(pscreen,
                                              PIPE_SHADER_IR_NIR,
                                              PIPE_SHADER_FRAGMENT);

        nir_builder b = nir_builder_init_simple_shader(MESA_SHADER_FRAGMENT,
                                                       options,
                                                       "sand30_blit_fs");
        b.shader->info.num_ubos = 1;
        b.shader->num_outputs = 1;
        b.shader->num_inputs = 1;
        b.shader->num_uniforms = 1;

        const struct glsl_type *vec4 = glsl_vec4_type();

        const struct glsl_type *glsl_uint = glsl_uint_type();
        const struct glsl_type *glsl_uvec4 = glsl_vector_type(GLSL_TYPE_UINT,
                                                              4);

        nir_variable *color_out = nir_variable_create(b.shader,
                                                      nir_var_shader_out,
                                                      glsl_uvec4, "f_color");
        color_out->data.location = FRAG_RESULT_COLOR;

        nir_variable *pos_in =
                nir_variable_create(b.shader, nir_var_shader_in, vec4, "pos");
        pos_in->data.location = VARYING_SLOT_POS;
        nir_def *pos = nir_load_var(&b, pos_in);

        nir_def *zero = nir_imm_int(&b, 0);
        nir_def *three = nir_imm_int(&b, 3);

        /* With a SAND128 stripe, in 128-bytes with rgb10a2 format we have 96
         * 10-bit values. So, it represents 96 pixels for Y plane and 48 pixels
         * for UV frame, but as we are reading 4 10-bit-values at a time we
         * will have 24 groups (pixels) of 4 10-bit values.
         */
        uint32_t pixels_stripe = 24;

        nir_def *x = nir_f2i32(&b, nir_channel(&b, pos, 0));
        nir_def *y = nir_f2i32(&b, nir_channel(&b, pos, 1));

        /* UIF tiled format is composed by UIF blocks. Each block has four 64
         * byte microtiles. Inside each microtile pixels are stored in raster
         * format. But microtiles have different dimensions based in the bits
         * per pixel of the image.
         *
         *  16bpp microtile dimensions are 8x4
         *  32bpp microtile dimensions are 4x4
         *  64bpp microtile dimensions are 4x2
         *
         * As we are reading and writing with 64bpp to optimize the number of
         * texture operations during the blit, we adjust the offsets so when
         * the microtile is sampled using the 16bpp (luma) and the 32bpp
         * (chroma) the expected pixels are in the correct position, that
         * would be different if we were using a 64bpp sampling.
         *
         * For luma 8x4 16bpp and chroma 4x4 32bpp luma raster order is
         * incompatible with 4x2 64bpp. 16bpp has 16 bytes per line, 32bpp has
         * also 16byte per line. But 64bpp has 32 bytes per line. So if we
         * read a 16bpp or 32bpp texture that was written as 64bpp texture,
         * pixels would be misplaced.
         *
         * inter/intra_utile_x_offsets takes care of mapping the offsets
         * between microtiles to deal with this issue for luma and chroma
         * planes.
         *
         * We reduce the luma and chroma planes to the same blit case
         * because 16bpp and 32bpp have compatible microtile raster layout.
         * So just doubling the width of the chroma plane before calling the
         * blit makes them equivalent.
         */
        nir_variable *stride_in =
                nir_variable_create(b.shader, nir_var_uniform,
                                    glsl_uint, "sand30_stride");
        nir_def *stride =
                nir_load_uniform(&b, 1, 32, zero,
                                 .base = stride_in->data.driver_location,
                                 .range = 4,
                                 .dest_type = nir_type_uint32);

        nir_def *real_x = nir_ior(&b, nir_iand_imm(&b, x, 1),
                                      nir_ishl_imm(&b,nir_ushr_imm(&b, x, 2),
                                      1));
        nir_def *x_pos_in_stripe = nir_umod_imm(&b, real_x, pixels_stripe);
        nir_def *component = nir_umod(&b, real_x, three);
        nir_def *intra_utile_x_offset = nir_ishl_imm(&b, component, 2);

        nir_def *inter_utile_x_offset =
                nir_ishl_imm(&b, nir_udiv_imm(&b, x_pos_in_stripe, 3), 4);

        nir_def *stripe_offset=
                nir_ishl_imm(&b,
                             nir_imul(&b,
                                      nir_udiv_imm(&b, real_x, pixels_stripe),
                                      stride),
                             7);

        nir_def *x_offset = nir_iadd(&b, stripe_offset,
                                         nir_iadd(&b, intra_utile_x_offset,
                                                  inter_utile_x_offset));
        nir_def *y_offset =
                nir_iadd(&b, nir_ishl_imm(&b, nir_iand_imm(&b, x, 2), 6),
                         nir_ishl_imm(&b, y, 8));
        nir_def *ubo_offset = nir_iadd(&b, x_offset, y_offset);

        nir_def *load = nir_load_ubo(&b, 2, 32, zero, ubo_offset,
                                         .align_mul = 8,
                                         .align_offset = 0,
                                         .range_base = 0,
                                         .range = ~0);
        nir_def *output =
                extract_unorm_2xrgb10a2_component_to_4xunorm16(&b, load,
                                                               component);
        nir_store_var(&b, color_out,
                      output,
                      0xf);

        v3d->sand30_blit_fs = pipe_shader_from_nir(pctx, b.shader);

        return v3d->sand30_blit_fs;
}

/**
 * Turns P030 with SAND30 format modifier from raster-order with interleaved
 * luma and chroma 128-byte-wide-columns to a P010 UIF tiled format for luma
 * and chroma.
 */
static void
v3d_sand30_blit(struct pipe_context *pctx, struct pipe_blit_info *info)
{
        struct v3d_context *v3d = v3d_context(pctx);
        struct v3d_resource *src = v3d_resource(info->src.resource);
        ASSERTED struct v3d_resource *dst = v3d_resource(info->dst.resource);

        if (!src->sand_col128_stride)
                return;
        if (src->tiled)
                return;
        if (src->base.format != PIPE_FORMAT_R16_UNORM &&
            src->base.format != PIPE_FORMAT_R16G16_UNORM)
                return;
        if (!(info->mask & PIPE_MASK_RGBA))
                return;

        assert(dst->base.format == src->base.format);
        assert(dst->tiled);

        assert(info->src.box.x == 0 && info->dst.box.x == 0);
        assert(info->src.box.y == 0 && info->dst.box.y == 0);
        assert(info->src.box.width == info->dst.box.width);
        assert(info->src.box.height == info->dst.box.height);

        v3d_blitter_save(v3d, true, info->render_condition_enable);

        struct pipe_surface dst_tmpl;
        util_blitter_default_dst_texture(&dst_tmpl, info->dst.resource,
                                         info->dst.level, info->dst.box.z);

        dst_tmpl.format = PIPE_FORMAT_R16G16B16A16_UINT;

        struct pipe_surface *dst_surf =
                pctx->create_surface(pctx, info->dst.resource, &dst_tmpl);
        if (!dst_surf) {
                fprintf(stderr, "Failed to create YUV dst surface\n");
                util_blitter_unset_running_flag(v3d->blitter);
                return;
        }

        uint32_t sand30_stride = src->sand_col128_stride;

        /* Adjust the dimensions of dst luma/chroma to match src
         * size now we are using a cpp=8 format. Next dimension take into
         * account the UIF microtile layouts.
         */
        dst_surf->height /= 2;
        dst_surf->width = align(dst_surf->width, 8);
        if (src->cpp == 2)
                dst_surf->width /= 2;
        /* Set the constant buffer. */
        struct pipe_constant_buffer cb_uniforms = {
                .user_buffer = &sand30_stride,
                .buffer_size = sizeof(sand30_stride),
        };

        pctx->set_constant_buffer(pctx, PIPE_SHADER_FRAGMENT, 0, false,
                                  &cb_uniforms);

        struct pipe_constant_buffer saved_fs_cb1 = { 0 };
        pipe_resource_reference(&saved_fs_cb1.buffer,
                                v3d->constbuf[PIPE_SHADER_FRAGMENT].cb[1].buffer);
        memcpy(&saved_fs_cb1, &v3d->constbuf[PIPE_SHADER_FRAGMENT].cb[1],
               sizeof(struct pipe_constant_buffer));
        struct pipe_constant_buffer cb_src = {
                .buffer = info->src.resource,
                .buffer_offset = src->slices[info->src.level].offset,
                .buffer_size = (src->bo->size -
                                src->slices[info->src.level].offset),
        };
        pctx->set_constant_buffer(pctx, PIPE_SHADER_FRAGMENT, 1, false,
                                  &cb_src);
        /* Unbind the textures, to make sure we don't try to recurse into the
         * shadow blit.
         */
        pctx->set_sampler_views(pctx, PIPE_SHADER_FRAGMENT, 0, 0, 0, false,
                                NULL);
        pctx->bind_sampler_states(pctx, PIPE_SHADER_FRAGMENT, 0, 0, NULL);

        util_blitter_custom_shader(v3d->blitter, dst_surf,
                                   v3d_get_sand30_vs(pctx),
                                   v3d_get_sand30_fs(pctx));

        util_blitter_restore_textures(v3d->blitter);
        util_blitter_restore_constant_buffer_state(v3d->blitter);

        /* Restore cb1 (util_blitter doesn't handle this one). */
        pctx->set_constant_buffer(pctx, PIPE_SHADER_FRAGMENT, 1, true,
                                  &saved_fs_cb1);
        pipe_surface_reference(&dst_surf, NULL);

        info->mask &= ~PIPE_MASK_RGBA;
        return;
}

/* Optimal hardware path for blitting pixels.
 * Scaling, format conversion, up- and downsampling (resolve) are allowed.
 */
void
v3d_blit(struct pipe_context *pctx, const struct pipe_blit_info *blit_info)
{
        struct v3d_context *v3d = v3d_context(pctx);
        struct pipe_blit_info info = *blit_info;

        if (info.render_condition_enable && !v3d_render_condition_check(v3d))
                return;

        v3d_sand30_blit(pctx, &info);

        v3d_sand8_blit(pctx, &info);

        v3d_tfu_blit(pctx, &info);

        v3d_tlb_blit(pctx, &info);

        v3d_stencil_blit(pctx, &info);

        v3d_render_blit(pctx, &info);

        /* Flush our blit jobs immediately.  They're unlikely to get reused by
         * normal drawing or other blits, and without flushing we can easily
         * run into unexpected OOMs when blits are used for a large series of
         * texture uploads before using the textures.
         */
        v3d_flush_jobs_writing_resource(v3d, info.dst.resource,
                                        V3D_FLUSH_DEFAULT, false);
}<|MERGE_RESOLUTION|>--- conflicted
+++ resolved
@@ -207,146 +207,6 @@
 
         pipe_surface_reference(&dst_surf, NULL);
         pipe_sampler_view_reference(&src_view, NULL);
-<<<<<<< HEAD
-}
-
-/* Disable level 0 write, just write following mipmaps */
-#define V3D_TFU_IOA_DIMTW (1 << 0)
-#define V3D_TFU_IOA_FORMAT_SHIFT 3
-#define V3D_TFU_IOA_FORMAT_LINEARTILE 3
-#define V3D_TFU_IOA_FORMAT_UBLINEAR_1_COLUMN 4
-#define V3D_TFU_IOA_FORMAT_UBLINEAR_2_COLUMN 5
-#define V3D_TFU_IOA_FORMAT_UIF_NO_XOR 6
-#define V3D_TFU_IOA_FORMAT_UIF_XOR 7
-
-#define V3D_TFU_ICFG_NUMMM_SHIFT 5
-#define V3D_TFU_ICFG_TTYPE_SHIFT 9
-
-#define V3D_TFU_ICFG_OPAD_SHIFT 22
-
-#define V3D_TFU_ICFG_FORMAT_SHIFT 18
-#define V3D_TFU_ICFG_FORMAT_RASTER 0
-#define V3D_TFU_ICFG_FORMAT_SAND_128 1
-#define V3D_TFU_ICFG_FORMAT_SAND_256 2
-#define V3D_TFU_ICFG_FORMAT_LINEARTILE 11
-#define V3D_TFU_ICFG_FORMAT_UBLINEAR_1_COLUMN 12
-#define V3D_TFU_ICFG_FORMAT_UBLINEAR_2_COLUMN 13
-#define V3D_TFU_ICFG_FORMAT_UIF_NO_XOR 14
-#define V3D_TFU_ICFG_FORMAT_UIF_XOR 15
-
-static bool
-v3d_tfu(struct pipe_context *pctx,
-        struct pipe_resource *pdst,
-        struct pipe_resource *psrc,
-        unsigned int src_level,
-        unsigned int base_level,
-        unsigned int last_level,
-        unsigned int src_layer,
-        unsigned int dst_layer)
-{
-        struct v3d_context *v3d = v3d_context(pctx);
-        struct v3d_screen *screen = v3d->screen;
-        struct v3d_resource *src = v3d_resource(psrc);
-        struct v3d_resource *dst = v3d_resource(pdst);
-        struct v3d_resource_slice *src_base_slice = &src->slices[src_level];
-        struct v3d_resource_slice *dst_base_slice = &dst->slices[base_level];
-        int msaa_scale = pdst->nr_samples > 1 ? 2 : 1;
-        int width = u_minify(pdst->width0, base_level) * msaa_scale;
-        int height = u_minify(pdst->height0, base_level) * msaa_scale;
-
-        if (psrc->format != pdst->format)
-                return false;
-        if (psrc->nr_samples != pdst->nr_samples)
-                return false;
-
-        uint32_t tex_format = v3d_get_tex_format(&screen->devinfo,
-                                                 pdst->format);
-
-        if (!v3d_tfu_supports_tex_format(&screen->devinfo, tex_format))
-                return false;
-
-        if (pdst->target != PIPE_TEXTURE_2D || psrc->target != PIPE_TEXTURE_2D)
-                return false;
-
-        /* Can't write to raster. */
-        if (dst_base_slice->tiling == VC5_TILING_RASTER)
-                return false;
-
-        v3d_flush_jobs_writing_resource(v3d, psrc, V3D_FLUSH_DEFAULT, false);
-        v3d_flush_jobs_reading_resource(v3d, pdst, V3D_FLUSH_DEFAULT, false);
-
-        struct drm_v3d_submit_tfu tfu = {
-                .ios = (height << 16) | width,
-                .bo_handles = {
-                        dst->bo->handle,
-                        src != dst ? src->bo->handle : 0
-                },
-                .in_sync = v3d->out_sync,
-                .out_sync = v3d->out_sync,
-        };
-        uint32_t src_offset = (src->bo->offset +
-                               v3d_layer_offset(psrc, src_level, src_layer));
-        tfu.iia |= src_offset;
-        if (src_base_slice->tiling == VC5_TILING_RASTER) {
-                tfu.icfg |= (V3D_TFU_ICFG_FORMAT_RASTER <<
-                             V3D_TFU_ICFG_FORMAT_SHIFT);
-        } else {
-                tfu.icfg |= ((V3D_TFU_ICFG_FORMAT_LINEARTILE +
-                              (src_base_slice->tiling - VC5_TILING_LINEARTILE)) <<
-                             V3D_TFU_ICFG_FORMAT_SHIFT);
-        }
-
-        uint32_t dst_offset = (dst->bo->offset +
-                               v3d_layer_offset(pdst, base_level, dst_layer));
-        tfu.ioa |= dst_offset;
-        if (last_level != base_level)
-                tfu.ioa |= V3D_TFU_IOA_DIMTW;
-        tfu.ioa |= ((V3D_TFU_IOA_FORMAT_LINEARTILE +
-                     (dst_base_slice->tiling - VC5_TILING_LINEARTILE)) <<
-                    V3D_TFU_IOA_FORMAT_SHIFT);
-
-        tfu.icfg |= tex_format << V3D_TFU_ICFG_TTYPE_SHIFT;
-        tfu.icfg |= (last_level - base_level) << V3D_TFU_ICFG_NUMMM_SHIFT;
-
-        switch (src_base_slice->tiling) {
-        case VC5_TILING_UIF_NO_XOR:
-        case VC5_TILING_UIF_XOR:
-                tfu.iis |= (src_base_slice->padded_height /
-                            (2 * v3d_utile_height(src->cpp)));
-                break;
-        case VC5_TILING_RASTER:
-                tfu.iis |= src_base_slice->stride / src->cpp;
-                break;
-        case VC5_TILING_LINEARTILE:
-        case VC5_TILING_UBLINEAR_1_COLUMN:
-        case VC5_TILING_UBLINEAR_2_COLUMN:
-                break;
-       }
-
-        /* If we're writing level 0 (!IOA_DIMTW), then we need to supply the
-         * OPAD field for the destination (how many extra UIF blocks beyond
-         * those necessary to cover the height).  When filling mipmaps, the
-         * miplevel 1+ tiling state is inferred.
-         */
-        if (dst_base_slice->tiling == VC5_TILING_UIF_NO_XOR ||
-            dst_base_slice->tiling == VC5_TILING_UIF_XOR) {
-                int uif_block_h = 2 * v3d_utile_height(dst->cpp);
-                int implicit_padded_height = align(height, uif_block_h);
-
-                tfu.icfg |= (((dst_base_slice->padded_height -
-                               implicit_padded_height) / uif_block_h) <<
-                             V3D_TFU_ICFG_OPAD_SHIFT);
-        }
-
-        int ret = v3d_ioctl(screen->fd, DRM_IOCTL_V3D_SUBMIT_TFU, &tfu);
-        if (ret != 0) {
-                fprintf(stderr, "Failed to submit TFU job: %d\n", ret);
-                return false;
-        }
-
-        dst->writes++;
-=======
->>>>>>> be466399
 
         info->mask &= ~PIPE_MASK_S;
 }
