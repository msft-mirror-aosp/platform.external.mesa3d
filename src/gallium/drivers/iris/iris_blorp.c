/*
 * Copyright © 2018 Intel Corporation
 *
 * Permission is hereby granted, free of charge, to any person obtaining a
 * copy of this software and associated documentation files (the "Software"),
 * to deal in the Software without restriction, including without limitation
 * the rights to use, copy, modify, merge, publish, distribute, sublicense,
 * and/or sell copies of the Software, and to permit persons to whom the
 * Software is furnished to do so, subject to the following conditions:
 *
 * The above copyright notice and this permission notice shall be included
 * in all copies or substantial portions of the Software.
 *
 * THE SOFTWARE IS PROVIDED "AS IS", WITHOUT WARRANTY OF ANY KIND, EXPRESS
 * OR IMPLIED, INCLUDING BUT NOT LIMITED TO THE WARRANTIES OF MERCHANTABILITY,
 * FITNESS FOR A PARTICULAR PURPOSE AND NONINFRINGEMENT.  IN NO EVENT SHALL
 * THE AUTHORS OR COPYRIGHT HOLDERS BE LIABLE FOR ANY CLAIM, DAMAGES OR OTHER
 * LIABILITY, WHETHER IN AN ACTION OF CONTRACT, TORT OR OTHERWISE, ARISING
 * FROM, OUT OF OR IN CONNECTION WITH THE SOFTWARE OR THE USE OR OTHER
 * DEALINGS IN THE SOFTWARE.
 */

/**
 * @file iris_blorp.c
 *
 * ============================= GENXML CODE =============================
 *              [This file is compiled once per generation.]
 * =======================================================================
 *
 * GenX specific code for working with BLORP (blitting, resolves, clears
 * on the 3D engine).  This provides the driver-specific hooks needed to
 * implement the BLORP API.
 *
 * See iris_blit.c, iris_clear.c, and so on.
 */

#include <assert.h>

#include "iris_batch.h"
#include "iris_resource.h"
#include "iris_context.h"

#include "util/u_upload_mgr.h"
#include "intel/common/gen_l3_config.h"

#include "blorp/blorp_genX_exec.h"

static uint32_t *
stream_state(struct iris_batch *batch,
             struct u_upload_mgr *uploader,
             unsigned size,
             unsigned alignment,
             uint32_t *out_offset,
             struct iris_bo **out_bo)
{
   struct pipe_resource *res = NULL;
   void *ptr = NULL;

   u_upload_alloc(uploader, 0, size, alignment, out_offset, &res, &ptr);

   struct iris_bo *bo = iris_resource_bo(res);
   iris_use_pinned_bo(batch, bo, false, IRIS_DOMAIN_NONE);

   iris_record_state_size(batch->state_sizes,
                          bo->gtt_offset + *out_offset, size);

   /* If the caller has asked for a BO, we leave them the responsibility of
    * adding bo->gtt_offset (say, by handing an address to genxml).  If not,
    * we assume they want the offset from a base address.
    */
   if (out_bo)
      *out_bo = bo;
   else
      *out_offset += iris_bo_offset_from_base_address(bo);

   pipe_resource_reference(&res, NULL);

   return ptr;
}

static void *
blorp_emit_dwords(struct blorp_batch *blorp_batch, unsigned n)
{
   struct iris_batch *batch = blorp_batch->driver_batch;
   return iris_get_command_space(batch, n * sizeof(uint32_t));
}

static uint64_t
combine_and_pin_address(struct blorp_batch *blorp_batch,
                        struct blorp_address addr)
{
   struct iris_batch *batch = blorp_batch->driver_batch;
   struct iris_bo *bo = addr.buffer;

   iris_use_pinned_bo(batch, bo, addr.reloc_flags & RELOC_WRITE,
                      IRIS_DOMAIN_NONE);

   /* Assume this is a general address, not relative to a base. */
   return bo->gtt_offset + addr.offset;
}

static uint64_t
blorp_emit_reloc(struct blorp_batch *blorp_batch, UNUSED void *location,
                 struct blorp_address addr, uint32_t delta)
{
   return combine_and_pin_address(blorp_batch, addr) + delta;
}

static void
blorp_surface_reloc(struct blorp_batch *blorp_batch, uint32_t ss_offset,
                    struct blorp_address addr, uint32_t delta)
{
   /* Let blorp_get_surface_address do the pinning. */
}

static uint64_t
blorp_get_surface_address(struct blorp_batch *blorp_batch,
                          struct blorp_address addr)
{
   return combine_and_pin_address(blorp_batch, addr);
}

UNUSED static struct blorp_address
blorp_get_surface_base_address(UNUSED struct blorp_batch *blorp_batch)
{
   return (struct blorp_address) { .offset = IRIS_MEMZONE_BINDER_START };
}

static void *
blorp_alloc_dynamic_state(struct blorp_batch *blorp_batch,
                          uint32_t size,
                          uint32_t alignment,
                          uint32_t *offset)
{
   struct iris_context *ice = blorp_batch->blorp->driver_ctx;
   struct iris_batch *batch = blorp_batch->driver_batch;

   return stream_state(batch, ice->state.dynamic_uploader,
                       size, alignment, offset, NULL);
}

static void
blorp_alloc_binding_table(struct blorp_batch *blorp_batch,
                          unsigned num_entries,
                          unsigned state_size,
                          unsigned state_alignment,
                          uint32_t *bt_offset,
                          uint32_t *surface_offsets,
                          void **surface_maps)
{
   struct iris_context *ice = blorp_batch->blorp->driver_ctx;
   struct iris_binder *binder = &ice->state.binder;
   struct iris_batch *batch = blorp_batch->driver_batch;

   *bt_offset = iris_binder_reserve(ice, num_entries * sizeof(uint32_t));
   uint32_t *bt_map = binder->map + *bt_offset;

   for (unsigned i = 0; i < num_entries; i++) {
      surface_maps[i] = stream_state(batch, ice->state.surface_uploader,
                                     state_size, state_alignment,
                                     &surface_offsets[i], NULL);
      bt_map[i] = surface_offsets[i] - (uint32_t) binder->bo->gtt_offset;
   }

   iris_use_pinned_bo(batch, binder->bo, false, IRIS_DOMAIN_NONE);

   batch->screen->vtbl.update_surface_base_address(batch, binder);
}

static void *
blorp_alloc_vertex_buffer(struct blorp_batch *blorp_batch,
                          uint32_t size,
                          struct blorp_address *addr)
{
   struct iris_context *ice = blorp_batch->blorp->driver_ctx;
   struct iris_batch *batch = blorp_batch->driver_batch;
   struct iris_bo *bo;
   uint32_t offset;

   void *map = stream_state(batch, ice->ctx.stream_uploader, size, 64,
                            &offset, &bo);

   *addr = (struct blorp_address) {
      .buffer = bo,
      .offset = offset,
<<<<<<< HEAD
      .mocs = iris_mocs(bo, &batch->screen->isl_dev),
=======
      .mocs = iris_mocs(bo, &batch->screen->isl_dev,
                        ISL_SURF_USAGE_VERTEX_BUFFER_BIT),
>>>>>>> 6d8c6860
   };

   return map;
}

/**
 * See iris_upload_render_state's IRIS_DIRTY_VERTEX_BUFFERS handling for
 * a comment about why these VF invalidations are needed.
 */
static void
blorp_vf_invalidate_for_vb_48b_transitions(struct blorp_batch *blorp_batch,
                                           const struct blorp_address *addrs,
                                           UNUSED uint32_t *sizes,
                                           unsigned num_vbs)
{
#if GEN_GEN < 11
   struct iris_context *ice = blorp_batch->blorp->driver_ctx;
   struct iris_batch *batch = blorp_batch->driver_batch;
   bool need_invalidate = false;

   for (unsigned i = 0; i < num_vbs; i++) {
      struct iris_bo *bo = addrs[i].buffer;
      uint16_t high_bits = bo->gtt_offset >> 32u;

      if (high_bits != ice->state.last_vbo_high_bits[i]) {
         need_invalidate = true;
         ice->state.last_vbo_high_bits[i] = high_bits;
      }
   }

   if (need_invalidate) {
      iris_emit_pipe_control_flush(batch,
                                   "workaround: VF cache 32-bit key [blorp]",
                                   PIPE_CONTROL_VF_CACHE_INVALIDATE |
                                   PIPE_CONTROL_CS_STALL);
   }
#endif
}

static struct blorp_address
blorp_get_workaround_address(struct blorp_batch *blorp_batch)
{
   struct iris_batch *batch = blorp_batch->driver_batch;

   return (struct blorp_address) {
      .buffer = batch->screen->workaround_address.bo,
      .offset = batch->screen->workaround_address.offset,
   };
}

static void
blorp_flush_range(UNUSED struct blorp_batch *blorp_batch,
                  UNUSED void *start,
                  UNUSED size_t size)
{
   /* All allocated states come from the batch which we will flush before we
    * submit it.  There's nothing for us to do here.
    */
}

static const struct gen_l3_config *
blorp_get_l3_config(struct blorp_batch *blorp_batch)
{
   struct iris_batch *batch = blorp_batch->driver_batch;
   return batch->screen->l3_config_3d;
}

static void
iris_blorp_exec(struct blorp_batch *blorp_batch,
                const struct blorp_params *params)
{
   struct iris_context *ice = blorp_batch->blorp->driver_ctx;
   struct iris_batch *batch = blorp_batch->driver_batch;

#if GEN_GEN >= 11
   /* The PIPE_CONTROL command description says:
    *
    *    "Whenever a Binding Table Index (BTI) used by a Render Target Message
    *     points to a different RENDER_SURFACE_STATE, SW must issue a Render
    *     Target Cache Flush by enabling this bit. When render target flush
    *     is set due to new association of BTI, PS Scoreboard Stall bit must
    *     be set in this packet."
    */
   iris_emit_pipe_control_flush(batch,
                                "workaround: RT BTI change [blorp]",
                                PIPE_CONTROL_RENDER_TARGET_FLUSH |
                                PIPE_CONTROL_STALL_AT_SCOREBOARD);
#endif

   /* Flush the render cache in cases where the same surface is reinterpreted
    * with a differernt format, which blorp does for stencil and depth data
    * among other things.  Invalidation of sampler caches and flushing of any
    * caches which had previously written the source surfaces should already
    * have been handled by the caller.
    */
   if (params->dst.enabled) {
      iris_cache_flush_for_render(batch, params->dst.addr.buffer,
                                  params->dst.view.format,
                                  params->dst.aux_usage);
   }

   iris_require_command_space(batch, 1400);

#if GEN_GEN == 8
   genX(update_pma_fix)(ice, batch, false);
#endif

   const unsigned scale = params->fast_clear_op ? UINT_MAX : 1;
   if (ice->state.current_hash_scale != scale) {
      genX(emit_hashing_mode)(ice, batch, params->x1 - params->x0,
                              params->y1 - params->y0, scale);
   }

#if GEN_GEN >= 12
   genX(invalidate_aux_map_state)(batch);
#endif

   iris_handle_always_flush_cache(batch);

   blorp_exec(blorp_batch, params);

   iris_handle_always_flush_cache(batch);

   /* We've smashed all state compared to what the normal 3D pipeline
    * rendering tracks for GL.
    */

   uint64_t skip_bits = (IRIS_DIRTY_POLYGON_STIPPLE |
                         IRIS_DIRTY_SO_BUFFERS |
                         IRIS_DIRTY_SO_DECL_LIST |
                         IRIS_DIRTY_LINE_STIPPLE |
                         IRIS_ALL_DIRTY_FOR_COMPUTE |
                         IRIS_DIRTY_SCISSOR_RECT |
                         IRIS_DIRTY_VF |
<<<<<<< HEAD
                         IRIS_DIRTY_SF_CL_VIEWPORT |
                         IRIS_DIRTY_SAMPLER_STATES_VS |
                         IRIS_DIRTY_SAMPLER_STATES_TCS |
                         IRIS_DIRTY_SAMPLER_STATES_TES |
                         IRIS_DIRTY_SAMPLER_STATES_GS);
=======
                         IRIS_DIRTY_SF_CL_VIEWPORT);
   uint64_t skip_stage_bits = (IRIS_ALL_STAGE_DIRTY_FOR_COMPUTE |
                               IRIS_STAGE_DIRTY_UNCOMPILED_VS |
                               IRIS_STAGE_DIRTY_UNCOMPILED_TCS |
                               IRIS_STAGE_DIRTY_UNCOMPILED_TES |
                               IRIS_STAGE_DIRTY_UNCOMPILED_GS |
                               IRIS_STAGE_DIRTY_UNCOMPILED_FS |
                               IRIS_STAGE_DIRTY_SAMPLER_STATES_VS |
                               IRIS_STAGE_DIRTY_SAMPLER_STATES_TCS |
                               IRIS_STAGE_DIRTY_SAMPLER_STATES_TES |
                               IRIS_STAGE_DIRTY_SAMPLER_STATES_GS);
>>>>>>> 6d8c6860

   if (!ice->shaders.uncompiled[MESA_SHADER_TESS_EVAL]) {
      /* BLORP disabled tessellation, that's fine for the next draw */
      skip_stage_bits |= IRIS_STAGE_DIRTY_TCS |
                         IRIS_STAGE_DIRTY_TES |
                         IRIS_STAGE_DIRTY_CONSTANTS_TCS |
                         IRIS_STAGE_DIRTY_CONSTANTS_TES |
                         IRIS_STAGE_DIRTY_BINDINGS_TCS |
                         IRIS_STAGE_DIRTY_BINDINGS_TES;
   }

   if (!ice->shaders.uncompiled[MESA_SHADER_GEOMETRY]) {
      /* BLORP disabled geometry shaders, that's fine for the next draw */
      skip_stage_bits |= IRIS_STAGE_DIRTY_GS |
                         IRIS_STAGE_DIRTY_CONSTANTS_GS |
                         IRIS_STAGE_DIRTY_BINDINGS_GS;
   }

   /* we can skip flagging IRIS_DIRTY_DEPTH_BUFFER, if
    * BLORP_BATCH_NO_EMIT_DEPTH_STENCIL is set.
    */
   if (blorp_batch->flags & BLORP_BATCH_NO_EMIT_DEPTH_STENCIL)
      skip_bits |= IRIS_DIRTY_DEPTH_BUFFER;

   if (!params->wm_prog_data)
      skip_bits |= IRIS_DIRTY_BLEND_STATE | IRIS_DIRTY_PS_BLEND;

   ice->state.dirty |= ~skip_bits;
   ice->state.stage_dirty |= ~skip_stage_bits;

   if (params->src.enabled)
      iris_bo_bump_seqno(params->src.addr.buffer, batch->next_seqno,
                         IRIS_DOMAIN_OTHER_READ);
   if (params->dst.enabled)
      iris_bo_bump_seqno(params->dst.addr.buffer, batch->next_seqno,
                         IRIS_DOMAIN_RENDER_WRITE);
   if (params->depth.enabled)
      iris_bo_bump_seqno(params->depth.addr.buffer, batch->next_seqno,
                         IRIS_DOMAIN_DEPTH_WRITE);
   if (params->stencil.enabled)
      iris_bo_bump_seqno(params->stencil.addr.buffer, batch->next_seqno,
                         IRIS_DOMAIN_DEPTH_WRITE);
}

void
genX(init_blorp)(struct iris_context *ice)
{
   struct iris_screen *screen = (struct iris_screen *)ice->ctx.screen;

   blorp_init(&ice->blorp, ice, &screen->isl_dev);
   ice->blorp.compiler = screen->compiler;
   ice->blorp.lookup_shader = iris_blorp_lookup_shader;
   ice->blorp.upload_shader = iris_blorp_upload_shader;
   ice->blorp.exec = iris_blorp_exec;
}<|MERGE_RESOLUTION|>--- conflicted
+++ resolved
@@ -183,12 +183,8 @@
    *addr = (struct blorp_address) {
       .buffer = bo,
       .offset = offset,
-<<<<<<< HEAD
-      .mocs = iris_mocs(bo, &batch->screen->isl_dev),
-=======
       .mocs = iris_mocs(bo, &batch->screen->isl_dev,
                         ISL_SURF_USAGE_VERTEX_BUFFER_BIT),
->>>>>>> 6d8c6860
    };
 
    return map;
@@ -323,13 +319,6 @@
                          IRIS_ALL_DIRTY_FOR_COMPUTE |
                          IRIS_DIRTY_SCISSOR_RECT |
                          IRIS_DIRTY_VF |
-<<<<<<< HEAD
-                         IRIS_DIRTY_SF_CL_VIEWPORT |
-                         IRIS_DIRTY_SAMPLER_STATES_VS |
-                         IRIS_DIRTY_SAMPLER_STATES_TCS |
-                         IRIS_DIRTY_SAMPLER_STATES_TES |
-                         IRIS_DIRTY_SAMPLER_STATES_GS);
-=======
                          IRIS_DIRTY_SF_CL_VIEWPORT);
    uint64_t skip_stage_bits = (IRIS_ALL_STAGE_DIRTY_FOR_COMPUTE |
                                IRIS_STAGE_DIRTY_UNCOMPILED_VS |
@@ -341,7 +330,6 @@
                                IRIS_STAGE_DIRTY_SAMPLER_STATES_TCS |
                                IRIS_STAGE_DIRTY_SAMPLER_STATES_TES |
                                IRIS_STAGE_DIRTY_SAMPLER_STATES_GS);
->>>>>>> 6d8c6860
 
    if (!ice->shaders.uncompiled[MESA_SHADER_TESS_EVAL]) {
       /* BLORP disabled tessellation, that's fine for the next draw */
