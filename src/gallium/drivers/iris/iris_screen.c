/*
 * Copyright © 2017 Intel Corporation
 *
 * Permission is hereby granted, free of charge, to any person obtaining a
 * copy of this software and associated documentation files (the "Software"),
 * to deal in the Software without restriction, including without limitation
 * the rights to use, copy, modify, merge, publish, distribute, sublicense,
 * and/or sell copies of the Software, and to permit persons to whom the
 * Software is furnished to do so, subject to the following conditions:
 *
 * The above copyright notice and this permission notice shall be included
 * in all copies or substantial portions of the Software.
 *
 * THE SOFTWARE IS PROVIDED "AS IS", WITHOUT WARRANTY OF ANY KIND, EXPRESS
 * OR IMPLIED, INCLUDING BUT NOT LIMITED TO THE WARRANTIES OF MERCHANTABILITY,
 * FITNESS FOR A PARTICULAR PURPOSE AND NONINFRINGEMENT.  IN NO EVENT SHALL
 * THE AUTHORS OR COPYRIGHT HOLDERS BE LIABLE FOR ANY CLAIM, DAMAGES OR OTHER
 * LIABILITY, WHETHER IN AN ACTION OF CONTRACT, TORT OR OTHERWISE, ARISING
 * FROM, OUT OF OR IN CONNECTION WITH THE SOFTWARE OR THE USE OR OTHER
 * DEALINGS IN THE SOFTWARE.
 */

/**
 * @file iris_screen.c
 *
 * Screen related driver hooks and capability lists.
 *
 * A program may use multiple rendering contexts (iris_context), but
 * they all share a common screen (iris_screen).  Global driver state
 * can be stored in the screen; it may be accessed by multiple threads.
 */

#include <stdio.h>
#include <errno.h>
#include <sys/ioctl.h>
#include "pipe/p_defines.h"
#include "pipe/p_state.h"
#include "pipe/p_context.h"
#include "pipe/p_screen.h"
#include "util/debug.h"
#include "util/u_inlines.h"
#include "util/format/u_format.h"
#include "util/u_transfer_helper.h"
#include "util/u_upload_mgr.h"
#include "util/ralloc.h"
#include "util/xmlconfig.h"
#include "drm-uapi/i915_drm.h"
#include "iris_context.h"
#include "iris_defines.h"
#include "iris_fence.h"
#include "iris_pipe.h"
#include "iris_resource.h"
#include "iris_screen.h"
#include "compiler/glsl_types.h"
#include "intel/compiler/brw_compiler.h"
#include "intel/common/gen_gem.h"
#include "intel/common/gen_l3_config.h"
<<<<<<< HEAD
=======
#include "intel/common/gen_uuid.h"
>>>>>>> 6d8c6860
#include "iris_monitor.h"

#define genX_call(devinfo, func, ...)             \
   switch (devinfo.gen) {                        \
   case 12:                                       \
      gen12_##func(__VA_ARGS__);                  \
      break;                                      \
   case 11:                                       \
      gen11_##func(__VA_ARGS__);                  \
      break;                                      \
   case 9:                                        \
      gen9_##func(__VA_ARGS__);                   \
      break;                                      \
   case 8:                                        \
      gen8_##func(__VA_ARGS__);                   \
      break;                                      \
   default:                                       \
      unreachable("Unknown hardware generation"); \
   }

static void
iris_flush_frontbuffer(struct pipe_screen *_screen,
                       struct pipe_resource *resource,
                       unsigned level, unsigned layer,
                       void *context_private, struct pipe_box *box)
{
}

static const char *
iris_get_vendor(struct pipe_screen *pscreen)
{
   return "Intel";
}

static const char *
iris_get_device_vendor(struct pipe_screen *pscreen)
{
   return "Intel";
}

static void
iris_get_device_uuid(struct pipe_screen *pscreen, char *uuid)
{
   struct iris_screen *screen = (struct iris_screen *)pscreen;
   const struct isl_device *isldev = &screen->isl_dev;

   gen_uuid_compute_device_id((uint8_t *)uuid, isldev, PIPE_UUID_SIZE);
}

static void
iris_get_driver_uuid(struct pipe_screen *pscreen, char *uuid)
{
   struct iris_screen *screen = (struct iris_screen *)pscreen;
   const struct gen_device_info *devinfo = &screen->devinfo;

   gen_uuid_compute_driver_id((uint8_t *)uuid, devinfo, PIPE_UUID_SIZE);
}

static bool
iris_enable_clover()
{
   static int enable = -1;
   if (enable < 0)
      enable = env_var_as_boolean("IRIS_ENABLE_CLOVER", false);
   return enable;
}

static void
iris_warn_clover()
{
   static bool warned = false;
   if (warned)
      return;

   warned = true;
   fprintf(stderr, "WARNING: OpenCL support via iris+clover is incomplete.\n"
                   "For a complete and conformant OpenCL implementation, use\n"
                   "https://github.com/intel/compute-runtime instead\n");
}

static const char *
iris_get_name(struct pipe_screen *pscreen)
{
   struct iris_screen *screen = (struct iris_screen *)pscreen;
   static char buf[128];
   const char *name = gen_get_device_name(screen->pci_id);

   if (!name)
      name = "Intel Unknown";

   snprintf(buf, sizeof(buf), "Mesa %s", name);
   return buf;
}

static int
iris_get_param(struct pipe_screen *pscreen, enum pipe_cap param)
{
   struct iris_screen *screen = (struct iris_screen *)pscreen;
   const struct gen_device_info *devinfo = &screen->devinfo;

   switch (param) {
   case PIPE_CAP_NPOT_TEXTURES:
   case PIPE_CAP_ANISOTROPIC_FILTER:
   case PIPE_CAP_POINT_SPRITE:
   case PIPE_CAP_OCCLUSION_QUERY:
   case PIPE_CAP_QUERY_TIME_ELAPSED:
   case PIPE_CAP_TEXTURE_SWIZZLE:
   case PIPE_CAP_TEXTURE_MIRROR_CLAMP_TO_EDGE:
   case PIPE_CAP_BLEND_EQUATION_SEPARATE:
   case PIPE_CAP_FRAGMENT_SHADER_TEXTURE_LOD:
   case PIPE_CAP_FRAGMENT_SHADER_DERIVATIVES:
   case PIPE_CAP_VERTEX_SHADER_SATURATE:
   case PIPE_CAP_PRIMITIVE_RESTART:
   case PIPE_CAP_PRIMITIVE_RESTART_FIXED_INDEX:
   case PIPE_CAP_INDEP_BLEND_ENABLE:
   case PIPE_CAP_INDEP_BLEND_FUNC:
   case PIPE_CAP_RGB_OVERRIDE_DST_ALPHA_BLEND:
   case PIPE_CAP_TGSI_FS_COORD_ORIGIN_UPPER_LEFT:
   case PIPE_CAP_TGSI_FS_COORD_PIXEL_CENTER_INTEGER:
   case PIPE_CAP_DEPTH_CLIP_DISABLE:
   case PIPE_CAP_TGSI_INSTANCEID:
   case PIPE_CAP_VERTEX_ELEMENT_INSTANCE_DIVISOR:
   case PIPE_CAP_MIXED_COLORBUFFER_FORMATS:
   case PIPE_CAP_SEAMLESS_CUBE_MAP:
   case PIPE_CAP_SEAMLESS_CUBE_MAP_PER_TEXTURE:
   case PIPE_CAP_CONDITIONAL_RENDER:
   case PIPE_CAP_TEXTURE_BARRIER:
   case PIPE_CAP_STREAM_OUTPUT_PAUSE_RESUME:
   case PIPE_CAP_VERTEX_COLOR_UNCLAMPED:
   case PIPE_CAP_COMPUTE:
   case PIPE_CAP_START_INSTANCE:
   case PIPE_CAP_QUERY_TIMESTAMP:
   case PIPE_CAP_TEXTURE_MULTISAMPLE:
   case PIPE_CAP_CUBE_MAP_ARRAY:
   case PIPE_CAP_TEXTURE_BUFFER_OBJECTS:
   case PIPE_CAP_QUERY_PIPELINE_STATISTICS_SINGLE:
   case PIPE_CAP_BUFFER_MAP_PERSISTENT_COHERENT:
   case PIPE_CAP_TEXTURE_QUERY_LOD:
   case PIPE_CAP_SAMPLE_SHADING:
   case PIPE_CAP_FORCE_PERSAMPLE_INTERP:
   case PIPE_CAP_DRAW_INDIRECT:
   case PIPE_CAP_MULTI_DRAW_INDIRECT:
   case PIPE_CAP_MULTI_DRAW_INDIRECT_PARAMS:
   case PIPE_CAP_MIXED_FRAMEBUFFER_SIZES:
   case PIPE_CAP_TGSI_VS_LAYER_VIEWPORT:
   case PIPE_CAP_TGSI_TES_LAYER_VIEWPORT:
   case PIPE_CAP_TGSI_FS_FINE_DERIVATIVE:
   case PIPE_CAP_TGSI_PACK_HALF_FLOAT:
   case PIPE_CAP_ACCELERATED:
   case PIPE_CAP_UMA:
   case PIPE_CAP_CONDITIONAL_RENDER_INVERTED:
   case PIPE_CAP_CLIP_HALFZ:
   case PIPE_CAP_TGSI_TEXCOORD:
   case PIPE_CAP_STREAM_OUTPUT_INTERLEAVE_BUFFERS:
   case PIPE_CAP_DOUBLES:
   case PIPE_CAP_INT64:
   case PIPE_CAP_INT64_DIVMOD:
   case PIPE_CAP_SAMPLER_VIEW_TARGET:
   case PIPE_CAP_ROBUST_BUFFER_ACCESS_BEHAVIOR:
   case PIPE_CAP_DEVICE_RESET_STATUS_QUERY:
   case PIPE_CAP_COPY_BETWEEN_COMPRESSED_AND_PLAIN_FORMATS:
   case PIPE_CAP_FRAMEBUFFER_NO_ATTACHMENT:
   case PIPE_CAP_CULL_DISTANCE:
   case PIPE_CAP_PACKED_UNIFORMS:
   case PIPE_CAP_SIGNED_VERTEX_BUFFER_OFFSET:
   case PIPE_CAP_TEXTURE_FLOAT_LINEAR:
   case PIPE_CAP_TEXTURE_HALF_FLOAT_LINEAR:
   case PIPE_CAP_POLYGON_OFFSET_CLAMP:
   case PIPE_CAP_QUERY_SO_OVERFLOW:
   case PIPE_CAP_QUERY_BUFFER_OBJECT:
   case PIPE_CAP_TGSI_TEX_TXF_LZ:
   case PIPE_CAP_TGSI_TXQS:
   case PIPE_CAP_TGSI_CLOCK:
   case PIPE_CAP_TGSI_BALLOT:
   case PIPE_CAP_MULTISAMPLE_Z_RESOLVE:
   case PIPE_CAP_CLEAR_TEXTURE:
   case PIPE_CAP_CLEAR_SCISSORED:
   case PIPE_CAP_TGSI_VOTE:
   case PIPE_CAP_TGSI_VS_WINDOW_SPACE_POSITION:
   case PIPE_CAP_TEXTURE_GATHER_SM5:
   case PIPE_CAP_TGSI_ARRAY_COMPONENTS:
   case PIPE_CAP_GLSL_TESS_LEVELS_AS_INPUTS:
   case PIPE_CAP_LOAD_CONSTBUF:
   case PIPE_CAP_NIR_COMPACT_ARRAYS:
   case PIPE_CAP_DRAW_PARAMETERS:
   case PIPE_CAP_TGSI_FS_POSITION_IS_SYSVAL:
   case PIPE_CAP_TGSI_FS_FACE_IS_INTEGER_SYSVAL:
   case PIPE_CAP_COMPUTE_SHADER_DERIVATIVES:
   case PIPE_CAP_INVALIDATE_BUFFER:
   case PIPE_CAP_SURFACE_REINTERPRET_BLOCKS:
   case PIPE_CAP_CS_DERIVED_SYSTEM_VALUES_SUPPORTED:
   case PIPE_CAP_TEXTURE_SHADOW_LOD:
   case PIPE_CAP_SHADER_SAMPLES_IDENTICAL:
   case PIPE_CAP_GL_SPIRV:
   case PIPE_CAP_GL_SPIRV_VARIABLE_POINTERS:
   case PIPE_CAP_DEMOTE_TO_HELPER_INVOCATION:
   case PIPE_CAP_NATIVE_FENCE_FD:
   case PIPE_CAP_MIXED_COLOR_DEPTH_BITS:
   case PIPE_CAP_FENCE_SIGNAL:
      return true;
   case PIPE_CAP_FBFETCH:
      return BRW_MAX_DRAW_BUFFERS;
   case PIPE_CAP_FBFETCH_COHERENT:
   case PIPE_CAP_CONSERVATIVE_RASTER_INNER_COVERAGE:
   case PIPE_CAP_POST_DEPTH_COVERAGE:
   case PIPE_CAP_SHADER_STENCIL_EXPORT:
   case PIPE_CAP_DEPTH_CLIP_DISABLE_SEPARATE:
   case PIPE_CAP_FRAGMENT_SHADER_INTERLOCK:
   case PIPE_CAP_ATOMIC_FLOAT_MINMAX:
      return devinfo->gen >= 9;
   case PIPE_CAP_DEPTH_BOUNDS_TEST:
      return devinfo->gen >= 12;
   case PIPE_CAP_MAX_DUAL_SOURCE_RENDER_TARGETS:
      return 1;
   case PIPE_CAP_MAX_RENDER_TARGETS:
      return BRW_MAX_DRAW_BUFFERS;
   case PIPE_CAP_MAX_TEXTURE_2D_SIZE:
      return 16384;
   case PIPE_CAP_MAX_TEXTURE_CUBE_LEVELS:
      return IRIS_MAX_MIPLEVELS; /* 16384x16384 */
   case PIPE_CAP_MAX_TEXTURE_3D_LEVELS:
      return 12; /* 2048x2048 */
   case PIPE_CAP_MAX_STREAM_OUTPUT_BUFFERS:
      return 4;
   case PIPE_CAP_MAX_TEXTURE_ARRAY_LAYERS:
      return 2048;
   case PIPE_CAP_MAX_STREAM_OUTPUT_SEPARATE_COMPONENTS:
      return BRW_MAX_SOL_BINDINGS / IRIS_MAX_SOL_BUFFERS;
   case PIPE_CAP_MAX_STREAM_OUTPUT_INTERLEAVED_COMPONENTS:
      return BRW_MAX_SOL_BINDINGS;
   case PIPE_CAP_GLSL_FEATURE_LEVEL:
   case PIPE_CAP_GLSL_FEATURE_LEVEL_COMPATIBILITY:
      return 460;
   case PIPE_CAP_CONSTANT_BUFFER_OFFSET_ALIGNMENT:
      /* 3DSTATE_CONSTANT_XS requires the start of UBOs to be 32B aligned */
      return 32;
   case PIPE_CAP_MIN_MAP_BUFFER_ALIGNMENT:
      return IRIS_MAP_BUFFER_ALIGNMENT;
   case PIPE_CAP_SHADER_BUFFER_OFFSET_ALIGNMENT:
      /* Choose a cacheline (64 bytes) so that we can safely have the CPU and
       * GPU writing the same SSBO on non-coherent systems (Atom CPUs).  With
       * UBOs, the GPU never writes, so there's no problem.  For an SSBO, the
       * GPU and the CPU can be updating disjoint regions of the buffer
       * simultaneously and that will break if the regions overlap the same
       * cacheline.
       */
      return 64;
   case PIPE_CAP_MAX_SHADER_BUFFER_SIZE:
      return 1 << 27;
   case PIPE_CAP_TEXTURE_BUFFER_OFFSET_ALIGNMENT:
      return 16; // XXX: u_screen says 256 is the minimum value...
   case PIPE_CAP_PREFER_BLIT_BASED_TEXTURE_TRANSFER:
      return true;
   case PIPE_CAP_MAX_TEXTURE_BUFFER_SIZE:
      return IRIS_MAX_TEXTURE_BUFFER_SIZE;
   case PIPE_CAP_MAX_VIEWPORTS:
      return 16;
   case PIPE_CAP_MAX_GEOMETRY_OUTPUT_VERTICES:
      return 256;
   case PIPE_CAP_MAX_GEOMETRY_TOTAL_OUTPUT_COMPONENTS:
      return 1024;
   case PIPE_CAP_MAX_GS_INVOCATIONS:
      return 32;
   case PIPE_CAP_MAX_TEXTURE_GATHER_COMPONENTS:
      return 4;
   case PIPE_CAP_MIN_TEXTURE_GATHER_OFFSET:
      return -32;
   case PIPE_CAP_MAX_TEXTURE_GATHER_OFFSET:
      return 31;
   case PIPE_CAP_MAX_VERTEX_STREAMS:
      return 4;
   case PIPE_CAP_VENDOR_ID:
      return 0x8086;
   case PIPE_CAP_DEVICE_ID:
      return screen->pci_id;
   case PIPE_CAP_VIDEO_MEMORY: {
      /* Once a batch uses more than 75% of the maximum mappable size, we
       * assume that there's some fragmentation, and we start doing extra
       * flushing, etc.  That's the big cliff apps will care about.
       */
      const unsigned gpu_mappable_megabytes =
         (devinfo->aperture_bytes * 3 / 4) / (1024 * 1024);

      const long system_memory_pages = sysconf(_SC_PHYS_PAGES);
      const long system_page_size = sysconf(_SC_PAGE_SIZE);

      if (system_memory_pages <= 0 || system_page_size <= 0)
         return -1;

      const uint64_t system_memory_bytes =
         (uint64_t) system_memory_pages * (uint64_t) system_page_size;

      const unsigned system_memory_megabytes =
         (unsigned) (system_memory_bytes / (1024 * 1024));

      return MIN2(system_memory_megabytes, gpu_mappable_megabytes);
   }
   case PIPE_CAP_MAX_SHADER_PATCH_VARYINGS:
   case PIPE_CAP_MAX_VARYINGS:
      return 32;
   case PIPE_CAP_RESOURCE_FROM_USER_MEMORY:
      /* AMD_pinned_memory assumes the flexibility of using client memory
       * for any buffer (incl. vertex buffers) which rules out the prospect
       * of using snooped buffers, as using snooped buffers without
       * cogniscience is likely to be detrimental to performance and require
       * extensive checking in the driver for correctness, e.g. to prevent
       * illegal snoop <-> snoop transfers.
       */
      return devinfo->has_llc;
   case PIPE_CAP_THROTTLE:
      return screen->driconf.disable_throttling ? 0 : 1;

   case PIPE_CAP_CONTEXT_PRIORITY_MASK:
      return PIPE_CONTEXT_PRIORITY_LOW |
             PIPE_CONTEXT_PRIORITY_MEDIUM |
             PIPE_CONTEXT_PRIORITY_HIGH;

   case PIPE_CAP_FRONTEND_NOOP:
      return true;

   // XXX: don't hardcode 00:00:02.0 PCI here
   case PIPE_CAP_PCI_GROUP:
      return 0;
   case PIPE_CAP_PCI_BUS:
      return 0;
   case PIPE_CAP_PCI_DEVICE:
      return 2;
   case PIPE_CAP_PCI_FUNCTION:
      return 0;

   case PIPE_CAP_OPENCL_INTEGER_FUNCTIONS:
   case PIPE_CAP_INTEGER_MULTIPLY_32X16:
      return true;

   default:
      return u_pipe_screen_get_param_defaults(pscreen, param);
   }
   return 0;
}

static float
iris_get_paramf(struct pipe_screen *pscreen, enum pipe_capf param)
{
   switch (param) {
   case PIPE_CAPF_MAX_LINE_WIDTH:
   case PIPE_CAPF_MAX_LINE_WIDTH_AA:
      return 7.375f;

   case PIPE_CAPF_MAX_POINT_WIDTH:
   case PIPE_CAPF_MAX_POINT_WIDTH_AA:
      return 255.0f;

   case PIPE_CAPF_MAX_TEXTURE_ANISOTROPY:
      return 16.0f;
   case PIPE_CAPF_MAX_TEXTURE_LOD_BIAS:
      return 15.0f;
   case PIPE_CAPF_MIN_CONSERVATIVE_RASTER_DILATE:
   case PIPE_CAPF_MAX_CONSERVATIVE_RASTER_DILATE:
   case PIPE_CAPF_CONSERVATIVE_RASTER_DILATE_GRANULARITY:
      return 0.0f;
   default:
      unreachable("unknown param");
   }
}

static int
iris_get_shader_param(struct pipe_screen *pscreen,
                      enum pipe_shader_type p_stage,
                      enum pipe_shader_cap param)
{
   gl_shader_stage stage = stage_from_pipe(p_stage);

   /* this is probably not totally correct.. but it's a start: */
   switch (param) {
   case PIPE_SHADER_CAP_MAX_INSTRUCTIONS:
      return stage == MESA_SHADER_FRAGMENT ? 1024 : 16384;
   case PIPE_SHADER_CAP_MAX_ALU_INSTRUCTIONS:
   case PIPE_SHADER_CAP_MAX_TEX_INSTRUCTIONS:
   case PIPE_SHADER_CAP_MAX_TEX_INDIRECTIONS:
      return stage == MESA_SHADER_FRAGMENT ? 1024 : 0;

   case PIPE_SHADER_CAP_MAX_CONTROL_FLOW_DEPTH:
      return UINT_MAX;

   case PIPE_SHADER_CAP_MAX_INPUTS:
      return stage == MESA_SHADER_VERTEX ? 16 : 32;
   case PIPE_SHADER_CAP_MAX_OUTPUTS:
      return 32;
   case PIPE_SHADER_CAP_MAX_CONST_BUFFER_SIZE:
      return 16 * 1024 * sizeof(float);
   case PIPE_SHADER_CAP_MAX_CONST_BUFFERS:
      return 16;
   case PIPE_SHADER_CAP_MAX_TEMPS:
      return 256; /* GL_MAX_PROGRAM_TEMPORARIES_ARB */
   case PIPE_SHADER_CAP_TGSI_CONT_SUPPORTED:
      return 0;
   case PIPE_SHADER_CAP_INDIRECT_INPUT_ADDR:
   case PIPE_SHADER_CAP_INDIRECT_OUTPUT_ADDR:
   case PIPE_SHADER_CAP_INDIRECT_TEMP_ADDR:
   case PIPE_SHADER_CAP_INDIRECT_CONST_ADDR:
      /* Lie about these to avoid st/mesa's GLSL IR lowering of indirects,
       * which we don't want.  Our compiler backend will check brw_compiler's
       * options and call nir_lower_indirect_derefs appropriately anyway.
       */
      return true;
   case PIPE_SHADER_CAP_SUBROUTINES:
      return 0;
   case PIPE_SHADER_CAP_INTEGERS:
      return 1;
   case PIPE_SHADER_CAP_INT64_ATOMICS:
   case PIPE_SHADER_CAP_FP16:
   case PIPE_SHADER_CAP_FP16_DERIVATIVES:
   case PIPE_SHADER_CAP_INT16:
   case PIPE_SHADER_CAP_GLSL_16BIT_CONSTS:
      return 0;
   case PIPE_SHADER_CAP_MAX_TEXTURE_SAMPLERS:
   case PIPE_SHADER_CAP_MAX_SAMPLER_VIEWS:
   case PIPE_SHADER_CAP_MAX_SHADER_IMAGES:
      return IRIS_MAX_TEXTURE_SAMPLERS;
   case PIPE_SHADER_CAP_MAX_SHADER_BUFFERS:
      return IRIS_MAX_ABOS + IRIS_MAX_SSBOS;
   case PIPE_SHADER_CAP_MAX_HW_ATOMIC_COUNTERS:
   case PIPE_SHADER_CAP_MAX_HW_ATOMIC_COUNTER_BUFFERS:
      return 0;
   case PIPE_SHADER_CAP_PREFERRED_IR:
      return PIPE_SHADER_IR_NIR;
   case PIPE_SHADER_CAP_SUPPORTED_IRS: {
      int irs = 1 << PIPE_SHADER_IR_NIR;
      if (iris_enable_clover())
         irs |= 1 << PIPE_SHADER_IR_NIR_SERIALIZED;
      return irs;
   }
   case PIPE_SHADER_CAP_TGSI_DROUND_SUPPORTED:
   case PIPE_SHADER_CAP_TGSI_LDEXP_SUPPORTED:
      return 1;
   case PIPE_SHADER_CAP_LOWER_IF_THRESHOLD:
   case PIPE_SHADER_CAP_TGSI_SKIP_MERGE_REGISTERS:
   case PIPE_SHADER_CAP_TGSI_DFRACEXP_DLDEXP_SUPPORTED:
   case PIPE_SHADER_CAP_TGSI_FMA_SUPPORTED:
   case PIPE_SHADER_CAP_TGSI_ANY_INOUT_DECL_RANGE:
   case PIPE_SHADER_CAP_TGSI_SQRT_SUPPORTED:
   case PIPE_SHADER_CAP_MAX_UNROLL_ITERATIONS_HINT:
      return 0;
   default:
      unreachable("unknown shader param");
   }
}

static int
iris_get_compute_param(struct pipe_screen *pscreen,
                       enum pipe_shader_ir ir_type,
                       enum pipe_compute_cap param,
                       void *ret)
{
   struct iris_screen *screen = (struct iris_screen *)pscreen;
   const struct gen_device_info *devinfo = &screen->devinfo;

   /* Limit max_threads to 64 for the GPGPU_WALKER command. */
   const unsigned max_threads = MIN2(64, devinfo->max_cs_threads);
   const uint32_t max_invocations = 32 * max_threads;

#define RET(x) do {                  \
   if (ret)                          \
      memcpy(ret, x, sizeof(x));     \
   return sizeof(x);                 \
} while (0)

   switch (param) {
   case PIPE_COMPUTE_CAP_ADDRESS_BITS:
      /* This gets queried on clover device init and is never queried by the
       * OpenGL state tracker.
       */
      iris_warn_clover();
      RET((uint32_t []){ 64 });

   case PIPE_COMPUTE_CAP_IR_TARGET:
      if (ret)
         strcpy(ret, "gen");
      return 4;

   case PIPE_COMPUTE_CAP_GRID_DIMENSION:
      RET((uint64_t []) { 3 });

   case PIPE_COMPUTE_CAP_MAX_GRID_SIZE:
      RET(((uint64_t []) { 65535, 65535, 65535 }));

   case PIPE_COMPUTE_CAP_MAX_BLOCK_SIZE:
      /* MaxComputeWorkGroupSize[0..2] */
      RET(((uint64_t []) {max_invocations, max_invocations, max_invocations}));

   case PIPE_COMPUTE_CAP_MAX_THREADS_PER_BLOCK:
      /* MaxComputeWorkGroupInvocations */
   case PIPE_COMPUTE_CAP_MAX_VARIABLE_THREADS_PER_BLOCK:
      /* MaxComputeVariableGroupInvocations */
      RET((uint64_t []) { max_invocations });

   case PIPE_COMPUTE_CAP_MAX_LOCAL_SIZE:
      /* MaxComputeSharedMemorySize */
      RET((uint64_t []) { 64 * 1024 });

   case PIPE_COMPUTE_CAP_IMAGES_SUPPORTED:
      RET((uint32_t []) { 0 });

   case PIPE_COMPUTE_CAP_SUBGROUP_SIZE:
      RET((uint32_t []) { BRW_SUBGROUP_SIZE });

   case PIPE_COMPUTE_CAP_MAX_MEM_ALLOC_SIZE:
   case PIPE_COMPUTE_CAP_MAX_GLOBAL_SIZE:
      RET((uint64_t []) { 1 << 30 }); /* TODO */

   case PIPE_COMPUTE_CAP_MAX_CLOCK_FREQUENCY:
      RET((uint32_t []) { 400 }); /* TODO */

   case PIPE_COMPUTE_CAP_MAX_COMPUTE_UNITS: {
      unsigned total_num_subslices = 0;
      for (unsigned i = 0; i < devinfo->num_slices; i++)
         total_num_subslices += devinfo->num_subslices[i];
      RET((uint32_t []) { total_num_subslices });
   }

   case PIPE_COMPUTE_CAP_MAX_PRIVATE_SIZE:
      /* MaxComputeSharedMemorySize */
      RET((uint64_t []) { 64 * 1024 });

   case PIPE_COMPUTE_CAP_MAX_INPUT_SIZE:
      /* We could probably allow more; this is the OpenCL minimum */
      RET((uint64_t []) { 1024 });

   default:
      unreachable("unknown compute param");
   }
}

static uint64_t
iris_get_timestamp(struct pipe_screen *pscreen)
{
   struct iris_screen *screen = (struct iris_screen *) pscreen;
   const unsigned TIMESTAMP = 0x2358;
   uint64_t result;

   iris_reg_read(screen->bufmgr, TIMESTAMP | 1, &result);

   result = gen_device_info_timebase_scale(&screen->devinfo, result);
   result &= (1ull << TIMESTAMP_BITS) - 1;

   return result;
}

void
iris_screen_destroy(struct iris_screen *screen)
{
   glsl_type_singleton_decref();
   iris_bo_unreference(screen->workaround_bo);
   u_transfer_helper_destroy(screen->base.transfer_helper);
   iris_bufmgr_unref(screen->bufmgr);
   disk_cache_destroy(screen->disk_cache);
   close(screen->winsys_fd);
   ralloc_free(screen);
}

static void
iris_screen_unref(struct pipe_screen *pscreen)
{
   iris_pscreen_unref(pscreen);
}

static void
iris_query_memory_info(struct pipe_screen *pscreen,
                       struct pipe_memory_info *info)
{
}

static const void *
iris_get_compiler_options(struct pipe_screen *pscreen,
                          enum pipe_shader_ir ir,
                          enum pipe_shader_type pstage)
{
   struct iris_screen *screen = (struct iris_screen *) pscreen;
   gl_shader_stage stage = stage_from_pipe(pstage);
   assert(ir == PIPE_SHADER_IR_NIR);

   return screen->compiler->glsl_compiler_options[stage].NirOptions;
}

static struct disk_cache *
iris_get_disk_shader_cache(struct pipe_screen *pscreen)
{
   struct iris_screen *screen = (struct iris_screen *) pscreen;
   return screen->disk_cache;
}

static int
iris_getparam(int fd, int param, int *value)
{
   struct drm_i915_getparam gp = { .param = param, .value = value };

   if (ioctl(fd, DRM_IOCTL_I915_GETPARAM, &gp) == -1)
      return -errno;

   return 0;
}

static int
iris_getparam_integer(int fd, int param)
{
   int value = -1;

   if (iris_getparam(fd, param, &value) == 0)
      return value;

   return -1;
}

static const struct gen_l3_config *
iris_get_default_l3_config(const struct gen_device_info *devinfo,
                           bool compute)
{
   bool wants_dc_cache = true;
   bool has_slm = compute;
   const struct gen_l3_weights w =
      gen_get_default_l3_weights(devinfo, wants_dc_cache, has_slm);
   return gen_get_l3_config(devinfo, w);
}

static void
iris_shader_debug_log(void *data, const char *fmt, ...)
{
   struct pipe_debug_callback *dbg = data;
   unsigned id = 0;
   va_list args;

   if (!dbg->debug_message)
      return;

   va_start(args, fmt);
   dbg->debug_message(dbg->data, &id, PIPE_DEBUG_TYPE_SHADER_INFO, fmt, args);
   va_end(args);
}

static void
iris_shader_perf_log(void *data, const char *fmt, ...)
{
   struct pipe_debug_callback *dbg = data;
   unsigned id = 0;
   va_list args;
   va_start(args, fmt);

   if (INTEL_DEBUG & DEBUG_PERF) {
      va_list args_copy;
      va_copy(args_copy, args);
      vfprintf(stderr, fmt, args_copy);
      va_end(args_copy);
   }

   if (dbg->debug_message) {
      dbg->debug_message(dbg->data, &id, PIPE_DEBUG_TYPE_PERF_INFO, fmt, args);
   }

   va_end(args);
}

static void
iris_detect_kernel_features(struct iris_screen *screen)
{
   /* Kernel 5.2+ */
   if (gen_gem_supports_syncobj_wait(screen->fd))
      screen->kernel_features |= KERNEL_HAS_WAIT_FOR_SUBMIT;
}

static bool
iris_init_identifier_bo(struct iris_screen *screen)
{
   void *bo_map;

   bo_map = iris_bo_map(NULL, screen->workaround_bo, MAP_READ | MAP_WRITE);
   if (!bo_map)
      return false;

   screen->workaround_bo->kflags |= EXEC_OBJECT_CAPTURE;
   screen->workaround_address = (struct iris_address) {
      .bo = screen->workaround_bo,
      .offset = ALIGN(
         intel_debug_write_identifiers(bo_map, 4096, "Iris") + 8, 8),
   };

   iris_bo_unmap(screen->workaround_bo);

   return true;
}

struct pipe_screen *
iris_screen_create(int fd, const struct pipe_screen_config *config)
{
   /* Here are the i915 features we need for Iris (in chronoligical order) :
    *    - I915_PARAM_HAS_EXEC_NO_RELOC     (3.10)
    *    - I915_PARAM_HAS_EXEC_HANDLE_LUT   (3.10)
    *    - I915_PARAM_HAS_EXEC_BATCH_FIRST  (4.13)
    *    - I915_PARAM_HAS_EXEC_FENCE_ARRAY  (4.14)
    *    - I915_PARAM_HAS_CONTEXT_ISOLATION (4.16)
    *
    * Checking the last feature availability will include all previous ones.
    */
   if (iris_getparam_integer(fd, I915_PARAM_HAS_CONTEXT_ISOLATION) <= 0) {
      debug_error("Kernel is too old for Iris. Consider upgrading to kernel v4.16.\n");
      return NULL;
   }

   struct iris_screen *screen = rzalloc(NULL, struct iris_screen);
   if (!screen)
      return NULL;

   if (!gen_get_device_info_from_fd(fd, &screen->devinfo))
      return NULL;
   screen->pci_id = screen->devinfo.chipset_id;
   screen->no_hw = screen->devinfo.no_hw;

   p_atomic_set(&screen->refcount, 1);

   if (screen->devinfo.gen < 8 || screen->devinfo.is_cherryview)
      return NULL;

   bool bo_reuse = false;
   int bo_reuse_mode = driQueryOptioni(config->options, "bo_reuse");
   switch (bo_reuse_mode) {
   case DRI_CONF_BO_REUSE_DISABLED:
      break;
   case DRI_CONF_BO_REUSE_ALL:
      bo_reuse = true;
      break;
   }

   screen->bufmgr = iris_bufmgr_get_for_fd(&screen->devinfo, fd, bo_reuse);
   if (!screen->bufmgr)
      return NULL;

   screen->fd = iris_bufmgr_get_fd(screen->bufmgr);
   screen->winsys_fd = fd;

   if (getenv("INTEL_NO_HW") != NULL)
      screen->no_hw = true;

   screen->workaround_bo =
      iris_bo_alloc(screen->bufmgr, "workaround", 4096, IRIS_MEMZONE_OTHER);
   if (!screen->workaround_bo)
      return NULL;

   if (!iris_init_identifier_bo(screen))
      return NULL;

   brw_process_intel_debug_variable();

   screen->driconf.dual_color_blend_by_location =
      driQueryOptionb(config->options, "dual_color_blend_by_location");
   screen->driconf.disable_throttling =
      driQueryOptionb(config->options, "disable_throttling");
   screen->driconf.always_flush_cache =
      driQueryOptionb(config->options, "always_flush_cache");

   screen->precompile = env_var_as_boolean("shader_precompile", true);

   isl_device_init(&screen->isl_dev, &screen->devinfo, false);

   screen->compiler = brw_compiler_create(screen, &screen->devinfo);
   screen->compiler->shader_debug_log = iris_shader_debug_log;
   screen->compiler->shader_perf_log = iris_shader_perf_log;
   screen->compiler->supports_pull_constants = false;
   screen->compiler->supports_shader_constants = true;
   screen->compiler->compact_params = false;
   screen->compiler->indirect_ubos_use_sampler = screen->devinfo.gen < 12;

   screen->l3_config_3d = iris_get_default_l3_config(&screen->devinfo, false);
   screen->l3_config_cs = iris_get_default_l3_config(&screen->devinfo, true);

   screen->l3_config_3d = iris_get_default_l3_config(&screen->devinfo, false);
   screen->l3_config_cs = iris_get_default_l3_config(&screen->devinfo, true);

   iris_disk_cache_init(screen);

   slab_create_parent(&screen->transfer_pool,
                      sizeof(struct iris_transfer), 64);

   screen->subslice_total =
      iris_getparam_integer(screen->fd, I915_PARAM_SUBSLICE_TOTAL);
   assert(screen->subslice_total >= 1);

   iris_detect_kernel_features(screen);

   struct pipe_screen *pscreen = &screen->base;

   iris_init_screen_fence_functions(pscreen);
   iris_init_screen_resource_functions(pscreen);

   pscreen->destroy = iris_screen_unref;
   pscreen->get_name = iris_get_name;
   pscreen->get_vendor = iris_get_vendor;
   pscreen->get_device_vendor = iris_get_device_vendor;
   pscreen->get_param = iris_get_param;
   pscreen->get_shader_param = iris_get_shader_param;
   pscreen->get_compute_param = iris_get_compute_param;
   pscreen->get_paramf = iris_get_paramf;
   pscreen->get_compiler_options = iris_get_compiler_options;
   pscreen->get_device_uuid = iris_get_device_uuid;
   pscreen->get_driver_uuid = iris_get_driver_uuid;
   pscreen->get_disk_shader_cache = iris_get_disk_shader_cache;
   pscreen->is_format_supported = iris_is_format_supported;
   pscreen->context_create = iris_create_context;
   pscreen->flush_frontbuffer = iris_flush_frontbuffer;
   pscreen->get_timestamp = iris_get_timestamp;
   pscreen->query_memory_info = iris_query_memory_info;
   pscreen->get_driver_query_group_info = iris_get_monitor_group_info;
   pscreen->get_driver_query_info = iris_get_monitor_info;

   genX_call(screen->devinfo, init_screen_state, screen);

   glsl_type_singleton_init_or_ref();

   return pscreen;
}<|MERGE_RESOLUTION|>--- conflicted
+++ resolved
@@ -55,10 +55,7 @@
 #include "intel/compiler/brw_compiler.h"
 #include "intel/common/gen_gem.h"
 #include "intel/common/gen_l3_config.h"
-<<<<<<< HEAD
-=======
 #include "intel/common/gen_uuid.h"
->>>>>>> 6d8c6860
 #include "iris_monitor.h"
 
 #define genX_call(devinfo, func, ...)             \
@@ -832,9 +829,6 @@
    screen->l3_config_3d = iris_get_default_l3_config(&screen->devinfo, false);
    screen->l3_config_cs = iris_get_default_l3_config(&screen->devinfo, true);
 
-   screen->l3_config_3d = iris_get_default_l3_config(&screen->devinfo, false);
-   screen->l3_config_cs = iris_get_default_l3_config(&screen->devinfo, true);
-
    iris_disk_cache_init(screen);
 
    slab_create_parent(&screen->transfer_pool,
