--- conflicted
+++ resolved
@@ -501,11 +501,6 @@
 
    struct iris_screen *screen = (struct iris_screen *)ctx->screen;
    struct drm_syncobj_handle args = {
-<<<<<<< HEAD
-      .handle = gem_syncobj_create(screen->fd, DRM_SYNCOBJ_CREATE_SIGNALED),
-      .flags = DRM_SYNCOBJ_FD_TO_HANDLE_FLAGS_IMPORT_SYNC_FILE,
-=======
->>>>>>> 6d8c6860
       .fd = fd,
    };
 
@@ -517,9 +512,6 @@
    if (gen_ioctl(screen->fd, DRM_IOCTL_SYNCOBJ_FD_TO_HANDLE, &args) == -1) {
       fprintf(stderr, "DRM_IOCTL_SYNCOBJ_FD_TO_HANDLE failed: %s\n",
               strerror(errno));
-<<<<<<< HEAD
-      gem_syncobj_destroy(screen->fd, args.handle);
-=======
       if (type == PIPE_FD_TYPE_NATIVE_SYNC)
          gem_syncobj_destroy(screen->fd, args.handle);
       *out = NULL;
@@ -537,7 +529,6 @@
    struct iris_fine_fence *fine = calloc(1, sizeof(*fine));
    if (!fine) {
       free(syncobj);
->>>>>>> 6d8c6860
       *out = NULL;
       return;
    }
