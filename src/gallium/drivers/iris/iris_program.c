--- conflicted
+++ resolved
@@ -567,18 +567,7 @@
             if (load->src[0].ssa == temp_ubo_name) {
                nir_ssa_def *imm = nir_imm_int(&b, sysval_cbuf_index);
                nir_instr_rewrite_src(instr, &load->src[0],
-<<<<<<< HEAD
-                                     nir_src_for_ssa(nir_imm_int(&b, 0)));
-            } else if (nir_src_is_const(load->src[0]) &&
-                       nir_src_as_uint(load->src[0]) == 0) {
-               nir_ssa_def *offset =
-                  nir_iadd(&b, load->src[1].ssa,
-                           nir_imm_int(&b, 4 * num_system_values));
-               nir_instr_rewrite_src(instr, &load->src[1],
-                                     nir_src_for_ssa(offset));
-=======
                                      nir_src_for_ssa(imm));
->>>>>>> 4392cf2d
             }
          }
       }
