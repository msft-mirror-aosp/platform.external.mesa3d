/*
 * Copyright 2017 Intel Corporation
 *
 * Permission is hereby granted, free of charge, to any person obtaining a
 * copy of this software and associated documentation files (the "Software"),
 * to deal in the Software without restriction, including without limitation
 * on the rights to use, copy, modify, merge, publish, distribute, sub
 * license, and/or sell copies of the Software, and to permit persons to whom
 * the Software is furnished to do so, subject to the following conditions:
 *
 * The above copyright notice and this permission notice (including the next
 * paragraph) shall be included in all copies or substantial portions of the
 * Software.
 *
 * THE SOFTWARE IS PROVIDED "AS IS", WITHOUT WARRANTY OF ANY KIND, EXPRESS OR
 * IMPLIED, INCLUDING BUT NOT LIMITED TO THE WARRANTIES OF MERCHANTABILITY,
 * FITNESS FOR A PARTICULAR PURPOSE AND NON-INFRINGEMENT. IN NO EVENT SHALL
 * THE AUTHOR(S) AND/OR THEIR SUPPLIERS BE LIABLE FOR ANY CLAIM,
 * DAMAGES OR OTHER LIABILITY, WHETHER IN AN ACTION OF CONTRACT, TORT OR
 * OTHERWISE, ARISING FROM, OUT OF OR IN CONNECTION WITH THE SOFTWARE OR THE
 * USE OR OTHER DEALINGS IN THE SOFTWARE.
 */
#ifndef IRIS_RESOURCE_H
#define IRIS_RESOURCE_H

#include "pipe/p_state.h"
#include "util/u_inlines.h"
#include "util/u_range.h"
#include "intel/isl/isl.h"
#include "iris_bufmgr.h"

struct iris_batch;
struct iris_context;
struct shader_info;

#define IRIS_MAX_MIPLEVELS 15

struct iris_format_info {
   enum isl_format fmt;
   struct isl_swizzle swizzle;
};

#define IRIS_RESOURCE_FLAG_SHADER_MEMZONE  (PIPE_RESOURCE_FLAG_DRV_PRIV << 0)
#define IRIS_RESOURCE_FLAG_SURFACE_MEMZONE (PIPE_RESOURCE_FLAG_DRV_PRIV << 1)
#define IRIS_RESOURCE_FLAG_DYNAMIC_MEMZONE (PIPE_RESOURCE_FLAG_DRV_PRIV << 2)

/**
 * Resources represent a GPU buffer object or image (mipmap tree).
 *
 * They contain the storage (BO) and layout information (ISL surface).
 */
struct iris_resource {
   struct pipe_resource base;
   enum pipe_format internal_format;

   /**
    * The ISL surface layout information for this resource.
    *
    * This is not filled out for PIPE_BUFFER resources, but is guaranteed
    * to be zeroed.  Note that this also guarantees that res->surf.tiling
    * will be ISL_TILING_LINEAR, so it's safe to check that.
    */
   struct isl_surf surf;

   /** Backing storage for the resource */
   struct iris_bo *bo;

   /** offset at which data starts in the BO */
   uint64_t offset;

   /**
    * A bitfield of PIPE_BIND_* indicating how this resource was bound
    * in the past.  Only meaningful for PIPE_BUFFER; used for flushing.
    */
   unsigned bind_history;

   /**
    * A bitfield of MESA_SHADER_* stages indicating where this resource
    * was bound.
    */
   unsigned bind_stages;

   /**
    * For PIPE_BUFFER resources, a range which may contain valid data.
    *
    * This is a conservative estimate of what part of the buffer contains
    * valid data that we have to preserve.  The rest of the buffer is
    * considered invalid, and we can promote writes to that region to
    * be unsynchronized writes, avoiding blit copies.
    */
   struct util_range valid_buffer_range;

   /**
    * Auxiliary buffer information (CCS, MCS, or HiZ).
    */
   struct {
      /** The surface layout for the auxiliary buffer. */
      struct isl_surf surf;

      /** The buffer object containing the auxiliary data. */
      struct iris_bo *bo;

      /** Offset into 'bo' where the auxiliary surface starts. */
      uint32_t offset;

      struct {
         struct isl_surf surf;

         /** Offset into 'bo' where the auxiliary surface starts. */
         uint32_t offset;
      } extra_aux;

      /**
       * Fast clear color for this surface.  For depth surfaces, the clear
       * value is stored as a float32 in the red component.
       */
      union isl_color_value clear_color;

      /** Buffer object containing the indirect clear color.  */
      struct iris_bo *clear_color_bo;

      /** Offset into bo where the clear color can be found.  */
      uint64_t clear_color_offset;

      /**
       * \brief The type of auxiliary compression used by this resource.
       *
       * This describes the type of auxiliary compression that is intended to
       * be used by this resource.  An aux usage of ISL_AUX_USAGE_NONE means
       * that auxiliary compression is permanently disabled.  An aux usage
       * other than ISL_AUX_USAGE_NONE does not imply that auxiliary
       * compression will always be enabled for this surface.
       */
      enum isl_aux_usage usage;

      /**
       * A bitfield of ISL_AUX_* modes that might this resource might use.
       *
       * For example, a surface might use both CCS_E and CCS_D at times.
       */
      unsigned possible_usages;

      /**
       * Same as possible_usages, but only with modes supported for sampling.
       */
      unsigned sampler_usages;

      /**
       * \brief Maps miptree slices to their current aux state.
       *
       * This two-dimensional array is indexed as [level][layer] and stores an
       * aux state for each slice.
       */
      enum isl_aux_state **state;

      /**
       * If (1 << level) is set, HiZ is enabled for that miplevel.
       */
      uint16_t has_hiz;
   } aux;

   /**
    * For external surfaces, this is format that was used to create or import
    * the surface. For internal surfaces, this will always be
    * PIPE_FORMAT_NONE.
    */
   enum pipe_format external_format;

   /**
    * For external surfaces, this is DRM format modifier that was used to
    * create or import the surface.  For internal surfaces, this will always
    * be DRM_FORMAT_MOD_INVALID.
    */
   const struct isl_drm_modifier_info *mod_info;
};

/**
 * A simple <resource, offset> tuple for storing a reference to a
 * piece of state stored in a GPU buffer object.
 */
struct iris_state_ref {
   struct pipe_resource *res;
   uint32_t offset;
};

/**
 * The SURFACE_STATE descriptors for a resource.
 */
struct iris_surface_state {
   /**
    * CPU-side copy of the packed SURFACE_STATE structures, already
    * aligned so they can be uploaded as a contiguous pile of bytes.
    *
    * This can be updated and re-uploaded if (e.g.) addresses need to change.
    */
   uint32_t *cpu;

   /**
    * How many states are there?  (Each aux mode has its own state.)
    */
   unsigned num_states;

   /**
    * Address of the resource (res->bo->gtt_offset).  Note that "Surface
    * Base Address" may be offset from this value.
    */
   uint64_t bo_address;

   /** A reference to the GPU buffer holding our uploaded SURFACE_STATE */
   struct iris_state_ref ref;
};

/**
 * Gallium CSO for sampler views (texture views).
 *
 * In addition to the normal pipe_resource, this adds an ISL view
 * which may reinterpret the format or restrict levels/layers.
 *
 * These can also be linear texture buffers.
 */
struct iris_sampler_view {
   struct pipe_sampler_view base;
   struct isl_view view;

   union isl_color_value clear_color;

   /* A short-cut (not a reference) to the actual resource being viewed.
    * Multi-planar (or depth+stencil) images may have multiple resources
    * chained together; this skips having to traverse base->texture->*.
    */
   struct iris_resource *res;

   /** The resource (BO) holding our SURFACE_STATE. */
   struct iris_surface_state surface_state;
};

/**
 * Image view representation.
 */
struct iris_image_view {
   struct pipe_image_view base;

   /** The resource (BO) holding our SURFACE_STATE. */
   struct iris_surface_state surface_state;
};

/**
 * Gallium CSO for surfaces (framebuffer attachments).
 *
 * A view of a surface that can be bound to a color render target or
 * depth/stencil attachment.
 */
struct iris_surface {
   struct pipe_surface base;
   struct isl_view view;
   struct isl_view read_view;
   union isl_color_value clear_color;

   /** The resource (BO) holding our SURFACE_STATE. */
   struct iris_surface_state surface_state;
   /** The resource (BO) holding our SURFACE_STATE for read. */
   struct iris_surface_state surface_state_read;
};

/**
 * Transfer object - information about a buffer mapping.
 */
struct iris_transfer {
   struct pipe_transfer base;
   struct pipe_debug_callback *dbg;
   void *buffer;
   void *ptr;

   /** A linear staging resource for GPU-based copy_region transfers. */
   struct pipe_resource *staging;
   struct blorp_context *blorp;
   struct iris_batch *batch;

   bool dest_had_defined_contents;

   void (*unmap)(struct iris_transfer *);
};

/**
 * Unwrap a pipe_resource to get the underlying iris_bo (for convenience).
 */
static inline struct iris_bo *
iris_resource_bo(struct pipe_resource *p_res)
{
   struct iris_resource *res = (void *) p_res;
   return res->bo;
}

static inline uint32_t
<<<<<<< HEAD
iris_mocs(const struct iris_bo *bo, const struct isl_device *dev)
{
   return bo && bo->external ? dev->mocs.external : dev->mocs.internal;
=======
iris_mocs(const struct iris_bo *bo,
          const struct isl_device *dev,
          isl_surf_usage_flags_t usage)
{
   return bo && bo->external ? dev->mocs.external : isl_mocs(dev, usage);
>>>>>>> 6d8c6860
}

struct iris_format_info iris_format_for_usage(const struct gen_device_info *,
                                              enum pipe_format pf,
                                              isl_surf_usage_flags_t usage);

struct pipe_resource *iris_resource_get_separate_stencil(struct pipe_resource *);

void iris_get_depth_stencil_resources(struct pipe_resource *res,
                                      struct iris_resource **out_z,
                                      struct iris_resource **out_s);
bool iris_resource_set_clear_color(struct iris_context *ice,
                                   struct iris_resource *res,
                                   union isl_color_value color);
union isl_color_value
iris_resource_get_clear_color(const struct iris_resource *res,
                              struct iris_bo **clear_color_bo,
                              uint64_t *clear_color_offset);

void iris_init_screen_resource_functions(struct pipe_screen *pscreen);

void iris_dirty_for_history(struct iris_context *ice,
                            struct iris_resource *res);
uint32_t iris_flush_bits_for_history(struct iris_context *ice,
                                     struct iris_resource *res);

void iris_flush_and_dirty_for_history(struct iris_context *ice,
                                      struct iris_batch *batch,
                                      struct iris_resource *res,
                                      uint32_t extra_flags,
                                      const char *reason);

unsigned iris_get_num_logical_layers(const struct iris_resource *res,
                                     unsigned level);

void iris_resource_disable_aux(struct iris_resource *res);

#define INTEL_REMAINING_LAYERS UINT32_MAX
#define INTEL_REMAINING_LEVELS UINT32_MAX

void
iris_hiz_exec(struct iris_context *ice,
              struct iris_batch *batch,
              struct iris_resource *res,
              unsigned int level, unsigned int start_layer,
              unsigned int num_layers, enum isl_aux_op op,
              bool update_clear_depth);

/**
 * Prepare a miptree for access
 *
 * This function should be called prior to any access to miptree in order to
 * perform any needed resolves.
 *
 * \param[in]  start_level    The first mip level to be accessed
 *
 * \param[in]  num_levels     The number of miplevels to be accessed or
 *                            INTEL_REMAINING_LEVELS to indicate every level
 *                            above start_level will be accessed
 *
 * \param[in]  start_layer    The first array slice or 3D layer to be accessed
 *
 * \param[in]  num_layers     The number of array slices or 3D layers be
 *                            accessed or INTEL_REMAINING_LAYERS to indicate
 *                            every layer above start_layer will be accessed
 *
 * \param[in]  aux_supported  Whether or not the access will support the
 *                            miptree's auxiliary compression format;  this
 *                            must be false for uncompressed miptrees
 *
 * \param[in]  fast_clear_supported Whether or not the access will support
 *                                  fast clears in the miptree's auxiliary
 *                                  compression format
 */
void
iris_resource_prepare_access(struct iris_context *ice,
                             struct iris_resource *res,
                             uint32_t start_level, uint32_t num_levels,
                             uint32_t start_layer, uint32_t num_layers,
                             enum isl_aux_usage aux_usage,
                             bool fast_clear_supported);

/**
 * Complete a write operation
 *
 * This function should be called after any operation writes to a miptree.
 * This will update the miptree's compression state so that future resolves
 * happen correctly.  Technically, this function can be called before the
 * write occurs but the caller must ensure that they don't interlace
 * iris_resource_prepare_access and iris_resource_finish_write calls to
 * overlapping layer/level ranges.
 *
 * \param[in]  level             The mip level that was written
 *
 * \param[in]  start_layer       The first array slice or 3D layer written
 *
 * \param[in]  num_layers        The number of array slices or 3D layers
 *                               written or INTEL_REMAINING_LAYERS to indicate
 *                               every layer above start_layer was written
 *
 * \param[in]  written_with_aux  Whether or not the write was done with
 *                               auxiliary compression enabled
 */
void
iris_resource_finish_write(struct iris_context *ice,
                           struct iris_resource *res, uint32_t level,
                           uint32_t start_layer, uint32_t num_layers,
                           enum isl_aux_usage aux_usage);

/** Get the auxiliary compression state of a miptree slice */
enum isl_aux_state
iris_resource_get_aux_state(const struct iris_resource *res,
                            uint32_t level, uint32_t layer);

/**
 * Set the auxiliary compression state of a miptree slice range
 *
 * This function directly sets the auxiliary compression state of a slice
 * range of a miptree.  It only modifies data structures and does not do any
 * resolves.  This should only be called by code which directly performs
 * compression operations such as fast clears and resolves.  Most code should
 * use iris_resource_prepare_access or iris_resource_finish_write.
 */
void
iris_resource_set_aux_state(struct iris_context *ice,
                            struct iris_resource *res, uint32_t level,
                            uint32_t start_layer, uint32_t num_layers,
                            enum isl_aux_state aux_state);

/**
 * Prepare a miptree for raw access
 *
 * This helper prepares the miptree for access that knows nothing about any
 * sort of compression whatsoever.  This is useful when mapping the surface or
 * using it with the blitter.
 */
static inline void
iris_resource_access_raw(struct iris_context *ice,
                         struct iris_resource *res,
                         uint32_t level, uint32_t layer,
                         uint32_t num_layers,
                         bool write)
{
   iris_resource_prepare_access(ice, res, level, 1, layer, num_layers,
                                ISL_AUX_USAGE_NONE, false);
   if (write) {
      iris_resource_finish_write(ice, res, level, layer, num_layers,
                                 ISL_AUX_USAGE_NONE);
   }
}

enum isl_dim_layout iris_get_isl_dim_layout(const struct gen_device_info *devinfo,
                                            enum isl_tiling tiling,
                                            enum pipe_texture_target target);
enum isl_surf_dim target_to_isl_surf_dim(enum pipe_texture_target target);
uint32_t iris_resource_get_tile_offsets(const struct iris_resource *res,
                                        uint32_t level, uint32_t z,
                                        uint32_t *tile_x, uint32_t *tile_y);
enum isl_aux_usage iris_resource_texture_aux_usage(struct iris_context *ice,
                                                   const struct iris_resource *res,
                                                   enum isl_format view_fmt);
void iris_resource_prepare_texture(struct iris_context *ice,
                                   struct iris_resource *res,
                                   enum isl_format view_format,
                                   uint32_t start_level, uint32_t num_levels,
                                   uint32_t start_layer, uint32_t num_layers);

enum isl_aux_usage iris_image_view_aux_usage(struct iris_context *ice,
                                             const struct pipe_image_view *pview,
                                             const struct shader_info *info);
enum isl_format iris_image_view_get_format(struct iris_context *ice,
                                           const struct pipe_image_view *img);

static inline bool
iris_resource_unfinished_aux_import(struct iris_resource *res)
{
   return res->aux.bo == NULL && res->mod_info &&
      res->mod_info->aux_usage != ISL_AUX_USAGE_NONE;
}

void iris_resource_finish_aux_import(struct pipe_screen *pscreen,
                                     struct iris_resource *res);

bool iris_has_invalid_primary(const struct iris_resource *res,
                              unsigned start_level, unsigned num_levels,
                              unsigned start_layer, unsigned num_layers);

void iris_resource_check_level_layer(const struct iris_resource *res,
                                     uint32_t level, uint32_t layer);

bool iris_resource_level_has_hiz(const struct iris_resource *res,
                                 uint32_t level);

bool iris_sample_with_depth_aux(const struct gen_device_info *devinfo,
                                const struct iris_resource *res);

bool iris_has_color_unresolved(const struct iris_resource *res,
                               unsigned start_level, unsigned num_levels,
                               unsigned start_layer, unsigned num_layers);

bool iris_render_formats_color_compatible(enum isl_format a,
                                          enum isl_format b,
                                          union isl_color_value color);
enum isl_aux_usage iris_resource_render_aux_usage(struct iris_context *ice,
                                                  struct iris_resource *res,
                                                  enum isl_format render_fmt,
                                                  bool draw_aux_disabled);
void iris_resource_prepare_render(struct iris_context *ice,
                                  struct iris_batch *batch,
                                  struct iris_resource *res, uint32_t level,
                                  uint32_t start_layer, uint32_t layer_count,
                                  enum isl_aux_usage aux_usage);
void iris_resource_finish_render(struct iris_context *ice,
                                 struct iris_resource *res, uint32_t level,
                                 uint32_t start_layer, uint32_t layer_count,
                                 enum isl_aux_usage aux_usage);
void iris_resource_prepare_depth(struct iris_context *ice,
                                 struct iris_batch *batch,
                                 struct iris_resource *res, uint32_t level,
                                 uint32_t start_layer, uint32_t layer_count);
void iris_resource_finish_depth(struct iris_context *ice,
                                struct iris_resource *res, uint32_t level,
                                uint32_t start_layer, uint32_t layer_count,
                                bool depth_written);
#endif<|MERGE_RESOLUTION|>--- conflicted
+++ resolved
@@ -292,17 +292,11 @@
 }
 
 static inline uint32_t
-<<<<<<< HEAD
-iris_mocs(const struct iris_bo *bo, const struct isl_device *dev)
-{
-   return bo && bo->external ? dev->mocs.external : dev->mocs.internal;
-=======
 iris_mocs(const struct iris_bo *bo,
           const struct isl_device *dev,
           isl_surf_usage_flags_t usage)
 {
    return bo && bo->external ? dev->mocs.external : isl_mocs(dev, usage);
->>>>>>> 6d8c6860
 }
 
 struct iris_format_info iris_format_for_usage(const struct gen_device_info *,
