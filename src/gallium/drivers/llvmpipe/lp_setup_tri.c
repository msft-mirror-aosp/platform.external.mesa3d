--- conflicted
+++ resolved
@@ -350,14 +350,9 @@
     * Determine how many scissor planes we need, that is drop scissor
     * edges if the bounding box of the tri is fully inside that edge.
     */
-<<<<<<< HEAD
-   scissor = &setup->draw_regions[viewport_index];
-   scissor_planes_needed(s_planes, &bboxpos, scissor);
-=======
    const struct u_rect *scissor = &setup->draw_regions[viewport_index];
    bool s_planes[4];
    scissor_planes_needed(s_planes, &bbox, scissor);
->>>>>>> be466399
    nr_planes += s_planes[0] + s_planes[1] + s_planes[2] + s_planes[3];
 
    const struct lp_setup_variant_key *key = &setup->setup.variant->key;
