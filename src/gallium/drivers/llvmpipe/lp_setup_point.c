/**************************************************************************
 *
 * Copyright 2010, VMware Inc.
 * All Rights Reserved.
 *
 * Permission is hereby granted, free of charge, to any person obtaining a
 * copy of this software and associated documentation files (the
 * "Software"), to deal in the Software without restriction, including
 * without limitation the rights to use, copy, modify, merge, publish,
 * distribute, sub license, and/or sell copies of the Software, and to
 * permit persons to whom the Software is furnished to do so, subject to
 * the following conditions:
 *
 * The above copyright notice and this permission notice (including the
 * next paragraph) shall be included in all copies or substantial portions
 * of the Software.
 *
 * THE SOFTWARE IS PROVIDED "AS IS", WITHOUT WARRANTY OF ANY KIND, EXPRESS
 * OR IMPLIED, INCLUDING BUT NOT LIMITED TO THE WARRANTIES OF
 * MERCHANTABILITY, FITNESS FOR A PARTICULAR PURPOSE AND NON-INFRINGEMENT.
 * IN NO EVENT SHALL VMWARE AND/OR ITS SUPPLIERS BE LIABLE FOR
 * ANY CLAIM, DAMAGES OR OTHER LIABILITY, WHETHER IN AN ACTION OF CONTRACT,
 * TORT OR OTHERWISE, ARISING FROM, OUT OF OR IN CONNECTION WITH THE
 * SOFTWARE OR THE USE OR OTHER DEALINGS IN THE SOFTWARE.
 *
 **************************************************************************/

/*
 * Binning code for points
 */

#include "util/u_math.h"
#include "util/u_memory.h"
#include "lp_setup_context.h"
#include "lp_perf.h"
#include "lp_rast.h"
#include "lp_state_fs.h"
#include "lp_state_setup.h"
#include "lp_context.h"
#include "draw/draw_context.h"

#define NUM_CHANNELS 4

struct point_info {
   /* x,y deltas */
   int dy01, dy12;
   int dx01, dx12;

   const float (*v0)[4];

   float (*a0)[4];
   float (*dadx)[4];
   float (*dady)[4];

   bool frontfacing;
};


/**
 * Compute a0 for a constant-valued coefficient (GL_FLAT shading).
 */
static void
constant_coef(struct lp_setup_context *setup,
              struct point_info *info,
              unsigned slot,
              const float value,
              unsigned i)
{
   info->a0[slot][i] = value;
   info->dadx[slot][i] = 0.0f;
   info->dady[slot][i] = 0.0f;
}


static void
point_persp_coeff(struct lp_setup_context *setup,
                  const struct point_info *info,
                  unsigned slot,
                  unsigned i)
{
   /*
    * Fragment shader expects pre-multiplied w for LP_INTERP_PERSPECTIVE. A
    * better strategy would be to take the primitive in consideration when
    * generating the fragment shader key, and therefore avoid the per-fragment
    * perspective divide.
    */

   float w0 = info->v0[0][3];

   assert(i < 4);

   info->a0[slot][i] = info->v0[slot][i]*w0;
   info->dadx[slot][i] = 0.0f;
   info->dady[slot][i] = 0.0f;
}


/**
 * Setup automatic texcoord coefficients (for sprite rendering).
 * \param slot  the vertex attribute slot to setup
 * \param i  the attribute channel in [0,3]
 * \param sprite_coord_origin  one of PIPE_SPRITE_COORD_x
 * \param perspective  does the shader expects pre-multiplied w, i.e.,
 *    LP_INTERP_PERSPECTIVE is specified in the shader key
 */
static void
texcoord_coef(struct lp_setup_context *setup,
              const struct point_info *info,
              unsigned slot,
              unsigned i,
              unsigned sprite_coord_origin,
              bool perspective)
{
   float w0 = info->v0[0][3];

   assert(i < 4);

   if (i == 0) {
      float dadx = FIXED_ONE / (float)info->dx12;
      float dady =  0.0f;
      float x0 = info->v0[0][0] - setup->pixel_offset;
      float y0 = info->v0[0][1] - setup->pixel_offset;

      info->dadx[slot][0] = dadx;
      info->dady[slot][0] = dady;
      info->a0[slot][0] = 0.5 - (dadx * x0 + dady * y0);

      if (perspective) {
         info->dadx[slot][0] *= w0;
         info->dady[slot][0] *= w0;
         info->a0[slot][0] *= w0;
      }
   } else if (i == 1) {
      float dadx = 0.0f;
      float dady = FIXED_ONE / (float)info->dx12;
      float x0 = info->v0[0][0] - setup->pixel_offset;
      float y0 = info->v0[0][1] - setup->pixel_offset;

      if (sprite_coord_origin == PIPE_SPRITE_COORD_LOWER_LEFT) {
         dady = -dady;
      }

      info->dadx[slot][1] = dadx;
      info->dady[slot][1] = dady;
      info->a0[slot][1] = 0.5 - (dadx * x0 + dady * y0);

      if (perspective) {
         info->dadx[slot][1] *= w0;
         info->dady[slot][1] *= w0;
         info->a0[slot][1] *= w0;
      }
   } else if (i == 2) {
      info->a0[slot][2] = 0.0f;
      info->dadx[slot][2] = 0.0f;
      info->dady[slot][2] = 0.0f;
   } else {
      info->a0[slot][3] = perspective ? w0 : 1.0f;
      info->dadx[slot][3] = 0.0f;
      info->dady[slot][3] = 0.0f;
   }
}


/**
 * Special coefficient setup for gl_FragCoord.  X and Y are trivial.  Z and W
 * are copied from position_coef which should have already been computed.  We
 * could do a bit less work if we'd examine gl_FragCoord's swizzle mask.
 */
static void
setup_point_fragcoord_coef(struct lp_setup_context *setup,
                           struct point_info *info,
                           unsigned slot,
                           unsigned usage_mask)
{
   /*X*/
   if (usage_mask & TGSI_WRITEMASK_X) {
      info->a0[slot][0] = 0.0;
      info->dadx[slot][0] = 1.0;
      info->dady[slot][0] = 0.0;
   }

   /*Y*/
   if (usage_mask & TGSI_WRITEMASK_Y) {
      info->a0[slot][1] = 0.0;
      info->dadx[slot][1] = 0.0;
      info->dady[slot][1] = 1.0;
   }

   /*Z*/
   if (usage_mask & TGSI_WRITEMASK_Z) {
      constant_coef(setup, info, slot, info->v0[0][2], 2);
   }

   /*W*/
   if (usage_mask & TGSI_WRITEMASK_W) {
      constant_coef(setup, info, slot, info->v0[0][3], 3);
   }
}


/**
 * Compute the point->coef[] array dadx, dady, a0 values.
 */
static void
setup_point_coefficients(struct lp_setup_context *setup,
                         struct point_info *info)
{
   const struct lp_setup_variant_key *key = &setup->setup.variant->key;
   const struct lp_fragment_shader *shader = setup->fs.current.variant->shader;
   unsigned fragcoord_usage_mask = TGSI_WRITEMASK_XYZ;

   /* setup interpolation for all the remaining attributes:
    */
   for (unsigned slot = 0; slot < key->num_inputs; slot++) {
      unsigned vert_attr = key->inputs[slot].src_index;
      unsigned usage_mask = key->inputs[slot].usage_mask;
      enum lp_interp interp = key->inputs[slot].interp;
      bool perspective = !!(interp == LP_INTERP_PERSPECTIVE);
      unsigned i;

      if (perspective && usage_mask) {
         fragcoord_usage_mask |= TGSI_WRITEMASK_W;
      }

      switch (interp) {
      case LP_INTERP_POSITION:
         /*
          * The generated pixel interpolators will pick up the coeffs from
          * slot 0, so all need to ensure that the usage mask is covers all
          * usages.
          */
         fragcoord_usage_mask |= usage_mask;
         break;
      case LP_INTERP_LINEAR:
         /* Sprite tex coords may use linear interpolation someday */
         FALLTHROUGH;
      case LP_INTERP_PERSPECTIVE: {
         /* check if the sprite coord flag is set for this attribute.
          * If so, set it up so it up so x and y vary from 0 to 1.
          */
         bool do_texcoord_coef = false;
         if (shader->info.base.input_semantic_name[slot] ==
             TGSI_SEMANTIC_PCOORD) {
            do_texcoord_coef = true;
         } else if (shader->info.base.input_semantic_name[slot] ==
                  TGSI_SEMANTIC_TEXCOORD) {
            unsigned semantic_index =
               shader->info.base.input_semantic_index[slot];
            /* Note that sprite_coord enable is a bitfield of
             * PIPE_MAX_SHADER_OUTPUTS bits.
             */
            if (semantic_index < PIPE_MAX_SHADER_OUTPUTS &&
                (setup->sprite_coord_enable & (1u << semantic_index))) {
               do_texcoord_coef = true;
            }
         }
         if (do_texcoord_coef) {
            for (i = 0; i < NUM_CHANNELS; i++) {
               if (usage_mask & (1 << i)) {
                  texcoord_coef(setup, info, slot + 1, i,
                                setup->sprite_coord_origin,
                                perspective);
               }
            }
            break;
         }
      }
         FALLTHROUGH;
      case LP_INTERP_CONSTANT:
         for (i = 0; i < NUM_CHANNELS; i++) {
            if (usage_mask & (1 << i)) {
               if (perspective) {
                  point_persp_coeff(setup, info, slot+1, i);
               } else {
                  constant_coef(setup, info, slot+1, info->v0[vert_attr][i], i);
               }
            }
         }
         break;
      case LP_INTERP_FACING:
         for (i = 0; i < NUM_CHANNELS; i++)
            if (usage_mask & (1 << i))
               constant_coef(setup, info, slot+1,
                             info->frontfacing ? 1.0f : -1.0f, i);
         break;
      default:
         assert(0);
         break;
      }
   }

   /* The internal position input is in slot zero:
    */
   setup_point_fragcoord_coef(setup, info, 0,
                              fragcoord_usage_mask);
}


static inline int
subpixel_snap(float a)
{
   return util_iround(FIXED_ONE * a);
}


/**
 * Print point vertex attribs (for debug).
 */
static void
print_point(struct lp_setup_context *setup,
            const float (*v0)[4],
            const float size)
{
   const struct lp_setup_variant_key *key = &setup->setup.variant->key;

   debug_printf("llvmpipe point, width %f\n", size);
   for (unsigned i = 0; i < 1 + key->num_inputs; i++) {
      debug_printf("  v0[%d]:  %f %f %f %f\n", i,
                   v0[i][0], v0[i][1], v0[i][2], v0[i][3]);
   }
}


static bool
try_setup_point(struct lp_setup_context *setup,
                const float (*v0)[4])
{
   struct llvmpipe_context *lp_context = (struct llvmpipe_context *)setup->pipe;
   /* x/y positions in fixed point */
   const struct lp_setup_variant_key *key = &setup->setup.variant->key;
   const int sizeAttr = setup->psize_slot;
   float size
      = (setup->point_size_per_vertex && sizeAttr > 0) ? v0[sizeAttr][0]
      : setup->point_size;

   if (size > LP_MAX_POINT_WIDTH)
      size = LP_MAX_POINT_WIDTH;

   /* Yes this is necessary to accurately calculate bounding boxes
    * with the two fill-conventions we support.  GL (normally) ends
    * up needing a bottom-left fill convention, which requires
    * slightly different rounding.
    */
<<<<<<< HEAD
   int adj = (setup->bottom_edge_rule != 0) ? 1 : 0;
   float pixel_offset = setup->multisample ? 0.0 : setup->pixel_offset;
=======
   const int adj = (setup->bottom_edge_rule != 0) ? 1 : 0;
   const float pixel_offset = setup->multisample ? 0.0 : setup->pixel_offset;
>>>>>>> be466399
   struct lp_scene *scene = setup->scene;
   int x[2], y[2];

   unsigned viewport_index = 0;
   if (setup->viewport_index_slot > 0) {
      unsigned *udata = (unsigned*)v0[setup->viewport_index_slot];
      viewport_index = lp_clamp_viewport_idx(*udata);
   }

   unsigned layer = 0;
   if (setup->layer_slot > 0) {
      layer = *(unsigned*)v0[setup->layer_slot];
      layer = MIN2(layer, scene->fb_max_layer);
   }

   int fixed_width;

   if (0)
      print_point(setup, v0, size);

   /* Bounding rectangle (in pixels) */
   struct u_rect bbox;
   if (!setup->legacy_points) {
      /*
       * Rasterize points as quads.
       */
      int x0, y0;
      /* Point size as fixed point integer, remove rounding errors
       * and gives minimum width for very small points.
       */
      fixed_width = MAX2(FIXED_ONE, subpixel_snap(size));

      x0 = subpixel_snap(v0[0][0] - pixel_offset) - fixed_width/2;
      y0 = subpixel_snap(v0[0][1] - pixel_offset) - fixed_width/2;

      x[0] = x0;
      x[1] = x0 + fixed_width;
      y[0] = y0;
      y[1] = y0 + fixed_width;
      bbox.x0 = x[0] >> FIXED_ORDER;
      bbox.x1 = (x[1] + (FIXED_ONE-1)) >> FIXED_ORDER;
      bbox.y0 = (y[0] + adj) >> FIXED_ORDER;
      bbox.y1 = (y[1] + (FIXED_ONE-1) + adj) >> FIXED_ORDER;

      /* Inclusive coordinates:
       */
      bbox.x1--;
      bbox.y1--;
   } else {
      /*
       * OpenGL legacy rasterization rules for non-sprite points.
       *
       * Per OpenGL 2.1 spec, section 3.3.1, "Basic Point Rasterization".
       *
       * This type of point rasterization is only available in pre 3.0 contexts
       * (or compatibility contexts which we don't support) anyway.
       */

      const int x0 = subpixel_snap(v0[0][0]);
      const int y0 = subpixel_snap(v0[0][1]) - adj;

      /* Point size as fixed point integer. For GL legacy points
       * the point size is always a whole integer.
       */
      fixed_width = MAX2(FIXED_ONE,
                         (subpixel_snap(size) + FIXED_ONE/2 - 1) & ~(FIXED_ONE-1));
      int int_width = fixed_width >> FIXED_ORDER;

      assert(setup->pixel_offset != 0);

      if (int_width == 1) {
         bbox.x0 = x0 >> FIXED_ORDER;
         bbox.y0 = y0 >> FIXED_ORDER;
         bbox.x1 = bbox.x0;
         bbox.y1 = bbox.y0;
      } else {
         if (int_width & 1) {
            /* Odd width */
            bbox.x0 = (x0 >> FIXED_ORDER) - (int_width - 1)/2;
            bbox.y0 = (y0 >> FIXED_ORDER) - (int_width - 1)/2;
         } else {
            /* Even width */
            bbox.x0 = ((x0 + FIXED_ONE/2) >> FIXED_ORDER) - int_width/2;
            bbox.y0 = ((y0 + FIXED_ONE/2) >> FIXED_ORDER) - int_width/2;
         }

         bbox.x1 = bbox.x0 + int_width - 1;
         bbox.y1 = bbox.y0 + int_width - 1;
      }

      x[0] = (bbox.x0 - 1) << 8;
      x[1] = (bbox.x1 + 1) << 8;
      y[0] = (bbox.y0 - 1) << 8;
      y[1] = (bbox.y1 + 1) << 8;
   }

   if (0) {
      debug_printf("  bbox: (%i, %i) - (%i, %i)\n",
                   bbox.x0, bbox.y0,
                   bbox.x1, bbox.y1);
   }

   if (lp_context->active_statistics_queries) {
      lp_context->pipeline_statistics.c_primitives++;
   }

<<<<<<< HEAD
=======
   if (lp_setup_zero_sample_mask(setup)) {
      if (0) debug_printf("zero sample mask\n");
      LP_COUNT(nr_culled_tris);
      return true;
   }

>>>>>>> be466399
   if (!u_rect_test_intersection(&setup->draw_regions[viewport_index], &bbox)) {
      if (0) debug_printf("no intersection\n");
      LP_COUNT(nr_culled_tris);
      return true;
   }

   u_rect_find_intersection(&setup->draw_regions[viewport_index], &bbox);

   /* We can't use rectangle reasterizer for non-legacy points for now. */
   if (!setup->legacy_points || setup->multisample) {
      struct lp_rast_triangle *point;
      struct lp_rast_plane *plane;
      unsigned nr_planes = 4;

      point = lp_setup_alloc_triangle(scene,
                                      key->num_inputs,
                                      nr_planes);
     if (!point)
        return false;

#ifdef DEBUG
      point->v[0][0] = v0[0][0];
      point->v[0][1] = v0[0][1];
#endif

      LP_COUNT(nr_tris);

<<<<<<< HEAD
   if (draw_will_inject_frontface(lp_context->draw) &&
       setup->face_slot > 0) {
      point->inputs.frontfacing = v0[setup->face_slot][0];
   } else {
      point->inputs.frontfacing = TRUE;
   }
=======
      if (draw_will_inject_frontface(lp_context->draw) &&
          setup->face_slot > 0) {
         point->inputs.frontfacing = v0[setup->face_slot][0];
      } else {
         point->inputs.frontfacing = true;
      }
>>>>>>> be466399

      struct point_info info;
      info.v0 = v0;
      info.dx01 = 0;
      info.dx12 = fixed_width;
      info.dy01 = fixed_width;
      info.dy12 = 0;
      info.a0 = GET_A0(&point->inputs);
      info.dadx = GET_DADX(&point->inputs);
      info.dady = GET_DADY(&point->inputs);
      info.frontfacing = point->inputs.frontfacing;

      /* Setup parameter interpolants:
       */
      setup_point_coefficients(setup, &info);

      point->inputs.disable = false;
      point->inputs.is_blit = false;
      point->inputs.layer = layer;
      point->inputs.viewport_index = viewport_index;
      point->inputs.view_index = setup->view_index;

      plane = GET_PLANES(point);

      plane[0].dcdx = ~0U << 8;
      plane[0].dcdy = 0;
      plane[0].c = -MAX2(x[0], bbox.x0 << 8);
      plane[0].eo = 1 << 8;

      plane[1].dcdx = 1 << 8;
      plane[1].dcdy = 0;
      plane[1].c = MIN2(x[1], (bbox.x1 + 1) << 8);
      plane[1].eo = 0;

      plane[2].dcdx = 0;
      plane[2].dcdy = 1 << 8;
      plane[2].c = -MAX2(y[0], (bbox.y0 << 8) - adj);
      plane[2].eo = 1 << 8;

      plane[3].dcdx = 0;
      plane[3].dcdy = ~0U << 8;
      plane[3].c = MIN2(y[1], (bbox.y1 + 1) << 8);
      plane[3].eo = 0;

      if (!setup->legacy_points) {
         /* adjust for fill-rule*/
         plane[0].c++; /* left */
         if (setup->bottom_edge_rule == 0)
            plane[2].c++; /* top-left */
         else
            plane[3].c++; /* bottom-left */
      }

      int max_szorig = ((bbox.x1 - (bbox.x0 & ~3)) |
                        (bbox.y1 - (bbox.y0 & ~3)));
      bool use_32bits = max_szorig <= MAX_FIXED_LENGTH32;

      return lp_setup_bin_triangle(setup, point, use_32bits,
                                   setup->fs.current.variant->opaque,
                                   &bbox, nr_planes, viewport_index);

   } else {
      struct lp_rast_rectangle *point =
         lp_setup_alloc_rectangle(scene, key->num_inputs);
      if (!point)
         return false;
#ifdef DEBUG
      point->v[0][0] = v0[0][0];
      point->v[0][1] = v0[0][1];
#endif

      point->box.x0 = bbox.x0;
      point->box.x1 = bbox.x1;
      point->box.y0 = bbox.y0;
      point->box.y1 = bbox.y1;

      LP_COUNT(nr_tris);

      if (draw_will_inject_frontface(lp_context->draw) &&
          setup->face_slot > 0) {
         point->inputs.frontfacing = v0[setup->face_slot][0];
      } else {
         point->inputs.frontfacing = true;
      }

      struct point_info info;
      info.v0 = v0;
      info.dx01 = 0;
      info.dx12 = fixed_width;
      info.dy01 = fixed_width;
      info.dy12 = 0;
      info.a0 = GET_A0(&point->inputs);
      info.dadx = GET_DADX(&point->inputs);
      info.dady = GET_DADY(&point->inputs);
      info.frontfacing = point->inputs.frontfacing;

      /* Setup parameter interpolants:
       */
      setup_point_coefficients(setup, &info);

      point->inputs.disable = false;
      point->inputs.is_blit = false;
      point->inputs.layer = layer;
      point->inputs.viewport_index = viewport_index;
      point->inputs.view_index = setup->view_index;

      return lp_setup_bin_rectangle(setup, point,
                                    setup->fs.current.variant->opaque);
   }
}


static void
lp_setup_point_discard(struct lp_setup_context *setup,
                       const float (*v0)[4])
{
}


static void
lp_setup_point(struct lp_setup_context *setup,
               const float (*v0)[4])
{
   if (!try_setup_point(setup, v0)) {
      if (!lp_setup_flush_and_restart(setup))
         return;

      if (!try_setup_point(setup, v0))
         return;
   }
}


void
lp_setup_choose_point(struct lp_setup_context *setup)
{
   if (setup->rasterizer_discard) {
      setup->point = lp_setup_point_discard;
   } else {
      setup->point = lp_setup_point;
   }
}

<|MERGE_RESOLUTION|>--- conflicted
+++ resolved
@@ -341,13 +341,8 @@
     * up needing a bottom-left fill convention, which requires
     * slightly different rounding.
     */
-<<<<<<< HEAD
-   int adj = (setup->bottom_edge_rule != 0) ? 1 : 0;
-   float pixel_offset = setup->multisample ? 0.0 : setup->pixel_offset;
-=======
    const int adj = (setup->bottom_edge_rule != 0) ? 1 : 0;
    const float pixel_offset = setup->multisample ? 0.0 : setup->pixel_offset;
->>>>>>> be466399
    struct lp_scene *scene = setup->scene;
    int x[2], y[2];
 
@@ -454,15 +449,12 @@
       lp_context->pipeline_statistics.c_primitives++;
    }
 
-<<<<<<< HEAD
-=======
    if (lp_setup_zero_sample_mask(setup)) {
       if (0) debug_printf("zero sample mask\n");
       LP_COUNT(nr_culled_tris);
       return true;
    }
 
->>>>>>> be466399
    if (!u_rect_test_intersection(&setup->draw_regions[viewport_index], &bbox)) {
       if (0) debug_printf("no intersection\n");
       LP_COUNT(nr_culled_tris);
@@ -490,21 +482,12 @@
 
       LP_COUNT(nr_tris);
 
-<<<<<<< HEAD
-   if (draw_will_inject_frontface(lp_context->draw) &&
-       setup->face_slot > 0) {
-      point->inputs.frontfacing = v0[setup->face_slot][0];
-   } else {
-      point->inputs.frontfacing = TRUE;
-   }
-=======
       if (draw_will_inject_frontface(lp_context->draw) &&
           setup->face_slot > 0) {
          point->inputs.frontfacing = v0[setup->face_slot][0];
       } else {
          point->inputs.frontfacing = true;
       }
->>>>>>> be466399
 
       struct point_info info;
       info.v0 = v0;
