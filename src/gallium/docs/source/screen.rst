--- conflicted
+++ resolved
@@ -530,11 +530,6 @@
   execution. 0 = throttling is disabled.
 * ``PIPE_CAP_DMABUF``: Whether Linux DMABUF handles are supported by
   resource_from_handle and resource_get_handle.
-<<<<<<< HEAD
-* ``PIPE_CAP_PREFER_COMPUTE_BLIT_FOR_MULTIMEDIA``: Whether VDPAU, VAAPI, and
-  OpenMAX should use a compute-based blit instead of pipe_context::blit.
-* ``PIPE_CAP_TGSI_DIV``: Whether opcode DIV is supported
-=======
 * ``PIPE_CAP_PREFER_COMPUTE_FOR_MULTIMEDIA``: Whether VDPAU, VAAPI, and
   OpenMAX should use a compute-based blit instead of pipe_context::blit and compute pipeline for compositing images.
 * ``PIPE_CAP_FRAGMENT_SHADER_INTERLOCK``: True if fragment shader interlock
@@ -572,7 +567,6 @@
 * ``PIPE_CAP_MAX_VERTEX_BUFFERS``: Number of supported vertex buffers.
 * ``PIPE_CAP_OPENCL_INTEGER_FUNCTIONS``: Driver supports extended OpenCL-style integer functions.  This includes averge, saturating additiong, saturating subtraction, absolute difference, count leading zeros, and count trailing zeros.
 * ``PIPE_CAP_INTEGER_MULTIPLY_32X16``: Driver supports integer multiplication between a 32-bit integer and a 16-bit integer.  If the second operand is 32-bits, the upper 16-bits are ignored, and the low 16-bits are possibly sign extended as necessary.
->>>>>>> 4392cf2d
 
 .. _pipe_capf:
 
