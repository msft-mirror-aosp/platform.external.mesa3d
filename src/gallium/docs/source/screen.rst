.. _screen:

Screen
======

A screen is an object representing the context-independent part of a device.

Flags and enumerations
----------------------

XXX some of these don't belong in this section.


.. _pipe_cap:

PIPE_CAP_*
^^^^^^^^^^

Capability queries return information about the features and limits of the
driver/GPU.  For floating-point values, use :ref:`get_paramf`, and for boolean
or integer values, use :ref:`get_param`.

The integer capabilities:

* ``PIPE_CAP_NPOT_TEXTURES``: Whether :term:`NPOT` textures may have repeat modes,
  normalized coordinates, and mipmaps.
* ``PIPE_CAP_MAX_DUAL_SOURCE_RENDER_TARGETS``: How many dual-source blend RTs are support.
  :ref:`Blend` for more information.
* ``PIPE_CAP_ANISOTROPIC_FILTER``: Whether textures can be filtered anisotropically.
* ``PIPE_CAP_POINT_SPRITE``: Whether point sprites are available.
* ``PIPE_CAP_MAX_RENDER_TARGETS``: The maximum number of render targets that may be
  bound.
* ``PIPE_CAP_OCCLUSION_QUERY``: Whether occlusion queries are available.
* ``PIPE_CAP_QUERY_TIME_ELAPSED``: Whether PIPE_QUERY_TIME_ELAPSED queries are available.
* ``PIPE_CAP_TEXTURE_SWIZZLE``: Whether swizzling through sampler views is
  supported.
* ``PIPE_CAP_MAX_TEXTURE_2D_LEVELS``: The maximum number of mipmap levels available
  for a 2D texture.
* ``PIPE_CAP_MAX_TEXTURE_3D_LEVELS``: The maximum number of mipmap levels available
  for a 3D texture.
* ``PIPE_CAP_MAX_TEXTURE_CUBE_LEVELS``: The maximum number of mipmap levels available
  for a cubemap.
* ``PIPE_CAP_TEXTURE_MIRROR_CLAMP_TO_EDGE``: Whether mirrored texture coordinates are
  supported with the clamp-to-edge wrap mode.
* ``PIPE_CAP_TEXTURE_MIRROR_CLAMP``: Whether mirrored texture coordinates are supported
  with clamp or clamp-to-border wrap modes.
* ``PIPE_CAP_BLEND_EQUATION_SEPARATE``: Whether alpha blend equations may be different
  from color blend equations, in :ref:`Blend` state.
* ``PIPE_CAP_SM3``: Whether the vertex shader and fragment shader support equivalent
  opcodes to the Shader Model 3 specification. XXX oh god this is horrible
* ``PIPE_CAP_MAX_STREAM_OUTPUT_BUFFERS``: The maximum number of stream buffers.
* ``PIPE_CAP_PRIMITIVE_RESTART``: Whether primitive restart is supported.
* ``PIPE_CAP_INDEP_BLEND_ENABLE``: Whether per-rendertarget blend enabling and channel
  masks are supported. If 0, then the first rendertarget's blend mask is
  replicated across all MRTs.
* ``PIPE_CAP_INDEP_BLEND_FUNC``: Whether per-rendertarget blend functions are
  available. If 0, then the first rendertarget's blend functions affect all
  MRTs.
* ``PIPE_CAP_MAX_TEXTURE_ARRAY_LAYERS``: The maximum number of texture array
  layers supported. If 0, the array textures are not supported at all and
  the ARRAY texture targets are invalid.
* ``PIPE_CAP_TGSI_FS_COORD_ORIGIN_UPPER_LEFT``: Whether the TGSI property
  FS_COORD_ORIGIN with value UPPER_LEFT is supported.
* ``PIPE_CAP_TGSI_FS_COORD_ORIGIN_LOWER_LEFT``: Whether the TGSI property
  FS_COORD_ORIGIN with value LOWER_LEFT is supported.
* ``PIPE_CAP_TGSI_FS_COORD_PIXEL_CENTER_HALF_INTEGER``: Whether the TGSI
  property FS_COORD_PIXEL_CENTER with value HALF_INTEGER is supported.
* ``PIPE_CAP_TGSI_FS_COORD_PIXEL_CENTER_INTEGER``: Whether the TGSI
  property FS_COORD_PIXEL_CENTER with value INTEGER is supported.
* ``PIPE_CAP_DEPTH_CLIP_DISABLE``: Whether the driver is capable of disabling
  depth clipping (through pipe_rasterizer_state)
* ``PIPE_CAP_DEPTH_CLIP_DISABLE_SEPARATE``: Whether the driver is capable of
  disabling depth clipping (through pipe_rasterizer_state) separately for
  the near and far plane. If not, depth_clip_near and depth_clip_far will be
  equal.
* ``PIPE_CAP_SHADER_STENCIL_EXPORT``: Whether a stencil reference value can be
  written from a fragment shader.
* ``PIPE_CAP_TGSI_INSTANCEID``: Whether TGSI_SEMANTIC_INSTANCEID is supported
  in the vertex shader.
* ``PIPE_CAP_VERTEX_ELEMENT_INSTANCE_DIVISOR``: Whether the driver supports
  per-instance vertex attribs.
* ``PIPE_CAP_FRAGMENT_COLOR_CLAMPED``: Whether fragment color clamping is
  supported.  That is, is the pipe_rasterizer_state::clamp_fragment_color
  flag supported by the driver?  If not, the state tracker will insert
  clamping code into the fragment shaders when needed.

* ``PIPE_CAP_MIXED_COLORBUFFER_FORMATS``: Whether mixed colorbuffer formats are
  supported, e.g. RGBA8 and RGBA32F as the first and second colorbuffer, resp.
* ``PIPE_CAP_VERTEX_COLOR_UNCLAMPED``: Whether the driver is capable of
  outputting unclamped vertex colors from a vertex shader. If unsupported,
  the vertex colors are always clamped. This is the default for DX9 hardware.
* ``PIPE_CAP_VERTEX_COLOR_CLAMPED``: Whether the driver is capable of
  clamping vertex colors when they come out of a vertex shader, as specified
  by the pipe_rasterizer_state::clamp_vertex_color flag.  If unsupported,
  the vertex colors are never clamped. This is the default for DX10 hardware.
  If both clamped and unclamped CAPs are supported, the clamping can be
  controlled through pipe_rasterizer_state.  If the driver cannot do vertex
  color clamping, the state tracker may insert clamping code into the vertex
  shader.
* ``PIPE_CAP_GLSL_FEATURE_LEVEL``: Whether the driver supports features
  equivalent to a specific GLSL version. E.g. for GLSL 1.3, report 130.
* ``PIPE_CAP_GLSL_FEATURE_LEVEL_COMPATIBILITY``: Whether the driver supports
  features equivalent to a specific GLSL version including all legacy OpenGL
  features only present in the OpenGL compatibility profile.
  The only legacy features that Gallium drivers must implement are
  the legacy shader inputs and outputs (colors, texcoords, fog, clipvertex,
  edgeflag).
* ``PIPE_CAP_ESSL_FEATURE_LEVEL``: An optional cap to allow drivers to
  report a higher GLSL version for GLES contexts.  This is useful when a
  driver does not support all the required features for a higher GL version,
  but does support the required features for a higher GLES version.  A driver
  is allowed to return ``0`` in which case ``PIPE_CAP_GLSL_FEATURE_LEVEL`` is
  used.
  Note that simply returning the same value as the GLSL feature level cap is
  incorrect.  For example, GLSL version 3.30 does not require ``ARB_gpu_shader5``,
  but ESSL version 3.20 es does require ``EXT_gpu_shader5``
* ``PIPE_CAP_QUADS_FOLLOW_PROVOKING_VERTEX_CONVENTION``: Whether quads adhere to
  the flatshade_first setting in ``pipe_rasterizer_state``.
* ``PIPE_CAP_USER_VERTEX_BUFFERS``: Whether the driver supports user vertex
  buffers.  If not, the state tracker must upload all data which is not in hw
  resources.  If user-space buffers are supported, the driver must also still
  accept HW resource buffers.
* ``PIPE_CAP_VERTEX_BUFFER_OFFSET_4BYTE_ALIGNED_ONLY``: This CAP describes a hw
  limitation.  If true, pipe_vertex_buffer::buffer_offset must always be aligned
  to 4.  If false, there are no restrictions on the offset.
* ``PIPE_CAP_VERTEX_BUFFER_STRIDE_4BYTE_ALIGNED_ONLY``: This CAP describes a hw
  limitation.  If true, pipe_vertex_buffer::stride must always be aligned to 4.
  If false, there are no restrictions on the stride.
* ``PIPE_CAP_VERTEX_ELEMENT_SRC_OFFSET_4BYTE_ALIGNED_ONLY``: This CAP describes
  a hw limitation.  If true, pipe_vertex_element::src_offset must always be
  aligned to 4.  If false, there are no restrictions on src_offset.
* ``PIPE_CAP_COMPUTE``: Whether the implementation supports the
  compute entry points defined in pipe_context and pipe_screen.
* ``PIPE_CAP_CONSTANT_BUFFER_OFFSET_ALIGNMENT``: Describes the required
  alignment of pipe_constant_buffer::buffer_offset.
* ``PIPE_CAP_START_INSTANCE``: Whether the driver supports
  pipe_draw_info::start_instance.
* ``PIPE_CAP_QUERY_TIMESTAMP``: Whether PIPE_QUERY_TIMESTAMP and
  the pipe_screen::get_timestamp hook are implemented.
* ``PIPE_CAP_TEXTURE_MULTISAMPLE``: Whether all MSAA resources supported
  for rendering are also supported for texturing.
* ``PIPE_CAP_MIN_MAP_BUFFER_ALIGNMENT``: The minimum alignment that should be
  expected for a pointer returned by transfer_map if the resource is
  PIPE_BUFFER. In other words, the pointer returned by transfer_map is
  always aligned to this value.
* ``PIPE_CAP_TEXTURE_BUFFER_OFFSET_ALIGNMENT``: Describes the required
  alignment for pipe_sampler_view::u.buf.offset, in bytes.
  If a driver does not support offset/size, it should return 0.
* ``PIPE_CAP_BUFFER_SAMPLER_VIEW_RGBA_ONLY``: Whether the driver only
  supports R, RG, RGB and RGBA formats for PIPE_BUFFER sampler views.
  When this is the case it should be assumed that the swizzle parameters
  in the sampler view have no effect.
* ``PIPE_CAP_TGSI_TEXCOORD``: This CAP describes a hw limitation.
  If true, the hardware cannot replace arbitrary shader inputs with sprite
  coordinates and hence the inputs that are desired to be replaceable must
  be declared with TGSI_SEMANTIC_TEXCOORD instead of TGSI_SEMANTIC_GENERIC.
  The rasterizer's sprite_coord_enable state therefore also applies to the
  TEXCOORD semantic.
  Also, TGSI_SEMANTIC_PCOORD becomes available, which labels a fragment shader
  input that will always be replaced with sprite coordinates.
* ``PIPE_CAP_PREFER_BLIT_BASED_TEXTURE_TRANSFER``: Whether it is preferable
  to use a blit to implement a texture transfer which needs format conversions
  and swizzling in state trackers. Generally, all hardware drivers with
  dedicated memory should return 1 and all software rasterizers should return 0.
* ``PIPE_CAP_QUERY_PIPELINE_STATISTICS``: Whether PIPE_QUERY_PIPELINE_STATISTICS
  is supported.
* ``PIPE_CAP_TEXTURE_BORDER_COLOR_QUIRK``: Bitmask indicating whether special
  considerations have to be given to the interaction between the border color
  in the sampler object and the sampler view used with it.
  If PIPE_QUIRK_TEXTURE_BORDER_COLOR_SWIZZLE_R600 is set, the border color
  may be affected in undefined ways for any kind of permutational swizzle
  (any swizzle XYZW where X/Y/Z/W are not ZERO, ONE, or R/G/B/A respectively)
  in the sampler view.
  If PIPE_QUIRK_TEXTURE_BORDER_COLOR_SWIZZLE_NV50 is set, the border color
  state should be swizzled manually according to the swizzle in the sampler
  view it is intended to be used with, or herein undefined results may occur
  for permutational swizzles.
* ``PIPE_CAP_MAX_TEXTURE_BUFFER_SIZE``: The maximum accessible size with
  a buffer sampler view, in texels.
* ``PIPE_CAP_MAX_VIEWPORTS``: The maximum number of viewports (and scissors
  since they are linked) a driver can support. Returning 0 is equivalent
  to returning 1 because every driver has to support at least a single
  viewport/scissor combination.
* ``PIPE_CAP_ENDIANNESS``:: The endianness of the device.  Either
  PIPE_ENDIAN_BIG or PIPE_ENDIAN_LITTLE.
* ``PIPE_CAP_MIXED_FRAMEBUFFER_SIZES``: Whether it is allowed to have
  different sizes for fb color/zs attachments. This controls whether
  ARB_framebuffer_object is provided.
* ``PIPE_CAP_TGSI_VS_LAYER_VIEWPORT``: Whether ``TGSI_SEMANTIC_LAYER`` and
  ``TGSI_SEMANTIC_VIEWPORT_INDEX`` are supported as vertex shader
  outputs. Note that the viewport will only be used if multiple viewports are
  exposed.
* ``PIPE_CAP_MAX_GEOMETRY_OUTPUT_VERTICES``: The maximum number of vertices
  output by a single invocation of a geometry shader.
* ``PIPE_CAP_MAX_GEOMETRY_TOTAL_OUTPUT_COMPONENTS``: The maximum number of
  vertex components output by a single invocation of a geometry shader.
  This is the product of the number of attribute components per vertex and
  the number of output vertices.
* ``PIPE_CAP_MAX_TEXTURE_GATHER_COMPONENTS``: Max number of components
  in format that texture gather can operate on. 1 == RED, ALPHA etc,
  4 == All formats.
* ``PIPE_CAP_TEXTURE_GATHER_SM5``: Whether the texture gather
  hardware implements the SM5 features, component selection,
  shadow comparison, and run-time offsets.
* ``PIPE_CAP_BUFFER_MAP_PERSISTENT_COHERENT``: Whether
  PIPE_TRANSFER_PERSISTENT and PIPE_TRANSFER_COHERENT are supported
  for buffers.
* ``PIPE_CAP_TEXTURE_QUERY_LOD``: Whether the ``LODQ`` instruction is
  supported.
* ``PIPE_CAP_MIN_TEXTURE_GATHER_OFFSET``: The minimum offset that can be used
  in conjunction with a texture gather opcode.
* ``PIPE_CAP_MAX_TEXTURE_GATHER_OFFSET``: The maximum offset that can be used
  in conjunction with a texture gather opcode.
* ``PIPE_CAP_SAMPLE_SHADING``: Whether there is support for per-sample
  shading. The context->set_min_samples function will be expected to be
  implemented.
* ``PIPE_CAP_TEXTURE_GATHER_OFFSETS``: Whether the ``TG4`` instruction can
  accept 4 offsets.
* ``PIPE_CAP_TGSI_VS_WINDOW_SPACE_POSITION``: Whether
  TGSI_PROPERTY_VS_WINDOW_SPACE_POSITION is supported, which disables clipping
  and viewport transformation.
* ``PIPE_CAP_MAX_VERTEX_STREAMS``: The maximum number of vertex streams
  supported by the geometry shader. If stream-out is supported, this should be
  at least 1. If stream-out is not supported, this should be 0.
* ``PIPE_CAP_DRAW_INDIRECT``: Whether the driver supports taking draw arguments
  { count, instance_count, start, index_bias } from a PIPE_BUFFER resource.
  See pipe_draw_info.
* ``PIPE_CAP_MULTI_DRAW_INDIRECT``: Whether the driver supports
  pipe_draw_info::indirect_stride and ::indirect_count
* ``PIPE_CAP_MULTI_DRAW_INDIRECT_PARAMS``: Whether the driver supports
  taking the number of indirect draws from a separate parameter
  buffer, see pipe_draw_indirect_info::indirect_draw_count.
* ``PIPE_CAP_TGSI_FS_FINE_DERIVATIVE``: Whether the fragment shader supports
  the FINE versions of DDX/DDY.
* ``PIPE_CAP_VENDOR_ID``: The vendor ID of the underlying hardware. If it's
  not available one should return 0xFFFFFFFF.
* ``PIPE_CAP_DEVICE_ID``: The device ID (PCI ID) of the underlying hardware.
  0xFFFFFFFF if not available.
* ``PIPE_CAP_ACCELERATED``: Whether the renderer is hardware accelerated.
* ``PIPE_CAP_VIDEO_MEMORY``: The amount of video memory in megabytes.
* ``PIPE_CAP_UMA``: If the device has a unified memory architecture or on-card
  memory and GART.
* ``PIPE_CAP_CONDITIONAL_RENDER_INVERTED``: Whether the driver supports inverted
  condition for conditional rendering.
* ``PIPE_CAP_MAX_VERTEX_ATTRIB_STRIDE``: The maximum supported vertex stride.
* ``PIPE_CAP_SAMPLER_VIEW_TARGET``: Whether the sampler view's target can be
  different than the underlying resource's, as permitted by
  ARB_texture_view. For example a 2d array texture may be reinterpreted as a
  cube (array) texture and vice-versa.
* ``PIPE_CAP_CLIP_HALFZ``: Whether the driver supports the
  pipe_rasterizer_state::clip_halfz being set to true. This is required
  for enabling ARB_clip_control.
* ``PIPE_CAP_VERTEXID_NOBASE``: If true, the driver only supports
  TGSI_SEMANTIC_VERTEXID_NOBASE (and not TGSI_SEMANTIC_VERTEXID). This means
  state trackers for APIs whose vertexIDs are offset by basevertex (such as GL)
  will need to lower TGSI_SEMANTIC_VERTEXID to TGSI_SEMANTIC_VERTEXID_NOBASE
  and TGSI_SEMANTIC_BASEVERTEX, so drivers setting this must handle both these
  semantics. Only relevant if geometry shaders are supported.
  (BASEVERTEX could be exposed separately too via ``PIPE_CAP_DRAW_PARAMETERS``).
* ``PIPE_CAP_POLYGON_OFFSET_CLAMP``: If true, the driver implements support
  for ``pipe_rasterizer_state::offset_clamp``.
* ``PIPE_CAP_MULTISAMPLE_Z_RESOLVE``: Whether the driver supports blitting
  a multisampled depth buffer into a single-sampled texture (or depth buffer).
  Only the first sampled should be copied.
* ``PIPE_CAP_RESOURCE_FROM_USER_MEMORY``: Whether the driver can create
  a pipe_resource where an already-existing piece of (malloc'd) user memory
  is used as its backing storage. In other words, whether the driver can map
  existing user memory into the device address space for direct device access.
  The create function is pipe_screen::resource_from_user_memory. The address
  and size must be page-aligned.
* ``PIPE_CAP_DEVICE_RESET_STATUS_QUERY``:
  Whether pipe_context::get_device_reset_status is implemented.
* ``PIPE_CAP_MAX_SHADER_PATCH_VARYINGS``:
  How many per-patch outputs and inputs are supported between tessellation
  control and tessellation evaluation shaders, not counting in TESSINNER and
  TESSOUTER. The minimum allowed value for OpenGL is 30.
* ``PIPE_CAP_TEXTURE_FLOAT_LINEAR``: Whether the linear minification and
  magnification filters are supported with single-precision floating-point
  textures.
* ``PIPE_CAP_TEXTURE_HALF_FLOAT_LINEAR``: Whether the linear minification and
  magnification filters are supported with half-precision floating-point
  textures.
* ``PIPE_CAP_DEPTH_BOUNDS_TEST``: Whether bounds_test, bounds_min, and
  bounds_max states of pipe_depth_stencil_alpha_state behave according
  to the GL_EXT_depth_bounds_test specification.
* ``PIPE_CAP_TGSI_TXQS``: Whether the `TXQS` opcode is supported
* ``PIPE_CAP_FORCE_PERSAMPLE_INTERP``: If the driver can force per-sample
  interpolation for all fragment shader inputs if
  pipe_rasterizer_state::force_persample_interp is set. This is only used
  by GL3-level sample shading (ARB_sample_shading). GL4-level sample shading
  (ARB_gpu_shader5) doesn't use this. While GL3 hardware has a state for it,
  GL4 hardware will likely need to emulate it with a shader variant, or by
  selecting the interpolation weights with a conditional assignment
  in the shader.
* ``PIPE_CAP_SHAREABLE_SHADERS``: Whether shader CSOs can be used by any
  pipe_context.
* ``PIPE_CAP_COPY_BETWEEN_COMPRESSED_AND_PLAIN_FORMATS``:
  Whether copying between compressed and plain formats is supported where
  a compressed block is copied to/from a plain pixel of the same size.
* ``PIPE_CAP_CLEAR_TEXTURE``: Whether `clear_texture` will be
  available in contexts.
* ``PIPE_CAP_DRAW_PARAMETERS``: Whether ``TGSI_SEMANTIC_BASEVERTEX``,
  ``TGSI_SEMANTIC_BASEINSTANCE``, and ``TGSI_SEMANTIC_DRAWID`` are
  supported in vertex shaders.
* ``PIPE_CAP_TGSI_PACK_HALF_FLOAT``: Whether the ``UP2H`` and ``PK2H``
  TGSI opcodes are supported.
* ``PIPE_CAP_TGSI_FS_POSITION_IS_SYSVAL``: If state trackers should use
  a system value for the POSITION fragment shader input.
* ``PIPE_CAP_TGSI_FS_FACE_IS_INTEGER_SYSVAL``: If state trackers should use
  a system value for the FACE fragment shader input.
  Also, the FACE system value is integer, not float.
* ``PIPE_CAP_SHADER_BUFFER_OFFSET_ALIGNMENT``: Describes the required
  alignment for pipe_shader_buffer::buffer_offset, in bytes. Maximum
  value allowed is 256 (for GL conformance). 0 is only allowed if
  shader buffers are not supported.
* ``PIPE_CAP_INVALIDATE_BUFFER``: Whether the use of ``invalidate_resource``
  for buffers is supported.
* ``PIPE_CAP_GENERATE_MIPMAP``: Indicates whether pipe_context::generate_mipmap
  is supported.
* ``PIPE_CAP_STRING_MARKER``: Whether pipe->emit_string_marker() is supported.
* ``PIPE_CAP_SURFACE_REINTERPRET_BLOCKS``: Indicates whether
  pipe_context::create_surface supports reinterpreting a texture as a surface
  of a format with different block width/height (but same block size in bits).
  For example, a compressed texture image can be interpreted as a
  non-compressed surface whose texels are the same number of bits as the
  compressed blocks, and vice versa. The width and height of the surface is
  adjusted appropriately.
* ``PIPE_CAP_QUERY_BUFFER_OBJECT``: Driver supports
  context::get_query_result_resource callback.
* ``PIPE_CAP_PCI_GROUP``: Return the PCI segment group number.
* ``PIPE_CAP_PCI_BUS``: Return the PCI bus number.
* ``PIPE_CAP_PCI_DEVICE``: Return the PCI device number.
* ``PIPE_CAP_PCI_FUNCTION``: Return the PCI function number.
* ``PIPE_CAP_FRAMEBUFFER_NO_ATTACHMENT``:
  If non-zero, rendering to framebuffers with no surface attachments
  is supported. The context->is_format_supported function will be expected
  to be implemented with PIPE_FORMAT_NONE yeilding the MSAA modes the hardware
  supports. N.B., The maximum number of layers supported for rasterizing a
  primitive on a layer is obtained from ``PIPE_CAP_MAX_TEXTURE_ARRAY_LAYERS``
  even though it can be larger than the number of layers supported by either
  rendering or textures.
* ``PIPE_CAP_ROBUST_BUFFER_ACCESS_BEHAVIOR``: Implementation uses bounds
  checking on resource accesses by shader if the context is created with
  PIPE_CONTEXT_ROBUST_BUFFER_ACCESS. See the ARB_robust_buffer_access_behavior
  extension for information on the required behavior for out of bounds accesses
  and accesses to unbound resources.
* ``PIPE_CAP_CULL_DISTANCE``: Whether the driver supports the arb_cull_distance
  extension and thus implements proper support for culling planes.
* ``PIPE_CAP_PRIMITIVE_RESTART_FOR_PATCHES``: Whether primitive restart is
  supported for patch primitives.
* ``PIPE_CAP_TGSI_VOTE``: Whether the ``VOTE_*`` ops can be used in shaders.
* ``PIPE_CAP_MAX_WINDOW_RECTANGLES``: The maxium number of window rectangles
  supported in ``set_window_rectangles``.
* ``PIPE_CAP_POLYGON_OFFSET_UNITS_UNSCALED``: If true, the driver implements support
  for ``pipe_rasterizer_state::offset_units_unscaled``.
* ``PIPE_CAP_VIEWPORT_SUBPIXEL_BITS``: Number of bits of subpixel precision for
  floating point viewport bounds.
* ``PIPE_CAP_RASTERIZER_SUBPIXEL_BITS``: Number of bits of subpixel precision used
  by the rasterizer.
* ``PIPE_CAP_MIXED_COLOR_DEPTH_BITS``: Whether there is non-fallback
  support for color/depth format combinations that use a different
  number of bits. For the purpose of this cap, Z24 is treated as
  32-bit. If set to off, that means that a B5G6R5 + Z24 or RGBA8 + Z16
  combination will require a driver fallback, and should not be
  advertised in the GLX/EGL config list.
* ``PIPE_CAP_TGSI_ARRAY_COMPONENTS``: If true, the driver interprets the
  UsageMask of input and output declarations and allows declaring arrays
  in overlapping ranges. The components must be a contiguous range, e.g. a
  UsageMask of  xy or yzw is allowed, but xz or yw isn't. Declarations with
  overlapping locations must have matching semantic names and indices, and
  equal interpolation qualifiers.
  Components may overlap, notably when the gaps in an array of dvec3 are
  filled in.
* ``PIPE_CAP_STREAM_OUTPUT_INTERLEAVE_BUFFERS``: Whether interleaved stream
  output mode is able to interleave across buffers. This is required for
  ARB_transform_feedback3.
* ``PIPE_CAP_TGSI_CAN_READ_OUTPUTS``: Whether every TGSI shader stage can read
  from the output file.
* ``PIPE_CAP_GLSL_OPTIMIZE_CONSERVATIVELY``: Tell the GLSL compiler to use
  the minimum amount of optimizations just to be able to do all the linking
  and lowering.
* ``PIPE_CAP_TGSI_FS_FBFETCH``: Whether a fragment shader can use the FBFETCH
  opcode to retrieve the current value in the framebuffer.
* ``PIPE_CAP_TGSI_MUL_ZERO_WINS``: Whether TGSI shaders support the
  ``TGSI_PROPERTY_MUL_ZERO_WINS`` shader property.
* ``PIPE_CAP_DOUBLES``: Whether double precision floating-point operations
  are supported.
* ``PIPE_CAP_INT64``: Whether 64-bit integer operations are supported.
* ``PIPE_CAP_INT64_DIVMOD``: Whether 64-bit integer division/modulo
  operations are supported.
* ``PIPE_CAP_TGSI_TEX_TXF_LZ``: Whether TEX_LZ and TXF_LZ opcodes are
  supported.
* ``PIPE_CAP_TGSI_CLOCK``: Whether the CLOCK opcode is supported.
* ``PIPE_CAP_POLYGON_MODE_FILL_RECTANGLE``: Whether the
  PIPE_POLYGON_MODE_FILL_RECTANGLE mode is supported for
  ``pipe_rasterizer_state::fill_front`` and
  ``pipe_rasterizer_state::fill_back``.
* ``PIPE_CAP_SPARSE_BUFFER_PAGE_SIZE``: The page size of sparse buffers in
  bytes, or 0 if sparse buffers are not supported. The page size must be at
  most 64KB.
* ``PIPE_CAP_TGSI_BALLOT``: Whether the BALLOT and READ_* opcodes as well as
  the SUBGROUP_* semantics are supported.
* ``PIPE_CAP_TGSI_TES_LAYER_VIEWPORT``: Whether ``TGSI_SEMANTIC_LAYER`` and
  ``TGSI_SEMANTIC_VIEWPORT_INDEX`` are supported as tessellation evaluation
  shader outputs.
* ``PIPE_CAP_CAN_BIND_CONST_BUFFER_AS_VERTEX``: Whether a buffer with just
  PIPE_BIND_CONSTANT_BUFFER can be legally passed to set_vertex_buffers.
* ``PIPE_CAP_ALLOW_MAPPED_BUFFERS_DURING_EXECUTION``: As the name says.
* ``PIPE_CAP_POST_DEPTH_COVERAGE``: whether
  ``TGSI_PROPERTY_FS_POST_DEPTH_COVERAGE`` is supported.
* ``PIPE_CAP_BINDLESS_TEXTURE``: Whether bindless texture operations are
  supported.
* ``PIPE_CAP_NIR_SAMPLERS_AS_DEREF``: Whether NIR tex instructions should
  reference texture and sampler as NIR derefs instead of by indices.
* ``PIPE_CAP_QUERY_SO_OVERFLOW``: Whether the
  ``PIPE_QUERY_SO_OVERFLOW_PREDICATE`` and
  ``PIPE_QUERY_SO_OVERFLOW_ANY_PREDICATE`` query types are supported. Note that
  for a driver that does not support multiple output streams (i.e.,
  ``PIPE_CAP_MAX_VERTEX_STREAMS`` is 1), both query types are identical.
* ``PIPE_CAP_MEMOBJ``: Whether operations on memory objects are supported.
* ``PIPE_CAP_LOAD_CONSTBUF``: True if the driver supports ``TGSI_OPCODE_LOAD`` use
  with constant buffers.
* ``PIPE_CAP_TGSI_ANY_REG_AS_ADDRESS``: Any TGSI register can be used as
  an address for indirect register indexing.
* ``PIPE_CAP_TILE_RASTER_ORDER``: Whether the driver supports
  GL_MESA_tile_raster_order, using the tile_raster_order_* fields in
  pipe_rasterizer_state.
* ``PIPE_CAP_MAX_COMBINED_SHADER_OUTPUT_RESOURCES``: Limit on combined shader
  output resources (images + buffers + fragment outputs). If 0 the state
  tracker works it out.
* ``PIPE_CAP_FRAMEBUFFER_MSAA_CONSTRAINTS``: This determines limitations
  on the number of samples that framebuffer attachments can have.
  Possible values:
    0: color.nr_samples == zs.nr_samples == color.nr_storage_samples
       (standard MSAA quality)
    1: color.nr_samples >= zs.nr_samples == color.nr_storage_samples
       (enhanced MSAA quality)
    2: color.nr_samples >= zs.nr_samples >= color.nr_storage_samples
       (full flexibility in tuning MSAA quality and performance)
  All color attachments must have the same number of samples and the same
  number of storage samples.
* ``PIPE_CAP_SIGNED_VERTEX_BUFFER_OFFSET``:
  Whether pipe_vertex_buffer::buffer_offset is treated as signed. The u_vbuf
  module needs this for optimal performance in workstation applications.
* ``PIPE_CAP_CONTEXT_PRIORITY_MASK``: For drivers that support per-context
  priorities, this returns a bitmask of ``PIPE_CONTEXT_PRIORITY_x`` for the
  supported priority levels.  A driver that does not support prioritized
  contexts can return 0.
* ``PIPE_CAP_FENCE_SIGNAL``: True if the driver supports signaling semaphores
  using fence_server_signal().
* ``PIPE_CAP_CONSTBUF0_FLAGS``: The bits of pipe_resource::flags that must be
  set when binding that buffer as constant buffer 0. If the buffer doesn't have
  those bits set, pipe_context::set_constant_buffer(.., 0, ..) is ignored
  by the driver, and the driver can throw assertion failures.
* ``PIPE_CAP_PACKED_UNIFORMS``: True if the driver supports packed uniforms
  as opposed to padding to vec4s.
* ``PIPE_CAP_CONSERVATIVE_RASTER_POST_SNAP_TRIANGLES``: Whether the
  ``PIPE_CONSERVATIVE_RASTER_POST_SNAP`` mode is supported for triangles.
* ``PIPE_CAP_CONSERVATIVE_RASTER_POST_SNAP_POINTS_LINES``: Whether the
  ``PIPE_CONSERVATIVE_RASTER_POST_SNAP`` mode is supported for points and lines.
* ``PIPE_CAP_CONSERVATIVE_RASTER_PRE_SNAP_TRIANGLES``: Whether the
  ``PIPE_CONSERVATIVE_RASTER_PRE_SNAP`` mode is supported for triangles.
* ``PIPE_CAP_CONSERVATIVE_RASTER_PRE_SNAP_POINTS_LINES``: Whether the
  ``PIPE_CONSERVATIVE_RASTER_PRE_SNAP`` mode is supported for points and lines.
* ``PIPE_CAP_CONSERVATIVE_RASTER_POST_DEPTH_COVERAGE``: Whether
  ``PIPE_CAP_POST_DEPTH_COVERAGE`` works with conservative rasterization.
* ``PIPE_CAP_MAX_CONSERVATIVE_RASTER_SUBPIXEL_PRECISION_BIAS``: The maximum
  subpixel precision bias in bits during conservative rasterization.
* ``PIPE_CAP_PROGRAMMABLE_SAMPLE_LOCATIONS``: True is the driver supports
  programmable sample location through ```get_sample_pixel_grid``` and
  ```set_sample_locations```.
* ``PIPE_CAP_MAX_GS_INVOCATIONS``: Maximum supported value of
  TGSI_PROPERTY_GS_INVOCATIONS.
* ``PIPE_CAP_MAX_SHADER_BUFFER_SIZE``: Maximum supported size for binding
  with set_shader_buffers.
* ``PIPE_CAP_MAX_COMBINED_SHADER_BUFFERS``: Maximum total number of shader
  buffers. A value of 0 means the sum of all per-shader stage maximums (see
  ``PIPE_SHADER_CAP_MAX_SHADER_BUFFERS``).
* ``PIPE_CAP_MAX_COMBINED_HW_ATOMIC_COUNTERS``: Maximum total number of atomic
  counters. A value of 0 means the default value (MAX_ATOMIC_COUNTERS = 4096).
* ``PIPE_CAP_MAX_COMBINED_HW_ATOMIC_COUNTER_BUFFERS``: Maximum total number of
  atomic counter buffers. A value of 0 means the sum of all per-shader stage
  maximums (see ``PIPE_SHADER_CAP_MAX_HW_ATOMIC_COUNTER_BUFFERS``).
* ``PIPE_CAP_MAX_TEXTURE_UPLOAD_MEMORY_BUDGET``: Maximum recommend memory size
  for all active texture uploads combined. This is a performance hint.
  0 means no limit.
* ``PIPE_CAP_MAX_VERTEX_ELEMENT_SRC_OFFSET``: The maximum supported value for
  of pipe_vertex_element::src_offset.
* ``PIPE_CAP_SURFACE_SAMPLE_COUNT``: Whether the driver
  supports pipe_surface overrides of resource nr_samples. If set, will
  enable EXT_multisampled_render_to_texture.
* ``PIPE_CAP_TGSI_ATOMFADD``: Atomic floating point adds are supported on
  images, buffers, and shared memory.
* ``PIPE_CAP_RGB_OVERRIDE_DST_ALPHA_BLEND``: True if the driver needs blend state to use zero/one instead of destination alpha for RGB/XRGB formats.
* ``PIPE_CAP_GLSL_TESS_LEVELS_AS_INPUTS``: True if the driver wants TESSINNER and TESSOUTER to be inputs (rather than system values) for tessellation evaluation shaders.
* ``PIPE_CAP_DEST_SURFACE_SRGB_CONTROL``: Indicates whether the drivers
  supports switching the format between sRGB and linear for a surface that is
  used as destination in draw and blit calls.
<<<<<<< HEAD
* ``PIPE_CAP_NIR_COMPACT_ARRAYS``: True if the compiler backend supports NIR's compact array feature, for all shader stages.
=======
>>>>>>> ef961309
* ``PIPE_CAP_MAX_VARYINGS``: The maximum number of fragment shader
  varyings. This will generally correspond to
  ``PIPE_SHADER_CAP_MAX_INPUTS`` for the fragment shader, but in some
  cases may be a smaller number.
<<<<<<< HEAD
* ``PIPE_CAP_COMPUTE_GRID_INFO_LAST_BLOCK``: Whether pipe_grid_info::last_block
  is implemented by the driver. See struct pipe_grid_info for more details.
=======
>>>>>>> ef961309

.. _pipe_capf:

PIPE_CAPF_*
^^^^^^^^^^^^^^^^

The floating-point capabilities are:

* ``PIPE_CAPF_MAX_LINE_WIDTH``: The maximum width of a regular line.
* ``PIPE_CAPF_MAX_LINE_WIDTH_AA``: The maximum width of a smoothed line.
* ``PIPE_CAPF_MAX_POINT_WIDTH``: The maximum width and height of a point.
* ``PIPE_CAPF_MAX_POINT_WIDTH_AA``: The maximum width and height of a smoothed point.
* ``PIPE_CAPF_MAX_TEXTURE_ANISOTROPY``: The maximum level of anisotropy that can be
  applied to anisotropically filtered textures.
* ``PIPE_CAPF_MAX_TEXTURE_LOD_BIAS``: The maximum :term:`LOD` bias that may be applied
  to filtered textures.
* ``PIPE_CAPF_MIN_CONSERVATIVE_RASTER_DILATE``: The minimum conservative rasterization
  dilation.
* ``PIPE_CAPF_MAX_CONSERVATIVE_RASTER_DILATE``: The maximum conservative rasterization
  dilation.
* ``PIPE_CAPF_CONSERVATIVE_RASTER_DILATE_GRANULARITY``: The conservative rasterization
  dilation granularity for values relative to the minimum dilation.


.. _pipe_shader_cap:

PIPE_SHADER_CAP_*
^^^^^^^^^^^^^^^^^

These are per-shader-stage capabitity queries. Different shader stages may
support different features.

* ``PIPE_SHADER_CAP_MAX_INSTRUCTIONS``: The maximum number of instructions.
* ``PIPE_SHADER_CAP_MAX_ALU_INSTRUCTIONS``: The maximum number of arithmetic instructions.
* ``PIPE_SHADER_CAP_MAX_TEX_INSTRUCTIONS``: The maximum number of texture instructions.
* ``PIPE_SHADER_CAP_MAX_TEX_INDIRECTIONS``: The maximum number of texture indirections.
* ``PIPE_SHADER_CAP_MAX_CONTROL_FLOW_DEPTH``: The maximum nested control flow depth.
* ``PIPE_SHADER_CAP_MAX_INPUTS``: The maximum number of input registers.
* ``PIPE_SHADER_CAP_MAX_OUTPUTS``: The maximum number of output registers.
  This is valid for all shaders except the fragment shader.
* ``PIPE_SHADER_CAP_MAX_CONST_BUFFER_SIZE``: The maximum size per constant buffer in bytes.
* ``PIPE_SHADER_CAP_MAX_CONST_BUFFERS``: Maximum number of constant buffers that can be bound
  to any shader stage using ``set_constant_buffer``. If 0 or 1, the pipe will
  only permit binding one constant buffer per shader.

If a value greater than 0 is returned, the driver can have multiple
constant buffers bound to shader stages. The CONST register file is
accessed with two-dimensional indices, like in the example below.

DCL CONST[0][0..7]       # declare first 8 vectors of constbuf 0
DCL CONST[3][0]          # declare first vector of constbuf 3
MOV OUT[0], CONST[0][3]  # copy vector 3 of constbuf 0

* ``PIPE_SHADER_CAP_MAX_TEMPS``: The maximum number of temporary registers.
* ``PIPE_SHADER_CAP_TGSI_CONT_SUPPORTED``: Whether the continue opcode is supported.
* ``PIPE_SHADER_CAP_INDIRECT_INPUT_ADDR``: Whether indirect addressing
  of the input file is supported.
* ``PIPE_SHADER_CAP_INDIRECT_OUTPUT_ADDR``: Whether indirect addressing
  of the output file is supported.
* ``PIPE_SHADER_CAP_INDIRECT_TEMP_ADDR``: Whether indirect addressing
  of the temporary file is supported.
* ``PIPE_SHADER_CAP_INDIRECT_CONST_ADDR``: Whether indirect addressing
  of the constant file is supported.
* ``PIPE_SHADER_CAP_SUBROUTINES``: Whether subroutines are supported, i.e.
  BGNSUB, ENDSUB, CAL, and RET, including RET in the main block.
* ``PIPE_SHADER_CAP_INTEGERS``: Whether integer opcodes are supported.
  If unsupported, only float opcodes are supported.
* ``PIPE_SHADER_CAP_INT64_ATOMICS``: Whether int64 atomic opcodes are supported. The device needs to support add, sub, swap, cmpswap, and, or, xor, min, and max.
* ``PIPE_SHADER_CAP_FP16``: Whether half precision floating-point opcodes are supported.
   If unsupported, half precision ops need to be lowered to full precision.
* ``PIPE_SHADER_CAP_MAX_TEXTURE_SAMPLERS``: The maximum number of texture
  samplers.
* ``PIPE_SHADER_CAP_PREFERRED_IR``: Preferred representation of the
  program.  It should be one of the ``pipe_shader_ir`` enum values.
* ``PIPE_SHADER_CAP_MAX_SAMPLER_VIEWS``: The maximum number of texture
  sampler views. Must not be lower than PIPE_SHADER_CAP_MAX_TEXTURE_SAMPLERS.
* ``PIPE_SHADER_CAP_TGSI_DROUND_SUPPORTED``: Whether double precision rounding
  is supported. If it is, DTRUNC/DCEIL/DFLR/DROUND opcodes may be used.
* ``PIPE_SHADER_CAP_TGSI_DFRACEXP_DLDEXP_SUPPORTED``: Whether DFRACEXP and
  DLDEXP are supported.
* ``PIPE_SHADER_CAP_TGSI_LDEXP_SUPPORTED``: Whether LDEXP is supported.
* ``PIPE_SHADER_CAP_TGSI_FMA_SUPPORTED``: Whether FMA and DFMA (doubles only)
  are supported.
* ``PIPE_SHADER_CAP_TGSI_ANY_INOUT_DECL_RANGE``: Whether the driver doesn't
  ignore tgsi_declaration_range::Last for shader inputs and outputs.
* ``PIPE_SHADER_CAP_MAX_UNROLL_ITERATIONS_HINT``: This is the maximum number
  of iterations that loops are allowed to have to be unrolled. It is only
  a hint to state trackers. Whether any loops will be unrolled is not
  guaranteed.
* ``PIPE_SHADER_CAP_MAX_SHADER_BUFFERS``: Maximum number of memory buffers
  (also used to implement atomic counters). Having this be non-0 also
  implies support for the ``LOAD``, ``STORE``, and ``ATOM*`` TGSI
  opcodes.
* ``PIPE_SHADER_CAP_SUPPORTED_IRS``: Supported representations of the
  program.  It should be a mask of ``pipe_shader_ir`` bits.
* ``PIPE_SHADER_CAP_MAX_SHADER_IMAGES``: Maximum number of image units.
* ``PIPE_SHADER_CAP_LOWER_IF_THRESHOLD``: IF and ELSE branches with a lower
  cost than this value should be lowered by the state tracker for better
  performance. This is a tunable for the GLSL compiler and the behavior is
  specific to the compiler.
* ``PIPE_SHADER_CAP_TGSI_SKIP_MERGE_REGISTERS``: Whether the merge registers
  TGSI pass is skipped. This might reduce code size and register pressure if
  the underlying driver has a real backend compiler.
* ``PIPE_SHADER_CAP_MAX_HW_ATOMIC_COUNTERS``: If atomic counters are separate,
  how many HW counters are available for this stage. (0 uses SSBO atomics).
* ``PIPE_SHADER_CAP_MAX_HW_ATOMIC_COUNTER_BUFFERS``: If atomic counters are
  separate, how many atomic counter buffers are available for this stage.
* ``PIPE_SHADER_CAP_SCALAR_ISA``: Whether the ISA is a scalar one.

.. _pipe_compute_cap:

PIPE_COMPUTE_CAP_*
^^^^^^^^^^^^^^^^^^

Compute-specific capabilities. They can be queried using
pipe_screen::get_compute_param.

* ``PIPE_COMPUTE_CAP_IR_TARGET``: A description of the target of the form
  ``processor-arch-manufacturer-os`` that will be passed on to the compiler.
  This CAP is only relevant for drivers that specify PIPE_SHADER_IR_NATIVE for
  their preferred IR.
  Value type: null-terminated string. Shader IR type dependent.
* ``PIPE_COMPUTE_CAP_GRID_DIMENSION``: Number of supported dimensions
  for grid and block coordinates.  Value type: ``uint64_t``. Shader IR type dependent.
* ``PIPE_COMPUTE_CAP_MAX_GRID_SIZE``: Maximum grid size in block
  units.  Value type: ``uint64_t []``.  Shader IR type dependent.
* ``PIPE_COMPUTE_CAP_MAX_BLOCK_SIZE``: Maximum block size in thread
  units.  Value type: ``uint64_t []``. Shader IR type dependent.
* ``PIPE_COMPUTE_CAP_MAX_THREADS_PER_BLOCK``: Maximum number of threads that
  a single block can contain.  Value type: ``uint64_t``. Shader IR type dependent.
  This may be less than the product of the components of MAX_BLOCK_SIZE and is
  usually limited by the number of threads that can be resident simultaneously
  on a compute unit.
* ``PIPE_COMPUTE_CAP_MAX_GLOBAL_SIZE``: Maximum size of the GLOBAL
  resource.  Value type: ``uint64_t``. Shader IR type dependent.
* ``PIPE_COMPUTE_CAP_MAX_LOCAL_SIZE``: Maximum size of the LOCAL
  resource.  Value type: ``uint64_t``. Shader IR type dependent.
* ``PIPE_COMPUTE_CAP_MAX_PRIVATE_SIZE``: Maximum size of the PRIVATE
  resource.  Value type: ``uint64_t``. Shader IR type dependent.
* ``PIPE_COMPUTE_CAP_MAX_INPUT_SIZE``: Maximum size of the INPUT
  resource.  Value type: ``uint64_t``. Shader IR type dependent.
* ``PIPE_COMPUTE_CAP_MAX_MEM_ALLOC_SIZE``: Maximum size of a memory object
  allocation in bytes.  Value type: ``uint64_t``.
* ``PIPE_COMPUTE_CAP_MAX_CLOCK_FREQUENCY``: Maximum frequency of the GPU
  clock in MHz. Value type: ``uint32_t``
* ``PIPE_COMPUTE_CAP_MAX_COMPUTE_UNITS``: Maximum number of compute units
  Value type: ``uint32_t``
* ``PIPE_COMPUTE_CAP_IMAGES_SUPPORTED``: Whether images are supported
  non-zero means yes, zero means no. Value type: ``uint32_t``
* ``PIPE_COMPUTE_CAP_SUBGROUP_SIZE``: The size of a basic execution unit in
  threads. Also known as wavefront size, warp size or SIMD width.
* ``PIPE_COMPUTE_CAP_ADDRESS_BITS``: The default compute device address space
  size specified as an unsigned integer value in bits.
* ``PIPE_COMPUTE_CAP_MAX_VARIABLE_THREADS_PER_BLOCK``: Maximum variable number
  of threads that a single block can contain. This is similar to
  PIPE_COMPUTE_CAP_MAX_THREADS_PER_BLOCK, except that the variable size is not
  known a compile-time but at dispatch-time.

.. _pipe_bind:

PIPE_BIND_*
^^^^^^^^^^^

These flags indicate how a resource will be used and are specified at resource
creation time. Resources may be used in different roles
during their lifecycle. Bind flags are cumulative and may be combined to create
a resource which can be used for multiple things.
Depending on the pipe driver's memory management and these bind flags,
resources might be created and handled quite differently.

* ``PIPE_BIND_RENDER_TARGET``: A color buffer or pixel buffer which will be
  rendered to.  Any surface/resource attached to pipe_framebuffer_state::cbufs
  must have this flag set.
* ``PIPE_BIND_DEPTH_STENCIL``: A depth (Z) buffer and/or stencil buffer. Any
  depth/stencil surface/resource attached to pipe_framebuffer_state::zsbuf must
  have this flag set.
* ``PIPE_BIND_BLENDABLE``: Used in conjunction with PIPE_BIND_RENDER_TARGET to
  query whether a device supports blending for a given format.
  If this flag is set, surface creation may fail if blending is not supported
  for the specified format. If it is not set, a driver may choose to ignore
  blending on surfaces with formats that would require emulation.
* ``PIPE_BIND_DISPLAY_TARGET``: A surface that can be presented to screen. Arguments to
  pipe_screen::flush_front_buffer must have this flag set.
* ``PIPE_BIND_SAMPLER_VIEW``: A texture that may be sampled from in a fragment
  or vertex shader.
* ``PIPE_BIND_VERTEX_BUFFER``: A vertex buffer.
* ``PIPE_BIND_INDEX_BUFFER``: An vertex index/element buffer.
* ``PIPE_BIND_CONSTANT_BUFFER``: A buffer of shader constants.
* ``PIPE_BIND_STREAM_OUTPUT``: A stream output buffer.
* ``PIPE_BIND_CUSTOM``:
* ``PIPE_BIND_SCANOUT``: A front color buffer or scanout buffer.
* ``PIPE_BIND_SHARED``: A sharable buffer that can be given to another
  process.
* ``PIPE_BIND_GLOBAL``: A buffer that can be mapped into the global
  address space of a compute program.
* ``PIPE_BIND_SHADER_BUFFER``: A buffer without a format that can be bound
  to a shader and can be used with load, store, and atomic instructions.
* ``PIPE_BIND_SHADER_IMAGE``: A buffer or texture with a format that can be
  bound to a shader and can be used with load, store, and atomic instructions.
* ``PIPE_BIND_COMPUTE_RESOURCE``: A buffer or texture that can be
  bound to the compute program as a shader resource.
* ``PIPE_BIND_COMMAND_ARGS_BUFFER``: A buffer that may be sourced by the
  GPU command processor. It can contain, for example, the arguments to
  indirect draw calls.

.. _pipe_usage:

PIPE_USAGE_*
^^^^^^^^^^^^

The PIPE_USAGE enums are hints about the expected usage pattern of a resource.
Note that drivers must always support read and write CPU access at any time
no matter which hint they got.

* ``PIPE_USAGE_DEFAULT``: Optimized for fast GPU access.
* ``PIPE_USAGE_IMMUTABLE``: Optimized for fast GPU access and the resource is
  not expected to be mapped or changed (even by the GPU) after the first upload.
* ``PIPE_USAGE_DYNAMIC``: Expect frequent write-only CPU access. What is
  uploaded is expected to be used at least several times by the GPU.
* ``PIPE_USAGE_STREAM``: Expect frequent write-only CPU access. What is
  uploaded is expected to be used only once by the GPU.
* ``PIPE_USAGE_STAGING``: Optimized for fast CPU access.


Methods
-------

XXX to-do

get_name
^^^^^^^^

Returns an identifying name for the screen.

The returned string should remain valid and immutable for the lifetime of
pipe_screen.

get_vendor
^^^^^^^^^^

Returns the screen vendor.

The returned string should remain valid and immutable for the lifetime of
pipe_screen.

get_device_vendor
^^^^^^^^^^^^^^^^^

Returns the actual vendor of the device driving the screen
(as opposed to the driver vendor).

The returned string should remain valid and immutable for the lifetime of
pipe_screen.

.. _get_param:

get_param
^^^^^^^^^

Get an integer/boolean screen parameter.

**param** is one of the :ref:`PIPE_CAP` names.

.. _get_paramf:

get_paramf
^^^^^^^^^^

Get a floating-point screen parameter.

**param** is one of the :ref:`PIPE_CAPF` names.

context_create
^^^^^^^^^^^^^^

Create a pipe_context.

**priv** is private data of the caller, which may be put to various
unspecified uses, typically to do with implementing swapbuffers
and/or front-buffer rendering.

is_format_supported
^^^^^^^^^^^^^^^^^^^

Determine if a resource in the given format can be used in a specific manner.

**format** the resource format

**target** one of the PIPE_TEXTURE_x flags

**sample_count** the number of samples. 0 and 1 mean no multisampling,
the maximum allowed legal value is 32.

**storage_sample_count** the number of storage samples. This must be <=
sample_count. See the documentation of ``pipe_resource::nr_storage_samples``.

**bindings** is a bitmask of :ref:`PIPE_BIND` flags.

Returns TRUE if all usages can be satisfied.


can_create_resource
^^^^^^^^^^^^^^^^^^^

Check if a resource can actually be created (but don't actually allocate any
memory).  This is used to implement OpenGL's proxy textures.  Typically, a
driver will simply check if the total size of the given resource is less than
some limit.

For PIPE_TEXTURE_CUBE, the pipe_resource::array_size field should be 6.


.. _resource_create:

resource_create
^^^^^^^^^^^^^^^

Create a new resource from a template.
The following fields of the pipe_resource must be specified in the template:

**target** one of the pipe_texture_target enums.
Note that PIPE_BUFFER and PIPE_TEXTURE_X are not really fundamentally different.
Modern APIs allow using buffers as shader resources.

**format** one of the pipe_format enums.

**width0** the width of the base mip level of the texture or size of the buffer.

**height0** the height of the base mip level of the texture
(1 for 1D or 1D array textures).

**depth0** the depth of the base mip level of the texture
(1 for everything else).

**array_size** the array size for 1D and 2D array textures.
For cube maps this must be 6, for other textures 1.

**last_level** the last mip map level present.

**nr_samples**: Number of samples determining quality, driving the rasterizer,
shading, and framebuffer. It is the number of samples seen by the whole
graphics pipeline. 0 and 1 specify a resource which isn't multisampled.

**nr_storage_samples**: Only color buffers can set this lower than nr_samples.
Multiple samples within a pixel can have the same color. ``nr_storage_samples``
determines how many slots for different colors there are per pixel.
If there are not enough slots to store all sample colors, some samples will
have an undefined color (called "undefined samples").

The resolve blit behavior is driver-specific, but can be one of these two:
1. Only defined samples will be averaged. Undefined samples will be ignored.
2. Undefined samples will be approximated by looking at surrounding defined
   samples (even in different pixels).

Blits and MSAA texturing: If the sample being fetched is undefined, one of
the defined samples is returned instead.

Sample shading (``set_min_samples``) will operate at a sample frequency that
is at most ``nr_storage_samples``. Greater ``min_samples`` values will be
replaced by ``nr_storage_samples``.

**usage** one of the :ref:`PIPE_USAGE` flags.

**bind** bitmask of the :ref:`PIPE_BIND` flags.

**flags** bitmask of PIPE_RESOURCE_FLAG flags.



resource_changed
^^^^^^^^^^^^^^^^

Mark a resource as changed so derived internal resources will be recreated
on next use.

When importing external images that can't be directly used as texture sampler
source, internal copies may have to be created that the hardware can sample
from. When those resources are reimported, the image data may have changed, and
the previously derived internal resources must be invalidated to avoid sampling
from old copies.



resource_destroy
^^^^^^^^^^^^^^^^

Destroy a resource. A resource is destroyed if it has no more references.



get_timestamp
^^^^^^^^^^^^^

Query a timestamp in nanoseconds. The returned value should match
PIPE_QUERY_TIMESTAMP. This function returns immediately and doesn't
wait for rendering to complete (which cannot be achieved with queries).



get_driver_query_info
^^^^^^^^^^^^^^^^^^^^^

Return a driver-specific query. If the **info** parameter is NULL,
the number of available queries is returned.  Otherwise, the driver
query at the specified **index** is returned in **info**.
The function returns non-zero on success.
The driver-specific query is described with the pipe_driver_query_info
structure.

get_driver_query_group_info
^^^^^^^^^^^^^^^^^^^^^^^^^^^

Return a driver-specific query group. If the **info** parameter is NULL,
the number of available groups is returned.  Otherwise, the driver
query group at the specified **index** is returned in **info**.
The function returns non-zero on success.
The driver-specific query group is described with the
pipe_driver_query_group_info structure.



get_disk_shader_cache
^^^^^^^^^^^^^^^^^^^^^

Returns a pointer to a driver-specific on-disk shader cache. If the driver
failed to create the cache or does not support an on-disk shader cache NULL is
returned. The callback itself may also be NULL if the driver doesn't support
an on-disk shader cache.


Thread safety
-------------

Screen methods are required to be thread safe. While gallium rendering
contexts are not required to be thread safe, it is required to be safe to use
different contexts created with the same screen in different threads without
locks. It is also required to be safe using screen methods in a thread, while
using one of its contexts in another (without locks).<|MERGE_RESOLUTION|>--- conflicted
+++ resolved
@@ -105,15 +105,6 @@
   The only legacy features that Gallium drivers must implement are
   the legacy shader inputs and outputs (colors, texcoords, fog, clipvertex,
   edgeflag).
-* ``PIPE_CAP_ESSL_FEATURE_LEVEL``: An optional cap to allow drivers to
-  report a higher GLSL version for GLES contexts.  This is useful when a
-  driver does not support all the required features for a higher GL version,
-  but does support the required features for a higher GLES version.  A driver
-  is allowed to return ``0`` in which case ``PIPE_CAP_GLSL_FEATURE_LEVEL`` is
-  used.
-  Note that simply returning the same value as the GLSL feature level cap is
-  incorrect.  For example, GLSL version 3.30 does not require ``ARB_gpu_shader5``,
-  but ESSL version 3.20 es does require ``EXT_gpu_shader5``
 * ``PIPE_CAP_QUADS_FOLLOW_PROVOKING_VERTEX_CONVENTION``: Whether quads adhere to
   the flatshade_first setting in ``pipe_rasterizer_state``.
 * ``PIPE_CAP_USER_VERTEX_BUFFERS``: Whether the driver supports user vertex
@@ -496,19 +487,10 @@
 * ``PIPE_CAP_DEST_SURFACE_SRGB_CONTROL``: Indicates whether the drivers
   supports switching the format between sRGB and linear for a surface that is
   used as destination in draw and blit calls.
-<<<<<<< HEAD
-* ``PIPE_CAP_NIR_COMPACT_ARRAYS``: True if the compiler backend supports NIR's compact array feature, for all shader stages.
-=======
->>>>>>> ef961309
 * ``PIPE_CAP_MAX_VARYINGS``: The maximum number of fragment shader
   varyings. This will generally correspond to
   ``PIPE_SHADER_CAP_MAX_INPUTS`` for the fragment shader, but in some
   cases may be a smaller number.
-<<<<<<< HEAD
-* ``PIPE_CAP_COMPUTE_GRID_INFO_LAST_BLOCK``: Whether pipe_grid_info::last_block
-  is implemented by the driver. See struct pipe_grid_info for more details.
-=======
->>>>>>> ef961309
 
 .. _pipe_capf:
 
