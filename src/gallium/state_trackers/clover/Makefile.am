include Makefile.sources

AM_CPPFLAGS = \
	-I$(top_srcdir)/include \
	-I$(top_builddir)/src \
	-I$(top_srcdir)/src \
	-I$(top_srcdir)/src/gallium/include \
	-I$(top_srcdir)/src/gallium/drivers \
	-I$(top_srcdir)/src/gallium/auxiliary \
	-I$(top_srcdir)/src/gallium/winsys \
	-I$(srcdir)

if HAVE_CLOVER_ICD
AM_CPPFLAGS += -DHAVE_CLOVER_ICD
else
# Only install the headers if we are building a stand-alone implementation
cldir = $(includedir)/CL
cl_HEADERS = \
	$(top_srcdir)/include/CL/cl.h \
	$(top_srcdir)/include/CL/cl.hpp \
	$(top_srcdir)/include/CL/cl_d3d10.h \
	$(top_srcdir)/include/CL/cl_d3d11.h \
	$(top_srcdir)/include/CL/cl_dx9_media_sharing.h \
	$(top_srcdir)/include/CL/cl_egl.h \
	$(top_srcdir)/include/CL/cl_ext.h \
	$(top_srcdir)/include/CL/cl_gl.h \
	$(top_srcdir)/include/CL/cl_gl_ext.h \
	$(top_srcdir)/include/CL/cl_platform.h \
	$(top_srcdir)/include/CL/opencl.h
endif

noinst_LTLIBRARIES = libclover.la libcltgsi.la libclllvm.la

libcltgsi_la_CXXFLAGS = \
	-std=c++11 \
	$(CLOVER_STD_OVERRIDE) \
	$(VISIBILITY_CXXFLAGS)

libcltgsi_la_SOURCES = $(TGSI_SOURCES)

libclllvm_la_CXXFLAGS = \
	-std=c++11 \
	$(VISIBILITY_CXXFLAGS) \
	$(LLVM_CXXFLAGS) \
	$(CLOVER_STD_OVERRIDE) \
	$(DEFINES) \
<<<<<<< HEAD
=======
	$(LIBELF_CFLAGS) \
>>>>>>> 367bafc7
	-DLIBCLC_INCLUDEDIR=\"$(LIBCLC_INCLUDEDIR)/\" \
	-DLIBCLC_LIBEXECDIR=\"$(LIBCLC_LIBEXECDIR)/\" \
	-DCLANG_RESOURCE_DIR=\"$(CLANG_RESOURCE_DIR)\"

libclllvm_la_SOURCES = $(LLVM_SOURCES)

libclover_la_CXXFLAGS = \
	-std=c++11 \
	$(CLOVER_STD_OVERRIDE) \
	$(VISIBILITY_CXXFLAGS)

libclover_la_LIBADD = \
	libcltgsi.la libclllvm.la

<<<<<<< HEAD
libclover_la_SOURCES = \
	core/base.hpp \
	core/compat.hpp \
	core/compiler.hpp \
	core/geometry.hpp \
	core/device.hpp \
	core/device.cpp \
	core/context.hpp \
	core/context.cpp \
	core/queue.hpp \
	core/queue.cpp \
	core/format.hpp \
	core/format.cpp \
	core/memory.hpp \
	core/memory.cpp \
	core/resource.hpp \
	core/resource.cpp \
	core/sampler.hpp \
	core/sampler.cpp \
	core/event.hpp \
	core/event.cpp \
	core/program.hpp \
	core/program.cpp \
	core/kernel.hpp \
	core/kernel.cpp \
	core/module.hpp \
	core/module.cpp \
	api/util.hpp \
	api/platform.cpp \
	api/device.cpp \
	api/context.cpp \
	api/queue.cpp \
	api/memory.cpp \
	api/transfer.cpp \
	api/sampler.cpp \
	api/event.cpp \
	api/program.cpp \
	api/kernel.cpp

cldir = $(includedir)/CL
cl_HEADERS = \
	$(top_srcdir)/include/CL/cl.h \
	$(top_srcdir)/include/CL/cl_ext.h \
	$(top_srcdir)/include/CL/cl_gl.h \
	$(top_srcdir)/include/CL/cl_gl_ext.h \
	$(top_srcdir)/include/CL/cl_platform.h \
	$(top_srcdir)/include/CL/opencl.h \
	$(top_srcdir)/include/CL/cl.hpp
=======
libclover_la_SOURCES = $(CPP_SOURCES)

EXTRA_DIST = Doxyfile
>>>>>>> 367bafc7
<|MERGE_RESOLUTION|>--- conflicted
+++ resolved
@@ -44,10 +44,7 @@
 	$(LLVM_CXXFLAGS) \
 	$(CLOVER_STD_OVERRIDE) \
 	$(DEFINES) \
-<<<<<<< HEAD
-=======
 	$(LIBELF_CFLAGS) \
->>>>>>> 367bafc7
 	-DLIBCLC_INCLUDEDIR=\"$(LIBCLC_INCLUDEDIR)/\" \
 	-DLIBCLC_LIBEXECDIR=\"$(LIBCLC_LIBEXECDIR)/\" \
 	-DCLANG_RESOURCE_DIR=\"$(CLANG_RESOURCE_DIR)\"
@@ -62,57 +59,6 @@
 libclover_la_LIBADD = \
 	libcltgsi.la libclllvm.la
 
-<<<<<<< HEAD
-libclover_la_SOURCES = \
-	core/base.hpp \
-	core/compat.hpp \
-	core/compiler.hpp \
-	core/geometry.hpp \
-	core/device.hpp \
-	core/device.cpp \
-	core/context.hpp \
-	core/context.cpp \
-	core/queue.hpp \
-	core/queue.cpp \
-	core/format.hpp \
-	core/format.cpp \
-	core/memory.hpp \
-	core/memory.cpp \
-	core/resource.hpp \
-	core/resource.cpp \
-	core/sampler.hpp \
-	core/sampler.cpp \
-	core/event.hpp \
-	core/event.cpp \
-	core/program.hpp \
-	core/program.cpp \
-	core/kernel.hpp \
-	core/kernel.cpp \
-	core/module.hpp \
-	core/module.cpp \
-	api/util.hpp \
-	api/platform.cpp \
-	api/device.cpp \
-	api/context.cpp \
-	api/queue.cpp \
-	api/memory.cpp \
-	api/transfer.cpp \
-	api/sampler.cpp \
-	api/event.cpp \
-	api/program.cpp \
-	api/kernel.cpp
-
-cldir = $(includedir)/CL
-cl_HEADERS = \
-	$(top_srcdir)/include/CL/cl.h \
-	$(top_srcdir)/include/CL/cl_ext.h \
-	$(top_srcdir)/include/CL/cl_gl.h \
-	$(top_srcdir)/include/CL/cl_gl_ext.h \
-	$(top_srcdir)/include/CL/cl_platform.h \
-	$(top_srcdir)/include/CL/opencl.h \
-	$(top_srcdir)/include/CL/cl.hpp
-=======
 libclover_la_SOURCES = $(CPP_SOURCES)
 
-EXTRA_DIST = Doxyfile
->>>>>>> 367bafc7
+EXTRA_DIST = Doxyfile