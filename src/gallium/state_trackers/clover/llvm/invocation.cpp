//
// Copyright 2012-2016 Francisco Jerez
// Copyright 2012-2016 Advanced Micro Devices, Inc.
// Copyright 2014-2016 Jan Vesely
// Copyright 2014-2015 Serge Martin
// Copyright 2015 Zoltan Gilian
//
// Permission is hereby granted, free of charge, to any person obtaining a
// copy of this software and associated documentation files (the "Software"),
// to deal in the Software without restriction, including without limitation
// the rights to use, copy, modify, merge, publish, distribute, sublicense,
// and/or sell copies of the Software, and to permit persons to whom the
// Software is furnished to do so, subject to the following conditions:
//
// The above copyright notice and this permission notice shall be included in
// all copies or substantial portions of the Software.
//
// THE SOFTWARE IS PROVIDED "AS IS", WITHOUT WARRANTY OF ANY KIND, EXPRESS OR
// IMPLIED, INCLUDING BUT NOT LIMITED TO THE WARRANTIES OF MERCHANTABILITY,
// FITNESS FOR A PARTICULAR PURPOSE AND NONINFRINGEMENT.  IN NO EVENT SHALL
// THE AUTHORS OR COPYRIGHT HOLDERS BE LIABLE FOR ANY CLAIM, DAMAGES OR
// OTHER LIABILITY, WHETHER IN AN ACTION OF CONTRACT, TORT OR OTHERWISE,
// ARISING FROM, OUT OF OR IN CONNECTION WITH THE SOFTWARE OR THE USE OR
// OTHER DEALINGS IN THE SOFTWARE.
//

#include <llvm/IR/DiagnosticPrinter.h>
#include <llvm/IR/DiagnosticInfo.h>
#include <llvm/IR/LLVMContext.h>
#include <llvm/Support/raw_ostream.h>
#include <llvm/Transforms/IPO/PassManagerBuilder.h>
#include <llvm-c/Target.h>

#include <clang/CodeGen/CodeGenAction.h>
#include <clang/Lex/PreprocessorOptions.h>
#include <clang/Frontend/TextDiagnosticBuffer.h>
#include <clang/Frontend/TextDiagnosticPrinter.h>
#include <clang/Basic/TargetInfo.h>

// We need to include internal headers last, because the internal headers
// include CL headers which have #define's like:
//
//#define cl_khr_gl_sharing 1
//#define cl_khr_icd 1
//
// Which will break the compilation of clang/Basic/OpenCLOptions.h

#include "core/error.hpp"
#include "llvm/codegen.hpp"
#include "llvm/compat.hpp"
#include "llvm/invocation.hpp"
#include "llvm/metadata.hpp"
#include "llvm/util.hpp"
#include "util/algorithm.hpp"


using namespace clover;
using namespace clover::llvm;

using ::llvm::Function;
using ::llvm::LLVMContext;
using ::llvm::Module;
using ::llvm::raw_string_ostream;

namespace {
   void
   init_targets() {
      static bool targets_initialized = false;
      if (!targets_initialized) {
         LLVMInitializeAllTargets();
         LLVMInitializeAllTargetInfos();
         LLVMInitializeAllTargetMCs();
         LLVMInitializeAllAsmPrinters();
         targets_initialized = true;
      }
   }

   void
   diagnostic_handler(const ::llvm::DiagnosticInfo &di, void *data) {
      if (di.getSeverity() == ::llvm::DS_Error) {
         raw_string_ostream os { *reinterpret_cast<std::string *>(data) };
         ::llvm::DiagnosticPrinterRawOStream printer { os };
         di.print(printer);
         throw build_error();
      }
   }

   std::unique_ptr<LLVMContext>
   create_context(std::string &r_log) {
      init_targets();
      std::unique_ptr<LLVMContext> ctx { new LLVMContext };
      ctx->setDiagnosticHandler(diagnostic_handler, &r_log);
      return ctx;
   }

   std::unique_ptr<clang::CompilerInstance>
   create_compiler_instance(const target &target,
                            const std::vector<std::string> &opts,
                            std::string &r_log) {
      std::unique_ptr<clang::CompilerInstance> c { new clang::CompilerInstance };
      clang::TextDiagnosticBuffer *diag_buffer = new clang::TextDiagnosticBuffer;
      clang::DiagnosticsEngine diag { new clang::DiagnosticIDs,
            new clang::DiagnosticOptions, diag_buffer };

      // Parse the compiler options.  A file name should be present at the end
      // and must have the .cl extension in order for the CompilerInvocation
      // class to recognize it as an OpenCL source file.
      const std::vector<const char *> copts =
         map(std::mem_fn(&std::string::c_str), opts);

      if (!clang::CompilerInvocation::CreateFromArgs(
             c->getInvocation(), copts.data(), copts.data() + copts.size(), diag))
         throw invalid_build_options_error();

      diag_buffer->FlushDiagnostics(diag);
      if (diag.hasErrorOccurred())
         throw invalid_build_options_error();

      c->getTargetOpts().CPU = target.cpu;
      c->getTargetOpts().Triple = target.triple;
      c->getLangOpts().NoBuiltin = true;

      // This is a workaround for a Clang bug which causes the number
      // of warnings and errors to be printed to stderr.
      // http://www.llvm.org/bugs/show_bug.cgi?id=19735
      c->getDiagnosticOpts().ShowCarets = false;

      compat::set_lang_defaults(c->getInvocation(), c->getLangOpts(),
                                clang::IK_OpenCL, ::llvm::Triple(target.triple),
                                c->getPreprocessorOpts(),
                                clang::LangStandard::lang_opencl11);

      c->createDiagnostics(new clang::TextDiagnosticPrinter(
                              *new raw_string_ostream(r_log),
                              &c->getDiagnosticOpts(), true));

      c->setTarget(clang::TargetInfo::CreateTargetInfo(
                           c->getDiagnostics(), c->getInvocation().TargetOpts));

      return c;
   }

   std::unique_ptr<Module>
   compile(LLVMContext &ctx, clang::CompilerInstance &c,
           const std::string &name, const std::string &source,
           const header_map &headers, const std::string &target,
           const std::string &opts, std::string &r_log) {
      c.getFrontendOpts().ProgramAction = clang::frontend::EmitLLVMOnly;
      c.getHeaderSearchOpts().UseBuiltinIncludes = true;
      c.getHeaderSearchOpts().UseStandardSystemIncludes = true;
      c.getHeaderSearchOpts().ResourceDir = CLANG_RESOURCE_DIR;

      // Add libclc generic search path
      c.getHeaderSearchOpts().AddPath(LIBCLC_INCLUDEDIR,
                                      clang::frontend::Angled,
                                      false, false);

      // Add libclc include
      c.getPreprocessorOpts().Includes.push_back("clc/clc.h");

      // Add definition for the OpenCL version
      c.getPreprocessorOpts().addMacroDef("__OPENCL_VERSION__=110");

      // clc.h requires that this macro be defined:
      c.getPreprocessorOpts().addMacroDef("cl_clang_storage_class_specifiers");
      c.getPreprocessorOpts().addRemappedFile(
              name, ::llvm::MemoryBuffer::getMemBuffer(source).release());

      if (headers.size()) {
         const std::string tmp_header_path = "/tmp/clover/";

         c.getHeaderSearchOpts().AddPath(tmp_header_path,
                                         clang::frontend::Angled,
                                         false, false);

         for (const auto &header : headers)
            c.getPreprocessorOpts().addRemappedFile(
               tmp_header_path + header.first,
               ::llvm::MemoryBuffer::getMemBuffer(header.second).release());
      }

      // Tell clang to link this file before performing any
      // optimizations.  This is required so that we can replace calls
      // to the OpenCL C barrier() builtin with calls to target
      // intrinsics that have the noduplicate attribute.  This
      // attribute will prevent Clang from creating illegal uses of
      // barrier() (e.g. Moving barrier() inside a conditional that is
      // no executed by all threads) during its optimizaton passes.
      compat::add_link_bitcode_file(c.getCodeGenOpts(),
                                    LIBCLC_LIBEXECDIR + target + ".bc");

      // Compile the code
      clang::EmitLLVMOnlyAction act(&ctx);
      if (!c.ExecuteAction(act))
         throw build_error();

      return act.takeModule();
   }
}

module
clover::llvm::compile_program(const std::string &source,
                              const header_map &headers,
                              const std::string &target,
                              const std::string &opts,
                              std::string &r_log) {
   if (has_flag(debug::clc))
      debug::log(".cl", "// Options: " + opts + '\n' + source);

   auto ctx = create_context(r_log);
   auto c = create_compiler_instance(target, tokenize(opts + " input.cl"),
                                     r_log);
   auto mod = compile(*ctx, *c, "input.cl", source, headers, target, opts,
                      r_log);

   if (has_flag(debug::llvm))
      debug::log(".ll", print_module_bitcode(*mod));

   return build_module_library(*mod, module::section::text_intermediate);
}

namespace {
   void
   optimize(Module &mod, unsigned optimization_level,
            bool internalize_symbols) {
      compat::pass_manager pm;

      compat::add_data_layout_pass(pm);

<<<<<<< HEAD
      // Link the kernel with libclc
      linker.LinkInFile(llvm::sys::Path(LIBCLC_LIBEXECDIR + triple + ".bc"), isNative);
      mod = linker.releaseModule();

      // Add a function internalizer pass.
      //
=======
>>>>>>> 367bafc7
      // By default, the function internalizer pass will look for a function
      // called "main" and then mark all other functions as internal.  Marking
      // functions as internal enables the optimizer to perform optimizations
      // like function inlining and global dead-code elimination.
      //
      // When there is no "main" function in a module, the internalize pass will
      // treat the module like a library, and it won't internalize any functions.
      // Since there is no "main" function in our kernels, we need to tell
      // the internalizer pass that this module is not a library by passing a
      // list of kernel functions to the internalizer.  The internalizer will
      // treat the functions in the list as "main" functions and internalize
      // all of the other functions.
      if (internalize_symbols)
         compat::add_internalize_pass(pm, map(std::mem_fn(&Function::getName),
                                              get_kernels(mod)));

      ::llvm::PassManagerBuilder pmb;
      pmb.OptLevel = optimization_level;
      pmb.LibraryInfo = new compat::target_library_info(
         ::llvm::Triple(mod.getTargetTriple()));
      pmb.populateModulePassManager(pm);
      pm.run(mod);
   }

   std::unique_ptr<Module>
   link(LLVMContext &ctx, const clang::CompilerInstance &c,
        const std::vector<module> &modules, std::string &r_log) {
      std::unique_ptr<Module> mod { new Module("link", ctx) };
      auto linker = compat::create_linker(*mod);

      for (auto &m : modules) {
         if (compat::link_in_module(*linker,
                                    parse_module_library(m, ctx, r_log)))
            throw build_error();
      }

      return std::move(mod);
   }
}

module
clover::llvm::link_program(const std::vector<module> &modules,
                           enum pipe_shader_ir ir, const std::string &target,
                           const std::string &opts, std::string &r_log) {
   std::vector<std::string> options = tokenize(opts + " input.cl");
   const bool create_library = count("-create-library", options);
   erase_if(equals("-create-library"), options);

   auto ctx = create_context(r_log);
   auto c = create_compiler_instance(target, options, r_log);
   auto mod = link(*ctx, *c, modules, r_log);

   optimize(*mod, c->getCodeGenOpts().OptimizationLevel, !create_library);

   if (has_flag(debug::llvm))
      debug::log(".ll", print_module_bitcode(*mod));

   if (create_library) {
      return build_module_library(*mod, module::section::text_library);

   } else if (ir == PIPE_SHADER_IR_LLVM) {
      return build_module_bitcode(*mod, *c);

   } else if (ir == PIPE_SHADER_IR_NATIVE) {
      if (has_flag(debug::native))
         debug::log(".asm", print_module_native(*mod, target));

      return build_module_native(*mod, target, *c, r_log);

   } else {
      unreachable("Unsupported IR.");
   }
}<|MERGE_RESOLUTION|>--- conflicted
+++ resolved
@@ -227,15 +227,6 @@
 
       compat::add_data_layout_pass(pm);
 
-<<<<<<< HEAD
-      // Link the kernel with libclc
-      linker.LinkInFile(llvm::sys::Path(LIBCLC_LIBEXECDIR + triple + ".bc"), isNative);
-      mod = linker.releaseModule();
-
-      // Add a function internalizer pass.
-      //
-=======
->>>>>>> 367bafc7
       // By default, the function internalizer pass will look for a function
       // called "main" and then mark all other functions as internal.  Marking
       // functions as internal enables the optimizer to perform optimizations
