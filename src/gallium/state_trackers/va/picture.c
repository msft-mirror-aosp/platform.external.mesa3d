--- conflicted
+++ resolved
@@ -317,14 +317,11 @@
    sizes[num_buffers] = buf->size;
    ++num_buffers;
 
-<<<<<<< HEAD
-=======
    if (format == PIPE_VIDEO_FORMAT_JPEG) {
       buffers[num_buffers] = (void *const)&eoi_jpeg;
       sizes[num_buffers++] = sizeof(eoi_jpeg);
    }
 
->>>>>>> b85ca86c
    if (context->needs_begin_frame) {
       context->decoder->begin_frame(context->decoder, context->target,
          &context->desc.base);
