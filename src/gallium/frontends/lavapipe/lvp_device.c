/*
 * Copyright © 2019 Red Hat.
 *
 * Permission is hereby granted, free of charge, to any person obtaining a
 * copy of this software and associated documentation files (the "Software"),
 * to deal in the Software without restriction, including without limitation
 * the rights to use, copy, modify, merge, publish, distribute, sublicense,
 * and/or sell copies of the Software, and to permit persons to whom the
 * Software is furnished to do so, subject to the following conditions:
 *
 * The above copyright notice and this permission notice (including the next
 * paragraph) shall be included in all copies or substantial portions of the
 * Software.
 *
 * THE SOFTWARE IS PROVIDED "AS IS", WITHOUT WARRANTY OF ANY KIND, EXPRESS OR
 * IMPLIED, INCLUDING BUT NOT LIMITED TO THE WARRANTIES OF MERCHANTABILITY,
 * FITNESS FOR A PARTICULAR PURPOSE AND NONINFRINGEMENT.  IN NO EVENT SHALL
 * THE AUTHORS OR COPYRIGHT HOLDERS BE LIABLE FOR ANY CLAIM, DAMAGES OR OTHER
 * LIABILITY, WHETHER IN AN ACTION OF CONTRACT, TORT OR OTHERWISE, ARISING
 * FROM, OUT OF OR IN CONNECTION WITH THE SOFTWARE OR THE USE OR OTHER DEALINGS
 * IN THE SOFTWARE.
 */

#include "lvp_private.h"
#include "lvp_conv.h"

#include "pipe-loader/pipe_loader.h"
#include "git_sha1.h"
#include "vk_cmd_enqueue_entrypoints.h"
#include "vk_sampler.h"
#include "vk_util.h"
#include "util/detect.h"
#include "pipe/p_defines.h"
#include "pipe/p_state.h"
#include "pipe/p_context.h"
#include "frontend/drisw_api.h"

#include "util/u_inlines.h"
#include "util/os_memory.h"
#include "util/os_time.h"
#include "util/u_thread.h"
#include "util/u_atomic.h"
#include "util/timespec.h"
#include "util/ptralloc.h"
#include "nir.h"
#include "nir_builder.h"

<<<<<<< HEAD
static VkResult
lvp_physical_device_init(struct lvp_physical_device *device,
                         struct lvp_instance *instance,
                         struct pipe_loader_device *pld)
{
   VkResult result;
   device->_loader_data.loaderMagic = ICD_LOADER_MAGIC;
   device->instance = instance;
   device->pld = pld;

   device->pscreen = pipe_loader_create_screen(device->pld);
   if (!device->pscreen)
      return vk_error(instance, VK_ERROR_OUT_OF_HOST_MEMORY);

   device->max_images = device->pscreen->get_shader_param(device->pscreen, PIPE_SHADER_FRAGMENT, PIPE_SHADER_CAP_MAX_SHADER_IMAGES);
   lvp_physical_device_get_supported_extensions(device, &device->supported_extensions);
   result = lvp_init_wsi(device);
   if (result != VK_SUCCESS) {
      vk_error(instance, result);
      goto fail;
   }

   return VK_SUCCESS;
 fail:
   return result;
}

static void
lvp_physical_device_finish(struct lvp_physical_device *device)
{
   lvp_finish_wsi(device);
   device->pscreen->destroy(device->pscreen);
}
=======
#if DETECT_OS_LINUX
#include <sys/mman.h>
#endif
>>>>>>> be466399

#if defined(VK_USE_PLATFORM_WAYLAND_KHR) || \
    defined(VK_USE_PLATFORM_WIN32_KHR) || \
    defined(VK_USE_PLATFORM_XCB_KHR) || \
    defined(VK_USE_PLATFORM_XLIB_KHR)
#define LVP_USE_WSI_PLATFORM
#endif
#define LVP_API_VERSION VK_MAKE_VERSION(1, 3, VK_HEADER_VERSION)

VKAPI_ATTR VkResult VKAPI_CALL lvp_EnumerateInstanceVersion(uint32_t* pApiVersion)
{
   *pApiVersion = LVP_API_VERSION;
   return VK_SUCCESS;
}

static const struct vk_instance_extension_table lvp_instance_extensions_supported = {
   .KHR_device_group_creation                = true,
   .KHR_external_fence_capabilities          = true,
   .KHR_external_memory_capabilities         = true,
   .KHR_external_semaphore_capabilities      = true,
   .KHR_get_physical_device_properties2      = true,
   .EXT_debug_report                         = true,
   .EXT_debug_utils                          = true,
#ifdef LVP_USE_WSI_PLATFORM
   .KHR_get_surface_capabilities2            = true,
   .KHR_surface                              = true,
   .KHR_surface_protected_capabilities       = true,
#endif
#ifdef VK_USE_PLATFORM_WAYLAND_KHR
   .KHR_wayland_surface                      = true,
#endif
#ifdef VK_USE_PLATFORM_WIN32_KHR
   .KHR_win32_surface                        = true,
#endif
#ifdef VK_USE_PLATFORM_XCB_KHR
   .KHR_xcb_surface                          = true,
#endif
#ifdef VK_USE_PLATFORM_XLIB_KHR
   .KHR_xlib_surface                         = true,
#endif
#ifndef VK_USE_PLATFORM_WIN32_KHR
   .EXT_headless_surface                     = true,
#endif
};

static const struct vk_device_extension_table lvp_device_extensions_supported = {
   .KHR_8bit_storage                      = true,
   .KHR_16bit_storage                     = true,
   .KHR_bind_memory2                      = true,
   .KHR_buffer_device_address             = true,
   .KHR_create_renderpass2                = true,
   .KHR_copy_commands2                    = true,
   .KHR_dedicated_allocation              = true,
   .KHR_depth_stencil_resolve             = true,
   .KHR_descriptor_update_template        = true,
   .KHR_device_group                      = true,
   .KHR_draw_indirect_count               = true,
   .KHR_driver_properties                 = true,
   .KHR_dynamic_rendering                 = true,
   .KHR_dynamic_rendering_local_read      = true,
   .KHR_format_feature_flags2             = true,
   .KHR_external_fence                    = true,
   .KHR_external_memory                   = true,
#ifdef PIPE_MEMORY_FD
   .KHR_external_memory_fd                = true,
#endif
   .KHR_external_semaphore                = true,
   .KHR_shader_float_controls             = true,
   .KHR_get_memory_requirements2          = true,
#ifdef LVP_USE_WSI_PLATFORM
   .KHR_incremental_present               = true,
#endif
   .KHR_image_format_list                 = true,
   .KHR_imageless_framebuffer             = true,
   .KHR_index_type_uint8                  = true,
   .KHR_line_rasterization                = true,
   .KHR_load_store_op_none                = true,
   .KHR_maintenance1                      = true,
   .KHR_maintenance2                      = true,
   .KHR_maintenance3                      = true,
   .KHR_maintenance4                      = true,
   .KHR_maintenance5                      = true,
   .KHR_maintenance6                      = true,
   .KHR_map_memory2                       = true,
   .KHR_multiview                         = true,
   .KHR_push_descriptor                   = true,
   .KHR_pipeline_library                  = true,
   .KHR_relaxed_block_layout              = true,
   .KHR_sampler_mirror_clamp_to_edge      = true,
   .KHR_sampler_ycbcr_conversion          = true,
   .KHR_separate_depth_stencil_layouts    = true,
   .KHR_shader_atomic_int64               = true,
   .KHR_shader_clock                      = true,
   .KHR_shader_draw_parameters            = true,
   .KHR_shader_expect_assume              = true,
   .KHR_shader_float16_int8               = true,
   .KHR_shader_integer_dot_product        = true,
   .KHR_shader_maximal_reconvergence      = true,
   .KHR_shader_non_semantic_info          = true,
   .KHR_shader_subgroup_extended_types    = true,
   .KHR_shader_terminate_invocation       = true,
   .KHR_spirv_1_4                         = true,
   .KHR_storage_buffer_storage_class      = true,
#ifdef LVP_USE_WSI_PLATFORM
   .KHR_swapchain                         = true,
   .KHR_swapchain_mutable_format          = true,
#endif
   .KHR_synchronization2                  = true,
   .KHR_timeline_semaphore                = true,
   .KHR_uniform_buffer_standard_layout    = true,
   .KHR_variable_pointers                 = true,
   .KHR_vertex_attribute_divisor          = true,
   .KHR_vulkan_memory_model               = true,
   .KHR_zero_initialize_workgroup_memory  = true,
   .ARM_rasterization_order_attachment_access = true,
   .EXT_4444_formats                      = true,
   .EXT_attachment_feedback_loop_layout   = true,
   .EXT_attachment_feedback_loop_dynamic_state = true,
   .EXT_border_color_swizzle              = true,
   .EXT_calibrated_timestamps             = true,
   .EXT_color_write_enable                = true,
   .EXT_conditional_rendering             = true,
   .EXT_depth_clip_enable                 = true,
   .EXT_depth_clip_control                = true,
   .EXT_depth_range_unrestricted          = true,
   .EXT_dynamic_rendering_unused_attachments = true,
   .EXT_descriptor_buffer                 = true,
   .EXT_descriptor_indexing               = true,
   .EXT_extended_dynamic_state            = true,
   .EXT_extended_dynamic_state2           = true,
   .EXT_extended_dynamic_state3           = true,
   .EXT_external_memory_host              = true,
   .EXT_graphics_pipeline_library         = true,
   .EXT_host_image_copy                   = true,
   .EXT_host_query_reset                  = true,
   .EXT_image_2d_view_of_3d               = true,
   .EXT_image_sliced_view_of_3d           = true,
   .EXT_image_robustness                  = true,
   .EXT_index_type_uint8                  = true,
   .EXT_inline_uniform_block              = true,
   .EXT_load_store_op_none                = true,
   .EXT_memory_budget                     = true,
#if DETECT_OS_LINUX
   .EXT_memory_priority                   = true,
#endif
   .EXT_mesh_shader                       = true,
   .EXT_multisampled_render_to_single_sampled = true,
   .EXT_multi_draw                        = true,
   .EXT_mutable_descriptor_type           = true,
   .EXT_nested_command_buffer             = true,
   .EXT_non_seamless_cube_map             = true,
#if DETECT_OS_LINUX
   .EXT_pageable_device_local_memory      = true,
#endif
   .EXT_pipeline_creation_feedback        = true,
   .EXT_pipeline_creation_cache_control   = true,
   .EXT_post_depth_coverage               = true,
   .EXT_private_data                      = true,
   .EXT_primitives_generated_query        = true,
   .EXT_primitive_topology_list_restart   = true,
   .EXT_rasterization_order_attachment_access = true,
   .EXT_sampler_filter_minmax             = true,
   .EXT_scalar_block_layout               = true,
   .EXT_separate_stencil_usage            = true,
   .EXT_shader_atomic_float               = true,
   .EXT_shader_atomic_float2              = true,
   .EXT_shader_demote_to_helper_invocation= true,
   .EXT_shader_object                     = true,
   .EXT_shader_stencil_export             = true,
   .EXT_shader_subgroup_ballot            = true,
   .EXT_shader_subgroup_vote              = true,
   .EXT_shader_viewport_index_layer       = true,
   .EXT_subgroup_size_control             = true,
   .EXT_texel_buffer_alignment            = true,
   .EXT_transform_feedback                = true,
   .EXT_vertex_attribute_divisor          = true,
   .EXT_vertex_input_dynamic_state        = true,
   .EXT_ycbcr_image_arrays                = true,
   .EXT_ycbcr_2plane_444_formats          = true,
   .EXT_custom_border_color               = true,
   .EXT_provoking_vertex                  = true,
   .EXT_line_rasterization                = true,
   .EXT_robustness2                       = true,
   .AMDX_shader_enqueue                   = true,
   .GOOGLE_decorate_string                = true,
   .GOOGLE_hlsl_functionality1            = true,
   .NV_device_generated_commands          = true,
};

static int
min_vertex_pipeline_param(struct pipe_screen *pscreen, enum pipe_shader_cap param)
{
   int val = INT_MAX;
   for (int i = 0; i < MESA_SHADER_COMPUTE; ++i) {
      if (i == MESA_SHADER_FRAGMENT ||
          !pscreen->get_shader_param(pscreen, i,
                                     PIPE_SHADER_CAP_MAX_INSTRUCTIONS))
         continue;

      val = MAX2(val, pscreen->get_shader_param(pscreen, i, param));
   }
   return val;
}

static int
min_shader_param(struct pipe_screen *pscreen, enum pipe_shader_cap param)
{
   return MIN3(min_vertex_pipeline_param(pscreen, param),
               pscreen->get_shader_param(pscreen, MESA_SHADER_FRAGMENT, param),
               pscreen->get_shader_param(pscreen, MESA_SHADER_COMPUTE, param));
}

static void
lvp_get_features(const struct lvp_physical_device *pdevice,
                 struct vk_features *features)
{
   bool instance_divisor = pdevice->pscreen->get_param(pdevice->pscreen, PIPE_CAP_VERTEX_ELEMENT_INSTANCE_DIVISOR) != 0;

   *features = (struct vk_features){
      /* Vulkan 1.0 */
      .robustBufferAccess                       = true,
      .fullDrawIndexUint32                      = true,
      .imageCubeArray                           = (pdevice->pscreen->get_param(pdevice->pscreen, PIPE_CAP_CUBE_MAP_ARRAY) != 0),
      .independentBlend                         = true,
      .geometryShader                           = (pdevice->pscreen->get_shader_param(pdevice->pscreen, MESA_SHADER_GEOMETRY, PIPE_SHADER_CAP_MAX_INSTRUCTIONS) != 0),
      .tessellationShader                       = (pdevice->pscreen->get_shader_param(pdevice->pscreen, MESA_SHADER_TESS_EVAL, PIPE_SHADER_CAP_MAX_INSTRUCTIONS) != 0),
      .sampleRateShading                        = (pdevice->pscreen->get_param(pdevice->pscreen, PIPE_CAP_SAMPLE_SHADING) != 0),
      .dualSrcBlend                             = (pdevice->pscreen->get_param(pdevice->pscreen, PIPE_CAP_MAX_DUAL_SOURCE_RENDER_TARGETS) != 0),
      .logicOp                                  = true,
      .multiDrawIndirect                        = (pdevice->pscreen->get_param(pdevice->pscreen, PIPE_CAP_MULTI_DRAW_INDIRECT) != 0),
      .drawIndirectFirstInstance                = true,
      .depthClamp                               = (pdevice->pscreen->get_param(pdevice->pscreen, PIPE_CAP_DEPTH_CLIP_DISABLE) != 0),
      .depthBiasClamp                           = true,
      .fillModeNonSolid                         = true,
      .depthBounds                              = (pdevice->pscreen->get_param(pdevice->pscreen, PIPE_CAP_DEPTH_BOUNDS_TEST) != 0),
      .wideLines                                = true,
      .largePoints                              = true,
      .alphaToOne                               = true,
      .multiViewport                            = true,
      .samplerAnisotropy                        = true,
      .textureCompressionETC2                   = false,
      .textureCompressionASTC_LDR               = false,
      .textureCompressionBC                     = true,
      .occlusionQueryPrecise                    = true,
      .pipelineStatisticsQuery                  = true,
<<<<<<< HEAD
      .vertexPipelineStoresAndAtomics           = (pdevice->pscreen->get_shader_param(pdevice->pscreen, PIPE_SHADER_VERTEX, PIPE_SHADER_CAP_MAX_SHADER_BUFFERS) != 0),
      .fragmentStoresAndAtomics                 = (pdevice->pscreen->get_shader_param(pdevice->pscreen, PIPE_SHADER_FRAGMENT, PIPE_SHADER_CAP_MAX_SHADER_BUFFERS) != 0),
=======
      .vertexPipelineStoresAndAtomics           = (min_vertex_pipeline_param(pdevice->pscreen, PIPE_SHADER_CAP_MAX_SHADER_BUFFERS) != 0),
      .fragmentStoresAndAtomics                 = (pdevice->pscreen->get_shader_param(pdevice->pscreen, MESA_SHADER_FRAGMENT, PIPE_SHADER_CAP_MAX_SHADER_BUFFERS) != 0),
>>>>>>> be466399
      .shaderTessellationAndGeometryPointSize   = true,
      .shaderImageGatherExtended                = true,
      .shaderStorageImageExtendedFormats        = (min_shader_param(pdevice->pscreen, PIPE_SHADER_CAP_MAX_SHADER_IMAGES) != 0),
      .shaderStorageImageMultisample            = (pdevice->pscreen->get_param(pdevice->pscreen, PIPE_CAP_TEXTURE_MULTISAMPLE) != 0),
      .shaderUniformBufferArrayDynamicIndexing  = true,
      .shaderSampledImageArrayDynamicIndexing   = true,
      .shaderStorageBufferArrayDynamicIndexing  = true,
      .shaderStorageImageArrayDynamicIndexing   = true,
      .shaderStorageImageReadWithoutFormat      = true,
      .shaderStorageImageWriteWithoutFormat     = true,
      .shaderClipDistance                       = true,
      .shaderCullDistance                       = (pdevice->pscreen->get_param(pdevice->pscreen, PIPE_CAP_CULL_DISTANCE) == 1),
      .shaderFloat64                            = (pdevice->pscreen->get_param(pdevice->pscreen, PIPE_CAP_DOUBLES) == 1),
      .shaderInt64                              = (pdevice->pscreen->get_param(pdevice->pscreen, PIPE_CAP_INT64) == 1),
      .shaderInt16                              = (min_shader_param(pdevice->pscreen, PIPE_SHADER_CAP_INT16) == 1),
      .variableMultisampleRate                  = false,
      .inheritedQueries                         = false,

<<<<<<< HEAD
void lvp_GetPhysicalDeviceFeatures2(
   VkPhysicalDevice                            physicalDevice,
   VkPhysicalDeviceFeatures2                  *pFeatures)
{
   lvp_GetPhysicalDeviceFeatures(physicalDevice, &pFeatures->features);

   vk_foreach_struct(ext, pFeatures->pNext) {
      switch (ext->sType) {
      case VK_STRUCTURE_TYPE_PHYSICAL_DEVICE_VARIABLE_POINTERS_FEATURES: {
         VkPhysicalDeviceVariablePointersFeatures *features = (void *)ext;
         features->variablePointers = true;
         features->variablePointersStorageBuffer = true;
         break;
      }
      case VK_STRUCTURE_TYPE_PHYSICAL_DEVICE_16BIT_STORAGE_FEATURES: {
         VkPhysicalDevice16BitStorageFeatures *features =
            (VkPhysicalDevice16BitStorageFeatures*)ext;
         features->storageBuffer16BitAccess = true;
         features->uniformAndStorageBuffer16BitAccess = true;
         features->storagePushConstant16 = true;
         features->storageInputOutput16 = false;
         break;
      }
      case VK_STRUCTURE_TYPE_PHYSICAL_DEVICE_PRIVATE_DATA_FEATURES_EXT: {
         VkPhysicalDevicePrivateDataFeaturesEXT *features =
            (VkPhysicalDevicePrivateDataFeaturesEXT *)ext;
         features->privateData = true;
         break;
      }
      default:
         break;
      }
   }
=======
      /* Vulkan 1.1 */
      .storageBuffer16BitAccess            = true,
      .uniformAndStorageBuffer16BitAccess  = true,
      .storagePushConstant16               = true,
      .storageInputOutput16                = false,
      .multiview                           = true,
      .multiviewGeometryShader             = true,
      .multiviewTessellationShader         = true,
      .variablePointersStorageBuffer       = true,
      .variablePointers                    = true,
      .protectedMemory                     = false,
      .samplerYcbcrConversion              = true,
      .shaderDrawParameters                = true,

      /* Vulkan 1.2 */
      .samplerMirrorClampToEdge = true,
      .drawIndirectCount = true,
      .storageBuffer8BitAccess = true,
      .uniformAndStorageBuffer8BitAccess = true,
      .storagePushConstant8 = true,
      .shaderBufferInt64Atomics = true,
      .shaderSharedInt64Atomics = true,
      .shaderFloat16 = pdevice->pscreen->get_shader_param(pdevice->pscreen, MESA_SHADER_FRAGMENT, PIPE_SHADER_CAP_FP16) != 0,
      .shaderInt8 = true,

      .descriptorIndexing = true,
      .shaderInputAttachmentArrayDynamicIndexing = true,
      .shaderUniformTexelBufferArrayDynamicIndexing = true,
      .shaderStorageTexelBufferArrayDynamicIndexing = true,
      .shaderUniformBufferArrayNonUniformIndexing = true,
      .shaderSampledImageArrayNonUniformIndexing = true,
      .shaderStorageBufferArrayNonUniformIndexing = true,
      .shaderStorageImageArrayNonUniformIndexing = true,
      .shaderInputAttachmentArrayNonUniformIndexing = true,
      .shaderUniformTexelBufferArrayNonUniformIndexing = true,
      .shaderStorageTexelBufferArrayNonUniformIndexing = true,
      .descriptorBindingUniformBufferUpdateAfterBind = true,
      .descriptorBindingSampledImageUpdateAfterBind = true,
      .descriptorBindingStorageImageUpdateAfterBind = true,
      .descriptorBindingStorageBufferUpdateAfterBind = true,
      .descriptorBindingUniformTexelBufferUpdateAfterBind = true,
      .descriptorBindingStorageTexelBufferUpdateAfterBind = true,
      .descriptorBindingUpdateUnusedWhilePending = true,
      .descriptorBindingPartiallyBound = true,
      .descriptorBindingVariableDescriptorCount = true,
      .runtimeDescriptorArray = true,

      .samplerFilterMinmax = true,
      .scalarBlockLayout = true,
      .imagelessFramebuffer = true,
      .uniformBufferStandardLayout = true,
      .shaderSubgroupExtendedTypes = true,
      .separateDepthStencilLayouts = true,
      .hostQueryReset = true,
      .timelineSemaphore = true,
      .bufferDeviceAddress = true,
      .bufferDeviceAddressCaptureReplay = false,
      .bufferDeviceAddressMultiDevice = false,
      .vulkanMemoryModel = true,
      .vulkanMemoryModelDeviceScope = true,
      .vulkanMemoryModelAvailabilityVisibilityChains = true,
      .shaderOutputViewportIndex = true,
      .shaderOutputLayer = true,
      .subgroupBroadcastDynamicId = true,

      /* Vulkan 1.3 */
      .robustImageAccess = true,
      .inlineUniformBlock = true,
      .descriptorBindingInlineUniformBlockUpdateAfterBind = true,
      .pipelineCreationCacheControl = true,
      .privateData = true,
      .shaderDemoteToHelperInvocation = true,
      .shaderTerminateInvocation = true,
      .subgroupSizeControl = true,
      .computeFullSubgroups = true,
      .synchronization2 = true,
      .textureCompressionASTC_HDR = VK_FALSE,
      .shaderZeroInitializeWorkgroupMemory = true,
      .dynamicRendering = true,
      .shaderIntegerDotProduct = true,
      .maintenance4 = true,

      /* VK_EXT_descriptor_buffer */
      .descriptorBuffer = true,
      .descriptorBufferCaptureReplay = false,
      .descriptorBufferPushDescriptors = true,
      .descriptorBufferImageLayoutIgnored = true,

      /* VK_EXT_primitives_generated_query */
      .primitivesGeneratedQuery = true,
      .primitivesGeneratedQueryWithRasterizerDiscard = true,
      .primitivesGeneratedQueryWithNonZeroStreams = true,

      /* VK_EXT_border_color_swizzle */
      .borderColorSwizzle = true,
      .borderColorSwizzleFromImage = true,

      /* VK_EXT_non_seamless_cube_map */
      .nonSeamlessCubeMap = true,

      /* VK_EXT_attachment_feedback_loop_layout */
      .attachmentFeedbackLoopLayout = true,

      /* VK_EXT_rasterization_order_attachment_access */
      .rasterizationOrderColorAttachmentAccess = true,
      .rasterizationOrderDepthAttachmentAccess = true,
      .rasterizationOrderStencilAttachmentAccess = true,

      /* VK_EXT_line_rasterization */
      .rectangularLines = true,
      .bresenhamLines = true,
      .smoothLines = true,
      .stippledRectangularLines = true,
      .stippledBresenhamLines = true,
      .stippledSmoothLines = true,

      /* VK_EXT_vertex_attribute_divisor */
      .vertexAttributeInstanceRateZeroDivisor = instance_divisor,
      .vertexAttributeInstanceRateDivisor = instance_divisor,

      /* VK_EXT_multisampled_render_to_single_sampled */
      .multisampledRenderToSingleSampled = true,

      /* VK_EXT_mutable_descriptor_type */
      .mutableDescriptorType = true,

      /* VK_EXT_index_type_uint8 */
      .indexTypeUint8 = true,

      /* VK_EXT_vertex_input_dynamic_state */
      .vertexInputDynamicState = true,

      /* VK_EXT_image_sliced_view_of_3d */
      .imageSlicedViewOf3D = true,

      /* VK_EXT_depth_clip_control */
      .depthClipControl = true,

      /* VK_EXT_attachment_feedback_loop_layout_dynamic_state */
      .attachmentFeedbackLoopDynamicState = true,

      /* VK_EXT_shader_object */
      .shaderObject = true,

      /* VK_KHR_shader_clock */
      .shaderSubgroupClock = true,
      .shaderDeviceClock = true,

      /* VK_EXT_texel_buffer_alignment */
      .texelBufferAlignment = true,

      /* VK_EXT_transform_feedback */
      .transformFeedback = true,
      .geometryStreams = true,

      /* VK_EXT_conditional_rendering */
      .conditionalRendering = true,
      .inheritedConditionalRendering = false,

      /* VK_EXT_extended_dynamic_state */
      .extendedDynamicState = true,

      /* VK_EXT_4444_formats */
      .formatA4R4G4B4 = true,
      .formatA4B4G4R4 = true,

      /* VK_EXT_custom_border_color */
      .customBorderColors = true,
      .customBorderColorWithoutFormat = true,

      /* VK_EXT_color_write_enable */
      .colorWriteEnable = true,

      /* VK_EXT_image_2d_view_of_3d  */
      .image2DViewOf3D = true,
      .sampler2DViewOf3D = true,

      /* VK_EXT_provoking_vertex */
      .provokingVertexLast = true,
      .transformFeedbackPreservesProvokingVertex = true,

      /* VK_EXT_multi_draw */
      .multiDraw = true,

      /* VK_EXT_depth_clip_enable */
      .depthClipEnable = (pdevice->pscreen->get_param(pdevice->pscreen, PIPE_CAP_DEPTH_CLAMP_ENABLE) != 0),

      /* VK_EXT_extended_dynamic_state2 */
      .extendedDynamicState2 = true,
      .extendedDynamicState2LogicOp = true,
      .extendedDynamicState2PatchControlPoints = true,

      /* VK_EXT_extended_dynamic_state3 */
      .extendedDynamicState3PolygonMode = true,
      .extendedDynamicState3TessellationDomainOrigin = true,
      .extendedDynamicState3DepthClampEnable = true,
      .extendedDynamicState3DepthClipEnable = true,
      .extendedDynamicState3LogicOpEnable = true,
      .extendedDynamicState3SampleMask = true,
      .extendedDynamicState3RasterizationSamples = true,
      .extendedDynamicState3AlphaToCoverageEnable = true,
      .extendedDynamicState3AlphaToOneEnable = true,
      .extendedDynamicState3DepthClipNegativeOneToOne = true,
      .extendedDynamicState3RasterizationStream = false,
      .extendedDynamicState3ConservativeRasterizationMode = false,
      .extendedDynamicState3ExtraPrimitiveOverestimationSize = false,
      .extendedDynamicState3LineRasterizationMode = true,
      .extendedDynamicState3LineStippleEnable = true,
      .extendedDynamicState3ProvokingVertexMode = true,
      .extendedDynamicState3SampleLocationsEnable = false,
      .extendedDynamicState3ColorBlendEnable = true,
      .extendedDynamicState3ColorBlendEquation = true,
      .extendedDynamicState3ColorWriteMask = true,
      .extendedDynamicState3ViewportWScalingEnable = false,
      .extendedDynamicState3ViewportSwizzle = false,
      .extendedDynamicState3ShadingRateImageEnable = false,
      .extendedDynamicState3CoverageToColorEnable = false,
      .extendedDynamicState3CoverageToColorLocation = false,
      .extendedDynamicState3CoverageModulationMode = false,
      .extendedDynamicState3CoverageModulationTableEnable = false,
      .extendedDynamicState3CoverageModulationTable = false,
      .extendedDynamicState3CoverageReductionMode = false,
      .extendedDynamicState3RepresentativeFragmentTestEnable = false,
      .extendedDynamicState3ColorBlendAdvanced = false,

      /* VK_EXT_dynamic_rendering_unused_attachments */
      .dynamicRenderingUnusedAttachments = true,

      /* VK_EXT_robustness2 */
      .robustBufferAccess2 = true,
      .robustImageAccess2 = true,
      .nullDescriptor = true,

      /* VK_NV_device_generated_commands */
      .deviceGeneratedCommands = true,

      /* VK_EXT_primitive_topology_list_restart */
      .primitiveTopologyListRestart = true,
      .primitiveTopologyPatchListRestart = true,

      /* VK_EXT_graphics_pipeline_library */
      .graphicsPipelineLibrary = true,

      /* VK_EXT_shader_atomic_float */
      .shaderBufferFloat32Atomics =    true,
      .shaderBufferFloat32AtomicAdd =  true,
      .shaderBufferFloat64Atomics =    false,
      .shaderBufferFloat64AtomicAdd =  false,
      .shaderSharedFloat32Atomics =    true,
      .shaderSharedFloat32AtomicAdd =  true,
      .shaderSharedFloat64Atomics =    false,
      .shaderSharedFloat64AtomicAdd =  false,
      .shaderImageFloat32Atomics =     true,
      .shaderImageFloat32AtomicAdd =   true,
      .sparseImageFloat32Atomics =     false,
      .sparseImageFloat32AtomicAdd =   false,

      /* VK_EXT_shader_atomic_float2 */
      .shaderBufferFloat16Atomics      = false,
      .shaderBufferFloat16AtomicAdd    = false,
      .shaderBufferFloat16AtomicMinMax = false,
      .shaderBufferFloat32AtomicMinMax = LLVM_VERSION_MAJOR >= 15,
      .shaderBufferFloat64AtomicMinMax = false,
      .shaderSharedFloat16Atomics      = false,
      .shaderSharedFloat16AtomicAdd    = false,
      .shaderSharedFloat16AtomicMinMax = false,
      .shaderSharedFloat32AtomicMinMax = LLVM_VERSION_MAJOR >= 15,
      .shaderSharedFloat64AtomicMinMax = false,
      .shaderImageFloat32AtomicMinMax  = LLVM_VERSION_MAJOR >= 15,
      .sparseImageFloat32AtomicMinMax  = false,

      /* VK_EXT_memory_priority */
      .memoryPriority = true,

      /* VK_EXT_pageable_device_local_memory */
      .pageableDeviceLocalMemory = true,

      /* VK_EXT_nested_command_buffer */
      .nestedCommandBuffer = true,
      .nestedCommandBufferRendering = true,
      .nestedCommandBufferSimultaneousUse = true,

      /* VK_KHR_dynamic_rendering_local_read */
      .dynamicRenderingLocalRead = true,

      /* VK_EXT_mesh_shader */
      .taskShader = true,
      .meshShader = true,
      .multiviewMeshShader = false,
      .primitiveFragmentShadingRateMeshShader = false,
      .meshShaderQueries = true,

      /* host_image_copy */
      .hostImageCopy = true,

      /* maintenance5 */
      .maintenance5 = true,

      /* VK_EXT_ycbcr_2plane_444_formats */
      .ycbcr2plane444Formats = true,

      /* VK_EXT_ycbcr_image_arrays */
      .ycbcrImageArrays = true,

      /* maintenance6 */
      .maintenance6 = true,

      /* VK_KHR_shader_expect_assume */
      .shaderExpectAssume = true,

      /* VK_KHR_shader_maximal_reconvergence */
      .shaderMaximalReconvergence = true,

      /* VK_AMDX_shader_enqueue */
#ifdef VK_ENABLE_BETA_EXTENSIONS
      .shaderEnqueue = true,
#endif
   };
>>>>>>> be466399
}

extern unsigned lp_native_vector_width;

static VkImageLayout lvp_host_copy_image_layouts[] = {
   VK_IMAGE_LAYOUT_GENERAL,
   VK_IMAGE_LAYOUT_COLOR_ATTACHMENT_OPTIMAL,
   VK_IMAGE_LAYOUT_DEPTH_STENCIL_ATTACHMENT_OPTIMAL,
   VK_IMAGE_LAYOUT_DEPTH_STENCIL_READ_ONLY_OPTIMAL,
   VK_IMAGE_LAYOUT_SHADER_READ_ONLY_OPTIMAL,
   VK_IMAGE_LAYOUT_TRANSFER_SRC_OPTIMAL,
   VK_IMAGE_LAYOUT_TRANSFER_DST_OPTIMAL,
   VK_IMAGE_LAYOUT_PREINITIALIZED,
   VK_IMAGE_LAYOUT_DEPTH_READ_ONLY_STENCIL_ATTACHMENT_OPTIMAL,
   VK_IMAGE_LAYOUT_DEPTH_ATTACHMENT_STENCIL_READ_ONLY_OPTIMAL,
   VK_IMAGE_LAYOUT_DEPTH_ATTACHMENT_OPTIMAL,
   VK_IMAGE_LAYOUT_DEPTH_READ_ONLY_OPTIMAL,
   VK_IMAGE_LAYOUT_STENCIL_ATTACHMENT_OPTIMAL,
   VK_IMAGE_LAYOUT_STENCIL_READ_ONLY_OPTIMAL,
   VK_IMAGE_LAYOUT_READ_ONLY_OPTIMAL,
   VK_IMAGE_LAYOUT_ATTACHMENT_OPTIMAL,
   VK_IMAGE_LAYOUT_PRESENT_SRC_KHR,
   VK_IMAGE_LAYOUT_VIDEO_DECODE_DST_KHR,
   VK_IMAGE_LAYOUT_VIDEO_DECODE_SRC_KHR,
   VK_IMAGE_LAYOUT_VIDEO_DECODE_DPB_KHR,
   VK_IMAGE_LAYOUT_SHARED_PRESENT_KHR,
   VK_IMAGE_LAYOUT_FRAGMENT_DENSITY_MAP_OPTIMAL_EXT,
   VK_IMAGE_LAYOUT_FRAGMENT_SHADING_RATE_ATTACHMENT_OPTIMAL_KHR,
};

static void
lvp_get_properties(const struct lvp_physical_device *device, struct vk_properties *p)
{
   VkSampleCountFlags sample_counts = VK_SAMPLE_COUNT_1_BIT | VK_SAMPLE_COUNT_4_BIT;

   uint64_t grid_size[3], block_size[3];
   uint64_t max_threads_per_block, max_local_size;

   device->pscreen->get_compute_param(device->pscreen, PIPE_SHADER_IR_NIR,
                                       PIPE_COMPUTE_CAP_MAX_GRID_SIZE, grid_size);
   device->pscreen->get_compute_param(device->pscreen, PIPE_SHADER_IR_NIR,
                                       PIPE_COMPUTE_CAP_MAX_BLOCK_SIZE, block_size);
   device->pscreen->get_compute_param(device->pscreen, PIPE_SHADER_IR_NIR,
                                       PIPE_COMPUTE_CAP_MAX_THREADS_PER_BLOCK,
                                       &max_threads_per_block);
   device->pscreen->get_compute_param(device->pscreen, PIPE_SHADER_IR_NIR,
                                       PIPE_COMPUTE_CAP_MAX_LOCAL_SIZE,
                                       &max_local_size);

   const uint64_t max_render_targets = device->pscreen->get_param(device->pscreen, PIPE_CAP_MAX_RENDER_TARGETS);

   int texel_buffer_alignment = device->pscreen->get_param(device->pscreen, PIPE_CAP_TEXTURE_BUFFER_OFFSET_ALIGNMENT);

   STATIC_ASSERT(sizeof(struct lp_descriptor) <= 256);
   *p = (struct vk_properties) {
      /* Vulkan 1.0 */
      .apiVersion = LVP_API_VERSION,
      .driverVersion = 1,
      .vendorID = VK_VENDOR_ID_MESA,
      .deviceID = 0,
      .deviceType = VK_PHYSICAL_DEVICE_TYPE_CPU,
      .maxImageDimension1D                      = device->pscreen->get_param(device->pscreen, PIPE_CAP_MAX_TEXTURE_2D_SIZE),
      .maxImageDimension2D                      = device->pscreen->get_param(device->pscreen, PIPE_CAP_MAX_TEXTURE_2D_SIZE),
      .maxImageDimension3D                      = (1 << device->pscreen->get_param(device->pscreen, PIPE_CAP_MAX_TEXTURE_3D_LEVELS)),
      .maxImageDimensionCube                    = (1 << device->pscreen->get_param(device->pscreen, PIPE_CAP_MAX_TEXTURE_CUBE_LEVELS)),
      .maxImageArrayLayers                      = device->pscreen->get_param(device->pscreen, PIPE_CAP_MAX_TEXTURE_ARRAY_LAYERS),
      .maxTexelBufferElements                   = device->pscreen->get_param(device->pscreen, PIPE_CAP_MAX_TEXEL_BUFFER_ELEMENTS_UINT),
      .maxUniformBufferRange                    = min_shader_param(device->pscreen, PIPE_SHADER_CAP_MAX_CONST_BUFFER0_SIZE),
      .maxStorageBufferRange                    = device->pscreen->get_param(device->pscreen, PIPE_CAP_MAX_SHADER_BUFFER_SIZE_UINT),
      .maxPushConstantsSize                     = MAX_PUSH_CONSTANTS_SIZE,
      .maxMemoryAllocationCount                 = UINT32_MAX,
      .maxSamplerAllocationCount                = 32 * 1024,
      .bufferImageGranularity                   = 64, /* A cache line */
      .sparseAddressSpaceSize                   = 0,
      .maxBoundDescriptorSets                   = MAX_SETS,
      .maxPerStageDescriptorSamplers            = MAX_DESCRIPTORS,
      .maxPerStageDescriptorUniformBuffers      = MAX_DESCRIPTORS,
      .maxPerStageDescriptorStorageBuffers      = MAX_DESCRIPTORS,
      .maxPerStageDescriptorSampledImages       = MAX_DESCRIPTORS,
      .maxPerStageDescriptorStorageImages       = MAX_DESCRIPTORS,
      .maxPerStageDescriptorInputAttachments    = MAX_DESCRIPTORS,
      .maxPerStageResources                     = MAX_DESCRIPTORS,
      .maxDescriptorSetSamplers                 = MAX_DESCRIPTORS,
      .maxDescriptorSetUniformBuffers           = MAX_DESCRIPTORS,
      .maxDescriptorSetUniformBuffersDynamic    = MAX_DESCRIPTORS,
      .maxDescriptorSetStorageBuffers           = MAX_DESCRIPTORS,
      .maxDescriptorSetStorageBuffersDynamic    = MAX_DESCRIPTORS,
      .maxDescriptorSetSampledImages            = MAX_DESCRIPTORS,
      .maxDescriptorSetStorageImages            = MAX_DESCRIPTORS,
      .maxDescriptorSetInputAttachments         = MAX_DESCRIPTORS,
      .maxVertexInputAttributes                 = 32,
      .maxVertexInputBindings                   = 32,
      .maxVertexInputAttributeOffset            = 2047,
      .maxVertexInputBindingStride              = 2048,
      .maxVertexOutputComponents                = 128,
      .maxTessellationGenerationLevel           = 64,
      .maxTessellationPatchSize                 = 32,
      .maxTessellationControlPerVertexInputComponents = 128,
      .maxTessellationControlPerVertexOutputComponents = 128,
      .maxTessellationControlPerPatchOutputComponents = 128,
      .maxTessellationControlTotalOutputComponents = 4096,
      .maxTessellationEvaluationInputComponents = 128,
      .maxTessellationEvaluationOutputComponents = 128,
      .maxGeometryShaderInvocations             = device->pscreen->get_param(device->pscreen, PIPE_CAP_MAX_GS_INVOCATIONS),
      .maxGeometryInputComponents               = 64,
      .maxGeometryOutputComponents              = 128,
      .maxGeometryOutputVertices                = device->pscreen->get_param(device->pscreen, PIPE_CAP_MAX_GEOMETRY_OUTPUT_VERTICES),
      .maxGeometryTotalOutputComponents         = device->pscreen->get_param(device->pscreen, PIPE_CAP_MAX_GEOMETRY_TOTAL_OUTPUT_COMPONENTS),
      .maxFragmentInputComponents               = 128,
      .maxFragmentOutputAttachments             = 8,
      .maxFragmentDualSrcAttachments            = 2,
      .maxFragmentCombinedOutputResources       = max_render_targets +
                                                  device->pscreen->get_shader_param(device->pscreen, MESA_SHADER_FRAGMENT,
                                                     PIPE_SHADER_CAP_MAX_SHADER_BUFFERS) +
                                                  device->pscreen->get_shader_param(device->pscreen, MESA_SHADER_FRAGMENT,
                                                     PIPE_SHADER_CAP_MAX_SHADER_IMAGES),
      .maxComputeSharedMemorySize               = max_local_size,
      .maxComputeWorkGroupCount                 = { grid_size[0], grid_size[1], grid_size[2] },
      .maxComputeWorkGroupInvocations           = max_threads_per_block,
<<<<<<< HEAD
      .maxComputeWorkGroupSize = { block_size[0], block_size[1], block_size[2] },
      .subPixelPrecisionBits                    = pdevice->pscreen->get_param(pdevice->pscreen, PIPE_CAP_RASTERIZER_SUBPIXEL_BITS),
      .subTexelPrecisionBits                    = 8,
      .mipmapPrecisionBits                      = 8,
=======
      .maxComputeWorkGroupSize                  = { block_size[0], block_size[1], block_size[2] },
      .subPixelPrecisionBits                    = device->pscreen->get_param(device->pscreen, PIPE_CAP_RASTERIZER_SUBPIXEL_BITS),
      .subTexelPrecisionBits                    = 8,
      .mipmapPrecisionBits                      = 4,
>>>>>>> be466399
      .maxDrawIndexedIndexValue                 = UINT32_MAX,
      .maxDrawIndirectCount                     = UINT32_MAX,
      .maxSamplerLodBias                        = 16,
      .maxSamplerAnisotropy                     = 16,
      .maxViewports                             = device->pscreen->get_param(device->pscreen, PIPE_CAP_MAX_VIEWPORTS),
      .maxViewportDimensions                    = { (1 << 14), (1 << 14) },
      .viewportBoundsRange                      = { -32768.0, 32768.0 },
      .viewportSubPixelBits                     = device->pscreen->get_param(device->pscreen, PIPE_CAP_VIEWPORT_SUBPIXEL_BITS),
      .minMemoryMapAlignment                    = device->pscreen->get_param(device->pscreen, PIPE_CAP_MIN_MAP_BUFFER_ALIGNMENT),
      .minTexelBufferOffsetAlignment            = device->pscreen->get_param(device->pscreen, PIPE_CAP_TEXTURE_BUFFER_OFFSET_ALIGNMENT),
      .minUniformBufferOffsetAlignment          = device->pscreen->get_param(device->pscreen, PIPE_CAP_CONSTANT_BUFFER_OFFSET_ALIGNMENT),
      .minStorageBufferOffsetAlignment          = device->pscreen->get_param(device->pscreen, PIPE_CAP_SHADER_BUFFER_OFFSET_ALIGNMENT),
      .minTexelOffset                           = device->pscreen->get_param(device->pscreen, PIPE_CAP_MIN_TEXEL_OFFSET),
      .maxTexelOffset                           = device->pscreen->get_param(device->pscreen, PIPE_CAP_MAX_TEXEL_OFFSET),
      .minTexelGatherOffset                     = device->pscreen->get_param(device->pscreen, PIPE_CAP_MIN_TEXTURE_GATHER_OFFSET),
      .maxTexelGatherOffset                     = device->pscreen->get_param(device->pscreen, PIPE_CAP_MAX_TEXTURE_GATHER_OFFSET),
      .minInterpolationOffset                   = -2, /* FIXME */
      .maxInterpolationOffset                   = 2, /* FIXME */
      .subPixelInterpolationOffsetBits          = 8, /* FIXME */
      .maxFramebufferWidth                      = device->pscreen->get_param(device->pscreen, PIPE_CAP_MAX_TEXTURE_2D_SIZE),
      .maxFramebufferHeight                     = device->pscreen->get_param(device->pscreen, PIPE_CAP_MAX_TEXTURE_2D_SIZE),
      .maxFramebufferLayers                     = device->pscreen->get_param(device->pscreen, PIPE_CAP_MAX_TEXTURE_ARRAY_LAYERS),
      .framebufferColorSampleCounts             = sample_counts,
      .framebufferDepthSampleCounts             = sample_counts,
      .framebufferStencilSampleCounts           = sample_counts,
      .framebufferNoAttachmentsSampleCounts     = sample_counts,
      .maxColorAttachments                      = max_render_targets,
      .sampledImageColorSampleCounts            = sample_counts,
      .sampledImageIntegerSampleCounts          = sample_counts,
      .sampledImageDepthSampleCounts            = sample_counts,
      .sampledImageStencilSampleCounts          = sample_counts,
      .storageImageSampleCounts                 = sample_counts,
      .maxSampleMaskWords                       = 1,
      .timestampComputeAndGraphics              = true,
      .timestampPeriod                          = 1,
      .maxClipDistances                         = 8,
      .maxCullDistances                         = 8,
      .maxCombinedClipAndCullDistances          = 8,
      .discreteQueuePriorities                  = 2,
      .pointSizeRange                           = { 0.0, device->pscreen->get_paramf(device->pscreen, PIPE_CAPF_MAX_POINT_SIZE) },
      .lineWidthRange                           = { 1.0, device->pscreen->get_paramf(device->pscreen, PIPE_CAPF_MAX_LINE_WIDTH) },
      .pointSizeGranularity                     = (1.0 / 8.0),
      .lineWidthGranularity                     = 1.0 / 128.0,
      .strictLines                              = true,
      .standardSampleLocations                  = true,
      .optimalBufferCopyOffsetAlignment         = 128,
      .optimalBufferCopyRowPitchAlignment       = 128,
      .nonCoherentAtomSize                      = 64,

      /* Vulkan 1.1 */
      /* The LUID is for Windows. */
      .deviceLUIDValid = false,
      .deviceNodeMask = 0,

      .subgroupSize = lp_native_vector_width / 32,
      .subgroupSupportedStages = VK_SHADER_STAGE_FRAGMENT_BIT | VK_SHADER_STAGE_COMPUTE_BIT | VK_SHADER_STAGE_TASK_BIT_EXT | VK_SHADER_STAGE_MESH_BIT_EXT,
      .subgroupSupportedOperations = VK_SUBGROUP_FEATURE_BASIC_BIT | VK_SUBGROUP_FEATURE_VOTE_BIT | VK_SUBGROUP_FEATURE_ARITHMETIC_BIT | VK_SUBGROUP_FEATURE_BALLOT_BIT,
      .subgroupQuadOperationsInAllStages = false,

      .pointClippingBehavior = VK_POINT_CLIPPING_BEHAVIOR_ALL_CLIP_PLANES,
      .maxMultiviewViewCount = 6,
      .maxMultiviewInstanceIndex = INT_MAX,
      .protectedNoFault = false,
      .maxPerSetDescriptors = MAX_DESCRIPTORS,
      .maxMemoryAllocationSize = (1u << 31),

      /* Vulkan 1.2 */
      .driverID = VK_DRIVER_ID_MESA_LLVMPIPE,

      .conformanceVersion = (VkConformanceVersion){
         .major = 1,
         .minor = 3,
         .subminor = 1,
         .patch = 1,
      },

      .denormBehaviorIndependence = VK_SHADER_FLOAT_CONTROLS_INDEPENDENCE_ALL,
      .roundingModeIndependence = VK_SHADER_FLOAT_CONTROLS_INDEPENDENCE_ALL,
      .shaderDenormFlushToZeroFloat16 = false,
      .shaderDenormPreserveFloat16 = false,
      .shaderRoundingModeRTEFloat16 = true,
      .shaderRoundingModeRTZFloat16 = false,
      .shaderSignedZeroInfNanPreserveFloat16 = true,

      .shaderDenormFlushToZeroFloat32 = false,
      .shaderDenormPreserveFloat32 = false,
      .shaderRoundingModeRTEFloat32 = true,
      .shaderRoundingModeRTZFloat32 = false,
      .shaderSignedZeroInfNanPreserveFloat32 = true,

      .shaderDenormFlushToZeroFloat64 = false,
      .shaderDenormPreserveFloat64 = false,
      .shaderRoundingModeRTEFloat64 = true,
      .shaderRoundingModeRTZFloat64 = false,
      .shaderSignedZeroInfNanPreserveFloat64 = true,

      .maxUpdateAfterBindDescriptorsInAllPools = UINT32_MAX,
      .shaderUniformBufferArrayNonUniformIndexingNative = true,
      .shaderSampledImageArrayNonUniformIndexingNative = true,
      .shaderStorageBufferArrayNonUniformIndexingNative = true,
      .shaderStorageImageArrayNonUniformIndexingNative = true,
      .shaderInputAttachmentArrayNonUniformIndexingNative = true,
      .robustBufferAccessUpdateAfterBind = true,
      .quadDivergentImplicitLod = true,
      .maxPerStageDescriptorUpdateAfterBindSamplers = MAX_DESCRIPTORS,
      .maxPerStageDescriptorUpdateAfterBindUniformBuffers = MAX_DESCRIPTORS,
      .maxPerStageDescriptorUpdateAfterBindStorageBuffers = MAX_DESCRIPTORS,
      .maxPerStageDescriptorUpdateAfterBindSampledImages = MAX_DESCRIPTORS,
      .maxPerStageDescriptorUpdateAfterBindStorageImages = MAX_DESCRIPTORS,
      .maxPerStageDescriptorUpdateAfterBindInputAttachments = MAX_DESCRIPTORS,
      .maxPerStageUpdateAfterBindResources = MAX_DESCRIPTORS,
      .maxDescriptorSetUpdateAfterBindSamplers = MAX_DESCRIPTORS,
      .maxDescriptorSetUpdateAfterBindUniformBuffers = MAX_DESCRIPTORS,
      .maxDescriptorSetUpdateAfterBindUniformBuffersDynamic = MAX_DESCRIPTORS,
      .maxDescriptorSetUpdateAfterBindStorageBuffers = MAX_DESCRIPTORS,
      .maxDescriptorSetUpdateAfterBindStorageBuffersDynamic = MAX_DESCRIPTORS,
      .maxDescriptorSetUpdateAfterBindSampledImages = MAX_DESCRIPTORS,
      .maxDescriptorSetUpdateAfterBindStorageImages = MAX_DESCRIPTORS,
      .maxDescriptorSetUpdateAfterBindInputAttachments = MAX_DESCRIPTORS,

      .supportedDepthResolveModes = VK_RESOLVE_MODE_SAMPLE_ZERO_BIT | VK_RESOLVE_MODE_AVERAGE_BIT,
      .supportedStencilResolveModes = VK_RESOLVE_MODE_SAMPLE_ZERO_BIT,
      .independentResolveNone = false,
      .independentResolve = false,

      .filterMinmaxImageComponentMapping = true,
      .filterMinmaxSingleComponentFormats = true,

      .maxTimelineSemaphoreValueDifference = UINT64_MAX,
      .framebufferIntegerColorSampleCounts = VK_SAMPLE_COUNT_1_BIT,

      /* Vulkan 1.3 */
      .minSubgroupSize = lp_native_vector_width / 32,
      .maxSubgroupSize = lp_native_vector_width / 32,
      .maxComputeWorkgroupSubgroups = 32,
      .requiredSubgroupSizeStages = VK_SHADER_STAGE_FRAGMENT_BIT | VK_SHADER_STAGE_COMPUTE_BIT,
      .maxInlineUniformTotalSize = MAX_DESCRIPTOR_UNIFORM_BLOCK_SIZE * MAX_PER_STAGE_DESCRIPTOR_UNIFORM_BLOCKS * MAX_SETS,
      .maxInlineUniformBlockSize = MAX_DESCRIPTOR_UNIFORM_BLOCK_SIZE,
      .maxPerStageDescriptorInlineUniformBlocks = MAX_PER_STAGE_DESCRIPTOR_UNIFORM_BLOCKS,
      .maxPerStageDescriptorUpdateAfterBindInlineUniformBlocks = MAX_PER_STAGE_DESCRIPTOR_UNIFORM_BLOCKS,
      .maxDescriptorSetInlineUniformBlocks = MAX_PER_STAGE_DESCRIPTOR_UNIFORM_BLOCKS,
      .maxDescriptorSetUpdateAfterBindInlineUniformBlocks = MAX_PER_STAGE_DESCRIPTOR_UNIFORM_BLOCKS,
      .storageTexelBufferOffsetAlignmentBytes = texel_buffer_alignment,
      .storageTexelBufferOffsetSingleTexelAlignment = true,
      .uniformTexelBufferOffsetAlignmentBytes = texel_buffer_alignment,
      .uniformTexelBufferOffsetSingleTexelAlignment = true,
      .maxBufferSize = UINT32_MAX,

      /* VK_KHR_push_descriptor */
      .maxPushDescriptors = MAX_PUSH_DESCRIPTORS,

      /* VK_EXT_host_image_copy */
      .pCopySrcLayouts = lvp_host_copy_image_layouts,
      .copySrcLayoutCount = ARRAY_SIZE(lvp_host_copy_image_layouts),
      .pCopyDstLayouts = lvp_host_copy_image_layouts,
      .copyDstLayoutCount = ARRAY_SIZE(lvp_host_copy_image_layouts),
      .identicalMemoryTypeRequirements = VK_FALSE,

      /* VK_EXT_transform_feedback */
      .maxTransformFeedbackStreams = device->pscreen->get_param(device->pscreen, PIPE_CAP_MAX_VERTEX_STREAMS),
      .maxTransformFeedbackBuffers = device->pscreen->get_param(device->pscreen, PIPE_CAP_MAX_STREAM_OUTPUT_BUFFERS),
      .maxTransformFeedbackBufferSize = UINT32_MAX,
      .maxTransformFeedbackStreamDataSize = 512,
      .maxTransformFeedbackBufferDataSize = 512,
      .maxTransformFeedbackBufferDataStride = 512,
      .transformFeedbackQueries = true,
      .transformFeedbackStreamsLinesTriangles = false,
      .transformFeedbackRasterizationStreamSelect = false,
      .transformFeedbackDraw = true,

      /* VK_KHR_maintenance5 */
      /* FIXME No idea about most of these ones. */
      .earlyFragmentMultisampleCoverageAfterSampleCounting = true,
      .earlyFragmentSampleMaskTestBeforeSampleCounting = false,
      .depthStencilSwizzleOneSupport = false,
      .polygonModePointSize = true, /* This one is correct. */
      .nonStrictSinglePixelWideLinesUseParallelogram = false,
      .nonStrictWideLinesUseParallelogram = false,

      /* maintenance6 */
      .maxCombinedImageSamplerDescriptorCount = 3,

      /* VK_EXT_extended_dynamic_state3 */
      .dynamicPrimitiveTopologyUnrestricted = VK_TRUE,

      /* VK_EXT_line_rasterization */
      .lineSubPixelPrecisionBits = device->pscreen->get_param(device->pscreen, PIPE_CAP_RASTERIZER_SUBPIXEL_BITS),

      /* VK_NV_device_generated_commands */
      .maxGraphicsShaderGroupCount = 1<<12,
      .maxIndirectSequenceCount = 1<<20,
      .maxIndirectCommandsTokenCount = MAX_DGC_TOKENS,
      .maxIndirectCommandsStreamCount = MAX_DGC_STREAMS,
      .maxIndirectCommandsTokenOffset = 2047,
      .maxIndirectCommandsStreamStride = 2048,
      .minSequencesCountBufferOffsetAlignment = 4,
      .minSequencesIndexBufferOffsetAlignment = 4,
      .minIndirectCommandsBufferOffsetAlignment = 4,

      /* VK_EXT_external_memory_host */
      .minImportedHostPointerAlignment = 4096,

      /* VK_EXT_custom_border_color */
      .maxCustomBorderColorSamplers = 32 * 1024,

      /* VK_EXT_provoking_vertex */
      .provokingVertexModePerPipeline = true,
      .transformFeedbackPreservesTriangleFanProvokingVertex = true,

      /* VK_EXT_multi_draw */
      .maxMultiDrawCount = 2048,

      /* VK_EXT_descriptor_buffer */
      .combinedImageSamplerDescriptorSingleArray = VK_TRUE,
      .bufferlessPushDescriptors = VK_TRUE,
      .descriptorBufferOffsetAlignment = 4,
      .maxDescriptorBufferBindings = MAX_SETS,
      .maxResourceDescriptorBufferBindings = MAX_SETS,
      .maxSamplerDescriptorBufferBindings = MAX_SETS,
      .maxEmbeddedImmutableSamplerBindings = MAX_SETS,
      .maxEmbeddedImmutableSamplers = 2032,
      .bufferCaptureReplayDescriptorDataSize = 0,
      .imageCaptureReplayDescriptorDataSize = 0,
      .imageViewCaptureReplayDescriptorDataSize = 0,
      .samplerCaptureReplayDescriptorDataSize = 0,
      .accelerationStructureCaptureReplayDescriptorDataSize = 0,
      .samplerDescriptorSize = sizeof(struct lp_descriptor),
      .combinedImageSamplerDescriptorSize = sizeof(struct lp_descriptor),
      .sampledImageDescriptorSize = sizeof(struct lp_descriptor),
      .storageImageDescriptorSize = sizeof(struct lp_descriptor),
      .uniformTexelBufferDescriptorSize = sizeof(struct lp_descriptor),
      .robustUniformTexelBufferDescriptorSize = sizeof(struct lp_descriptor),
      .storageTexelBufferDescriptorSize = sizeof(struct lp_descriptor),
      .robustStorageTexelBufferDescriptorSize = sizeof(struct lp_descriptor),
      .uniformBufferDescriptorSize = sizeof(struct lp_descriptor),
      .robustUniformBufferDescriptorSize = sizeof(struct lp_descriptor),
      .storageBufferDescriptorSize = sizeof(struct lp_descriptor),
      .robustStorageBufferDescriptorSize = sizeof(struct lp_descriptor),
      .inputAttachmentDescriptorSize = sizeof(struct lp_descriptor),
      .accelerationStructureDescriptorSize = 0,
      .maxSamplerDescriptorBufferRange = 1<<27, //spec minimum
      .maxResourceDescriptorBufferRange = 1<<28, //spec minimum
      .resourceDescriptorBufferAddressSpaceSize = 1<<27, //spec minimum
      .samplerDescriptorBufferAddressSpaceSize = 1<<27, //spec minimum
      .descriptorBufferAddressSpaceSize = 1<<27, //spec minimum

      /* VK_EXT_graphics_pipeline_library */
      .graphicsPipelineLibraryFastLinking = VK_TRUE,
      .graphicsPipelineLibraryIndependentInterpolationDecoration = VK_TRUE,

      /* VK_EXT_robustness2 */
      .robustStorageBufferAccessSizeAlignment = 1,
      .robustUniformBufferAccessSizeAlignment = 1,

      /* VK_EXT_mesh_shader */
      .maxTaskWorkGroupTotalCount = 4194304,
      .maxTaskWorkGroupCount[0] = 65536,
      .maxTaskWorkGroupCount[1] = 65536,
      .maxTaskWorkGroupCount[2] = 65536,
      .maxTaskWorkGroupInvocations = 1024,
      .maxTaskWorkGroupSize[0] = 1024,
      .maxTaskWorkGroupSize[1] = 1024,
      .maxTaskWorkGroupSize[2] = 1024,
      .maxTaskPayloadSize = 16384,
      .maxTaskSharedMemorySize = 32768,
      .maxTaskPayloadAndSharedMemorySize = 32768,

      .maxMeshWorkGroupTotalCount = 4194304,
      .maxMeshWorkGroupCount[0] = 65536,
      .maxMeshWorkGroupCount[1] = 65536,
      .maxMeshWorkGroupCount[2] = 65536,
      .maxMeshWorkGroupInvocations = 1024,
      .maxMeshWorkGroupSize[0] = 1024,
      .maxMeshWorkGroupSize[1] = 1024,
      .maxMeshWorkGroupSize[2] = 1024,
      .maxMeshOutputMemorySize = 32768, /* 32K min required */
      .maxMeshSharedMemorySize = 28672,     /* 28K min required */
      .maxMeshOutputComponents = 128, /* 32x vec4 min required */
      .maxMeshOutputVertices = 256,
      .maxMeshOutputPrimitives = 256,
      .maxMeshOutputLayers = 8,
      .meshOutputPerVertexGranularity = 1,
      .meshOutputPerPrimitiveGranularity = 1,
      .maxPreferredTaskWorkGroupInvocations = 64,
      .maxPreferredMeshWorkGroupInvocations = 128,
      .prefersLocalInvocationVertexOutput = true,
      .prefersLocalInvocationPrimitiveOutput = true,
      .prefersCompactVertexOutput = true,
      .prefersCompactPrimitiveOutput = false,

      /* VK_AMDX_shader_enqueue */
#ifdef VK_ENABLE_BETA_EXTENSIONS
      .maxExecutionGraphDepth = 32,
      .maxExecutionGraphShaderOutputNodes = LVP_MAX_EXEC_GRAPH_PAYLOADS,
      .maxExecutionGraphShaderPayloadSize = 0xFFFF,
      .maxExecutionGraphShaderPayloadCount = LVP_MAX_EXEC_GRAPH_PAYLOADS,
      .executionGraphDispatchAddressAlignment = 4,
#endif
   };

   /* Vulkan 1.0 */
   strcpy(p->deviceName, device->pscreen->get_name(device->pscreen));
   lvp_device_get_cache_uuid(p->pipelineCacheUUID);

   /* Vulkan 1.1 */
   device->pscreen->get_device_uuid(device->pscreen, (char*)(p->deviceUUID));
   device->pscreen->get_driver_uuid(device->pscreen, (char*)(p->driverUUID));
   memset(p->deviceLUID, 0, VK_LUID_SIZE);

#if LLVM_VERSION_MAJOR >= 10
   p->subgroupSupportedOperations |= VK_SUBGROUP_FEATURE_SHUFFLE_BIT | VK_SUBGROUP_FEATURE_SHUFFLE_RELATIVE_BIT | VK_SUBGROUP_FEATURE_QUAD_BIT;
#endif

   /* Vulkan 1.2 */
   snprintf(p->driverName, VK_MAX_DRIVER_NAME_SIZE, "llvmpipe");
   snprintf(p->driverInfo, VK_MAX_DRIVER_INFO_SIZE, "Mesa " PACKAGE_VERSION MESA_GIT_SHA1
#ifdef MESA_LLVM_VERSION_STRING
            " (LLVM " MESA_LLVM_VERSION_STRING ")"
#endif
           );

   /* VK_EXT_nested_command_buffer */
   p->maxCommandBufferNestingLevel = UINT32_MAX;

   /* VK_EXT_host_image_copy */
   lvp_device_get_cache_uuid(p->optimalTilingLayoutUUID);

   /* VK_EXT_vertex_attribute_divisor */
   if (device->pscreen->get_param(device->pscreen, PIPE_CAP_VERTEX_ELEMENT_INSTANCE_DIVISOR) != 0)
      p->maxVertexAttribDivisor = UINT32_MAX;
   else
      p->maxVertexAttribDivisor = 1;

   /* maintenance6 */
   p->blockTexelViewCompatibleMultipleLayers = true,

   /* VK_EXT_shader_object */
   /* this is basically unsupported */
   lvp_device_get_cache_uuid(p->shaderBinaryUUID);
   p->shaderBinaryVersion = 1;

   /* VK_EXT_mesh_shader */
   p->maxMeshPayloadAndSharedMemorySize = p->maxTaskPayloadSize + p->maxMeshSharedMemorySize; /* 28K min required */
   p->maxMeshPayloadAndOutputMemorySize = p->maxTaskPayloadSize + p->maxMeshOutputMemorySize; /* 47K min required */
}

static VkResult VKAPI_CALL
lvp_physical_device_init(struct lvp_physical_device *device,
                         struct lvp_instance *instance,
                         struct pipe_loader_device *pld)
{
   VkResult result;

   struct vk_physical_device_dispatch_table dispatch_table;
   vk_physical_device_dispatch_table_from_entrypoints(
      &dispatch_table, &lvp_physical_device_entrypoints, true);
   vk_physical_device_dispatch_table_from_entrypoints(
      &dispatch_table, &wsi_physical_device_entrypoints, false);
   result = vk_physical_device_init(&device->vk, &instance->vk,
                                    NULL, NULL, NULL, &dispatch_table);
   if (result != VK_SUCCESS) {
      vk_error(instance, result);
      goto fail;
   }
   device->pld = pld;

   device->pscreen = pipe_loader_create_screen_vk(device->pld, true);
   if (!device->pscreen)
      return vk_error(instance, VK_ERROR_OUT_OF_HOST_MEMORY);
   for (unsigned i = 0; i < ARRAY_SIZE(device->drv_options); i++)
      device->drv_options[i] = device->pscreen->get_compiler_options(device->pscreen, PIPE_SHADER_IR_NIR, i);

   device->sync_timeline_type = vk_sync_timeline_get_type(&lvp_pipe_sync_type);
   device->sync_types[0] = &lvp_pipe_sync_type;
   device->sync_types[1] = &device->sync_timeline_type.sync;
   device->sync_types[2] = NULL;
   device->vk.supported_sync_types = device->sync_types;

   device->max_images = device->pscreen->get_shader_param(device->pscreen, MESA_SHADER_FRAGMENT, PIPE_SHADER_CAP_MAX_SHADER_IMAGES);
   device->vk.supported_extensions = lvp_device_extensions_supported;
   lvp_get_features(device, &device->vk.supported_features);
   lvp_get_properties(device, &device->vk.properties);

   result = lvp_init_wsi(device);
   if (result != VK_SUCCESS) {
      vk_physical_device_finish(&device->vk);
      vk_error(instance, result);
      goto fail;
   }

   return VK_SUCCESS;
 fail:
   return result;
}

<<<<<<< HEAD
static void lvp_get_physical_device_queue_family_properties(
   VkQueueFamilyProperties*                    pQueueFamilyProperties)
{
   *pQueueFamilyProperties = (VkQueueFamilyProperties) {
      .queueFlags = VK_QUEUE_GRAPHICS_BIT |
      VK_QUEUE_COMPUTE_BIT |
      VK_QUEUE_TRANSFER_BIT,
      .queueCount = 1,
      .timestampValidBits = 64,
      .minImageTransferGranularity = (VkExtent3D) { 1, 1, 1 },
   };
}

void lvp_GetPhysicalDeviceQueueFamilyProperties(
   VkPhysicalDevice                            physicalDevice,
   uint32_t*                                   pCount,
   VkQueueFamilyProperties*                    pQueueFamilyProperties)
=======
static void VKAPI_CALL
lvp_physical_device_finish(struct lvp_physical_device *device)
>>>>>>> be466399
{
   lvp_finish_wsi(device);
   device->pscreen->destroy(device->pscreen);
   vk_physical_device_finish(&device->vk);
}

static void
lvp_destroy_physical_device(struct vk_physical_device *device)
{
   lvp_physical_device_finish((struct lvp_physical_device *)device);
   vk_free(&device->instance->alloc, device);
}

static VkResult
lvp_enumerate_physical_devices(struct vk_instance *vk_instance);

VKAPI_ATTR VkResult VKAPI_CALL lvp_CreateInstance(
   const VkInstanceCreateInfo*                 pCreateInfo,
   const VkAllocationCallbacks*                pAllocator,
   VkInstance*                                 pInstance)
{
   struct lvp_instance *instance;
   VkResult result;

   assert(pCreateInfo->sType == VK_STRUCTURE_TYPE_INSTANCE_CREATE_INFO);

   if (pAllocator == NULL)
      pAllocator = vk_default_allocator();

   instance = vk_zalloc(pAllocator, sizeof(*instance), 8,
                        VK_SYSTEM_ALLOCATION_SCOPE_INSTANCE);
   if (!instance)
      return vk_error(NULL, VK_ERROR_OUT_OF_HOST_MEMORY);

   struct vk_instance_dispatch_table dispatch_table;
   vk_instance_dispatch_table_from_entrypoints(
      &dispatch_table, &lvp_instance_entrypoints, true);
   vk_instance_dispatch_table_from_entrypoints(
      &dispatch_table, &wsi_instance_entrypoints, false);

   result = vk_instance_init(&instance->vk,
                             &lvp_instance_extensions_supported,
                             &dispatch_table,
                             pCreateInfo,
                             pAllocator);
   if (result != VK_SUCCESS) {
      vk_free(pAllocator, instance);
      return vk_error(NULL, result);
   }

<<<<<<< HEAD
   assert(*pCount >= 1);
   lvp_get_physical_device_queue_family_properties(pQueueFamilyProperties);
}

void lvp_GetPhysicalDeviceQueueFamilyProperties2(
   VkPhysicalDevice                            physicalDevice,
   uint32_t*                                   pCount,
   VkQueueFamilyProperties2                   *pQueueFamilyProperties)
{
   if (pQueueFamilyProperties == NULL) {
      *pCount = 1;
      return;
   }

   assert(*pCount >= 1);
   lvp_get_physical_device_queue_family_properties(&pQueueFamilyProperties->queueFamilyProperties);
=======
   instance->apiVersion = LVP_API_VERSION;

   instance->vk.physical_devices.enumerate = lvp_enumerate_physical_devices;
   instance->vk.physical_devices.destroy = lvp_destroy_physical_device;

   //   _mesa_locale_init();
   //   VG(VALGRIND_CREATE_MEMPOOL(instance, 0, false));

   *pInstance = lvp_instance_to_handle(instance);

   return VK_SUCCESS;
>>>>>>> be466399
}

VKAPI_ATTR void VKAPI_CALL lvp_DestroyInstance(
   VkInstance                                  _instance,
   const VkAllocationCallbacks*                pAllocator)
{
   LVP_FROM_HANDLE(lvp_instance, instance, _instance);

   if (!instance)
      return;
   //   _mesa_locale_fini();

   pipe_loader_release(&instance->devs, instance->num_devices);

   vk_instance_finish(&instance->vk);
   vk_free(&instance->vk.alloc, instance);
}

#if defined(HAVE_DRI)
static void lvp_get_image(struct dri_drawable *dri_drawable,
                          int x, int y, unsigned width, unsigned height, unsigned stride,
                          void *data)
{

}

static void lvp_put_image(struct dri_drawable *dri_drawable,
                          void *data, unsigned width, unsigned height)
{
   fprintf(stderr, "put image %dx%d\n", width, height);
}

static void lvp_put_image2(struct dri_drawable *dri_drawable,
                           void *data, int x, int y, unsigned width, unsigned height,
                           unsigned stride)
{
   fprintf(stderr, "put image 2 %d,%d %dx%d\n", x, y, width, height);
}

static struct drisw_loader_funcs lvp_sw_lf = {
   .get_image = lvp_get_image,
   .put_image = lvp_put_image,
   .put_image2 = lvp_put_image2,
};
#endif

static VkResult
lvp_enumerate_physical_devices(struct vk_instance *vk_instance)
{
   struct lvp_instance *instance =
      container_of(vk_instance, struct lvp_instance, vk);

   /* sw only for now */
   instance->num_devices = pipe_loader_sw_probe(NULL, 0);

   assert(instance->num_devices == 1);

#if defined(HAVE_DRI)
   pipe_loader_sw_probe_dri(&instance->devs, &lvp_sw_lf);
#else
   pipe_loader_sw_probe_null(&instance->devs);
#endif

   struct lvp_physical_device *device =
      vk_zalloc2(&instance->vk.alloc, NULL, sizeof(*device), 8,
                 VK_SYSTEM_ALLOCATION_SCOPE_INSTANCE);
   if (!device)
      return vk_error(instance, VK_ERROR_OUT_OF_HOST_MEMORY);

   VkResult result = lvp_physical_device_init(device, instance, &instance->devs[0]);
   if (result == VK_SUCCESS)
      list_addtail(&device->vk.link, &instance->vk.physical_devices.list);
   else
      vk_free(&vk_instance->alloc, device);

   return result;
}

void
lvp_device_get_cache_uuid(void *uuid)
{
   memset(uuid, 'a', VK_UUID_SIZE);
   if (MESA_GIT_SHA1[0])
      /* debug build */
      memcpy(uuid, &MESA_GIT_SHA1[4], MIN2(strlen(MESA_GIT_SHA1) - 4, VK_UUID_SIZE));
   else
      /* release build */
      memcpy(uuid, PACKAGE_VERSION, MIN2(strlen(PACKAGE_VERSION), VK_UUID_SIZE));
}

VKAPI_ATTR void VKAPI_CALL lvp_GetPhysicalDeviceQueueFamilyProperties2(
   VkPhysicalDevice                            physicalDevice,
   uint32_t*                                   pCount,
   VkQueueFamilyProperties2                   *pQueueFamilyProperties)
{
   VK_OUTARRAY_MAKE_TYPED(VkQueueFamilyProperties2, out, pQueueFamilyProperties, pCount);

   vk_outarray_append_typed(VkQueueFamilyProperties2, &out, p) {
      p->queueFamilyProperties = (VkQueueFamilyProperties) {
         .queueFlags = VK_QUEUE_GRAPHICS_BIT |
         VK_QUEUE_COMPUTE_BIT |
         VK_QUEUE_TRANSFER_BIT,
         .queueCount = 1,
         .timestampValidBits = 64,
         .minImageTransferGranularity = (VkExtent3D) { 1, 1, 1 },
      };
   }
}

VKAPI_ATTR void VKAPI_CALL lvp_GetPhysicalDeviceMemoryProperties(
   VkPhysicalDevice                            physicalDevice,
   VkPhysicalDeviceMemoryProperties*           pMemoryProperties)
{
   pMemoryProperties->memoryTypeCount = 1;
   pMemoryProperties->memoryTypes[0] = (VkMemoryType) {
      .propertyFlags = VK_MEMORY_PROPERTY_DEVICE_LOCAL_BIT |
      VK_MEMORY_PROPERTY_HOST_VISIBLE_BIT |
      VK_MEMORY_PROPERTY_HOST_COHERENT_BIT |
      VK_MEMORY_PROPERTY_HOST_CACHED_BIT,
      .heapIndex = 0,
   };

   VkDeviceSize low_size = 3ULL*1024*1024*1024;
   VkDeviceSize total_size;
   os_get_total_physical_memory(&total_size);
   pMemoryProperties->memoryHeapCount = 1;
   pMemoryProperties->memoryHeaps[0] = (VkMemoryHeap) {
      .size = low_size,
      .flags = VK_MEMORY_HEAP_DEVICE_LOCAL_BIT,
   };
   if (sizeof(void*) > sizeof(uint32_t))
      pMemoryProperties->memoryHeaps[0].size = total_size;
}

<<<<<<< HEAD
void lvp_GetPhysicalDeviceMemoryProperties2(
=======
VKAPI_ATTR void VKAPI_CALL lvp_GetPhysicalDeviceMemoryProperties2(
>>>>>>> be466399
   VkPhysicalDevice                            physicalDevice,
   VkPhysicalDeviceMemoryProperties2          *pMemoryProperties)
{
   lvp_GetPhysicalDeviceMemoryProperties(physicalDevice,
                                         &pMemoryProperties->memoryProperties);
<<<<<<< HEAD
}

PFN_vkVoidFunction lvp_GetInstanceProcAddr(
=======
   VkPhysicalDeviceMemoryBudgetPropertiesEXT *props = vk_find_struct(pMemoryProperties, PHYSICAL_DEVICE_MEMORY_BUDGET_PROPERTIES_EXT);
   if (props) {
      props->heapBudget[0] = pMemoryProperties->memoryProperties.memoryHeaps[0].size;
      os_get_available_system_memory(&props->heapUsage[0]);
      props->heapUsage[0] = props->heapBudget[0] - props->heapUsage[0];
      memset(&props->heapBudget[1], 0, sizeof(props->heapBudget[0]) * (VK_MAX_MEMORY_HEAPS - 1));
      memset(&props->heapUsage[1], 0, sizeof(props->heapUsage[0]) * (VK_MAX_MEMORY_HEAPS - 1));
   }
}

VKAPI_ATTR VkResult VKAPI_CALL
lvp_GetMemoryHostPointerPropertiesEXT(
   VkDevice _device,
   VkExternalMemoryHandleTypeFlagBits handleType,
   const void *pHostPointer,
   VkMemoryHostPointerPropertiesEXT *pMemoryHostPointerProperties)
{
   switch (handleType) {
   case VK_EXTERNAL_MEMORY_HANDLE_TYPE_HOST_ALLOCATION_BIT_EXT: {
      pMemoryHostPointerProperties->memoryTypeBits = 1;
      return VK_SUCCESS;
   }
   default:
      return VK_ERROR_INVALID_EXTERNAL_HANDLE;
   }
}

VKAPI_ATTR PFN_vkVoidFunction VKAPI_CALL lvp_GetInstanceProcAddr(
>>>>>>> be466399
   VkInstance                                  _instance,
   const char*                                 pName)
{
   VK_FROM_HANDLE(vk_instance, instance, _instance);
   return vk_instance_get_proc_addr(instance,
                                    &lvp_instance_entrypoints,
                                    pName);
}

/* Windows will use a dll definition file to avoid build errors. */
#ifdef _WIN32
#undef PUBLIC
#define PUBLIC
#endif

/* The loader wants us to expose a second GetInstanceProcAddr function
 * to work around certain LD_PRELOAD issues seen in apps.
 */
PUBLIC
VKAPI_ATTR PFN_vkVoidFunction VKAPI_CALL vk_icdGetInstanceProcAddr(
   VkInstance                                  instance,
   const char*                                 pName)
{
   return lvp_GetInstanceProcAddr(instance, pName);
}

static void
destroy_pipelines(struct lvp_queue *queue)
{
   simple_mtx_lock(&queue->lock);
   while (util_dynarray_contains(&queue->pipeline_destroys, struct lvp_pipeline*)) {
      lvp_pipeline_destroy(queue->device, util_dynarray_pop(&queue->pipeline_destroys, struct lvp_pipeline*), true);
   }
   simple_mtx_unlock(&queue->lock);
}

static VkResult
lvp_queue_submit(struct vk_queue *vk_queue,
                 struct vk_queue_submit *submit)
{
   struct lvp_queue *queue = container_of(vk_queue, struct lvp_queue, vk);

   VkResult result = vk_sync_wait_many(&queue->device->vk,
                                       submit->wait_count, submit->waits,
                                       VK_SYNC_WAIT_COMPLETE, UINT64_MAX);
   if (result != VK_SUCCESS)
      return result;

   simple_mtx_lock(&queue->lock);

   for (uint32_t i = 0; i < submit->command_buffer_count; i++) {
      struct lvp_cmd_buffer *cmd_buffer =
         container_of(submit->command_buffers[i], struct lvp_cmd_buffer, vk);

      lvp_execute_cmds(queue->device, queue, cmd_buffer);
   }

   simple_mtx_unlock(&queue->lock);

   if (submit->command_buffer_count > 0)
      queue->ctx->flush(queue->ctx, &queue->last_fence, 0);

   for (uint32_t i = 0; i < submit->signal_count; i++) {
      struct lvp_pipe_sync *sync =
         vk_sync_as_lvp_pipe_sync(submit->signals[i].sync);
      lvp_pipe_sync_signal_with_fence(queue->device, sync, queue->last_fence);
   }
   destroy_pipelines(queue);

   return VK_SUCCESS;
}

static VkResult
lvp_queue_init(struct lvp_device *device, struct lvp_queue *queue,
               const VkDeviceQueueCreateInfo *create_info,
               uint32_t index_in_family)
{
   VkResult result = vk_queue_init(&queue->vk, &device->vk, create_info,
                                   index_in_family);
   if (result != VK_SUCCESS)
      return result;

   result = vk_queue_enable_submit_thread(&queue->vk);
   if (result != VK_SUCCESS) {
      vk_queue_finish(&queue->vk);
      return result;
   }

   queue->device = device;

   queue->ctx = device->pscreen->context_create(device->pscreen, NULL, PIPE_CONTEXT_ROBUST_BUFFER_ACCESS);
   queue->cso = cso_create_context(queue->ctx, CSO_NO_VBUF);
   queue->uploader = u_upload_create(queue->ctx, 1024 * 1024, PIPE_BIND_CONSTANT_BUFFER, PIPE_USAGE_STREAM, 0);

   queue->vk.driver_submit = lvp_queue_submit;

   simple_mtx_init(&queue->lock, mtx_plain);
   util_dynarray_init(&queue->pipeline_destroys, NULL);

   return VK_SUCCESS;
}

static void
lvp_queue_finish(struct lvp_queue *queue)
{
   vk_queue_finish(&queue->vk);

   destroy_pipelines(queue);
   simple_mtx_destroy(&queue->lock);
   util_dynarray_fini(&queue->pipeline_destroys);

   u_upload_destroy(queue->uploader);
   cso_destroy_context(queue->cso);
   queue->ctx->destroy(queue->ctx);
}

VKAPI_ATTR VkResult VKAPI_CALL lvp_CreateDevice(
   VkPhysicalDevice                            physicalDevice,
   const VkDeviceCreateInfo*                   pCreateInfo,
   const VkAllocationCallbacks*                pAllocator,
   VkDevice*                                   pDevice)
{
   fprintf(stderr, "WARNING: lavapipe is not a conformant vulkan implementation, testing use only.\n");

   LVP_FROM_HANDLE(lvp_physical_device, physical_device, physicalDevice);
   struct lvp_device *device;
   struct lvp_instance *instance = (struct lvp_instance *)physical_device->vk.instance;

   assert(pCreateInfo->sType == VK_STRUCTURE_TYPE_DEVICE_CREATE_INFO);

   size_t state_size = lvp_get_rendering_state_size();
   device = vk_zalloc2(&physical_device->vk.instance->alloc, pAllocator,
                       sizeof(*device) + state_size, 8,
                       VK_SYSTEM_ALLOCATION_SCOPE_DEVICE);
   if (!device)
      return vk_error(instance, VK_ERROR_OUT_OF_HOST_MEMORY);

   device->queue.state = device + 1;
   device->poison_mem = debug_get_bool_option("LVP_POISON_MEMORY", false);
   device->print_cmds = debug_get_bool_option("LVP_CMD_DEBUG", false);

   struct vk_device_dispatch_table dispatch_table;
   vk_device_dispatch_table_from_entrypoints(&dispatch_table,
      &lvp_device_entrypoints, true);
   lvp_add_enqueue_cmd_entrypoints(&dispatch_table);
   vk_device_dispatch_table_from_entrypoints(&dispatch_table,
      &wsi_device_entrypoints, false);
   VkResult result = vk_device_init(&device->vk,
                                    &physical_device->vk,
                                    &dispatch_table, pCreateInfo,
                                    pAllocator);
   if (result != VK_SUCCESS) {
      vk_free(&device->vk.alloc, device);
      return result;
   }

<<<<<<< HEAD
   vk_device_init(&device->vk, pCreateInfo,
                  &physical_device->instance->alloc, pAllocator);

   device->instance = physical_device->instance;
   device->physical_device = physical_device;

   for (uint32_t i = 0; i < pCreateInfo->enabledExtensionCount; i++) {
      const char *ext_name = pCreateInfo->ppEnabledExtensionNames[i];
      int index = lvp_get_device_extension_index(ext_name);
      if (index < 0 || !physical_device->supported_extensions.extensions[index]) {
         vk_free(&device->vk.alloc, device);
         return vk_error(physical_device->instance, VK_ERROR_EXTENSION_NOT_PRESENT);
      }
=======
   vk_device_enable_threaded_submit(&device->vk);
   device->vk.command_buffer_ops = &lvp_cmd_buffer_ops;

   device->instance = (struct lvp_instance *)physical_device->vk.instance;
   device->physical_device = physical_device;

   device->pscreen = physical_device->pscreen;
>>>>>>> be466399

   assert(pCreateInfo->queueCreateInfoCount == 1);
   assert(pCreateInfo->pQueueCreateInfos[0].queueFamilyIndex == 0);
   assert(pCreateInfo->pQueueCreateInfos[0].queueCount == 1);
   result = lvp_queue_init(device, &device->queue, pCreateInfo->pQueueCreateInfos, 0);
   if (result != VK_SUCCESS) {
      vk_free(&device->vk.alloc, device);
      return result;
   }

   nir_builder b = nir_builder_init_simple_shader(MESA_SHADER_FRAGMENT, NULL, "dummy_frag");
   struct pipe_shader_state shstate = {0};
   shstate.type = PIPE_SHADER_IR_NIR;
   shstate.ir.nir = b.shader;
   device->noop_fs = device->queue.ctx->create_fs_state(device->queue.ctx, &shstate);
   _mesa_hash_table_init(&device->bda, NULL, _mesa_hash_pointer, _mesa_key_pointer_equal);
   simple_mtx_init(&device->bda_lock, mtx_plain);

   uint32_t zero = 0;
   device->zero_buffer = pipe_buffer_create_with_data(device->queue.ctx, 0, PIPE_USAGE_IMMUTABLE, sizeof(uint32_t), &zero);

   device->null_texture_handle = (void *)(uintptr_t)device->queue.ctx->create_texture_handle(device->queue.ctx,
      &(struct pipe_sampler_view){ 0 }, NULL);
   device->null_image_handle = (void *)(uintptr_t)device->queue.ctx->create_image_handle(device->queue.ctx,
      &(struct pipe_image_view){ 0 });

   util_dynarray_init(&device->bda_texture_handles, NULL);
   util_dynarray_init(&device->bda_image_handles, NULL);

   *pDevice = lvp_device_to_handle(device);

   return VK_SUCCESS;

}

VKAPI_ATTR void VKAPI_CALL lvp_DestroyDevice(
   VkDevice                                    _device,
   const VkAllocationCallbacks*                pAllocator)
{
   LVP_FROM_HANDLE(lvp_device, device, _device);

<<<<<<< HEAD
   lvp_queue_finish(&device->queue);
   vk_free(&device->vk.alloc, device);
}
=======
   util_dynarray_foreach(&device->bda_texture_handles, struct lp_texture_handle *, handle)
      device->queue.ctx->delete_texture_handle(device->queue.ctx, (uint64_t)(uintptr_t)*handle);
>>>>>>> be466399

   util_dynarray_fini(&device->bda_texture_handles);

   util_dynarray_foreach(&device->bda_image_handles, struct lp_texture_handle *, handle)
      device->queue.ctx->delete_image_handle(device->queue.ctx, (uint64_t)(uintptr_t)*handle);

   util_dynarray_fini(&device->bda_image_handles);

   device->queue.ctx->delete_texture_handle(device->queue.ctx, (uint64_t)(uintptr_t)device->null_texture_handle);
   device->queue.ctx->delete_image_handle(device->queue.ctx, (uint64_t)(uintptr_t)device->null_image_handle);

   device->queue.ctx->delete_fs_state(device->queue.ctx, device->noop_fs);

   if (device->queue.last_fence)
      device->pscreen->fence_reference(device->pscreen, &device->queue.last_fence, NULL);
   ralloc_free(device->bda.table);
   simple_mtx_destroy(&device->bda_lock);
   pipe_resource_reference(&device->zero_buffer, NULL);

   lvp_queue_finish(&device->queue);
   vk_device_finish(&device->vk);
   vk_free(&device->vk.alloc, device);
}

VKAPI_ATTR VkResult VKAPI_CALL lvp_EnumerateInstanceExtensionProperties(
   const char*                                 pLayerName,
   uint32_t*                                   pPropertyCount,
   VkExtensionProperties*                      pProperties)
{
   if (pLayerName)
      return vk_error(NULL, VK_ERROR_LAYER_NOT_PRESENT);

   return vk_enumerate_instance_extension_properties(
      &lvp_instance_extensions_supported, pPropertyCount, pProperties);
}

VKAPI_ATTR VkResult VKAPI_CALL lvp_EnumerateInstanceLayerProperties(
   uint32_t*                                   pPropertyCount,
   VkLayerProperties*                          pProperties)
{
   if (pProperties == NULL) {
      *pPropertyCount = 0;
      return VK_SUCCESS;
   }

   /* None supported at this time */
   return vk_error(NULL, VK_ERROR_LAYER_NOT_PRESENT);
}

VKAPI_ATTR VkResult VKAPI_CALL lvp_EnumerateDeviceLayerProperties(
   VkPhysicalDevice                            physicalDevice,
   uint32_t*                                   pPropertyCount,
   VkLayerProperties*                          pProperties)
{
   if (pProperties == NULL) {
      *pPropertyCount = 0;
      return VK_SUCCESS;
   }

   /* None supported at this time */
   return vk_error(NULL, VK_ERROR_LAYER_NOT_PRESENT);
}

static void
set_mem_priority(struct lvp_device_memory *mem, int priority)
{
#if DETECT_OS_LINUX
   if (priority) {
      int advice = 0;
#ifdef MADV_COLD
      if (priority < 0)
         advice |= MADV_COLD;
#endif
      if (priority > 0)
         advice |= MADV_WILLNEED;
      if (advice)
         madvise(mem->pmem, mem->size, advice);
   }
#endif
}

static int
get_mem_priority(float priority)
{
   if (priority < 0.3)
      return -1;
   if (priority < 0.6)
      return 0;
   return priority = 1;
}

VKAPI_ATTR VkResult VKAPI_CALL lvp_AllocateMemory(
   VkDevice                                    _device,
   const VkMemoryAllocateInfo*                 pAllocateInfo,
   const VkAllocationCallbacks*                pAllocator,
   VkDeviceMemory*                             pMem)
{
   LVP_FROM_HANDLE(lvp_device, device, _device);
   struct lvp_device_memory *mem;
   ASSERTED const VkExportMemoryAllocateInfo *export_info = NULL;
   ASSERTED const VkImportMemoryFdInfoKHR *import_info = NULL;
   const VkImportMemoryHostPointerInfoEXT *host_ptr_info = NULL;
   VkResult error = VK_ERROR_OUT_OF_DEVICE_MEMORY;
   assert(pAllocateInfo->sType == VK_STRUCTURE_TYPE_MEMORY_ALLOCATE_INFO);
   int priority = 0;

   if (pAllocateInfo->allocationSize == 0) {
      /* Apparently, this is allowed */
      *pMem = VK_NULL_HANDLE;
      return VK_SUCCESS;
   }

<<<<<<< HEAD
=======
   vk_foreach_struct_const(ext, pAllocateInfo->pNext) {
      switch ((unsigned)ext->sType) {
      case VK_STRUCTURE_TYPE_IMPORT_MEMORY_HOST_POINTER_INFO_EXT:
         host_ptr_info = (VkImportMemoryHostPointerInfoEXT*)ext;
         assert(host_ptr_info->handleType == VK_EXTERNAL_MEMORY_HANDLE_TYPE_HOST_ALLOCATION_BIT_EXT);
         break;
      case VK_STRUCTURE_TYPE_EXPORT_MEMORY_ALLOCATE_INFO:
         export_info = (VkExportMemoryAllocateInfo*)ext;
         assert(!export_info->handleTypes || export_info->handleTypes == VK_EXTERNAL_MEMORY_HANDLE_TYPE_OPAQUE_FD_BIT);
         break;
      case VK_STRUCTURE_TYPE_IMPORT_MEMORY_FD_INFO_KHR:
         import_info = (VkImportMemoryFdInfoKHR*)ext;
         assert(import_info->handleType == VK_EXTERNAL_MEMORY_HANDLE_TYPE_OPAQUE_FD_BIT);
         break;
      case VK_STRUCTURE_TYPE_MEMORY_PRIORITY_ALLOCATE_INFO_EXT: {
         VkMemoryPriorityAllocateInfoEXT *prio = (VkMemoryPriorityAllocateInfoEXT*)ext;
         priority = get_mem_priority(prio->priority);
         break;
      }
      default:
         break;
      }
   }

#ifdef PIPE_MEMORY_FD
   if (import_info != NULL && import_info->fd < 0) {
      return vk_error(device->instance, VK_ERROR_INVALID_EXTERNAL_HANDLE);
   }
#endif

>>>>>>> be466399
   mem = vk_alloc2(&device->vk.alloc, pAllocator, sizeof(*mem), 8,
                   VK_SYSTEM_ALLOCATION_SCOPE_OBJECT);
   if (mem == NULL)
      return vk_error(device, VK_ERROR_OUT_OF_HOST_MEMORY);

   vk_object_base_init(&device->vk, &mem->base,
                       VK_OBJECT_TYPE_DEVICE_MEMORY);
<<<<<<< HEAD
   mem->pmem = device->pscreen->allocate_memory(device->pscreen, pAllocateInfo->allocationSize);
   if (!mem->pmem) {
      vk_free2(&device->vk.alloc, pAllocator, mem);
      return vk_error(device->instance, VK_ERROR_OUT_OF_HOST_MEMORY);
=======

   mem->memory_type = LVP_DEVICE_MEMORY_TYPE_DEFAULT;
   mem->backed_fd = -1;
   mem->size = pAllocateInfo->allocationSize;

   if (host_ptr_info) {
      mem->pmem = host_ptr_info->pHostPointer;
      mem->memory_type = LVP_DEVICE_MEMORY_TYPE_USER_PTR;
   }
#ifdef PIPE_MEMORY_FD
   else if(import_info) {
      uint64_t size;
      if(!device->pscreen->import_memory_fd(device->pscreen, import_info->fd, &mem->pmem, &size)) {
         close(import_info->fd);
         error = VK_ERROR_INVALID_EXTERNAL_HANDLE;
         goto fail;
      }
      if(size < pAllocateInfo->allocationSize) {
         device->pscreen->free_memory_fd(device->pscreen, mem->pmem);
         close(import_info->fd);
         goto fail;
      }
      if (export_info && export_info->handleTypes) {
         mem->backed_fd = import_info->fd;
      }
      else {
         close(import_info->fd);
      }
      mem->memory_type = LVP_DEVICE_MEMORY_TYPE_OPAQUE_FD;
   }
   else if (export_info && export_info->handleTypes) {
      mem->pmem = device->pscreen->allocate_memory_fd(device->pscreen, pAllocateInfo->allocationSize, &mem->backed_fd);
      if (!mem->pmem || mem->backed_fd < 0) {
         goto fail;
      }
      mem->memory_type = LVP_DEVICE_MEMORY_TYPE_OPAQUE_FD;
   }
#endif
   else {
      mem->pmem = device->pscreen->allocate_memory(device->pscreen, pAllocateInfo->allocationSize);
      if (!mem->pmem) {
         goto fail;
      }
      if (device->poison_mem)
         /* this is a value that will definitely break things */
         memset(mem->pmem, UINT8_MAX / 2 + 1, pAllocateInfo->allocationSize);
      set_mem_priority(mem, priority);
>>>>>>> be466399
   }

   mem->type_index = pAllocateInfo->memoryTypeIndex;

   *pMem = lvp_device_memory_to_handle(mem);

   return VK_SUCCESS;

fail:
   vk_free2(&device->vk.alloc, pAllocator, mem);
   return vk_error(device, error);
}

VKAPI_ATTR void VKAPI_CALL lvp_FreeMemory(
   VkDevice                                    _device,
   VkDeviceMemory                              _mem,
   const VkAllocationCallbacks*                pAllocator)
{
   LVP_FROM_HANDLE(lvp_device, device, _device);
   LVP_FROM_HANDLE(lvp_device_memory, mem, _mem);

   if (mem == NULL)
      return;

   switch(mem->memory_type) {
   case LVP_DEVICE_MEMORY_TYPE_DEFAULT:
      device->pscreen->free_memory(device->pscreen, mem->pmem);
      break;
#ifdef PIPE_MEMORY_FD
   case LVP_DEVICE_MEMORY_TYPE_OPAQUE_FD:
      device->pscreen->free_memory_fd(device->pscreen, mem->pmem);
      if(mem->backed_fd >= 0)
         close(mem->backed_fd);
      break;
#endif
   case LVP_DEVICE_MEMORY_TYPE_USER_PTR:
   default:
      break;
   }
   vk_object_base_finish(&mem->base);
   vk_free2(&device->vk.alloc, pAllocator, mem);

}

VKAPI_ATTR VkResult VKAPI_CALL lvp_MapMemory2KHR(
    VkDevice                                    _device,
    const VkMemoryMapInfoKHR*                   pMemoryMapInfo,
    void**                                      ppData)
{
   LVP_FROM_HANDLE(lvp_device, device, _device);
   LVP_FROM_HANDLE(lvp_device_memory, mem, pMemoryMapInfo->memory);
   void *map;
   if (mem == NULL) {
      *ppData = NULL;
      return VK_SUCCESS;
   }

   map = device->pscreen->map_memory(device->pscreen, mem->pmem);

   *ppData = (char *)map + pMemoryMapInfo->offset;
   return VK_SUCCESS;
}

VKAPI_ATTR VkResult VKAPI_CALL lvp_UnmapMemory2KHR(
    VkDevice                                    _device,
    const VkMemoryUnmapInfoKHR*                 pMemoryUnmapInfo)
{
   LVP_FROM_HANDLE(lvp_device, device, _device);
   LVP_FROM_HANDLE(lvp_device_memory, mem, pMemoryUnmapInfo->memory);

   if (mem == NULL)
      return VK_SUCCESS;

   device->pscreen->unmap_memory(device->pscreen, mem->pmem);
   return VK_SUCCESS;
}

VKAPI_ATTR VkResult VKAPI_CALL lvp_FlushMappedMemoryRanges(
   VkDevice                                    _device,
   uint32_t                                    memoryRangeCount,
   const VkMappedMemoryRange*                  pMemoryRanges)
{
   return VK_SUCCESS;
}

VKAPI_ATTR VkResult VKAPI_CALL lvp_InvalidateMappedMemoryRanges(
   VkDevice                                    _device,
   uint32_t                                    memoryRangeCount,
   const VkMappedMemoryRange*                  pMemoryRanges)
{
   return VK_SUCCESS;
}

VKAPI_ATTR void VKAPI_CALL lvp_GetDeviceBufferMemoryRequirements(
    VkDevice                                    _device,
    const VkDeviceBufferMemoryRequirements*     pInfo,
    VkMemoryRequirements2*                      pMemoryRequirements)
{
   pMemoryRequirements->memoryRequirements.memoryTypeBits = 1;
   pMemoryRequirements->memoryRequirements.alignment = 64;
   pMemoryRequirements->memoryRequirements.size = 0;

   VkBuffer _buffer;
   if (lvp_CreateBuffer(_device, pInfo->pCreateInfo, NULL, &_buffer) != VK_SUCCESS)
      return;
   LVP_FROM_HANDLE(lvp_buffer, buffer, _buffer);
   pMemoryRequirements->memoryRequirements.size = buffer->total_size;
   lvp_DestroyBuffer(_device, _buffer, NULL);
}

VKAPI_ATTR void VKAPI_CALL lvp_GetDeviceImageSparseMemoryRequirements(
    VkDevice                                    device,
    const VkDeviceImageMemoryRequirements*      pInfo,
    uint32_t*                                   pSparseMemoryRequirementCount,
    VkSparseImageMemoryRequirements2*           pSparseMemoryRequirements)
{
   stub();
}

VKAPI_ATTR void VKAPI_CALL lvp_GetDeviceImageMemoryRequirements(
    VkDevice                                    _device,
    const VkDeviceImageMemoryRequirements*     pInfo,
    VkMemoryRequirements2*                      pMemoryRequirements)
{
   pMemoryRequirements->memoryRequirements.memoryTypeBits = 1;
   pMemoryRequirements->memoryRequirements.alignment = 0;
   pMemoryRequirements->memoryRequirements.size = 0;

   VkImage _image;
   if (lvp_CreateImage(_device, pInfo->pCreateInfo, NULL, &_image) != VK_SUCCESS)
      return;
   LVP_FROM_HANDLE(lvp_image, image, _image);
   pMemoryRequirements->memoryRequirements.size = image->size;
   pMemoryRequirements->memoryRequirements.alignment = image->alignment;
   lvp_DestroyImage(_device, _image, NULL);
}

VKAPI_ATTR void VKAPI_CALL lvp_GetBufferMemoryRequirements(
   VkDevice                                    device,
   VkBuffer                                    _buffer,
   VkMemoryRequirements*                       pMemoryRequirements)
{
   LVP_FROM_HANDLE(lvp_buffer, buffer, _buffer);

   /* The Vulkan spec (git aaed022) says:
    *
    *    memoryTypeBits is a bitfield and contains one bit set for every
    *    supported memory type for the resource. The bit `1<<i` is set if and
    *    only if the memory type `i` in the VkPhysicalDeviceMemoryProperties
    *    structure for the physical device is supported.
    *
    * We support exactly one memory type.
    */
   pMemoryRequirements->memoryTypeBits = 1;

   pMemoryRequirements->size = buffer->total_size;
   pMemoryRequirements->alignment = 64;
}

VKAPI_ATTR void VKAPI_CALL lvp_GetBufferMemoryRequirements2(
   VkDevice                                     device,
   const VkBufferMemoryRequirementsInfo2       *pInfo,
   VkMemoryRequirements2                       *pMemoryRequirements)
{
   lvp_GetBufferMemoryRequirements(device, pInfo->buffer,
                                   &pMemoryRequirements->memoryRequirements);
   vk_foreach_struct(ext, pMemoryRequirements->pNext) {
      switch (ext->sType) {
      case VK_STRUCTURE_TYPE_MEMORY_DEDICATED_REQUIREMENTS: {
         VkMemoryDedicatedRequirements *req =
            (VkMemoryDedicatedRequirements *) ext;
         req->requiresDedicatedAllocation = false;
         req->prefersDedicatedAllocation = req->requiresDedicatedAllocation;
         break;
      }
      default:
         break;
      }
   }
}

VKAPI_ATTR void VKAPI_CALL lvp_GetImageMemoryRequirements(
   VkDevice                                    device,
   VkImage                                     _image,
   VkMemoryRequirements*                       pMemoryRequirements)
{
   LVP_FROM_HANDLE(lvp_image, image, _image);
   pMemoryRequirements->memoryTypeBits = 1;

   pMemoryRequirements->size = image->size;
   pMemoryRequirements->alignment = image->alignment;
}

VKAPI_ATTR void VKAPI_CALL lvp_GetImageMemoryRequirements2(
   VkDevice                                    device,
   const VkImageMemoryRequirementsInfo2       *pInfo,
   VkMemoryRequirements2                      *pMemoryRequirements)
{
   lvp_GetImageMemoryRequirements(device, pInfo->image,
                                  &pMemoryRequirements->memoryRequirements);

   vk_foreach_struct(ext, pMemoryRequirements->pNext) {
      switch (ext->sType) {
      case VK_STRUCTURE_TYPE_MEMORY_DEDICATED_REQUIREMENTS: {
         VkMemoryDedicatedRequirements *req =
            (VkMemoryDedicatedRequirements *) ext;
         req->requiresDedicatedAllocation = false;
         req->prefersDedicatedAllocation = req->requiresDedicatedAllocation;
         break;
      }
      default:
         break;
      }
   }
}

VKAPI_ATTR void VKAPI_CALL lvp_GetImageSparseMemoryRequirements(
   VkDevice                                    device,
   VkImage                                     image,
   uint32_t*                                   pSparseMemoryRequirementCount,
   VkSparseImageMemoryRequirements*            pSparseMemoryRequirements)
{
   stub();
}

VKAPI_ATTR void VKAPI_CALL lvp_GetImageSparseMemoryRequirements2(
   VkDevice                                    device,
   const VkImageSparseMemoryRequirementsInfo2* pInfo,
   uint32_t* pSparseMemoryRequirementCount,
   VkSparseImageMemoryRequirements2* pSparseMemoryRequirements)
{
   stub();
}

VKAPI_ATTR void VKAPI_CALL lvp_GetDeviceMemoryCommitment(
   VkDevice                                    device,
   VkDeviceMemory                              memory,
   VkDeviceSize*                               pCommittedMemoryInBytes)
{
   *pCommittedMemoryInBytes = 0;
}

VKAPI_ATTR VkResult VKAPI_CALL lvp_BindBufferMemory2(VkDevice _device,
                               uint32_t bindInfoCount,
                               const VkBindBufferMemoryInfo *pBindInfos)
{
   LVP_FROM_HANDLE(lvp_device, device, _device);
   for (uint32_t i = 0; i < bindInfoCount; ++i) {
      LVP_FROM_HANDLE(lvp_device_memory, mem, pBindInfos[i].memory);
      LVP_FROM_HANDLE(lvp_buffer, buffer, pBindInfos[i].buffer);
      VkBindMemoryStatusKHR *status = (void*)vk_find_struct_const(&pBindInfos[i], BIND_MEMORY_STATUS_KHR);

      buffer->pmem = mem->pmem;
      buffer->offset = pBindInfos[i].memoryOffset;
      device->pscreen->resource_bind_backing(device->pscreen,
                                             buffer->bo,
                                             mem->pmem,
                                             pBindInfos[i].memoryOffset);
      if (status)
         *status->pResult = VK_SUCCESS;
   }
   return VK_SUCCESS;
}

static VkResult
lvp_image_plane_bind(struct lvp_device *device,
                     struct lvp_image_plane *plane,
                     struct lvp_device_memory *mem,
                     VkDeviceSize memory_offset,
                     VkDeviceSize *plane_offset)
{
   if (!device->pscreen->resource_bind_backing(device->pscreen,
                                               plane->bo,
                                               mem->pmem,
                                               memory_offset + *plane_offset)) {
      /* This is probably caused by the texture being too large, so let's
       * report this as the *closest* allowed error-code. It's not ideal,
       * but it's unlikely that anyone will care too much.
       */
      return vk_error(device, VK_ERROR_OUT_OF_DEVICE_MEMORY);
   }
   plane->pmem = mem->pmem;
   plane->memory_offset = memory_offset;
   plane->plane_offset = *plane_offset;
   *plane_offset += plane->size;
   return VK_SUCCESS;
}


VKAPI_ATTR VkResult VKAPI_CALL lvp_BindImageMemory2(VkDevice _device,
                              uint32_t bindInfoCount,
                              const VkBindImageMemoryInfo *pBindInfos)
{
   LVP_FROM_HANDLE(lvp_device, device, _device);
   VkResult res = VK_SUCCESS;
   for (uint32_t i = 0; i < bindInfoCount; ++i) {
      const VkBindImageMemoryInfo *bind_info = &pBindInfos[i];
      LVP_FROM_HANDLE(lvp_device_memory, mem, bind_info->memory);
      LVP_FROM_HANDLE(lvp_image, image, bind_info->image);
      VkBindMemoryStatusKHR *status = (void*)vk_find_struct_const(&pBindInfos[i], BIND_MEMORY_STATUS_KHR);
      bool did_bind = false;

      vk_foreach_struct_const(s, bind_info->pNext) {
         switch (s->sType) {
         case VK_STRUCTURE_TYPE_BIND_IMAGE_MEMORY_SWAPCHAIN_INFO_KHR: {
            const VkBindImageMemorySwapchainInfoKHR *swapchain_info =
               (const VkBindImageMemorySwapchainInfoKHR *) s;
            struct lvp_image *swapchain_image =
               lvp_swapchain_get_image(swapchain_info->swapchain,
                                       swapchain_info->imageIndex);

            image->planes[0].pmem = swapchain_image->planes[0].pmem;
            image->planes[0].memory_offset = swapchain_image->planes[0].memory_offset;
            device->pscreen->resource_bind_backing(device->pscreen,
                                                   image->planes[0].bo,
                                                   image->planes[0].pmem,
                                                   image->planes[0].memory_offset);
            did_bind = true;
            if (status)
               *status->pResult = VK_SUCCESS;
            break;
         }
         default:
            break;
         }
      }

      if (!did_bind) {
         uint64_t offset_B = 0;
         VkResult result;
         if (image->disjoint) {
            const VkBindImagePlaneMemoryInfo *plane_info =
               vk_find_struct_const(pBindInfos[i].pNext, BIND_IMAGE_PLANE_MEMORY_INFO);
            uint8_t plane = lvp_image_aspects_to_plane(image, plane_info->planeAspect);
            result = lvp_image_plane_bind(device, &image->planes[plane],
                                          mem, bind_info->memoryOffset, &offset_B);
            if (status)
               *status->pResult = result;
            if (result != VK_SUCCESS)
               return result;
         } else {
            VkResult fail = VK_SUCCESS;
            for (unsigned plane = 0; plane < image->plane_count; plane++) {
               result = lvp_image_plane_bind(device, &image->planes[plane],
                                             mem, bind_info->memoryOffset, &offset_B);
               if (status)
                  *status->pResult = res;
               if (result != VK_SUCCESS)
                  fail = result;
            }
            if (fail != VK_SUCCESS)
               return fail;
         }
      }
   }
<<<<<<< HEAD
   return VK_SUCCESS;
}

VkResult lvp_BindImageMemory(
   VkDevice                                    _device,
   VkImage                                     _image,
   VkDeviceMemory                              _memory,
   VkDeviceSize                                memoryOffset)
{
   LVP_FROM_HANDLE(lvp_device, device, _device);
   LVP_FROM_HANDLE(lvp_device_memory, mem, _memory);
   LVP_FROM_HANDLE(lvp_image, image, _image);

   device->pscreen->resource_bind_backing(device->pscreen,
                                          image->bo,
                                          mem->pmem,
                                          memoryOffset);
   return VK_SUCCESS;
}

VkResult lvp_QueueBindSparse(
   VkQueue                                     queue,
   uint32_t                                    bindInfoCount,
   const VkBindSparseInfo*                     pBindInfo,
   VkFence                                     fence)
{
   stub_return(VK_ERROR_INCOMPATIBLE_DRIVER);
}


VkResult lvp_CreateFence(
   VkDevice                                    _device,
   const VkFenceCreateInfo*                    pCreateInfo,
   const VkAllocationCallbacks*                pAllocator,
   VkFence*                                    pFence)
{
   LVP_FROM_HANDLE(lvp_device, device, _device);
   struct lvp_fence *fence;

   fence = vk_alloc2(&device->vk.alloc, pAllocator, sizeof(*fence), 8,
                     VK_SYSTEM_ALLOCATION_SCOPE_OBJECT);
   if (fence == NULL)
      return vk_error(device->instance, VK_ERROR_OUT_OF_HOST_MEMORY);

   vk_object_base_init(&device->vk, &fence->base, VK_OBJECT_TYPE_FENCE);
   fence->signaled = pCreateInfo->flags & VK_FENCE_CREATE_SIGNALED_BIT;

   fence->handle = NULL;
   *pFence = lvp_fence_to_handle(fence);

   return VK_SUCCESS;
}

void lvp_DestroyFence(
   VkDevice                                    _device,
   VkFence                                     _fence,
   const VkAllocationCallbacks*                pAllocator)
{
   LVP_FROM_HANDLE(lvp_device, device, _device);
   LVP_FROM_HANDLE(lvp_fence, fence, _fence);

   if (!_fence)
      return;
   if (fence->handle)
      device->pscreen->fence_reference(device->pscreen, &fence->handle, NULL);

   vk_object_base_finish(&fence->base);
   vk_free2(&device->vk.alloc, pAllocator, fence);
}
=======
   return res;
}

#ifdef PIPE_MEMORY_FD
>>>>>>> be466399

VkResult
lvp_GetMemoryFdKHR(VkDevice _device, const VkMemoryGetFdInfoKHR *pGetFdInfo, int *pFD)
{
   LVP_FROM_HANDLE(lvp_device_memory, memory, pGetFdInfo->memory);

   assert(pGetFdInfo->sType == VK_STRUCTURE_TYPE_MEMORY_GET_FD_INFO_KHR);
   assert(pGetFdInfo->handleType == VK_EXTERNAL_MEMORY_HANDLE_TYPE_OPAQUE_FD_BIT);

   *pFD = dup(memory->backed_fd);
   assert(*pFD >= 0);
   return VK_SUCCESS;
}

VkResult
lvp_GetMemoryFdPropertiesKHR(VkDevice _device,
                             VkExternalMemoryHandleTypeFlagBits handleType,
                             int fd,
                             VkMemoryFdPropertiesKHR *pMemoryFdProperties)
{
   LVP_FROM_HANDLE(lvp_device, device, _device);

   assert(pMemoryFdProperties->sType == VK_STRUCTURE_TYPE_MEMORY_FD_PROPERTIES_KHR);

   if(handleType == VK_EXTERNAL_MEMORY_HANDLE_TYPE_OPAQUE_FD_BIT) {
      // There is only one memoryType so select this one
      pMemoryFdProperties->memoryTypeBits = 1;
   }
   else
<<<<<<< HEAD
      return VK_NOT_READY;
}

VkResult lvp_CreateFramebuffer(
   VkDevice                                    _device,
   const VkFramebufferCreateInfo*              pCreateInfo,
   const VkAllocationCallbacks*                pAllocator,
   VkFramebuffer*                              pFramebuffer)
{
   LVP_FROM_HANDLE(lvp_device, device, _device);
   struct lvp_framebuffer *framebuffer;

   assert(pCreateInfo->sType == VK_STRUCTURE_TYPE_FRAMEBUFFER_CREATE_INFO);

   size_t size = sizeof(*framebuffer) +
      sizeof(struct lvp_image_view *) * pCreateInfo->attachmentCount;
   framebuffer = vk_alloc2(&device->vk.alloc, pAllocator, size, 8,
                           VK_SYSTEM_ALLOCATION_SCOPE_OBJECT);
   if (framebuffer == NULL)
      return vk_error(device->instance, VK_ERROR_OUT_OF_HOST_MEMORY);

   vk_object_base_init(&device->vk, &framebuffer->base,
                       VK_OBJECT_TYPE_FRAMEBUFFER);
   framebuffer->attachment_count = pCreateInfo->attachmentCount;
   for (uint32_t i = 0; i < pCreateInfo->attachmentCount; i++) {
      VkImageView _iview = pCreateInfo->pAttachments[i];
      framebuffer->attachments[i] = lvp_image_view_from_handle(_iview);
   }

   framebuffer->width = pCreateInfo->width;
   framebuffer->height = pCreateInfo->height;
   framebuffer->layers = pCreateInfo->layers;

   *pFramebuffer = lvp_framebuffer_to_handle(framebuffer);

   return VK_SUCCESS;
}

void lvp_DestroyFramebuffer(
   VkDevice                                    _device,
   VkFramebuffer                               _fb,
   const VkAllocationCallbacks*                pAllocator)
{
   LVP_FROM_HANDLE(lvp_device, device, _device);
   LVP_FROM_HANDLE(lvp_framebuffer, fb, _fb);

   if (!fb)
      return;
   vk_object_base_finish(&fb->base);
   vk_free2(&device->vk.alloc, pAllocator, fb);
}

VkResult lvp_WaitForFences(
   VkDevice                                    _device,
   uint32_t                                    fenceCount,
   const VkFence*                              pFences,
   VkBool32                                    waitAll,
   uint64_t                                    timeout)
{
   LVP_FROM_HANDLE(lvp_device, device, _device);

   VkResult qret = queue_wait_idle(&device->queue, timeout);
   bool timeout_status = false;
   if (qret == VK_TIMEOUT)
      return VK_TIMEOUT;

   mtx_lock(&device->fence_lock);
   for (unsigned i = 0; i < fenceCount; i++) {
      struct lvp_fence *fence = lvp_fence_from_handle(pFences[i]);

      if (fence->signaled)
         continue;
      if (!fence->handle) {
         timeout_status |= true;
         continue;
      }
      bool ret = device->pscreen->fence_finish(device->pscreen,
                                               NULL,
                                               fence->handle,
                                               timeout);
      if (ret && !waitAll) {
         timeout_status = false;
         break;
      }

      if (!ret)
         timeout_status |= true;
   }
   mtx_unlock(&device->fence_lock);
   return timeout_status ? VK_TIMEOUT : VK_SUCCESS;
}

VkResult lvp_CreateSemaphore(
   VkDevice                                    _device,
   const VkSemaphoreCreateInfo*                pCreateInfo,
   const VkAllocationCallbacks*                pAllocator,
   VkSemaphore*                                pSemaphore)
{
   LVP_FROM_HANDLE(lvp_device, device, _device);

   struct lvp_semaphore *sema = vk_alloc2(&device->vk.alloc, pAllocator,
                                          sizeof(*sema), 8,
                                          VK_SYSTEM_ALLOCATION_SCOPE_OBJECT);

   if (!sema)
      return vk_error(device->instance, VK_ERROR_OUT_OF_HOST_MEMORY);
   vk_object_base_init(&device->vk, &sema->base,
                       VK_OBJECT_TYPE_SEMAPHORE);
   *pSemaphore = lvp_semaphore_to_handle(sema);

   return VK_SUCCESS;
}
=======
      return vk_error(device->instance, VK_ERROR_INVALID_EXTERNAL_HANDLE);
   return VK_SUCCESS;
}

#endif
>>>>>>> be466399

VKAPI_ATTR VkResult VKAPI_CALL lvp_QueueBindSparse(
   VkQueue                                     queue,
   uint32_t                                    bindInfoCount,
   const VkBindSparseInfo*                     pBindInfo,
   VkFence                                     fence)
{
<<<<<<< HEAD
   LVP_FROM_HANDLE(lvp_device, device, _device);
   LVP_FROM_HANDLE(lvp_semaphore, semaphore, _semaphore);

   if (!_semaphore)
      return;
   vk_object_base_finish(&semaphore->base);
   vk_free2(&device->vk.alloc, pAllocator, semaphore);
=======
   stub_return(VK_ERROR_INCOMPATIBLE_DRIVER);
>>>>>>> be466399
}

VKAPI_ATTR VkResult VKAPI_CALL lvp_CreateEvent(
   VkDevice                                    _device,
   const VkEventCreateInfo*                    pCreateInfo,
   const VkAllocationCallbacks*                pAllocator,
   VkEvent*                                    pEvent)
{
   LVP_FROM_HANDLE(lvp_device, device, _device);
   struct lvp_event *event = vk_alloc2(&device->vk.alloc, pAllocator,
                                       sizeof(*event), 8,
                                       VK_SYSTEM_ALLOCATION_SCOPE_OBJECT);

   if (!event)
      return vk_error(device, VK_ERROR_OUT_OF_HOST_MEMORY);

   vk_object_base_init(&device->vk, &event->base, VK_OBJECT_TYPE_EVENT);
   *pEvent = lvp_event_to_handle(event);
   event->event_storage = 0;

   return VK_SUCCESS;
}

VKAPI_ATTR void VKAPI_CALL lvp_DestroyEvent(
   VkDevice                                    _device,
   VkEvent                                     _event,
   const VkAllocationCallbacks*                pAllocator)
{
   LVP_FROM_HANDLE(lvp_device, device, _device);
   LVP_FROM_HANDLE(lvp_event, event, _event);

   if (!event)
      return;

   vk_object_base_finish(&event->base);
   vk_free2(&device->vk.alloc, pAllocator, event);
}

VKAPI_ATTR VkResult VKAPI_CALL lvp_GetEventStatus(
   VkDevice                                    _device,
   VkEvent                                     _event)
{
   LVP_FROM_HANDLE(lvp_event, event, _event);
   if (event->event_storage == 1)
      return VK_EVENT_SET;
   return VK_EVENT_RESET;
}

VKAPI_ATTR VkResult VKAPI_CALL lvp_SetEvent(
   VkDevice                                    _device,
   VkEvent                                     _event)
{
   LVP_FROM_HANDLE(lvp_event, event, _event);
   event->event_storage = 1;

   return VK_SUCCESS;
}

VKAPI_ATTR VkResult VKAPI_CALL lvp_ResetEvent(
   VkDevice                                    _device,
   VkEvent                                     _event)
{
   LVP_FROM_HANDLE(lvp_event, event, _event);
   event->event_storage = 0;

   return VK_SUCCESS;
}

VKAPI_ATTR VkResult VKAPI_CALL lvp_CreateSampler(
   VkDevice                                    _device,
   const VkSamplerCreateInfo*                  pCreateInfo,
   const VkAllocationCallbacks*                pAllocator,
   VkSampler*                                  pSampler)
{
   LVP_FROM_HANDLE(lvp_device, device, _device);
   struct lvp_sampler *sampler;

<<<<<<< HEAD
   assert(pCreateInfo->sType == VK_STRUCTURE_TYPE_SAMPLER_CREATE_INFO);

   sampler = vk_alloc2(&device->vk.alloc, pAllocator, sizeof(*sampler), 8,
                       VK_SYSTEM_ALLOCATION_SCOPE_OBJECT);
=======
   sampler = vk_sampler_create(&device->vk, pCreateInfo,
                               pAllocator, sizeof(*sampler));
>>>>>>> be466399
   if (!sampler)
      return vk_error(device, VK_ERROR_OUT_OF_HOST_MEMORY);

   struct pipe_sampler_state state = {0};
   VkClearColorValue border_color =
      vk_sampler_border_color_value(pCreateInfo, NULL);
   STATIC_ASSERT(sizeof(state.border_color) == sizeof(border_color));

   state.wrap_s = vk_conv_wrap_mode(pCreateInfo->addressModeU);
   state.wrap_t = vk_conv_wrap_mode(pCreateInfo->addressModeV);
   state.wrap_r = vk_conv_wrap_mode(pCreateInfo->addressModeW);
   state.min_img_filter = pCreateInfo->minFilter == VK_FILTER_LINEAR ? PIPE_TEX_FILTER_LINEAR : PIPE_TEX_FILTER_NEAREST;
   state.min_mip_filter = pCreateInfo->mipmapMode == VK_SAMPLER_MIPMAP_MODE_LINEAR ? PIPE_TEX_MIPFILTER_LINEAR : PIPE_TEX_MIPFILTER_NEAREST;
   state.mag_img_filter = pCreateInfo->magFilter == VK_FILTER_LINEAR ? PIPE_TEX_FILTER_LINEAR : PIPE_TEX_FILTER_NEAREST;
   state.min_lod = pCreateInfo->minLod;
   state.max_lod = pCreateInfo->maxLod;
   state.lod_bias = pCreateInfo->mipLodBias;
   if (pCreateInfo->anisotropyEnable)
      state.max_anisotropy = pCreateInfo->maxAnisotropy;
   else
      state.max_anisotropy = 1;
   state.unnormalized_coords = pCreateInfo->unnormalizedCoordinates;
   state.compare_mode = pCreateInfo->compareEnable ? PIPE_TEX_COMPARE_R_TO_TEXTURE : PIPE_TEX_COMPARE_NONE;
   state.compare_func = pCreateInfo->compareOp;
   state.seamless_cube_map = !(pCreateInfo->flags & VK_SAMPLER_CREATE_NON_SEAMLESS_CUBE_MAP_BIT_EXT);
   STATIC_ASSERT((unsigned)VK_SAMPLER_REDUCTION_MODE_WEIGHTED_AVERAGE == (unsigned)PIPE_TEX_REDUCTION_WEIGHTED_AVERAGE);
   STATIC_ASSERT((unsigned)VK_SAMPLER_REDUCTION_MODE_MIN == (unsigned)PIPE_TEX_REDUCTION_MIN);
   STATIC_ASSERT((unsigned)VK_SAMPLER_REDUCTION_MODE_MAX == (unsigned)PIPE_TEX_REDUCTION_MAX);
   state.reduction_mode = (enum pipe_tex_reduction_mode)sampler->vk.reduction_mode;
   memcpy(&state.border_color, &border_color, sizeof(border_color));

   simple_mtx_lock(&device->queue.lock);
   sampler->texture_handle = (void *)(uintptr_t)device->queue.ctx->create_texture_handle(device->queue.ctx, NULL, &state);
   simple_mtx_unlock(&device->queue.lock);

   lp_jit_sampler_from_pipe(&sampler->desc.sampler, &state);
   sampler->desc.texture.sampler_index = sampler->texture_handle->sampler_index;

   *pSampler = lvp_sampler_to_handle(sampler);

   return VK_SUCCESS;
}

VKAPI_ATTR void VKAPI_CALL lvp_DestroySampler(
   VkDevice                                    _device,
   VkSampler                                   _sampler,
   const VkAllocationCallbacks*                pAllocator)
{
   LVP_FROM_HANDLE(lvp_device, device, _device);
   LVP_FROM_HANDLE(lvp_sampler, sampler, _sampler);

   if (!_sampler)
      return;
<<<<<<< HEAD
   vk_object_base_finish(&sampler->base);
   vk_free2(&device->vk.alloc, pAllocator, sampler);
=======

   simple_mtx_lock(&device->queue.lock);
   device->queue.ctx->delete_texture_handle(device->queue.ctx, (uint64_t)(uintptr_t)sampler->texture_handle);
   simple_mtx_unlock(&device->queue.lock);

   vk_sampler_destroy(&device->vk, pAllocator, &sampler->vk);
>>>>>>> be466399
}

VKAPI_ATTR VkResult VKAPI_CALL lvp_CreatePrivateDataSlot(
   VkDevice                                    _device,
   const VkPrivateDataSlotCreateInfo*          pCreateInfo,
   const VkAllocationCallbacks*                pAllocator,
   VkPrivateDataSlot*                          pPrivateDataSlot)
{
   LVP_FROM_HANDLE(lvp_device, device, _device);
   return vk_private_data_slot_create(&device->vk, pCreateInfo, pAllocator,
                                      pPrivateDataSlot);
}

VKAPI_ATTR void VKAPI_CALL lvp_DestroyPrivateDataSlot(
   VkDevice                                    _device,
   VkPrivateDataSlot                           privateDataSlot,
   const VkAllocationCallbacks*                pAllocator)
{
   LVP_FROM_HANDLE(lvp_device, device, _device);
   vk_private_data_slot_destroy(&device->vk, privateDataSlot, pAllocator);
}

VKAPI_ATTR VkResult VKAPI_CALL lvp_SetPrivateData(
   VkDevice                                    _device,
   VkObjectType                                objectType,
   uint64_t                                    objectHandle,
   VkPrivateDataSlot                           privateDataSlot,
   uint64_t                                    data)
{
   LVP_FROM_HANDLE(lvp_device, device, _device);
   return vk_object_base_set_private_data(&device->vk, objectType,
                                          objectHandle, privateDataSlot,
                                          data);
}

VKAPI_ATTR void VKAPI_CALL lvp_GetPrivateData(
   VkDevice                                    _device,
   VkObjectType                                objectType,
   uint64_t                                    objectHandle,
   VkPrivateDataSlot                           privateDataSlot,
   uint64_t*                                   pData)
{
   LVP_FROM_HANDLE(lvp_device, device, _device);
   vk_object_base_get_private_data(&device->vk, objectType, objectHandle,
                                   privateDataSlot, pData);
}

VKAPI_ATTR VkResult VKAPI_CALL lvp_CreateIndirectCommandsLayoutNV(
    VkDevice                                    _device,
    const VkIndirectCommandsLayoutCreateInfoNV* pCreateInfo,
    const VkAllocationCallbacks*                pAllocator,
    VkIndirectCommandsLayoutNV*                 pIndirectCommandsLayout)
{
   LVP_FROM_HANDLE(lvp_device, device, _device);
   struct lvp_indirect_command_layout *dlayout;

   size_t size = sizeof(*dlayout) + pCreateInfo->tokenCount * sizeof(VkIndirectCommandsLayoutTokenNV);

   dlayout =
      vk_zalloc2(&device->vk.alloc, pAllocator, size, alignof(struct lvp_indirect_command_layout),
                VK_SYSTEM_ALLOCATION_SCOPE_OBJECT);
   if (!dlayout)
      return vk_error(device, VK_ERROR_OUT_OF_HOST_MEMORY);

   vk_object_base_init(&device->vk, &dlayout->base, VK_OBJECT_TYPE_INDIRECT_COMMANDS_LAYOUT_NV);

   dlayout->stream_count = pCreateInfo->streamCount;
   dlayout->token_count = pCreateInfo->tokenCount;
   for (unsigned i = 0; i < pCreateInfo->streamCount; i++)
      dlayout->stream_strides[i] = pCreateInfo->pStreamStrides[i];
   typed_memcpy(dlayout->tokens, pCreateInfo->pTokens, pCreateInfo->tokenCount);

   *pIndirectCommandsLayout = lvp_indirect_command_layout_to_handle(dlayout);
   return VK_SUCCESS;
}

VKAPI_ATTR void VKAPI_CALL lvp_DestroyIndirectCommandsLayoutNV(
    VkDevice                                    _device,
    VkIndirectCommandsLayoutNV                  indirectCommandsLayout,
    const VkAllocationCallbacks*                pAllocator)
{
   LVP_FROM_HANDLE(lvp_device, device, _device);
   VK_FROM_HANDLE(lvp_indirect_command_layout, layout, indirectCommandsLayout);

   if (!layout)
      return;

   vk_object_base_finish(&layout->base);
   vk_free2(&device->vk.alloc, pAllocator, layout);
}

enum vk_cmd_type
lvp_nv_dgc_token_to_cmd_type(const VkIndirectCommandsLayoutTokenNV *token)
{
   switch (token->tokenType) {
      case VK_INDIRECT_COMMANDS_TOKEN_TYPE_SHADER_GROUP_NV:
         return VK_CMD_BIND_PIPELINE_SHADER_GROUP_NV;
      case VK_INDIRECT_COMMANDS_TOKEN_TYPE_STATE_FLAGS_NV:
         if (token->indirectStateFlags & VK_INDIRECT_STATE_FLAG_FRONTFACE_BIT_NV) {
            return VK_CMD_SET_FRONT_FACE;
         }
         assert(!"unknown token type!");
         break;
      case VK_INDIRECT_COMMANDS_TOKEN_TYPE_PUSH_CONSTANT_NV:
         return VK_CMD_PUSH_CONSTANTS2_KHR;
      case VK_INDIRECT_COMMANDS_TOKEN_TYPE_INDEX_BUFFER_NV:
         return VK_CMD_BIND_INDEX_BUFFER;
      case VK_INDIRECT_COMMANDS_TOKEN_TYPE_VERTEX_BUFFER_NV:
        return VK_CMD_BIND_VERTEX_BUFFERS2;
      case VK_INDIRECT_COMMANDS_TOKEN_TYPE_DRAW_INDEXED_NV:
         return VK_CMD_DRAW_INDEXED_INDIRECT;
      case VK_INDIRECT_COMMANDS_TOKEN_TYPE_DRAW_NV:
         return VK_CMD_DRAW_INDIRECT;
      // only available if VK_EXT_mesh_shader is supported
      case VK_INDIRECT_COMMANDS_TOKEN_TYPE_DRAW_MESH_TASKS_NV:
         return VK_CMD_DRAW_MESH_TASKS_INDIRECT_EXT;
      // only available if VK_NV_mesh_shader is supported
      case VK_INDIRECT_COMMANDS_TOKEN_TYPE_DRAW_TASKS_NV:
         unreachable("NV_mesh_shader unsupported!");
      default:
         unreachable("unknown token type");
   }
   return UINT32_MAX;
}

VKAPI_ATTR void VKAPI_CALL lvp_GetGeneratedCommandsMemoryRequirementsNV(
    VkDevice                                    device,
    const VkGeneratedCommandsMemoryRequirementsInfoNV* pInfo,
    VkMemoryRequirements2*                      pMemoryRequirements)
{
   VK_FROM_HANDLE(lvp_indirect_command_layout, dlayout, pInfo->indirectCommandsLayout);

   size_t size = sizeof(struct list_head);

   for (unsigned i = 0; i < dlayout->token_count; i++) {
      const VkIndirectCommandsLayoutTokenNV *token = &dlayout->tokens[i];
      UNUSED struct vk_cmd_queue_entry *cmd;
      enum vk_cmd_type type = lvp_nv_dgc_token_to_cmd_type(token);
      size += vk_cmd_queue_type_sizes[type];

      switch (token->tokenType) {
      case VK_INDIRECT_COMMANDS_TOKEN_TYPE_VERTEX_BUFFER_NV:
         size += sizeof(*cmd->u.bind_vertex_buffers.buffers);
         size += sizeof(*cmd->u.bind_vertex_buffers.offsets);
         size += sizeof(*cmd->u.bind_vertex_buffers2.sizes) + sizeof(*cmd->u.bind_vertex_buffers2.strides);
         break;
      case VK_INDIRECT_COMMANDS_TOKEN_TYPE_PUSH_CONSTANT_NV:
         size += token->pushconstantSize + sizeof(VkPushConstantsInfoKHR);
         break;
      case VK_INDIRECT_COMMANDS_TOKEN_TYPE_SHADER_GROUP_NV:
      case VK_INDIRECT_COMMANDS_TOKEN_TYPE_INDEX_BUFFER_NV:
      case VK_INDIRECT_COMMANDS_TOKEN_TYPE_STATE_FLAGS_NV:
      case VK_INDIRECT_COMMANDS_TOKEN_TYPE_DRAW_INDEXED_NV:
      case VK_INDIRECT_COMMANDS_TOKEN_TYPE_DRAW_NV:
      case VK_INDIRECT_COMMANDS_TOKEN_TYPE_DRAW_TASKS_NV:
      case VK_INDIRECT_COMMANDS_TOKEN_TYPE_DRAW_MESH_TASKS_NV:
         break;
      default:
         unreachable("unknown type!");
      }
   }

   size *= pInfo->maxSequencesCount;

   pMemoryRequirements->memoryRequirements.memoryTypeBits = 1;
   pMemoryRequirements->memoryRequirements.alignment = 4;
   pMemoryRequirements->memoryRequirements.size = align(size, pMemoryRequirements->memoryRequirements.alignment);
}

VKAPI_ATTR void VKAPI_CALL lvp_GetPhysicalDeviceExternalFenceProperties(
   VkPhysicalDevice                           physicalDevice,
   const VkPhysicalDeviceExternalFenceInfo    *pExternalFenceInfo,
   VkExternalFenceProperties                  *pExternalFenceProperties)
{
   pExternalFenceProperties->exportFromImportedHandleTypes = 0;
   pExternalFenceProperties->compatibleHandleTypes = 0;
   pExternalFenceProperties->externalFenceFeatures = 0;
}

VKAPI_ATTR void VKAPI_CALL lvp_GetPhysicalDeviceExternalSemaphoreProperties(
   VkPhysicalDevice                            physicalDevice,
   const VkPhysicalDeviceExternalSemaphoreInfo *pExternalSemaphoreInfo,
   VkExternalSemaphoreProperties               *pExternalSemaphoreProperties)
{
   pExternalSemaphoreProperties->exportFromImportedHandleTypes = 0;
   pExternalSemaphoreProperties->compatibleHandleTypes = 0;
   pExternalSemaphoreProperties->externalSemaphoreFeatures = 0;
}

static const VkTimeDomainEXT lvp_time_domains[] = {
        VK_TIME_DOMAIN_DEVICE_EXT,
        VK_TIME_DOMAIN_CLOCK_MONOTONIC_EXT,
};

VKAPI_ATTR VkResult VKAPI_CALL lvp_GetPhysicalDeviceCalibrateableTimeDomainsEXT(
   VkPhysicalDevice physicalDevice,
   uint32_t *pTimeDomainCount,
   VkTimeDomainEXT *pTimeDomains)
{
   int d;
   VK_OUTARRAY_MAKE_TYPED(VkTimeDomainEXT, out, pTimeDomains,
                          pTimeDomainCount);

   for (d = 0; d < ARRAY_SIZE(lvp_time_domains); d++) {
      vk_outarray_append_typed(VkTimeDomainEXT, &out, i) {
         *i = lvp_time_domains[d];
      }
    }

    return vk_outarray_status(&out);
}

VKAPI_ATTR VkResult VKAPI_CALL lvp_GetCalibratedTimestampsEXT(
   VkDevice device,
   uint32_t timestampCount,
   const VkCalibratedTimestampInfoEXT *pTimestampInfos,
   uint64_t *pTimestamps,
   uint64_t *pMaxDeviation)
{
   *pMaxDeviation = 1;

   uint64_t now = os_time_get_nano();
   for (unsigned i = 0; i < timestampCount; i++) {
      pTimestamps[i] = now;
   }
   return VK_SUCCESS;
}

VKAPI_ATTR void VKAPI_CALL lvp_GetDeviceGroupPeerMemoryFeatures(
    VkDevice device,
    uint32_t heapIndex,
    uint32_t localDeviceIndex,
    uint32_t remoteDeviceIndex,
    VkPeerMemoryFeatureFlags *pPeerMemoryFeatures)
{
   *pPeerMemoryFeatures = 0;
}

VKAPI_ATTR void VKAPI_CALL lvp_SetDeviceMemoryPriorityEXT(
    VkDevice                                    _device,
    VkDeviceMemory                              _memory,
    float                                       priority)
{
   LVP_FROM_HANDLE(lvp_device_memory, mem, _memory);
   set_mem_priority(mem, get_mem_priority(priority));
}

VKAPI_ATTR void VKAPI_CALL lvp_GetRenderingAreaGranularityKHR(
    VkDevice                                    device,
    const VkRenderingAreaInfoKHR*               pRenderingAreaInfo,
    VkExtent2D*                                 pGranularity)
{
   VkExtent2D tile_size = {64, 64};
   *pGranularity = tile_size;
}<|MERGE_RESOLUTION|>--- conflicted
+++ resolved
@@ -45,45 +45,9 @@
 #include "nir.h"
 #include "nir_builder.h"
 
-<<<<<<< HEAD
-static VkResult
-lvp_physical_device_init(struct lvp_physical_device *device,
-                         struct lvp_instance *instance,
-                         struct pipe_loader_device *pld)
-{
-   VkResult result;
-   device->_loader_data.loaderMagic = ICD_LOADER_MAGIC;
-   device->instance = instance;
-   device->pld = pld;
-
-   device->pscreen = pipe_loader_create_screen(device->pld);
-   if (!device->pscreen)
-      return vk_error(instance, VK_ERROR_OUT_OF_HOST_MEMORY);
-
-   device->max_images = device->pscreen->get_shader_param(device->pscreen, PIPE_SHADER_FRAGMENT, PIPE_SHADER_CAP_MAX_SHADER_IMAGES);
-   lvp_physical_device_get_supported_extensions(device, &device->supported_extensions);
-   result = lvp_init_wsi(device);
-   if (result != VK_SUCCESS) {
-      vk_error(instance, result);
-      goto fail;
-   }
-
-   return VK_SUCCESS;
- fail:
-   return result;
-}
-
-static void
-lvp_physical_device_finish(struct lvp_physical_device *device)
-{
-   lvp_finish_wsi(device);
-   device->pscreen->destroy(device->pscreen);
-}
-=======
 #if DETECT_OS_LINUX
 #include <sys/mman.h>
 #endif
->>>>>>> be466399
 
 #if defined(VK_USE_PLATFORM_WAYLAND_KHR) || \
     defined(VK_USE_PLATFORM_WIN32_KHR) || \
@@ -329,13 +293,8 @@
       .textureCompressionBC                     = true,
       .occlusionQueryPrecise                    = true,
       .pipelineStatisticsQuery                  = true,
-<<<<<<< HEAD
-      .vertexPipelineStoresAndAtomics           = (pdevice->pscreen->get_shader_param(pdevice->pscreen, PIPE_SHADER_VERTEX, PIPE_SHADER_CAP_MAX_SHADER_BUFFERS) != 0),
-      .fragmentStoresAndAtomics                 = (pdevice->pscreen->get_shader_param(pdevice->pscreen, PIPE_SHADER_FRAGMENT, PIPE_SHADER_CAP_MAX_SHADER_BUFFERS) != 0),
-=======
       .vertexPipelineStoresAndAtomics           = (min_vertex_pipeline_param(pdevice->pscreen, PIPE_SHADER_CAP_MAX_SHADER_BUFFERS) != 0),
       .fragmentStoresAndAtomics                 = (pdevice->pscreen->get_shader_param(pdevice->pscreen, MESA_SHADER_FRAGMENT, PIPE_SHADER_CAP_MAX_SHADER_BUFFERS) != 0),
->>>>>>> be466399
       .shaderTessellationAndGeometryPointSize   = true,
       .shaderImageGatherExtended                = true,
       .shaderStorageImageExtendedFormats        = (min_shader_param(pdevice->pscreen, PIPE_SHADER_CAP_MAX_SHADER_IMAGES) != 0),
@@ -354,41 +313,6 @@
       .variableMultisampleRate                  = false,
       .inheritedQueries                         = false,
 
-<<<<<<< HEAD
-void lvp_GetPhysicalDeviceFeatures2(
-   VkPhysicalDevice                            physicalDevice,
-   VkPhysicalDeviceFeatures2                  *pFeatures)
-{
-   lvp_GetPhysicalDeviceFeatures(physicalDevice, &pFeatures->features);
-
-   vk_foreach_struct(ext, pFeatures->pNext) {
-      switch (ext->sType) {
-      case VK_STRUCTURE_TYPE_PHYSICAL_DEVICE_VARIABLE_POINTERS_FEATURES: {
-         VkPhysicalDeviceVariablePointersFeatures *features = (void *)ext;
-         features->variablePointers = true;
-         features->variablePointersStorageBuffer = true;
-         break;
-      }
-      case VK_STRUCTURE_TYPE_PHYSICAL_DEVICE_16BIT_STORAGE_FEATURES: {
-         VkPhysicalDevice16BitStorageFeatures *features =
-            (VkPhysicalDevice16BitStorageFeatures*)ext;
-         features->storageBuffer16BitAccess = true;
-         features->uniformAndStorageBuffer16BitAccess = true;
-         features->storagePushConstant16 = true;
-         features->storageInputOutput16 = false;
-         break;
-      }
-      case VK_STRUCTURE_TYPE_PHYSICAL_DEVICE_PRIVATE_DATA_FEATURES_EXT: {
-         VkPhysicalDevicePrivateDataFeaturesEXT *features =
-            (VkPhysicalDevicePrivateDataFeaturesEXT *)ext;
-         features->privateData = true;
-         break;
-      }
-      default:
-         break;
-      }
-   }
-=======
       /* Vulkan 1.1 */
       .storageBuffer16BitAccess            = true,
       .uniformAndStorageBuffer16BitAccess  = true,
@@ -707,7 +631,6 @@
       .shaderEnqueue = true,
 #endif
    };
->>>>>>> be466399
 }
 
 extern unsigned lp_native_vector_width;
@@ -827,17 +750,10 @@
       .maxComputeSharedMemorySize               = max_local_size,
       .maxComputeWorkGroupCount                 = { grid_size[0], grid_size[1], grid_size[2] },
       .maxComputeWorkGroupInvocations           = max_threads_per_block,
-<<<<<<< HEAD
-      .maxComputeWorkGroupSize = { block_size[0], block_size[1], block_size[2] },
-      .subPixelPrecisionBits                    = pdevice->pscreen->get_param(pdevice->pscreen, PIPE_CAP_RASTERIZER_SUBPIXEL_BITS),
-      .subTexelPrecisionBits                    = 8,
-      .mipmapPrecisionBits                      = 8,
-=======
       .maxComputeWorkGroupSize                  = { block_size[0], block_size[1], block_size[2] },
       .subPixelPrecisionBits                    = device->pscreen->get_param(device->pscreen, PIPE_CAP_RASTERIZER_SUBPIXEL_BITS),
       .subTexelPrecisionBits                    = 8,
       .mipmapPrecisionBits                      = 4,
->>>>>>> be466399
       .maxDrawIndexedIndexValue                 = UINT32_MAX,
       .maxDrawIndirectCount                     = UINT32_MAX,
       .maxSamplerLodBias                        = 16,
@@ -1233,28 +1149,8 @@
    return result;
 }
 
-<<<<<<< HEAD
-static void lvp_get_physical_device_queue_family_properties(
-   VkQueueFamilyProperties*                    pQueueFamilyProperties)
-{
-   *pQueueFamilyProperties = (VkQueueFamilyProperties) {
-      .queueFlags = VK_QUEUE_GRAPHICS_BIT |
-      VK_QUEUE_COMPUTE_BIT |
-      VK_QUEUE_TRANSFER_BIT,
-      .queueCount = 1,
-      .timestampValidBits = 64,
-      .minImageTransferGranularity = (VkExtent3D) { 1, 1, 1 },
-   };
-}
-
-void lvp_GetPhysicalDeviceQueueFamilyProperties(
-   VkPhysicalDevice                            physicalDevice,
-   uint32_t*                                   pCount,
-   VkQueueFamilyProperties*                    pQueueFamilyProperties)
-=======
 static void VKAPI_CALL
 lvp_physical_device_finish(struct lvp_physical_device *device)
->>>>>>> be466399
 {
    lvp_finish_wsi(device);
    device->pscreen->destroy(device->pscreen);
@@ -1305,24 +1201,6 @@
       return vk_error(NULL, result);
    }
 
-<<<<<<< HEAD
-   assert(*pCount >= 1);
-   lvp_get_physical_device_queue_family_properties(pQueueFamilyProperties);
-}
-
-void lvp_GetPhysicalDeviceQueueFamilyProperties2(
-   VkPhysicalDevice                            physicalDevice,
-   uint32_t*                                   pCount,
-   VkQueueFamilyProperties2                   *pQueueFamilyProperties)
-{
-   if (pQueueFamilyProperties == NULL) {
-      *pCount = 1;
-      return;
-   }
-
-   assert(*pCount >= 1);
-   lvp_get_physical_device_queue_family_properties(&pQueueFamilyProperties->queueFamilyProperties);
-=======
    instance->apiVersion = LVP_API_VERSION;
 
    instance->vk.physical_devices.enumerate = lvp_enumerate_physical_devices;
@@ -1334,7 +1212,6 @@
    *pInstance = lvp_instance_to_handle(instance);
 
    return VK_SUCCESS;
->>>>>>> be466399
 }
 
 VKAPI_ATTR void VKAPI_CALL lvp_DestroyInstance(
@@ -1469,21 +1346,12 @@
       pMemoryProperties->memoryHeaps[0].size = total_size;
 }
 
-<<<<<<< HEAD
-void lvp_GetPhysicalDeviceMemoryProperties2(
-=======
 VKAPI_ATTR void VKAPI_CALL lvp_GetPhysicalDeviceMemoryProperties2(
->>>>>>> be466399
    VkPhysicalDevice                            physicalDevice,
    VkPhysicalDeviceMemoryProperties2          *pMemoryProperties)
 {
    lvp_GetPhysicalDeviceMemoryProperties(physicalDevice,
                                          &pMemoryProperties->memoryProperties);
-<<<<<<< HEAD
-}
-
-PFN_vkVoidFunction lvp_GetInstanceProcAddr(
-=======
    VkPhysicalDeviceMemoryBudgetPropertiesEXT *props = vk_find_struct(pMemoryProperties, PHYSICAL_DEVICE_MEMORY_BUDGET_PROPERTIES_EXT);
    if (props) {
       props->heapBudget[0] = pMemoryProperties->memoryProperties.memoryHeaps[0].size;
@@ -1512,7 +1380,6 @@
 }
 
 VKAPI_ATTR PFN_vkVoidFunction VKAPI_CALL lvp_GetInstanceProcAddr(
->>>>>>> be466399
    VkInstance                                  _instance,
    const char*                                 pName)
 {
@@ -1669,21 +1536,6 @@
       return result;
    }
 
-<<<<<<< HEAD
-   vk_device_init(&device->vk, pCreateInfo,
-                  &physical_device->instance->alloc, pAllocator);
-
-   device->instance = physical_device->instance;
-   device->physical_device = physical_device;
-
-   for (uint32_t i = 0; i < pCreateInfo->enabledExtensionCount; i++) {
-      const char *ext_name = pCreateInfo->ppEnabledExtensionNames[i];
-      int index = lvp_get_device_extension_index(ext_name);
-      if (index < 0 || !physical_device->supported_extensions.extensions[index]) {
-         vk_free(&device->vk.alloc, device);
-         return vk_error(physical_device->instance, VK_ERROR_EXTENSION_NOT_PRESENT);
-      }
-=======
    vk_device_enable_threaded_submit(&device->vk);
    device->vk.command_buffer_ops = &lvp_cmd_buffer_ops;
 
@@ -1691,7 +1543,6 @@
    device->physical_device = physical_device;
 
    device->pscreen = physical_device->pscreen;
->>>>>>> be466399
 
    assert(pCreateInfo->queueCreateInfoCount == 1);
    assert(pCreateInfo->pQueueCreateInfos[0].queueFamilyIndex == 0);
@@ -1733,14 +1584,8 @@
 {
    LVP_FROM_HANDLE(lvp_device, device, _device);
 
-<<<<<<< HEAD
-   lvp_queue_finish(&device->queue);
-   vk_free(&device->vk.alloc, device);
-}
-=======
    util_dynarray_foreach(&device->bda_texture_handles, struct lp_texture_handle *, handle)
       device->queue.ctx->delete_texture_handle(device->queue.ctx, (uint64_t)(uintptr_t)*handle);
->>>>>>> be466399
 
    util_dynarray_fini(&device->bda_texture_handles);
 
@@ -1853,8 +1698,6 @@
       return VK_SUCCESS;
    }
 
-<<<<<<< HEAD
-=======
    vk_foreach_struct_const(ext, pAllocateInfo->pNext) {
       switch ((unsigned)ext->sType) {
       case VK_STRUCTURE_TYPE_IMPORT_MEMORY_HOST_POINTER_INFO_EXT:
@@ -1885,7 +1728,6 @@
    }
 #endif
 
->>>>>>> be466399
    mem = vk_alloc2(&device->vk.alloc, pAllocator, sizeof(*mem), 8,
                    VK_SYSTEM_ALLOCATION_SCOPE_OBJECT);
    if (mem == NULL)
@@ -1893,12 +1735,6 @@
 
    vk_object_base_init(&device->vk, &mem->base,
                        VK_OBJECT_TYPE_DEVICE_MEMORY);
-<<<<<<< HEAD
-   mem->pmem = device->pscreen->allocate_memory(device->pscreen, pAllocateInfo->allocationSize);
-   if (!mem->pmem) {
-      vk_free2(&device->vk.alloc, pAllocator, mem);
-      return vk_error(device->instance, VK_ERROR_OUT_OF_HOST_MEMORY);
-=======
 
    mem->memory_type = LVP_DEVICE_MEMORY_TYPE_DEFAULT;
    mem->backed_fd = -1;
@@ -1946,7 +1782,6 @@
          /* this is a value that will definitely break things */
          memset(mem->pmem, UINT8_MAX / 2 + 1, pAllocateInfo->allocationSize);
       set_mem_priority(mem, priority);
->>>>>>> be466399
    }
 
    mem->type_index = pAllocateInfo->memoryTypeIndex;
@@ -2302,82 +2137,10 @@
          }
       }
    }
-<<<<<<< HEAD
-   return VK_SUCCESS;
-}
-
-VkResult lvp_BindImageMemory(
-   VkDevice                                    _device,
-   VkImage                                     _image,
-   VkDeviceMemory                              _memory,
-   VkDeviceSize                                memoryOffset)
-{
-   LVP_FROM_HANDLE(lvp_device, device, _device);
-   LVP_FROM_HANDLE(lvp_device_memory, mem, _memory);
-   LVP_FROM_HANDLE(lvp_image, image, _image);
-
-   device->pscreen->resource_bind_backing(device->pscreen,
-                                          image->bo,
-                                          mem->pmem,
-                                          memoryOffset);
-   return VK_SUCCESS;
-}
-
-VkResult lvp_QueueBindSparse(
-   VkQueue                                     queue,
-   uint32_t                                    bindInfoCount,
-   const VkBindSparseInfo*                     pBindInfo,
-   VkFence                                     fence)
-{
-   stub_return(VK_ERROR_INCOMPATIBLE_DRIVER);
-}
-
-
-VkResult lvp_CreateFence(
-   VkDevice                                    _device,
-   const VkFenceCreateInfo*                    pCreateInfo,
-   const VkAllocationCallbacks*                pAllocator,
-   VkFence*                                    pFence)
-{
-   LVP_FROM_HANDLE(lvp_device, device, _device);
-   struct lvp_fence *fence;
-
-   fence = vk_alloc2(&device->vk.alloc, pAllocator, sizeof(*fence), 8,
-                     VK_SYSTEM_ALLOCATION_SCOPE_OBJECT);
-   if (fence == NULL)
-      return vk_error(device->instance, VK_ERROR_OUT_OF_HOST_MEMORY);
-
-   vk_object_base_init(&device->vk, &fence->base, VK_OBJECT_TYPE_FENCE);
-   fence->signaled = pCreateInfo->flags & VK_FENCE_CREATE_SIGNALED_BIT;
-
-   fence->handle = NULL;
-   *pFence = lvp_fence_to_handle(fence);
-
-   return VK_SUCCESS;
-}
-
-void lvp_DestroyFence(
-   VkDevice                                    _device,
-   VkFence                                     _fence,
-   const VkAllocationCallbacks*                pAllocator)
-{
-   LVP_FROM_HANDLE(lvp_device, device, _device);
-   LVP_FROM_HANDLE(lvp_fence, fence, _fence);
-
-   if (!_fence)
-      return;
-   if (fence->handle)
-      device->pscreen->fence_reference(device->pscreen, &fence->handle, NULL);
-
-   vk_object_base_finish(&fence->base);
-   vk_free2(&device->vk.alloc, pAllocator, fence);
-}
-=======
    return res;
 }
 
 #ifdef PIPE_MEMORY_FD
->>>>>>> be466399
 
 VkResult
 lvp_GetMemoryFdKHR(VkDevice _device, const VkMemoryGetFdInfoKHR *pGetFdInfo, int *pFD)
@@ -2407,126 +2170,11 @@
       pMemoryFdProperties->memoryTypeBits = 1;
    }
    else
-<<<<<<< HEAD
-      return VK_NOT_READY;
-}
-
-VkResult lvp_CreateFramebuffer(
-   VkDevice                                    _device,
-   const VkFramebufferCreateInfo*              pCreateInfo,
-   const VkAllocationCallbacks*                pAllocator,
-   VkFramebuffer*                              pFramebuffer)
-{
-   LVP_FROM_HANDLE(lvp_device, device, _device);
-   struct lvp_framebuffer *framebuffer;
-
-   assert(pCreateInfo->sType == VK_STRUCTURE_TYPE_FRAMEBUFFER_CREATE_INFO);
-
-   size_t size = sizeof(*framebuffer) +
-      sizeof(struct lvp_image_view *) * pCreateInfo->attachmentCount;
-   framebuffer = vk_alloc2(&device->vk.alloc, pAllocator, size, 8,
-                           VK_SYSTEM_ALLOCATION_SCOPE_OBJECT);
-   if (framebuffer == NULL)
-      return vk_error(device->instance, VK_ERROR_OUT_OF_HOST_MEMORY);
-
-   vk_object_base_init(&device->vk, &framebuffer->base,
-                       VK_OBJECT_TYPE_FRAMEBUFFER);
-   framebuffer->attachment_count = pCreateInfo->attachmentCount;
-   for (uint32_t i = 0; i < pCreateInfo->attachmentCount; i++) {
-      VkImageView _iview = pCreateInfo->pAttachments[i];
-      framebuffer->attachments[i] = lvp_image_view_from_handle(_iview);
-   }
-
-   framebuffer->width = pCreateInfo->width;
-   framebuffer->height = pCreateInfo->height;
-   framebuffer->layers = pCreateInfo->layers;
-
-   *pFramebuffer = lvp_framebuffer_to_handle(framebuffer);
-
-   return VK_SUCCESS;
-}
-
-void lvp_DestroyFramebuffer(
-   VkDevice                                    _device,
-   VkFramebuffer                               _fb,
-   const VkAllocationCallbacks*                pAllocator)
-{
-   LVP_FROM_HANDLE(lvp_device, device, _device);
-   LVP_FROM_HANDLE(lvp_framebuffer, fb, _fb);
-
-   if (!fb)
-      return;
-   vk_object_base_finish(&fb->base);
-   vk_free2(&device->vk.alloc, pAllocator, fb);
-}
-
-VkResult lvp_WaitForFences(
-   VkDevice                                    _device,
-   uint32_t                                    fenceCount,
-   const VkFence*                              pFences,
-   VkBool32                                    waitAll,
-   uint64_t                                    timeout)
-{
-   LVP_FROM_HANDLE(lvp_device, device, _device);
-
-   VkResult qret = queue_wait_idle(&device->queue, timeout);
-   bool timeout_status = false;
-   if (qret == VK_TIMEOUT)
-      return VK_TIMEOUT;
-
-   mtx_lock(&device->fence_lock);
-   for (unsigned i = 0; i < fenceCount; i++) {
-      struct lvp_fence *fence = lvp_fence_from_handle(pFences[i]);
-
-      if (fence->signaled)
-         continue;
-      if (!fence->handle) {
-         timeout_status |= true;
-         continue;
-      }
-      bool ret = device->pscreen->fence_finish(device->pscreen,
-                                               NULL,
-                                               fence->handle,
-                                               timeout);
-      if (ret && !waitAll) {
-         timeout_status = false;
-         break;
-      }
-
-      if (!ret)
-         timeout_status |= true;
-   }
-   mtx_unlock(&device->fence_lock);
-   return timeout_status ? VK_TIMEOUT : VK_SUCCESS;
-}
-
-VkResult lvp_CreateSemaphore(
-   VkDevice                                    _device,
-   const VkSemaphoreCreateInfo*                pCreateInfo,
-   const VkAllocationCallbacks*                pAllocator,
-   VkSemaphore*                                pSemaphore)
-{
-   LVP_FROM_HANDLE(lvp_device, device, _device);
-
-   struct lvp_semaphore *sema = vk_alloc2(&device->vk.alloc, pAllocator,
-                                          sizeof(*sema), 8,
-                                          VK_SYSTEM_ALLOCATION_SCOPE_OBJECT);
-
-   if (!sema)
-      return vk_error(device->instance, VK_ERROR_OUT_OF_HOST_MEMORY);
-   vk_object_base_init(&device->vk, &sema->base,
-                       VK_OBJECT_TYPE_SEMAPHORE);
-   *pSemaphore = lvp_semaphore_to_handle(sema);
-
-   return VK_SUCCESS;
-}
-=======
       return vk_error(device->instance, VK_ERROR_INVALID_EXTERNAL_HANDLE);
    return VK_SUCCESS;
 }
 
 #endif
->>>>>>> be466399
 
 VKAPI_ATTR VkResult VKAPI_CALL lvp_QueueBindSparse(
    VkQueue                                     queue,
@@ -2534,17 +2182,7 @@
    const VkBindSparseInfo*                     pBindInfo,
    VkFence                                     fence)
 {
-<<<<<<< HEAD
-   LVP_FROM_HANDLE(lvp_device, device, _device);
-   LVP_FROM_HANDLE(lvp_semaphore, semaphore, _semaphore);
-
-   if (!_semaphore)
-      return;
-   vk_object_base_finish(&semaphore->base);
-   vk_free2(&device->vk.alloc, pAllocator, semaphore);
-=======
    stub_return(VK_ERROR_INCOMPATIBLE_DRIVER);
->>>>>>> be466399
 }
 
 VKAPI_ATTR VkResult VKAPI_CALL lvp_CreateEvent(
@@ -2622,15 +2260,8 @@
    LVP_FROM_HANDLE(lvp_device, device, _device);
    struct lvp_sampler *sampler;
 
-<<<<<<< HEAD
-   assert(pCreateInfo->sType == VK_STRUCTURE_TYPE_SAMPLER_CREATE_INFO);
-
-   sampler = vk_alloc2(&device->vk.alloc, pAllocator, sizeof(*sampler), 8,
-                       VK_SYSTEM_ALLOCATION_SCOPE_OBJECT);
-=======
    sampler = vk_sampler_create(&device->vk, pCreateInfo,
                                pAllocator, sizeof(*sampler));
->>>>>>> be466399
    if (!sampler)
       return vk_error(device, VK_ERROR_OUT_OF_HOST_MEMORY);
 
@@ -2684,17 +2315,12 @@
 
    if (!_sampler)
       return;
-<<<<<<< HEAD
-   vk_object_base_finish(&sampler->base);
-   vk_free2(&device->vk.alloc, pAllocator, sampler);
-=======
 
    simple_mtx_lock(&device->queue.lock);
    device->queue.ctx->delete_texture_handle(device->queue.ctx, (uint64_t)(uintptr_t)sampler->texture_handle);
    simple_mtx_unlock(&device->queue.lock);
 
    vk_sampler_destroy(&device->vk, pAllocator, &sampler->vk);
->>>>>>> be466399
 }
 
 VKAPI_ATTR VkResult VKAPI_CALL lvp_CreatePrivateDataSlot(
