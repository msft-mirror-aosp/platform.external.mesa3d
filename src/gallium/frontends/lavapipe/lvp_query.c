/*
 * Copyright © 2019 Red Hat.
 *
 * Permission is hereby granted, free of charge, to any person obtaining a
 * copy of this software and associated documentation files (the "Software"),
 * to deal in the Software without restriction, including without limitation
 * the rights to use, copy, modify, merge, publish, distribute, sublicense,
 * and/or sell copies of the Software, and to permit persons to whom the
 * Software is furnished to do so, subject to the following conditions:
 *
 * The above copyright notice and this permission notice (including the next
 * paragraph) shall be included in all copies or substantial portions of the
 * Software.
 *
 * THE SOFTWARE IS PROVIDED "AS IS", WITHOUT WARRANTY OF ANY KIND, EXPRESS OR
 * IMPLIED, INCLUDING BUT NOT LIMITED TO THE WARRANTIES OF MERCHANTABILITY,
 * FITNESS FOR A PARTICULAR PURPOSE AND NONINFRINGEMENT.  IN NO EVENT SHALL
 * THE AUTHORS OR COPYRIGHT HOLDERS BE LIABLE FOR ANY CLAIM, DAMAGES OR OTHER
 * LIABILITY, WHETHER IN AN ACTION OF CONTRACT, TORT OR OTHERWISE, ARISING
 * FROM, OUT OF OR IN CONNECTION WITH THE SOFTWARE OR THE USE OR OTHER DEALINGS
 * IN THE SOFTWARE.
 */

#include "lvp_private.h"
#include "pipe/p_context.h"

VKAPI_ATTR VkResult VKAPI_CALL lvp_CreateQueryPool(
    VkDevice                                    _device,
    const VkQueryPoolCreateInfo*                pCreateInfo,
    const VkAllocationCallbacks*                pAllocator,
    VkQueryPool*                                pQueryPool)
{
   LVP_FROM_HANDLE(lvp_device, device, _device);

   enum pipe_query_type pipeq;
   switch (pCreateInfo->queryType) {
   case VK_QUERY_TYPE_OCCLUSION:
      pipeq = PIPE_QUERY_OCCLUSION_COUNTER;
      break;
   case VK_QUERY_TYPE_TIMESTAMP:
      pipeq = PIPE_QUERY_TIMESTAMP;
      break;
<<<<<<< HEAD
   case VK_QUERY_TYPE_PIPELINE_STATISTICS:
      pipeq = PIPE_QUERY_PIPELINE_STATISTICS;
      break;
=======
   case VK_QUERY_TYPE_TRANSFORM_FEEDBACK_STREAM_EXT:
      pipeq = PIPE_QUERY_SO_STATISTICS;
      break;
   case VK_QUERY_TYPE_PIPELINE_STATISTICS:
      pipeq = PIPE_QUERY_PIPELINE_STATISTICS;
      break;
   case VK_QUERY_TYPE_PRIMITIVES_GENERATED_EXT:
   case VK_QUERY_TYPE_MESH_PRIMITIVES_GENERATED_EXT:
      pipeq = PIPE_QUERY_PRIMITIVES_GENERATED;
      break;
>>>>>>> be466399
   default:
      return VK_ERROR_FEATURE_NOT_PRESENT;
   }

   struct lvp_query_pool *pool;
   size_t pool_size = sizeof(*pool)
      + pCreateInfo->queryCount * sizeof(struct pipe_query *);

   pool = vk_zalloc2(&device->vk.alloc, pAllocator,
                    pool_size, 8,
                    VK_SYSTEM_ALLOCATION_SCOPE_OBJECT);
   if (!pool)
      return vk_error(device, VK_ERROR_OUT_OF_HOST_MEMORY);

   vk_object_base_init(&device->vk, &pool->base,
                       VK_OBJECT_TYPE_QUERY_POOL);
   pool->type = pCreateInfo->queryType;
   pool->count = pCreateInfo->queryCount;
   pool->base_type = pipeq;
   pool->pipeline_stats = pCreateInfo->pipelineStatistics;

   *pQueryPool = lvp_query_pool_to_handle(pool);
   return VK_SUCCESS;
}

VKAPI_ATTR void VKAPI_CALL lvp_DestroyQueryPool(
    VkDevice                                    _device,
    VkQueryPool                                 _pool,
    const VkAllocationCallbacks*                pAllocator)
{
   LVP_FROM_HANDLE(lvp_device, device, _device);
   LVP_FROM_HANDLE(lvp_query_pool, pool, _pool);

   if (!pool)
      return;

   for (unsigned i = 0; i < pool->count; i++)
      if (pool->queries[i])
         device->queue.ctx->destroy_query(device->queue.ctx, pool->queries[i]);
   vk_object_base_finish(&pool->base);
   vk_free2(&device->vk.alloc, pAllocator, pool);
}

VKAPI_ATTR VkResult VKAPI_CALL lvp_GetQueryPoolResults(
   VkDevice                                    _device,
   VkQueryPool                                 queryPool,
   uint32_t                                    firstQuery,
   uint32_t                                    queryCount,
   size_t                                      dataSize,
   void*                                       pData,
   VkDeviceSize                                stride,
   VkQueryResultFlags                          flags)
{
   LVP_FROM_HANDLE(lvp_device, device, _device);
   LVP_FROM_HANDLE(lvp_query_pool, pool, queryPool);
   VkResult vk_result = VK_SUCCESS;

   device->vk.dispatch_table.DeviceWaitIdle(_device);

   for (unsigned i = firstQuery; i < firstQuery + queryCount; i++) {
      uint8_t *dest = (uint8_t *)((char *)pData + (stride * (i - firstQuery)));
      union pipe_query_result result;
      bool ready = false;

      if (pool->queries[i]) {
         ready = device->queue.ctx->get_query_result(device->queue.ctx,
                                                     pool->queries[i],
                                                     (flags & VK_QUERY_RESULT_WAIT_BIT),
                                                     &result);
      } else {
         result.u64 = 0;
      }

      if (!ready && !(flags & VK_QUERY_RESULT_PARTIAL_BIT))
          vk_result = VK_NOT_READY;

      if (flags & VK_QUERY_RESULT_64_BIT) {
<<<<<<< HEAD
         if (ready || (flags & VK_QUERY_RESULT_PARTIAL_BIT)) {
            if (pool->type == VK_QUERY_TYPE_PIPELINE_STATISTICS) {
               uint32_t mask = pool->pipeline_stats;
               uint64_t *pstats = (uint64_t *)&result.pipeline_statistics;
               while (mask) {
                  uint32_t i = u_bit_scan(&mask);

                  *(uint64_t *)dptr = pstats[i];
                  dptr += 8;
               }
            } else {
               *(uint64_t *)dptr = result.u64;
               dptr += 8;
            }
         } else
            dptr += stride;

=======
         uint64_t *dest64 = (uint64_t *) dest;
         if (ready || (flags & VK_QUERY_RESULT_PARTIAL_BIT)) {
            if (pool->type == VK_QUERY_TYPE_PIPELINE_STATISTICS) {
               uint32_t mask = pool->pipeline_stats;
               const uint64_t *pstats = result.pipeline_statistics.counters;
               while (mask) {
                  uint32_t i = u_bit_scan(&mask);
                  *dest64++ = pstats[i];
               }
            } else if (pool->type == VK_QUERY_TYPE_TRANSFORM_FEEDBACK_STREAM_EXT) {
               *dest64++ = result.so_statistics.num_primitives_written;
               *dest64++ = result.so_statistics.primitives_storage_needed;
            } else {
               *dest64++ = result.u64;
            }
         } else {
            if (pool->type == VK_QUERY_TYPE_TRANSFORM_FEEDBACK_STREAM_EXT) {
               dest64 += 2; // 16 bytes
            } else {
               dest64 += 1; // 8 bytes
            }
         }
         if (flags & VK_QUERY_RESULT_WITH_AVAILABILITY_BIT) {
            *dest64 = ready;
         }
>>>>>>> be466399
      } else {
         uint32_t *dest32 = (uint32_t *) dest;
         if (ready || (flags & VK_QUERY_RESULT_PARTIAL_BIT)) {
            if (pool->type == VK_QUERY_TYPE_PIPELINE_STATISTICS) {
               uint32_t mask = pool->pipeline_stats;
<<<<<<< HEAD
               uint64_t *pstats = (uint64_t *)&result.pipeline_statistics;
               while (mask) {
                  uint32_t i = u_bit_scan(&mask);

                  if (pstats[i] > UINT32_MAX)
                     *(uint32_t *)dptr = UINT32_MAX;
                  else
                     *(uint32_t *)dptr = pstats[i];
                  dptr += 4;
               }
            } else {
               if (result.u64 > UINT32_MAX)
                  *(uint32_t *)dptr = UINT32_MAX;
               else
                  *(uint32_t *)dptr = result.u32;
               dptr += 4;
            }
         } else
            dptr += stride;
=======
               const uint64_t *pstats = result.pipeline_statistics.counters;
               while (mask) {
                  uint32_t i = u_bit_scan(&mask);
                  *dest32++ = (uint32_t) MIN2(pstats[i], UINT32_MAX);
               }
            } else if (pool->type == VK_QUERY_TYPE_TRANSFORM_FEEDBACK_STREAM_EXT) {
               *dest32++ = (uint32_t)
                  MIN2(result.so_statistics.num_primitives_written, UINT32_MAX);
               *dest32++ = (uint32_t)
                  MIN2(result.so_statistics.primitives_storage_needed, UINT32_MAX);
            } else {
               *dest32++ = (uint32_t) MIN2(result.u64, UINT32_MAX);
            }
         } else {
            if (pool->type == VK_QUERY_TYPE_TRANSFORM_FEEDBACK_STREAM_EXT) {
               dest32 += 2;  // 8 bytes
            } else {
               dest32 += 1;  // 4 bytes
            }
         }
         if (flags & VK_QUERY_RESULT_WITH_AVAILABILITY_BIT) {
            *dest32 = ready;
         }
>>>>>>> be466399
      }
   }
   return vk_result;
}

VKAPI_ATTR void VKAPI_CALL lvp_ResetQueryPool(
   VkDevice                                    _device,
   VkQueryPool                                 queryPool,
   uint32_t                                    firstQuery,
   uint32_t                                    queryCount)
{
   LVP_FROM_HANDLE(lvp_device, device, _device);
   LVP_FROM_HANDLE(lvp_query_pool, pool, queryPool);

   for (uint32_t i = 0; i < queryCount; i++) {
      uint32_t idx = i + firstQuery;

      if (pool->queries[idx]) {
         device->queue.ctx->destroy_query(device->queue.ctx, pool->queries[idx]);
         pool->queries[idx] = NULL;
      }
   }
}<|MERGE_RESOLUTION|>--- conflicted
+++ resolved
@@ -40,11 +40,6 @@
    case VK_QUERY_TYPE_TIMESTAMP:
       pipeq = PIPE_QUERY_TIMESTAMP;
       break;
-<<<<<<< HEAD
-   case VK_QUERY_TYPE_PIPELINE_STATISTICS:
-      pipeq = PIPE_QUERY_PIPELINE_STATISTICS;
-      break;
-=======
    case VK_QUERY_TYPE_TRANSFORM_FEEDBACK_STREAM_EXT:
       pipeq = PIPE_QUERY_SO_STATISTICS;
       break;
@@ -55,7 +50,6 @@
    case VK_QUERY_TYPE_MESH_PRIMITIVES_GENERATED_EXT:
       pipeq = PIPE_QUERY_PRIMITIVES_GENERATED;
       break;
->>>>>>> be466399
    default:
       return VK_ERROR_FEATURE_NOT_PRESENT;
    }
@@ -133,25 +127,6 @@
           vk_result = VK_NOT_READY;
 
       if (flags & VK_QUERY_RESULT_64_BIT) {
-<<<<<<< HEAD
-         if (ready || (flags & VK_QUERY_RESULT_PARTIAL_BIT)) {
-            if (pool->type == VK_QUERY_TYPE_PIPELINE_STATISTICS) {
-               uint32_t mask = pool->pipeline_stats;
-               uint64_t *pstats = (uint64_t *)&result.pipeline_statistics;
-               while (mask) {
-                  uint32_t i = u_bit_scan(&mask);
-
-                  *(uint64_t *)dptr = pstats[i];
-                  dptr += 8;
-               }
-            } else {
-               *(uint64_t *)dptr = result.u64;
-               dptr += 8;
-            }
-         } else
-            dptr += stride;
-
-=======
          uint64_t *dest64 = (uint64_t *) dest;
          if (ready || (flags & VK_QUERY_RESULT_PARTIAL_BIT)) {
             if (pool->type == VK_QUERY_TYPE_PIPELINE_STATISTICS) {
@@ -177,33 +152,11 @@
          if (flags & VK_QUERY_RESULT_WITH_AVAILABILITY_BIT) {
             *dest64 = ready;
          }
->>>>>>> be466399
       } else {
          uint32_t *dest32 = (uint32_t *) dest;
          if (ready || (flags & VK_QUERY_RESULT_PARTIAL_BIT)) {
             if (pool->type == VK_QUERY_TYPE_PIPELINE_STATISTICS) {
                uint32_t mask = pool->pipeline_stats;
-<<<<<<< HEAD
-               uint64_t *pstats = (uint64_t *)&result.pipeline_statistics;
-               while (mask) {
-                  uint32_t i = u_bit_scan(&mask);
-
-                  if (pstats[i] > UINT32_MAX)
-                     *(uint32_t *)dptr = UINT32_MAX;
-                  else
-                     *(uint32_t *)dptr = pstats[i];
-                  dptr += 4;
-               }
-            } else {
-               if (result.u64 > UINT32_MAX)
-                  *(uint32_t *)dptr = UINT32_MAX;
-               else
-                  *(uint32_t *)dptr = result.u32;
-               dptr += 4;
-            }
-         } else
-            dptr += stride;
-=======
                const uint64_t *pstats = result.pipeline_statistics.counters;
                while (mask) {
                   uint32_t i = u_bit_scan(&mask);
@@ -227,7 +180,6 @@
          if (flags & VK_QUERY_RESULT_WITH_AVAILABILITY_BIT) {
             *dest32 = ready;
          }
->>>>>>> be466399
       }
    }
    return vk_result;
