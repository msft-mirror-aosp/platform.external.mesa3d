# Copyright © 2016 Intel Corporation
# Copyright © 2016 Mauro Rossi <issor.oruam@gmail.com>
#
# Permission is hereby granted, free of charge, to any person obtaining a
# copy of this software and associated documentation files (the "Software"),
# to deal in the Software without restriction, including without limitation
# the rights to use, copy, modify, merge, publish, distribute, sublicense,
# and/or sell copies of the Software, and to permit persons to whom the
# Software is furnished to do so, subject to the following conditions:
#
# The above copyright notice and this permission notice shall be included
# in all copies or substantial portions of the Software.
#
# THE SOFTWARE IS PROVIDED "AS IS", WITHOUT WARRANTY OF ANY KIND, EXPRESS OR
# IMPLIED, INCLUDING BUT NOT LIMITED TO THE WARRANTIES OF MERCHANTABILITY,
# FITNESS FOR A PARTICULAR PURPOSE AND NONINFRINGEMENT.  IN NO EVENT SHALL
# THE AUTHORS OR COPYRIGHT HOLDERS BE LIABLE FOR ANY CLAIM, DAMAGES OR OTHER
# LIABILITY, WHETHER IN AN ACTION OF CONTRACT, TORT OR OTHERWISE, ARISING
# FROM, OUT OF OR IN CONNECTION WITH THE SOFTWARE OR THE USE OR OTHER
# DEALINGS IN THE SOFTWARE.

# ---------------------------------------
# Build libmesa_intel_common
# ---------------------------------------

include $(CLEAR_VARS)

LOCAL_MODULE := libmesa_intel_common

LOCAL_MODULE_CLASS := STATIC_LIBRARIES

LOCAL_SRC_FILES := $(COMMON_FILES)

LOCAL_C_INCLUDES := \
	external/zlib \
	$(MESA_TOP)/src/gallium/include \
	$(MESA_TOP)/src/gallium/auxiliary \
	$(MESA_TOP)/src/mapi \
	$(MESA_TOP)/src/mesa

<<<<<<< HEAD
LOCAL_SHARED_LIBRARIES := libz liblog

# If Android version >=8 MESA should static link libexpat else should dynamic link
ifeq ($(shell test $(PLATFORM_SDK_VERSION) -ge 27; echo $$?), 0)
LOCAL_STATIC_LIBRARIES := \
	libexpat
else
LOCAL_SHARED_LIBRARIES += \
	libexpat
endif

=======
LOCAL_SHARED_LIBRARIES := libexpat liblog libz
>>>>>>> ef961309

LOCAL_WHOLE_STATIC_LIBRARIES := libmesa_genxml

include $(MESA_COMMON_MK)
include $(BUILD_STATIC_LIBRARY)<|MERGE_RESOLUTION|>--- conflicted
+++ resolved
@@ -38,21 +38,7 @@
 	$(MESA_TOP)/src/mapi \
 	$(MESA_TOP)/src/mesa
 
-<<<<<<< HEAD
-LOCAL_SHARED_LIBRARIES := libz liblog
-
-# If Android version >=8 MESA should static link libexpat else should dynamic link
-ifeq ($(shell test $(PLATFORM_SDK_VERSION) -ge 27; echo $$?), 0)
-LOCAL_STATIC_LIBRARIES := \
-	libexpat
-else
-LOCAL_SHARED_LIBRARIES += \
-	libexpat
-endif
-
-=======
 LOCAL_SHARED_LIBRARIES := libexpat liblog libz
->>>>>>> ef961309
 
 LOCAL_WHOLE_STATIC_LIBRARIES := libmesa_genxml
 
