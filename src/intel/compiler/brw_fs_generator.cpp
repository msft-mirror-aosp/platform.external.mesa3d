/*
 * Copyright © 2010 Intel Corporation
 *
 * Permission is hereby granted, free of charge, to any person obtaining a
 * copy of this software and associated documentation files (the "Software"),
 * to deal in the Software without restriction, including without limitation
 * the rights to use, copy, modify, merge, publish, distribute, sublicense,
 * and/or sell copies of the Software, and to permit persons to whom the
 * Software is furnished to do so, subject to the following conditions:
 *
 * The above copyright notice and this permission notice (including the next
 * paragraph) shall be included in all copies or substantial portions of the
 * Software.
 *
 * THE SOFTWARE IS PROVIDED "AS IS", WITHOUT WARRANTY OF ANY KIND, EXPRESS OR
 * IMPLIED, INCLUDING BUT NOT LIMITED TO THE WARRANTIES OF MERCHANTABILITY,
 * FITNESS FOR A PARTICULAR PURPOSE AND NONINFRINGEMENT.  IN NO EVENT SHALL
 * THE AUTHORS OR COPYRIGHT HOLDERS BE LIABLE FOR ANY CLAIM, DAMAGES OR OTHER
 * LIABILITY, WHETHER IN AN ACTION OF CONTRACT, TORT OR OTHERWISE, ARISING
 * FROM, OUT OF OR IN CONNECTION WITH THE SOFTWARE OR THE USE OR OTHER DEALINGS
 * IN THE SOFTWARE.
 */

/** @file brw_fs_generator.cpp
 *
 * This file supports generating code from the FS LIR to the actual
 * native instructions.
 */

#include "brw_eu.h"
#include "brw_fs.h"
#include "brw_cfg.h"

static enum brw_reg_file
brw_file_from_reg(fs_reg *reg)
{
   switch (reg->file) {
   case ARF:
      return BRW_ARCHITECTURE_REGISTER_FILE;
   case FIXED_GRF:
   case VGRF:
      return BRW_GENERAL_REGISTER_FILE;
   case MRF:
      return BRW_MESSAGE_REGISTER_FILE;
   case IMM:
      return BRW_IMMEDIATE_VALUE;
   case BAD_FILE:
   case ATTR:
   case UNIFORM:
      unreachable("not reached");
   }
   return BRW_ARCHITECTURE_REGISTER_FILE;
}

static struct brw_reg
brw_reg_from_fs_reg(const struct gen_device_info *devinfo, fs_inst *inst,
                    fs_reg *reg, bool compressed)
{
   struct brw_reg brw_reg;

   switch (reg->file) {
   case MRF:
      assert((reg->nr & ~BRW_MRF_COMPR4) < BRW_MAX_MRF(devinfo->gen));
      /* Fallthrough */
   case VGRF:
      if (reg->stride == 0) {
         brw_reg = brw_vec1_reg(brw_file_from_reg(reg), reg->nr, 0);
      } else {
         /* From the Haswell PRM:
          *
          *  "VertStride must be used to cross GRF register boundaries. This
          *   rule implies that elements within a 'Width' cannot cross GRF
          *   boundaries."
          *
          * The maximum width value that could satisfy this restriction is:
          */
         const unsigned reg_width = REG_SIZE / (reg->stride * type_sz(reg->type));

         /* Because the hardware can only split source regions at a whole
          * multiple of width during decompression (i.e. vertically), clamp
          * the value obtained above to the physical execution size of a
          * single decompressed chunk of the instruction:
          */
         const unsigned phys_width = compressed ? inst->exec_size / 2 :
                                     inst->exec_size;

         /* XXX - The equation above is strictly speaking not correct on
          *       hardware that supports unbalanced GRF writes -- On Gen9+
          *       each decompressed chunk of the instruction may have a
          *       different execution size when the number of components
          *       written to each destination GRF is not the same.
          */
         if (reg->stride > 4) {
            assert(reg != &inst->dst);
            assert(reg->stride * type_sz(reg->type) <= REG_SIZE);
            brw_reg = brw_vecn_reg(1, brw_file_from_reg(reg), reg->nr, 0);
            brw_reg = stride(brw_reg, reg->stride, 1, 0);
         } else {
            const unsigned width = MIN2(reg_width, phys_width);
            brw_reg = brw_vecn_reg(width, brw_file_from_reg(reg), reg->nr, 0);
            brw_reg = stride(brw_reg, width * reg->stride, width, reg->stride);
         }

         if (devinfo->gen == 7 && !devinfo->is_haswell) {
            /* From the IvyBridge PRM (EU Changes by Processor Generation, page 13):
             *  "Each DF (Double Float) operand uses an element size of 4 rather
             *   than 8 and all regioning parameters are twice what the values
             *   would be based on the true element size: ExecSize, Width,
             *   HorzStride, and VertStride. Each DF operand uses a pair of
             *   channels and all masking and swizzing should be adjusted
             *   appropriately."
             *
             * From the IvyBridge PRM (Special Requirements for Handling Double
             * Precision Data Types, page 71):
             *  "In Align1 mode, all regioning parameters like stride, execution
             *   size, and width must use the syntax of a pair of packed
             *   floats. The offsets for these data types must be 64-bit
             *   aligned. The execution size and regioning parameters are in terms
             *   of floats."
             *
             * Summarized: when handling DF-typed arguments, ExecSize,
             * VertStride, and Width must be doubled.
             *
             * It applies to BayTrail too.
             */
            if (type_sz(reg->type) == 8) {
               brw_reg.width++;
               if (brw_reg.vstride > 0)
                  brw_reg.vstride++;
               assert(brw_reg.hstride == BRW_HORIZONTAL_STRIDE_1);
            }

            /* When converting from DF->F, we set the destination stride to 2
             * because each d2f conversion implicitly writes 2 floats, being
             * the first one the converted value. IVB/BYT actually writes two
             * F components per SIMD channel, and every other component is
             * filled with garbage.
             */
            if (reg == &inst->dst && get_exec_type_size(inst) == 8 &&
                type_sz(inst->dst.type) < 8) {
               assert(brw_reg.hstride > BRW_HORIZONTAL_STRIDE_1);
               brw_reg.hstride--;
            }
         }
      }

      brw_reg = retype(brw_reg, reg->type);
      brw_reg = byte_offset(brw_reg, reg->offset);
      brw_reg.abs = reg->abs;
      brw_reg.negate = reg->negate;
      break;
   case ARF:
   case FIXED_GRF:
   case IMM:
      assert(reg->offset == 0);
      brw_reg = reg->as_brw_reg();
      break;
   case BAD_FILE:
      /* Probably unused. */
      brw_reg = brw_null_reg();
      break;
   case ATTR:
   case UNIFORM:
      unreachable("not reached");
   }

   /* On HSW+, scalar DF sources can be accessed using the normal <0,1,0>
    * region, but on IVB and BYT DF regions must be programmed in terms of
    * floats. A <0,2,1> region accomplishes this.
    */
   if (devinfo->gen == 7 && !devinfo->is_haswell &&
       type_sz(reg->type) == 8 &&
       brw_reg.vstride == BRW_VERTICAL_STRIDE_0 &&
       brw_reg.width == BRW_WIDTH_1 &&
       brw_reg.hstride == BRW_HORIZONTAL_STRIDE_0) {
      brw_reg.width = BRW_WIDTH_2;
      brw_reg.hstride = BRW_HORIZONTAL_STRIDE_1;
   }

   return brw_reg;
}

fs_generator::fs_generator(const struct brw_compiler *compiler, void *log_data,
                           void *mem_ctx,
                           struct brw_stage_prog_data *prog_data,
                           unsigned promoted_constants,
                           bool runtime_check_aads_emit,
                           gl_shader_stage stage)

   : compiler(compiler), log_data(log_data),
     devinfo(compiler->devinfo),
     prog_data(prog_data),
     promoted_constants(promoted_constants),
     runtime_check_aads_emit(runtime_check_aads_emit), debug_flag(false),
     stage(stage), mem_ctx(mem_ctx)
{
   p = rzalloc(mem_ctx, struct brw_codegen);
   brw_init_codegen(devinfo, p, mem_ctx);

   /* In the FS code generator, we are very careful to ensure that we always
    * set the right execution size so we don't need the EU code to "help" us
    * by trying to infer it.  Sometimes, it infers the wrong thing.
    */
   p->automatic_exec_sizes = false;
}

fs_generator::~fs_generator()
{
}

class ip_record : public exec_node {
public:
   DECLARE_RALLOC_CXX_OPERATORS(ip_record)

   ip_record(int ip)
   {
      this->ip = ip;
   }

   int ip;
};

bool
fs_generator::patch_discard_jumps_to_fb_writes()
{
   if (devinfo->gen < 6 || this->discard_halt_patches.is_empty())
      return false;

   int scale = brw_jump_scale(p->devinfo);

   /* There is a somewhat strange undocumented requirement of using
    * HALT, according to the simulator.  If some channel has HALTed to
    * a particular UIP, then by the end of the program, every channel
    * must have HALTed to that UIP.  Furthermore, the tracking is a
    * stack, so you can't do the final halt of a UIP after starting
    * halting to a new UIP.
    *
    * Symptoms of not emitting this instruction on actual hardware
    * included GPU hangs and sparkly rendering on the piglit discard
    * tests.
    */
   brw_inst *last_halt = gen6_HALT(p);
   brw_inst_set_uip(p->devinfo, last_halt, 1 * scale);
   brw_inst_set_jip(p->devinfo, last_halt, 1 * scale);

   int ip = p->nr_insn;

   foreach_in_list(ip_record, patch_ip, &discard_halt_patches) {
      brw_inst *patch = &p->store[patch_ip->ip];

      assert(brw_inst_opcode(p->devinfo, patch) == BRW_OPCODE_HALT);
      /* HALT takes a half-instruction distance from the pre-incremented IP. */
      brw_inst_set_uip(p->devinfo, patch, (ip - patch_ip->ip) * scale);
   }

   this->discard_halt_patches.make_empty();
   return true;
}

void
fs_generator::generate_send(fs_inst *inst,
                            struct brw_reg dst,
                            struct brw_reg desc,
                            struct brw_reg ex_desc,
                            struct brw_reg payload,
                            struct brw_reg payload2)
{
   const bool dst_is_null = dst.file == BRW_ARCHITECTURE_REGISTER_FILE &&
                            dst.nr == BRW_ARF_NULL;
   const unsigned rlen = dst_is_null ? 0 : inst->size_written / REG_SIZE;

   uint32_t desc_imm = inst->desc |
      brw_message_desc(devinfo, inst->mlen, rlen, inst->header_size);

   uint32_t ex_desc_imm = brw_message_ex_desc(devinfo, inst->ex_mlen);

   if (ex_desc.file != BRW_IMMEDIATE_VALUE || ex_desc.ud || ex_desc_imm) {
      /* If we have any sort of extended descriptor, then we need SENDS.  This
       * also covers the dual-payload case because ex_mlen goes in ex_desc.
       */
      brw_send_indirect_split_message(p, inst->sfid, dst, payload, payload2,
                                      desc, desc_imm, ex_desc, ex_desc_imm);
      if (inst->check_tdr)
         brw_inst_set_opcode(p->devinfo, brw_last_inst, BRW_OPCODE_SENDSC);
   } else {
      brw_send_indirect_message(p, inst->sfid, dst, payload, desc, desc_imm);
      if (inst->check_tdr)
         brw_inst_set_opcode(p->devinfo, brw_last_inst, BRW_OPCODE_SENDC);
   }

   brw_inst_set_eot(p->devinfo, brw_last_inst, inst->eot);
}

void
fs_generator::fire_fb_write(fs_inst *inst,
                            struct brw_reg payload,
                            struct brw_reg implied_header,
                            GLuint nr)
{
   uint32_t msg_control;

   struct brw_wm_prog_data *prog_data = brw_wm_prog_data(this->prog_data);

   if (devinfo->gen < 6) {
      brw_push_insn_state(p);
      brw_set_default_exec_size(p, BRW_EXECUTE_8);
      brw_set_default_mask_control(p, BRW_MASK_DISABLE);
      brw_set_default_predicate_control(p, BRW_PREDICATE_NONE);
      brw_set_default_compression_control(p, BRW_COMPRESSION_NONE);
      brw_MOV(p, offset(retype(payload, BRW_REGISTER_TYPE_UD), 1),
              offset(retype(implied_header, BRW_REGISTER_TYPE_UD), 1));
      brw_pop_insn_state(p);
   }

   if (inst->opcode == FS_OPCODE_REP_FB_WRITE) {
      assert(inst->group == 0 && inst->exec_size == 16);
      msg_control = BRW_DATAPORT_RENDER_TARGET_WRITE_SIMD16_SINGLE_SOURCE_REPLICATED;

   } else if (prog_data->dual_src_blend) {
      assert(inst->exec_size == 8);

      if (inst->group % 16 == 0)
         msg_control = BRW_DATAPORT_RENDER_TARGET_WRITE_SIMD8_DUAL_SOURCE_SUBSPAN01;
      else if (inst->group % 16 == 8)
         msg_control = BRW_DATAPORT_RENDER_TARGET_WRITE_SIMD8_DUAL_SOURCE_SUBSPAN23;
      else
         unreachable("Invalid dual-source FB write instruction group");

   } else {
      assert(inst->group == 0 || (inst->group == 16 && inst->exec_size == 16));

      if (inst->exec_size == 16)
         msg_control = BRW_DATAPORT_RENDER_TARGET_WRITE_SIMD16_SINGLE_SOURCE;
      else if (inst->exec_size == 8)
         msg_control = BRW_DATAPORT_RENDER_TARGET_WRITE_SIMD8_SINGLE_SOURCE_SUBSPAN01;
      else
         unreachable("Invalid FB write execution size");
   }

   /* We assume render targets start at 0, because headerless FB write
    * messages set "Render Target Index" to 0.  Using a different binding
    * table index would make it impossible to use headerless messages.
    */
   const uint32_t surf_index = inst->target;

   brw_inst *insn = brw_fb_WRITE(p,
                                 payload,
                                 retype(implied_header, BRW_REGISTER_TYPE_UW),
                                 msg_control,
                                 surf_index,
                                 nr,
                                 0,
                                 inst->eot,
                                 inst->last_rt,
                                 inst->header_size != 0);

   if (devinfo->gen >= 6)
      brw_inst_set_rt_slot_group(devinfo, insn, inst->group / 16);
}

void
fs_generator::generate_fb_write(fs_inst *inst, struct brw_reg payload)
{
   if (devinfo->gen < 8 && !devinfo->is_haswell) {
      brw_set_default_predicate_control(p, BRW_PREDICATE_NONE);
   }

   const struct brw_reg implied_header =
      devinfo->gen < 6 ? payload : brw_null_reg();

   if (inst->base_mrf >= 0)
      payload = brw_message_reg(inst->base_mrf);

   if (!runtime_check_aads_emit) {
      fire_fb_write(inst, payload, implied_header, inst->mlen);
   } else {
      /* This can only happen in gen < 6 */
      assert(devinfo->gen < 6);

      struct brw_reg v1_null_ud = vec1(retype(brw_null_reg(), BRW_REGISTER_TYPE_UD));

      /* Check runtime bit to detect if we have to send AA data or not */
      brw_push_insn_state(p);
      brw_set_default_compression_control(p, BRW_COMPRESSION_NONE);
      brw_set_default_exec_size(p, BRW_EXECUTE_1);
      brw_AND(p,
              v1_null_ud,
              retype(brw_vec1_grf(1, 6), BRW_REGISTER_TYPE_UD),
              brw_imm_ud(1<<26));
      brw_inst_set_cond_modifier(p->devinfo, brw_last_inst, BRW_CONDITIONAL_NZ);

      int jmp = brw_JMPI(p, brw_imm_ud(0), BRW_PREDICATE_NORMAL) - p->store;
      brw_pop_insn_state(p);
      {
         /* Don't send AA data */
         fire_fb_write(inst, offset(payload, 1), implied_header, inst->mlen-1);
      }
      brw_land_fwd_jump(p, jmp);
      fire_fb_write(inst, payload, implied_header, inst->mlen);
   }
}

void
fs_generator::generate_fb_read(fs_inst *inst, struct brw_reg dst,
                               struct brw_reg payload)
{
   assert(inst->size_written % REG_SIZE == 0);
   struct brw_wm_prog_data *prog_data = brw_wm_prog_data(this->prog_data);
   /* We assume that render targets start at binding table index 0. */
   const unsigned surf_index = inst->target;

   gen9_fb_READ(p, dst, payload, surf_index,
                inst->header_size, inst->size_written / REG_SIZE,
                prog_data->persample_dispatch);
}

void
fs_generator::generate_mov_indirect(fs_inst *inst,
                                    struct brw_reg dst,
                                    struct brw_reg reg,
                                    struct brw_reg indirect_byte_offset)
{
   assert(indirect_byte_offset.type == BRW_REGISTER_TYPE_UD);
   assert(indirect_byte_offset.file == BRW_GENERAL_REGISTER_FILE);
   assert(!reg.abs && !reg.negate);
   assert(reg.type == dst.type);

   unsigned imm_byte_offset = reg.nr * REG_SIZE + reg.subnr;

   if (indirect_byte_offset.file == BRW_IMMEDIATE_VALUE) {
      imm_byte_offset += indirect_byte_offset.ud;

      reg.nr = imm_byte_offset / REG_SIZE;
      reg.subnr = imm_byte_offset % REG_SIZE;
      brw_MOV(p, dst, reg);
   } else {
      /* Prior to Broadwell, there are only 8 address registers. */
      assert(inst->exec_size <= 8 || devinfo->gen >= 8);

      /* We use VxH indirect addressing, clobbering a0.0 through a0.7. */
      struct brw_reg addr = vec8(brw_address_reg(0));

      /* The destination stride of an instruction (in bytes) must be greater
       * than or equal to the size of the rest of the instruction.  Since the
       * address register is of type UW, we can't use a D-type instruction.
       * In order to get around this, re retype to UW and use a stride.
       */
      indirect_byte_offset =
         retype(spread(indirect_byte_offset, 2), BRW_REGISTER_TYPE_UW);

      /* There are a number of reasons why we don't use the base offset here.
       * One reason is that the field is only 9 bits which means we can only
       * use it to access the first 16 GRFs.  Also, from the Haswell PRM
       * section "Register Region Restrictions":
       *
       *    "The lower bits of the AddressImmediate must not overflow to
       *    change the register address.  The lower 5 bits of Address
       *    Immediate when added to lower 5 bits of address register gives
       *    the sub-register offset. The upper bits of Address Immediate
       *    when added to upper bits of address register gives the register
       *    address. Any overflow from sub-register offset is dropped."
       *
       * Since the indirect may cause us to cross a register boundary, this
       * makes the base offset almost useless.  We could try and do something
       * clever where we use a actual base offset if base_offset % 32 == 0 but
       * that would mean we were generating different code depending on the
       * base offset.  Instead, for the sake of consistency, we'll just do the
       * add ourselves.  This restriction is only listed in the Haswell PRM
       * but empirical testing indicates that it applies on all older
       * generations and is lifted on Broadwell.
       *
       * In the end, while base_offset is nice to look at in the generated
       * code, using it saves us 0 instructions and would require quite a bit
       * of case-by-case work.  It's just not worth it.
       */
      brw_ADD(p, addr, indirect_byte_offset, brw_imm_uw(imm_byte_offset));

      if (type_sz(reg.type) > 4 &&
          ((devinfo->gen == 7 && !devinfo->is_haswell) ||
           devinfo->is_cherryview || gen_device_info_is_9lp(devinfo) ||
           !devinfo->has_64bit_types)) {
         /* IVB has an issue (which we found empirically) where it reads two
          * address register components per channel for indirectly addressed
          * 64-bit sources.
          *
          * From the Cherryview PRM Vol 7. "Register Region Restrictions":
          *
          *    "When source or destination datatype is 64b or operation is
          *    integer DWord multiply, indirect addressing must not be used."
          *
          * To work around both of these, we do two integer MOVs insead of one
          * 64-bit MOV.  Because no double value should ever cross a register
          * boundary, it's safe to use the immediate offset in the indirect
          * here to handle adding 4 bytes to the offset and avoid the extra
          * ADD to the register file.
          */
         brw_MOV(p, subscript(dst, BRW_REGISTER_TYPE_D, 0),
                    retype(brw_VxH_indirect(0, 0), BRW_REGISTER_TYPE_D));
         brw_MOV(p, subscript(dst, BRW_REGISTER_TYPE_D, 1),
                    retype(brw_VxH_indirect(0, 4), BRW_REGISTER_TYPE_D));
      } else {
         struct brw_reg ind_src = brw_VxH_indirect(0, 0);

         brw_inst *mov = brw_MOV(p, dst, retype(ind_src, reg.type));

         if (devinfo->gen == 6 && dst.file == BRW_MESSAGE_REGISTER_FILE &&
             !inst->get_next()->is_tail_sentinel() &&
             ((fs_inst *)inst->get_next())->mlen > 0) {
            /* From the Sandybridge PRM:
             *
             *    "[Errata: DevSNB(SNB)] If MRF register is updated by any
             *    instruction that “indexed/indirect” source AND is followed
             *    by a send, the instruction requires a “Switch”. This is to
             *    avoid race condition where send may dispatch before MRF is
             *    updated."
             */
            brw_inst_set_thread_control(devinfo, mov, BRW_THREAD_SWITCH);
         }
      }
   }
}

void
fs_generator::generate_shuffle(fs_inst *inst,
                               struct brw_reg dst,
                               struct brw_reg src,
                               struct brw_reg idx)
{
   /* Ivy bridge has some strange behavior that makes this a real pain to
    * implement for 64-bit values so we just don't bother.
    */
   assert(devinfo->gen >= 8 || devinfo->is_haswell || type_sz(src.type) <= 4);

   /* Because we're using the address register, we're limited to 8-wide
    * execution on gen7.  On gen8, we're limited to 16-wide by the address
    * register file and 8-wide for 64-bit types.  We could try and make this
    * instruction splittable higher up in the compiler but that gets weird
    * because it reads all of the channels regardless of execution size.  It's
    * easier just to split it here.
    */
   const unsigned lower_width =
      (devinfo->gen <= 7 || type_sz(src.type) > 4) ?
      8 : MIN2(16, inst->exec_size);

   brw_set_default_exec_size(p, cvt(lower_width) - 1);
   for (unsigned group = 0; group < inst->exec_size; group += lower_width) {
      brw_set_default_group(p, group);

      if ((src.vstride == 0 && src.hstride == 0) ||
          idx.file == BRW_IMMEDIATE_VALUE) {
         /* Trivial, the source is already uniform or the index is a constant.
          * We will typically not get here if the optimizer is doing its job,
          * but asserting would be mean.
          */
         const unsigned i = idx.file == BRW_IMMEDIATE_VALUE ? idx.ud : 0;
         brw_MOV(p, suboffset(dst, group), stride(suboffset(src, i), 0, 1, 0));
      } else {
         /* We use VxH indirect addressing, clobbering a0.0 through a0.7. */
         struct brw_reg addr = vec8(brw_address_reg(0));

         struct brw_reg group_idx = suboffset(idx, group);

         if (lower_width == 8 && group_idx.width == BRW_WIDTH_16) {
            /* Things get grumpy if the register is too wide. */
            group_idx.width--;
            group_idx.vstride--;
         }

         assert(type_sz(group_idx.type) <= 4);
         if (type_sz(group_idx.type) == 4) {
            /* The destination stride of an instruction (in bytes) must be
             * greater than or equal to the size of the rest of the
             * instruction.  Since the address register is of type UW, we
             * can't use a D-type instruction.  In order to get around this,
             * re retype to UW and use a stride.
             */
            group_idx = retype(spread(group_idx, 2), BRW_REGISTER_TYPE_W);
         }

         /* Take into account the component size and horizontal stride. */
         assert(src.vstride == src.hstride + src.width);
         brw_SHL(p, addr, group_idx,
                 brw_imm_uw(_mesa_logbase2(type_sz(src.type)) +
                            src.hstride - 1));

         /* Add on the register start offset */
         brw_ADD(p, addr, addr, brw_imm_uw(src.nr * REG_SIZE + src.subnr));

         if (type_sz(src.type) > 4 &&
             ((devinfo->gen == 7 && !devinfo->is_haswell) ||
              devinfo->is_cherryview || gen_device_info_is_9lp(devinfo))) {
            /* IVB has an issue (which we found empirically) where it reads
             * two address register components per channel for indirectly
             * addressed 64-bit sources.
             *
             * From the Cherryview PRM Vol 7. "Register Region Restrictions":
             *
             *    "When source or destination datatype is 64b or operation is
             *    integer DWord multiply, indirect addressing must not be
             *    used."
             *
             * To work around both of these, we do two integer MOVs insead of
             * one 64-bit MOV.  Because no double value should ever cross a
             * register boundary, it's safe to use the immediate offset in the
             * indirect here to handle adding 4 bytes to the offset and avoid
             * the extra ADD to the register file.
             */
            struct brw_reg gdst = suboffset(dst, group);
            struct brw_reg dst_d = retype(spread(gdst, 2),
                                          BRW_REGISTER_TYPE_D);
            brw_MOV(p, dst_d,
                    retype(brw_VxH_indirect(0, 0), BRW_REGISTER_TYPE_D));
            brw_MOV(p, byte_offset(dst_d, 4),
                    retype(brw_VxH_indirect(0, 4), BRW_REGISTER_TYPE_D));
         } else {
            brw_MOV(p, suboffset(dst, group),
                    retype(brw_VxH_indirect(0, 0), src.type));
         }
      }
   }
}

void
fs_generator::generate_quad_swizzle(const fs_inst *inst,
                                    struct brw_reg dst, struct brw_reg src,
                                    unsigned swiz)
{
   /* Requires a quad. */
   assert(inst->exec_size >= 4);

   if (src.file == BRW_IMMEDIATE_VALUE ||
       has_scalar_region(src)) {
      /* The value is uniform across all channels */
      brw_MOV(p, dst, src);

   } else if (devinfo->gen < 11 && type_sz(src.type) == 4) {
      /* This only works on 8-wide 32-bit values */
      assert(inst->exec_size == 8);
      assert(src.hstride == BRW_HORIZONTAL_STRIDE_1);
      assert(src.vstride == src.width + 1);
      brw_set_default_access_mode(p, BRW_ALIGN_16);
      struct brw_reg swiz_src = stride(src, 4, 4, 1);
      swiz_src.swizzle = swiz;
      brw_MOV(p, dst, swiz_src);

   } else {
      assert(src.hstride == BRW_HORIZONTAL_STRIDE_1);
      assert(src.vstride == src.width + 1);
      const struct brw_reg src_0 = suboffset(src, BRW_GET_SWZ(swiz, 0));

      switch (swiz) {
      case BRW_SWIZZLE_XXXX:
      case BRW_SWIZZLE_YYYY:
      case BRW_SWIZZLE_ZZZZ:
      case BRW_SWIZZLE_WWWW:
         brw_MOV(p, dst, stride(src_0, 4, 4, 0));
         break;

      case BRW_SWIZZLE_XXZZ:
      case BRW_SWIZZLE_YYWW:
         brw_MOV(p, dst, stride(src_0, 2, 2, 0));
         break;

      case BRW_SWIZZLE_XYXY:
      case BRW_SWIZZLE_ZWZW:
         assert(inst->exec_size == 4);
         brw_MOV(p, dst, stride(src_0, 0, 2, 1));
         break;

      default:
         assert(inst->force_writemask_all);
         brw_set_default_exec_size(p, cvt(inst->exec_size / 4) - 1);

         for (unsigned c = 0; c < 4; c++) {
            brw_inst *insn = brw_MOV(
               p, stride(suboffset(dst, c),
                         4 * inst->dst.stride, 1, 4 * inst->dst.stride),
               stride(suboffset(src, BRW_GET_SWZ(swiz, c)), 4, 1, 0));

            brw_inst_set_no_dd_clear(devinfo, insn, c < 3);
            brw_inst_set_no_dd_check(devinfo, insn, c > 0);
         }

         break;
      }
   }
}

void
fs_generator::generate_urb_read(fs_inst *inst,
                                struct brw_reg dst,
                                struct brw_reg header)
{
   assert(inst->size_written % REG_SIZE == 0);
   assert(header.file == BRW_GENERAL_REGISTER_FILE);
   assert(header.type == BRW_REGISTER_TYPE_UD);

   brw_inst *send = brw_next_insn(p, BRW_OPCODE_SEND);
   brw_set_dest(p, send, retype(dst, BRW_REGISTER_TYPE_UD));
   brw_set_src0(p, send, header);
   brw_set_src1(p, send, brw_imm_ud(0u));

   brw_inst_set_sfid(p->devinfo, send, BRW_SFID_URB);
   brw_inst_set_urb_opcode(p->devinfo, send, GEN8_URB_OPCODE_SIMD8_READ);

   if (inst->opcode == SHADER_OPCODE_URB_READ_SIMD8_PER_SLOT)
      brw_inst_set_urb_per_slot_offset(p->devinfo, send, true);

   brw_inst_set_mlen(p->devinfo, send, inst->mlen);
   brw_inst_set_rlen(p->devinfo, send, inst->size_written / REG_SIZE);
   brw_inst_set_header_present(p->devinfo, send, true);
   brw_inst_set_urb_global_offset(p->devinfo, send, inst->offset);
}

void
fs_generator::generate_urb_write(fs_inst *inst, struct brw_reg payload)
{
   brw_inst *insn;

    /* WaClearTDRRegBeforeEOTForNonPS.
     *
     *   WA: Clear tdr register before send EOT in all non-PS shader kernels
     *
     *   mov(8) tdr0:ud 0x0:ud {NoMask}"
     */
   if (inst->eot && p->devinfo->gen == 10) {
      brw_push_insn_state(p);
      brw_set_default_mask_control(p, BRW_MASK_DISABLE);
      brw_MOV(p, brw_tdr_reg(), brw_imm_uw(0));
      brw_pop_insn_state(p);
   }

   insn = brw_next_insn(p, BRW_OPCODE_SEND);

   brw_set_dest(p, insn, brw_null_reg());
   brw_set_src0(p, insn, payload);
   brw_set_src1(p, insn, brw_imm_ud(0u));

   brw_inst_set_sfid(p->devinfo, insn, BRW_SFID_URB);
   brw_inst_set_urb_opcode(p->devinfo, insn, GEN8_URB_OPCODE_SIMD8_WRITE);

   if (inst->opcode == SHADER_OPCODE_URB_WRITE_SIMD8_PER_SLOT ||
       inst->opcode == SHADER_OPCODE_URB_WRITE_SIMD8_MASKED_PER_SLOT)
      brw_inst_set_urb_per_slot_offset(p->devinfo, insn, true);

   if (inst->opcode == SHADER_OPCODE_URB_WRITE_SIMD8_MASKED ||
       inst->opcode == SHADER_OPCODE_URB_WRITE_SIMD8_MASKED_PER_SLOT)
      brw_inst_set_urb_channel_mask_present(p->devinfo, insn, true);

   brw_inst_set_mlen(p->devinfo, insn, inst->mlen);
   brw_inst_set_rlen(p->devinfo, insn, 0);
   brw_inst_set_eot(p->devinfo, insn, inst->eot);
   brw_inst_set_header_present(p->devinfo, insn, true);
   brw_inst_set_urb_global_offset(p->devinfo, insn, inst->offset);
}

void
fs_generator::generate_cs_terminate(fs_inst *inst, struct brw_reg payload)
{
   struct brw_inst *insn;

   insn = brw_next_insn(p, BRW_OPCODE_SEND);

   brw_set_dest(p, insn, retype(brw_null_reg(), BRW_REGISTER_TYPE_UW));
   brw_set_src0(p, insn, retype(payload, BRW_REGISTER_TYPE_UW));
   brw_set_src1(p, insn, brw_imm_ud(0u));

   /* Terminate a compute shader by sending a message to the thread spawner.
    */
   brw_inst_set_sfid(devinfo, insn, BRW_SFID_THREAD_SPAWNER);
   brw_inst_set_mlen(devinfo, insn, 1);
   brw_inst_set_rlen(devinfo, insn, 0);
   brw_inst_set_eot(devinfo, insn, inst->eot);
   brw_inst_set_header_present(devinfo, insn, false);

   brw_inst_set_ts_opcode(devinfo, insn, 0); /* Dereference resource */
   brw_inst_set_ts_request_type(devinfo, insn, 0); /* Root thread */

   /* Note that even though the thread has a URB resource associated with it,
    * we set the "do not dereference URB" bit, because the URB resource is
    * managed by the fixed-function unit, so it will free it automatically.
    */
   brw_inst_set_ts_resource_select(devinfo, insn, 1); /* Do not dereference URB */

   brw_inst_set_mask_control(devinfo, insn, BRW_MASK_DISABLE);
}

void
fs_generator::generate_barrier(fs_inst *, struct brw_reg src)
{
   brw_barrier(p, src);
   brw_WAIT(p);
}

bool
fs_generator::generate_linterp(fs_inst *inst,
                               struct brw_reg dst, struct brw_reg *src)
{
   /* PLN reads:
    *                      /   in SIMD16   \
    *    -----------------------------------
    *   | src1+0 | src1+1 | src1+2 | src1+3 |
    *   |-----------------------------------|
    *   |(x0, x1)|(y0, y1)|(x2, x3)|(y2, y3)|
    *    -----------------------------------
    *
    * but for the LINE/MAC pair, the LINE reads Xs and the MAC reads Ys:
    *
    *    -----------------------------------
    *   | src1+0 | src1+1 | src1+2 | src1+3 |
    *   |-----------------------------------|
    *   |(x0, x1)|(y0, y1)|        |        | in SIMD8
    *   |-----------------------------------|
    *   |(x0, x1)|(x2, x3)|(y0, y1)|(y2, y3)| in SIMD16
    *    -----------------------------------
    *
    * See also: emit_interpolation_setup_gen4().
    */
   struct brw_reg delta_x = src[0];
   struct brw_reg delta_y = offset(src[0], inst->exec_size / 8);
   struct brw_reg interp = src[1];
   brw_inst *i[4];

   if (devinfo->gen >= 11) {
      struct brw_reg acc = retype(brw_acc_reg(8), BRW_REGISTER_TYPE_NF);
      struct brw_reg dwP = suboffset(interp, 0);
      struct brw_reg dwQ = suboffset(interp, 1);
      struct brw_reg dwR = suboffset(interp, 3);

      brw_push_insn_state(p);
      brw_set_default_exec_size(p, BRW_EXECUTE_8);

      if (inst->exec_size == 8) {
         i[0] = brw_MAD(p,            acc, dwR, offset(delta_x, 0), dwP);
         i[1] = brw_MAD(p, offset(dst, 0), acc, offset(delta_y, 0), dwQ);

         brw_inst_set_cond_modifier(p->devinfo, i[1], inst->conditional_mod);

         /* brw_set_default_saturate() is called before emitting instructions,
          * so the saturate bit is set in each instruction, so we need to unset
          * it on the first instruction of each pair.
          */
         brw_inst_set_saturate(p->devinfo, i[0], false);
      } else {
         brw_set_default_group(p, inst->group);
         i[0] = brw_MAD(p,            acc, dwR, offset(delta_x, 0), dwP);
         i[1] = brw_MAD(p, offset(dst, 0), acc, offset(delta_x, 1), dwQ);

         brw_set_default_group(p, inst->group + 8);
         i[2] = brw_MAD(p,            acc, dwR, offset(delta_y, 0), dwP);
         i[3] = brw_MAD(p, offset(dst, 1), acc, offset(delta_y, 1), dwQ);

         brw_inst_set_cond_modifier(p->devinfo, i[1], inst->conditional_mod);
         brw_inst_set_cond_modifier(p->devinfo, i[3], inst->conditional_mod);

         /* brw_set_default_saturate() is called before emitting instructions,
          * so the saturate bit is set in each instruction, so we need to unset
          * it on the first instruction of each pair.
          */
         brw_inst_set_saturate(p->devinfo, i[0], false);
         brw_inst_set_saturate(p->devinfo, i[2], false);
      }

      brw_pop_insn_state(p);

      return true;
   } else if (devinfo->has_pln) {
      if (devinfo->gen <= 6 && (delta_x.nr & 1) != 0) {
         /* From the Sandy Bridge PRM Vol. 4, Pt. 2, Section 8.3.53, "Plane":
          *
          *    "[DevSNB]:<src1> must be even register aligned.
          *
          * This restriction is lifted on Ivy Bridge.
          *
          * This means that we need to split PLN into LINE+MAC on-the-fly.
          * Unfortunately, the inputs are laid out for PLN and not LINE+MAC so
          * we have to split into SIMD8 pieces.  For gen4 (!has_pln), the
          * coordinate registers are laid out differently so we leave it as a
          * SIMD16 instruction.
          */
         assert(inst->exec_size == 8 || inst->exec_size == 16);
         assert(inst->group % 16 == 0);

         brw_push_insn_state(p);
         brw_set_default_exec_size(p, BRW_EXECUTE_8);

         /* Thanks to two accumulators, we can emit all the LINEs and then all
          * the MACs.  This improves parallelism a bit.
          */
         for (unsigned g = 0; g < inst->exec_size / 8; g++) {
            brw_inst *line = brw_LINE(p, brw_null_reg(), interp,
                                      offset(delta_x, g * 2));
            brw_inst_set_group(devinfo, line, inst->group + g * 8);

            /* LINE writes the accumulator automatically on gen4-5.  On Sandy
             * Bridge and later, we have to explicitly enable it.
             */
            if (devinfo->gen >= 6)
               brw_inst_set_acc_wr_control(p->devinfo, line, true);

            /* brw_set_default_saturate() is called before emitting
             * instructions, so the saturate bit is set in each instruction,
             * so we need to unset it on the LINE instructions.
             */
            brw_inst_set_saturate(p->devinfo, line, false);
         }

         for (unsigned g = 0; g < inst->exec_size / 8; g++) {
            brw_inst *mac = brw_MAC(p, offset(dst, g), suboffset(interp, 1),
                                    offset(delta_x, g * 2 + 1));
            brw_inst_set_group(devinfo, mac, inst->group + g * 8);
            brw_inst_set_cond_modifier(p->devinfo, mac, inst->conditional_mod);
         }

         brw_pop_insn_state(p);

         return true;
      } else {
         brw_PLN(p, dst, interp, delta_x);

         return false;
      }
   } else {
      i[0] = brw_LINE(p, brw_null_reg(), interp, delta_x);
      i[1] = brw_MAC(p, dst, suboffset(interp, 1), delta_y);

      brw_inst_set_cond_modifier(p->devinfo, i[1], inst->conditional_mod);

      /* brw_set_default_saturate() is called before emitting instructions, so
       * the saturate bit is set in each instruction, so we need to unset it on
       * the first instruction.
       */
      brw_inst_set_saturate(p->devinfo, i[0], false);

      return true;
   }
}

void
fs_generator::generate_get_buffer_size(fs_inst *inst,
                                       struct brw_reg dst,
                                       struct brw_reg src,
                                       struct brw_reg surf_index)
{
   assert(devinfo->gen >= 7);
   assert(surf_index.file == BRW_IMMEDIATE_VALUE);

   uint32_t simd_mode;
   int rlen = 4;

   switch (inst->exec_size) {
   case 8:
      simd_mode = BRW_SAMPLER_SIMD_MODE_SIMD8;
      break;
   case 16:
      simd_mode = BRW_SAMPLER_SIMD_MODE_SIMD16;
      break;
   default:
      unreachable("Invalid width for texture instruction");
   }

   if (simd_mode == BRW_SAMPLER_SIMD_MODE_SIMD16) {
      rlen = 8;
      dst = vec16(dst);
   }

   brw_SAMPLE(p,
              retype(dst, BRW_REGISTER_TYPE_UW),
              inst->base_mrf,
              src,
              surf_index.ud,
              0,
              GEN5_SAMPLER_MESSAGE_SAMPLE_RESINFO,
              rlen, /* response length */
              inst->mlen,
              inst->header_size > 0,
              simd_mode,
              BRW_SAMPLER_RETURN_FORMAT_SINT32);
}

void
fs_generator::generate_tex(fs_inst *inst, struct brw_reg dst,
                           struct brw_reg surface_index,
                           struct brw_reg sampler_index)
{
   assert(devinfo->gen < 7);
   assert(inst->size_written % REG_SIZE == 0);
   int msg_type = -1;
   uint32_t simd_mode;
   uint32_t return_format;
   bool is_combined_send = inst->eot;

   /* Sampler EOT message of less than the dispatch width would kill the
    * thread prematurely.
    */
   assert(!is_combined_send || inst->exec_size == dispatch_width);

   switch (dst.type) {
   case BRW_REGISTER_TYPE_D:
      return_format = BRW_SAMPLER_RETURN_FORMAT_SINT32;
      break;
   case BRW_REGISTER_TYPE_UD:
      return_format = BRW_SAMPLER_RETURN_FORMAT_UINT32;
      break;
   default:
      return_format = BRW_SAMPLER_RETURN_FORMAT_FLOAT32;
      break;
   }

   /* Stomp the resinfo output type to UINT32.  On gens 4-5, the output type
    * is set as part of the message descriptor.  On gen4, the PRM seems to
    * allow UINT32 and FLOAT32 (i965 PRM, Vol. 4 Section 4.8.1.1), but on
    * later gens UINT32 is required.  Once you hit Sandy Bridge, the bit is
    * gone from the message descriptor entirely and you just get UINT32 all
    * the time regasrdless.  Since we can really only do non-UINT32 on gen4,
    * just stomp it to UINT32 all the time.
    */
   if (inst->opcode == SHADER_OPCODE_TXS)
      return_format = BRW_SAMPLER_RETURN_FORMAT_UINT32;

   switch (inst->exec_size) {
   case 8:
      simd_mode = BRW_SAMPLER_SIMD_MODE_SIMD8;
      break;
   case 16:
      simd_mode = BRW_SAMPLER_SIMD_MODE_SIMD16;
      break;
   default:
      unreachable("Invalid width for texture instruction");
   }

   if (devinfo->gen >= 5) {
      switch (inst->opcode) {
      case SHADER_OPCODE_TEX:
	 if (inst->shadow_compare) {
	    msg_type = GEN5_SAMPLER_MESSAGE_SAMPLE_COMPARE;
	 } else {
	    msg_type = GEN5_SAMPLER_MESSAGE_SAMPLE;
	 }
	 break;
      case FS_OPCODE_TXB:
	 if (inst->shadow_compare) {
	    msg_type = GEN5_SAMPLER_MESSAGE_SAMPLE_BIAS_COMPARE;
	 } else {
	    msg_type = GEN5_SAMPLER_MESSAGE_SAMPLE_BIAS;
	 }
	 break;
      case SHADER_OPCODE_TXL:
	 if (inst->shadow_compare) {
	    msg_type = GEN5_SAMPLER_MESSAGE_SAMPLE_LOD_COMPARE;
	 } else {
	    msg_type = GEN5_SAMPLER_MESSAGE_SAMPLE_LOD;
	 }
	 break;
      case SHADER_OPCODE_TXS:
	 msg_type = GEN5_SAMPLER_MESSAGE_SAMPLE_RESINFO;
	 break;
      case SHADER_OPCODE_TXD:
         assert(!inst->shadow_compare);
         msg_type = GEN5_SAMPLER_MESSAGE_SAMPLE_DERIVS;
	 break;
      case SHADER_OPCODE_TXF:
	 msg_type = GEN5_SAMPLER_MESSAGE_SAMPLE_LD;
	 break;
      case SHADER_OPCODE_TXF_CMS:
         msg_type = GEN5_SAMPLER_MESSAGE_SAMPLE_LD;
         break;
      case SHADER_OPCODE_LOD:
         msg_type = GEN5_SAMPLER_MESSAGE_LOD;
         break;
      case SHADER_OPCODE_TG4:
         assert(devinfo->gen == 6);
         assert(!inst->shadow_compare);
         msg_type = GEN7_SAMPLER_MESSAGE_SAMPLE_GATHER4;
         break;
      case SHADER_OPCODE_SAMPLEINFO:
         msg_type = GEN6_SAMPLER_MESSAGE_SAMPLE_SAMPLEINFO;
         break;
      default:
	 unreachable("not reached");
      }
   } else {
      switch (inst->opcode) {
      case SHADER_OPCODE_TEX:
	 /* Note that G45 and older determines shadow compare and dispatch width
	  * from message length for most messages.
	  */
         if (inst->exec_size == 8) {
            msg_type = BRW_SAMPLER_MESSAGE_SIMD8_SAMPLE;
            if (inst->shadow_compare) {
               assert(inst->mlen == 6);
            } else {
               assert(inst->mlen <= 4);
            }
         } else {
            if (inst->shadow_compare) {
               msg_type = BRW_SAMPLER_MESSAGE_SIMD16_SAMPLE_COMPARE;
               assert(inst->mlen == 9);
            } else {
               msg_type = BRW_SAMPLER_MESSAGE_SIMD16_SAMPLE;
               assert(inst->mlen <= 7 && inst->mlen % 2 == 1);
            }
         }
	 break;
      case FS_OPCODE_TXB:
	 if (inst->shadow_compare) {
            assert(inst->exec_size == 8);
	    assert(inst->mlen == 6);
	    msg_type = BRW_SAMPLER_MESSAGE_SIMD8_SAMPLE_BIAS_COMPARE;
	 } else {
	    assert(inst->mlen == 9);
	    msg_type = BRW_SAMPLER_MESSAGE_SIMD16_SAMPLE_BIAS;
	    simd_mode = BRW_SAMPLER_SIMD_MODE_SIMD16;
	 }
	 break;
      case SHADER_OPCODE_TXL:
	 if (inst->shadow_compare) {
            assert(inst->exec_size == 8);
	    assert(inst->mlen == 6);
	    msg_type = BRW_SAMPLER_MESSAGE_SIMD8_SAMPLE_LOD_COMPARE;
	 } else {
	    assert(inst->mlen == 9);
	    msg_type = BRW_SAMPLER_MESSAGE_SIMD16_SAMPLE_LOD;
	    simd_mode = BRW_SAMPLER_SIMD_MODE_SIMD16;
	 }
	 break;
      case SHADER_OPCODE_TXD:
	 /* There is no sample_d_c message; comparisons are done manually */
         assert(inst->exec_size == 8);
	 assert(inst->mlen == 7 || inst->mlen == 10);
	 msg_type = BRW_SAMPLER_MESSAGE_SIMD8_SAMPLE_GRADIENTS;
	 break;
      case SHADER_OPCODE_TXF:
         assert(inst->mlen <= 9 && inst->mlen % 2 == 1);
	 msg_type = BRW_SAMPLER_MESSAGE_SIMD16_LD;
	 simd_mode = BRW_SAMPLER_SIMD_MODE_SIMD16;
	 break;
      case SHADER_OPCODE_TXS:
	 assert(inst->mlen == 3);
	 msg_type = BRW_SAMPLER_MESSAGE_SIMD16_RESINFO;
	 simd_mode = BRW_SAMPLER_SIMD_MODE_SIMD16;
	 break;
      default:
	 unreachable("not reached");
      }
   }
   assert(msg_type != -1);

   if (simd_mode == BRW_SAMPLER_SIMD_MODE_SIMD16) {
      dst = vec16(dst);
   }

   assert(sampler_index.type == BRW_REGISTER_TYPE_UD);

   /* Load the message header if present.  If there's a texture offset,
    * we need to set it up explicitly and load the offset bitfield.
    * Otherwise, we can use an implied move from g0 to the first message reg.
    */
<<<<<<< HEAD
   if (inst->header_size != 0 && devinfo->gen < 7) {
=======
   struct brw_reg src = brw_null_reg();
   if (inst->header_size != 0) {
>>>>>>> f163900f
      if (devinfo->gen < 6 && !inst->offset) {
         /* Set up an implied move from g0 to the MRF. */
         src = retype(brw_vec8_grf(0, 0), BRW_REGISTER_TYPE_UW);
      } else {
         assert(inst->base_mrf != -1);
         struct brw_reg header_reg = brw_message_reg(inst->base_mrf);

         brw_push_insn_state(p);
         brw_set_default_exec_size(p, BRW_EXECUTE_8);
         brw_set_default_mask_control(p, BRW_MASK_DISABLE);
         brw_set_default_compression_control(p, BRW_COMPRESSION_NONE);
         /* Explicitly set up the message header by copying g0 to the MRF. */
         brw_MOV(p, header_reg, brw_vec8_grf(0, 0));

         brw_set_default_exec_size(p, BRW_EXECUTE_1);
         if (inst->offset) {
            /* Set the offset bits in DWord 2. */
            brw_MOV(p, get_element_ud(header_reg, 2),
                       brw_imm_ud(inst->offset));
         }

         brw_pop_insn_state(p);
      }
   }

   uint32_t base_binding_table_index;
   switch (inst->opcode) {
   case SHADER_OPCODE_TG4:
      base_binding_table_index = prog_data->binding_table.gather_texture_start;
      break;
   default:
      base_binding_table_index = prog_data->binding_table.texture_start;
      break;
   }

   assert(surface_index.file == BRW_IMMEDIATE_VALUE);
   assert(sampler_index.file == BRW_IMMEDIATE_VALUE);

   brw_SAMPLE(p,
              retype(dst, BRW_REGISTER_TYPE_UW),
              inst->base_mrf,
              src,
              surface_index.ud + base_binding_table_index,
              sampler_index.ud % 16,
              msg_type,
              inst->size_written / REG_SIZE,
              inst->mlen,
              inst->header_size != 0,
              simd_mode,
              return_format);
}


/* For OPCODE_DDX and OPCODE_DDY, per channel of output we've got input
 * looking like:
 *
 * arg0: ss0.tl ss0.tr ss0.bl ss0.br ss1.tl ss1.tr ss1.bl ss1.br
 *
 * Ideally, we want to produce:
 *
 *           DDX                     DDY
 * dst: (ss0.tr - ss0.tl)     (ss0.tl - ss0.bl)
 *      (ss0.tr - ss0.tl)     (ss0.tr - ss0.br)
 *      (ss0.br - ss0.bl)     (ss0.tl - ss0.bl)
 *      (ss0.br - ss0.bl)     (ss0.tr - ss0.br)
 *      (ss1.tr - ss1.tl)     (ss1.tl - ss1.bl)
 *      (ss1.tr - ss1.tl)     (ss1.tr - ss1.br)
 *      (ss1.br - ss1.bl)     (ss1.tl - ss1.bl)
 *      (ss1.br - ss1.bl)     (ss1.tr - ss1.br)
 *
 * and add another set of two more subspans if in 16-pixel dispatch mode.
 *
 * For DDX, it ends up being easy: width = 2, horiz=0 gets us the same result
 * for each pair, and vertstride = 2 jumps us 2 elements after processing a
 * pair.  But the ideal approximation may impose a huge performance cost on
 * sample_d.  On at least Haswell, sample_d instruction does some
 * optimizations if the same LOD is used for all pixels in the subspan.
 *
 * For DDY, we need to use ALIGN16 mode since it's capable of doing the
 * appropriate swizzling.
 */
void
fs_generator::generate_ddx(const fs_inst *inst,
                           struct brw_reg dst, struct brw_reg src)
{
   unsigned vstride, width;

   if (inst->opcode == FS_OPCODE_DDX_FINE) {
      /* produce accurate derivatives */
      vstride = BRW_VERTICAL_STRIDE_2;
      width = BRW_WIDTH_2;
   } else {
      /* replicate the derivative at the top-left pixel to other pixels */
      vstride = BRW_VERTICAL_STRIDE_4;
      width = BRW_WIDTH_4;
   }

   struct brw_reg src0 = src;
   struct brw_reg src1 = src;

   src0.subnr   = sizeof(float);
   src0.vstride = vstride;
   src0.width   = width;
   src0.hstride = BRW_HORIZONTAL_STRIDE_0;
   src1.vstride = vstride;
   src1.width   = width;
   src1.hstride = BRW_HORIZONTAL_STRIDE_0;

   brw_ADD(p, dst, src0, negate(src1));
}

/* The negate_value boolean is used to negate the derivative computation for
 * FBOs, since they place the origin at the upper left instead of the lower
 * left.
 */
void
fs_generator::generate_ddy(const fs_inst *inst,
                           struct brw_reg dst, struct brw_reg src)
{
   if (inst->opcode == FS_OPCODE_DDY_FINE) {
      /* produce accurate derivatives */
      if (devinfo->gen >= 11) {
         src = stride(src, 0, 2, 1);
         struct brw_reg src_0  = byte_offset(src,  0 * sizeof(float));
         struct brw_reg src_2  = byte_offset(src,  2 * sizeof(float));
         struct brw_reg src_4  = byte_offset(src,  4 * sizeof(float));
         struct brw_reg src_6  = byte_offset(src,  6 * sizeof(float));
         struct brw_reg src_8  = byte_offset(src,  8 * sizeof(float));
         struct brw_reg src_10 = byte_offset(src, 10 * sizeof(float));
         struct brw_reg src_12 = byte_offset(src, 12 * sizeof(float));
         struct brw_reg src_14 = byte_offset(src, 14 * sizeof(float));

         struct brw_reg dst_0  = byte_offset(dst,  0 * sizeof(float));
         struct brw_reg dst_4  = byte_offset(dst,  4 * sizeof(float));
         struct brw_reg dst_8  = byte_offset(dst,  8 * sizeof(float));
         struct brw_reg dst_12 = byte_offset(dst, 12 * sizeof(float));

         brw_push_insn_state(p);
         brw_set_default_exec_size(p, BRW_EXECUTE_4);

         brw_ADD(p, dst_0, negate(src_0), src_2);
         brw_ADD(p, dst_4, negate(src_4), src_6);

         if (inst->exec_size == 16) {
            brw_ADD(p, dst_8,  negate(src_8),  src_10);
            brw_ADD(p, dst_12, negate(src_12), src_14);
         }

         brw_pop_insn_state(p);
      } else {
         struct brw_reg src0 = stride(src, 4, 4, 1);
         struct brw_reg src1 = stride(src, 4, 4, 1);
         src0.swizzle = BRW_SWIZZLE_XYXY;
         src1.swizzle = BRW_SWIZZLE_ZWZW;

         brw_push_insn_state(p);
         brw_set_default_access_mode(p, BRW_ALIGN_16);
         brw_ADD(p, dst, negate(src0), src1);
         brw_pop_insn_state(p);
      }
   } else {
      /* replicate the derivative at the top-left pixel to other pixels */
      struct brw_reg src0 = stride(src, 4, 4, 0);
      struct brw_reg src1 = stride(src, 4, 4, 0);
      src0.subnr = 0 * sizeof(float);
      src1.subnr = 2 * sizeof(float);

      brw_ADD(p, dst, negate(src0), src1);
   }
}

void
fs_generator::generate_discard_jump(fs_inst *)
{
   assert(devinfo->gen >= 6);

   /* This HALT will be patched up at FB write time to point UIP at the end of
    * the program, and at brw_uip_jip() JIP will be set to the end of the
    * current block (or the program).
    */
   this->discard_halt_patches.push_tail(new(mem_ctx) ip_record(p->nr_insn));
   gen6_HALT(p);
}

void
fs_generator::generate_scratch_write(fs_inst *inst, struct brw_reg src)
{
   /* The 32-wide messages only respect the first 16-wide half of the channel
    * enable signals which are replicated identically for the second group of
    * 16 channels, so we cannot use them unless the write is marked
    * force_writemask_all.
    */
   const unsigned lower_size = inst->force_writemask_all ? inst->exec_size :
                               MIN2(16, inst->exec_size);
   const unsigned block_size = 4 * lower_size / REG_SIZE;
   assert(inst->mlen != 0);

   brw_push_insn_state(p);
   brw_set_default_exec_size(p, cvt(lower_size) - 1);
   brw_set_default_compression(p, lower_size > 8);

   for (unsigned i = 0; i < inst->exec_size / lower_size; i++) {
      brw_set_default_group(p, inst->group + lower_size * i);

      brw_MOV(p, brw_uvec_mrf(lower_size, inst->base_mrf + 1, 0),
              retype(offset(src, block_size * i), BRW_REGISTER_TYPE_UD));

      brw_oword_block_write_scratch(p, brw_message_reg(inst->base_mrf),
                                    block_size,
                                    inst->offset + block_size * REG_SIZE * i);
   }

   brw_pop_insn_state(p);
}

void
fs_generator::generate_scratch_read(fs_inst *inst, struct brw_reg dst)
{
   assert(inst->exec_size <= 16 || inst->force_writemask_all);
   assert(inst->mlen != 0);

   brw_oword_block_read_scratch(p, dst, brw_message_reg(inst->base_mrf),
                                inst->exec_size / 8, inst->offset);
}

void
fs_generator::generate_scratch_read_gen7(fs_inst *inst, struct brw_reg dst)
{
   assert(inst->exec_size <= 16 || inst->force_writemask_all);

   gen7_block_read_scratch(p, dst, inst->exec_size / 8, inst->offset);
}

void
fs_generator::generate_uniform_pull_constant_load(fs_inst *inst,
                                                  struct brw_reg dst,
                                                  struct brw_reg index,
                                                  struct brw_reg offset)
{
   assert(type_sz(dst.type) == 4);
   assert(inst->mlen != 0);

   assert(index.file == BRW_IMMEDIATE_VALUE &&
	  index.type == BRW_REGISTER_TYPE_UD);
   uint32_t surf_index = index.ud;

   assert(offset.file == BRW_IMMEDIATE_VALUE &&
	  offset.type == BRW_REGISTER_TYPE_UD);
   uint32_t read_offset = offset.ud;

   brw_oword_block_read(p, dst, brw_message_reg(inst->base_mrf),
			read_offset, surf_index);
}

void
fs_generator::generate_uniform_pull_constant_load_gen7(fs_inst *inst,
                                                       struct brw_reg dst,
                                                       struct brw_reg index,
                                                       struct brw_reg payload)
{
   assert(index.type == BRW_REGISTER_TYPE_UD);
   assert(payload.file == BRW_GENERAL_REGISTER_FILE);
   assert(type_sz(dst.type) == 4);

   if (index.file == BRW_IMMEDIATE_VALUE) {
      const uint32_t surf_index = index.ud;

      brw_push_insn_state(p);
      brw_set_default_mask_control(p, BRW_MASK_DISABLE);
      brw_inst *send = brw_next_insn(p, BRW_OPCODE_SEND);
      brw_pop_insn_state(p);

      brw_inst_set_sfid(devinfo, send, GEN6_SFID_DATAPORT_CONSTANT_CACHE);
      brw_set_dest(p, send, retype(dst, BRW_REGISTER_TYPE_UD));
      brw_set_src0(p, send, retype(payload, BRW_REGISTER_TYPE_UD));
      brw_set_desc(p, send,
                   brw_message_desc(devinfo, 1, DIV_ROUND_UP(inst->size_written,
                                                             REG_SIZE), true) |
                   brw_dp_read_desc(devinfo, surf_index,
                                    BRW_DATAPORT_OWORD_BLOCK_DWORDS(inst->exec_size),
                                    GEN7_DATAPORT_DC_OWORD_BLOCK_READ,
                                    BRW_DATAPORT_READ_TARGET_DATA_CACHE));

   } else {
      struct brw_reg addr = vec1(retype(brw_address_reg(0), BRW_REGISTER_TYPE_UD));

      brw_push_insn_state(p);
      brw_set_default_mask_control(p, BRW_MASK_DISABLE);

      /* a0.0 = surf_index & 0xff */
      brw_inst *insn_and = brw_next_insn(p, BRW_OPCODE_AND);
      brw_inst_set_exec_size(p->devinfo, insn_and, BRW_EXECUTE_1);
      brw_set_dest(p, insn_and, addr);
      brw_set_src0(p, insn_and, vec1(retype(index, BRW_REGISTER_TYPE_UD)));
      brw_set_src1(p, insn_and, brw_imm_ud(0x0ff));

      /* dst = send(payload, a0.0 | <descriptor>) */
      brw_send_indirect_message(
         p, GEN6_SFID_DATAPORT_CONSTANT_CACHE,
         retype(dst, BRW_REGISTER_TYPE_UD),
         retype(payload, BRW_REGISTER_TYPE_UD), addr,
         brw_message_desc(devinfo, 1,
                          DIV_ROUND_UP(inst->size_written, REG_SIZE), true) |
         brw_dp_read_desc(devinfo, 0 /* surface */,
                          BRW_DATAPORT_OWORD_BLOCK_DWORDS(inst->exec_size),
                          GEN7_DATAPORT_DC_OWORD_BLOCK_READ,
                          BRW_DATAPORT_READ_TARGET_DATA_CACHE));

      brw_pop_insn_state(p);
   }
}

void
fs_generator::generate_varying_pull_constant_load_gen4(fs_inst *inst,
                                                       struct brw_reg dst,
                                                       struct brw_reg index)
{
   assert(devinfo->gen < 7); /* Should use the gen7 variant. */
   assert(inst->header_size != 0);
   assert(inst->mlen);

   assert(index.file == BRW_IMMEDIATE_VALUE &&
	  index.type == BRW_REGISTER_TYPE_UD);
   uint32_t surf_index = index.ud;

   uint32_t simd_mode, rlen, msg_type;
   if (inst->exec_size == 16) {
      simd_mode = BRW_SAMPLER_SIMD_MODE_SIMD16;
      rlen = 8;
   } else {
      assert(inst->exec_size == 8);
      simd_mode = BRW_SAMPLER_SIMD_MODE_SIMD8;
      rlen = 4;
   }

   if (devinfo->gen >= 5)
      msg_type = GEN5_SAMPLER_MESSAGE_SAMPLE_LD;
   else {
      /* We always use the SIMD16 message so that we only have to load U, and
       * not V or R.
       */
      msg_type = BRW_SAMPLER_MESSAGE_SIMD16_LD;
      assert(inst->mlen == 3);
      assert(inst->size_written == 8 * REG_SIZE);
      rlen = 8;
      simd_mode = BRW_SAMPLER_SIMD_MODE_SIMD16;
   }

   struct brw_reg header = brw_vec8_grf(0, 0);
   gen6_resolve_implied_move(p, &header, inst->base_mrf);

   brw_inst *send = brw_next_insn(p, BRW_OPCODE_SEND);
   brw_inst_set_compression(devinfo, send, false);
   brw_inst_set_sfid(devinfo, send, BRW_SFID_SAMPLER);
   brw_set_dest(p, send, retype(dst, BRW_REGISTER_TYPE_UW));
   brw_set_src0(p, send, header);
   if (devinfo->gen < 6)
      brw_inst_set_base_mrf(p->devinfo, send, inst->base_mrf);

   /* Our surface is set up as floats, regardless of what actual data is
    * stored in it.
    */
   uint32_t return_format = BRW_SAMPLER_RETURN_FORMAT_FLOAT32;
   brw_set_desc(p, send,
                brw_message_desc(devinfo, inst->mlen, rlen, inst->header_size) |
                brw_sampler_desc(devinfo, surf_index,
                                 0, /* sampler (unused) */
                                 msg_type, simd_mode, return_format));
}

void
fs_generator::generate_pixel_interpolator_query(fs_inst *inst,
                                                struct brw_reg dst,
                                                struct brw_reg src,
                                                struct brw_reg msg_data,
                                                unsigned msg_type)
{
   const bool has_payload = inst->src[0].file != BAD_FILE;
   assert(msg_data.type == BRW_REGISTER_TYPE_UD);
   assert(inst->size_written % REG_SIZE == 0);

   brw_pixel_interpolator_query(p,
         retype(dst, BRW_REGISTER_TYPE_UW),
         /* If we don't have a payload, what we send doesn't matter */
         has_payload ? src : brw_vec8_grf(0, 0),
         inst->pi_noperspective,
         msg_type,
         msg_data,
         has_payload ? 2 * inst->exec_size / 8 : 1,
         inst->size_written / REG_SIZE);
}

/* Sets vstride=1, width=4, hstride=0 of register src1 during
 * the ADD instruction.
 */
void
fs_generator::generate_set_sample_id(fs_inst *inst,
                                     struct brw_reg dst,
                                     struct brw_reg src0,
                                     struct brw_reg src1)
{
   assert(dst.type == BRW_REGISTER_TYPE_D ||
          dst.type == BRW_REGISTER_TYPE_UD);
   assert(src0.type == BRW_REGISTER_TYPE_D ||
          src0.type == BRW_REGISTER_TYPE_UD);

   const struct brw_reg reg = stride(src1, 1, 4, 0);
   const unsigned lower_size = MIN2(inst->exec_size,
                                    devinfo->gen >= 8 ? 16 : 8);

   for (unsigned i = 0; i < inst->exec_size / lower_size; i++) {
      brw_inst *insn = brw_ADD(p, offset(dst, i * lower_size / 8),
                               offset(src0, (src0.vstride == 0 ? 0 : (1 << (src0.vstride - 1)) *
                                             (i * lower_size / (1 << src0.width))) *
                                            type_sz(src0.type) / REG_SIZE),
                               suboffset(reg, i * lower_size / 4));
      brw_inst_set_exec_size(devinfo, insn, cvt(lower_size) - 1);
      brw_inst_set_group(devinfo, insn, inst->group + lower_size * i);
      brw_inst_set_compression(devinfo, insn, lower_size > 8);
   }
}

void
fs_generator::generate_pack_half_2x16_split(fs_inst *,
                                            struct brw_reg dst,
                                            struct brw_reg x,
                                            struct brw_reg y)
{
   assert(devinfo->gen >= 7);
   assert(dst.type == BRW_REGISTER_TYPE_UD);
   assert(x.type == BRW_REGISTER_TYPE_F);
   assert(y.type == BRW_REGISTER_TYPE_F);

   /* From the Ivybridge PRM, Vol4, Part3, Section 6.27 f32to16:
    *
    *   Because this instruction does not have a 16-bit floating-point type,
    *   the destination data type must be Word (W).
    *
    *   The destination must be DWord-aligned and specify a horizontal stride
    *   (HorzStride) of 2. The 16-bit result is stored in the lower word of
    *   each destination channel and the upper word is not modified.
    */
   struct brw_reg dst_w = spread(retype(dst, BRW_REGISTER_TYPE_W), 2);

   /* Give each 32-bit channel of dst the form below, where "." means
    * unchanged.
    *   0x....hhhh
    */
   brw_F32TO16(p, dst_w, y);

   /* Now the form:
    *   0xhhhh0000
    */
   brw_SHL(p, dst, dst, brw_imm_ud(16u));

   /* And, finally the form of packHalf2x16's output:
    *   0xhhhhllll
    */
   brw_F32TO16(p, dst_w, x);
}

void
fs_generator::generate_shader_time_add(fs_inst *,
                                       struct brw_reg payload,
                                       struct brw_reg offset,
                                       struct brw_reg value)
{
   assert(devinfo->gen >= 7);
   brw_push_insn_state(p);
   brw_set_default_mask_control(p, true);

   assert(payload.file == BRW_GENERAL_REGISTER_FILE);
   struct brw_reg payload_offset = retype(brw_vec1_grf(payload.nr, 0),
                                          offset.type);
   struct brw_reg payload_value = retype(brw_vec1_grf(payload.nr + 1, 0),
                                         value.type);

   assert(offset.file == BRW_IMMEDIATE_VALUE);
   if (value.file == BRW_GENERAL_REGISTER_FILE) {
      value.width = BRW_WIDTH_1;
      value.hstride = BRW_HORIZONTAL_STRIDE_0;
      value.vstride = BRW_VERTICAL_STRIDE_0;
   } else {
      assert(value.file == BRW_IMMEDIATE_VALUE);
   }

   /* Trying to deal with setup of the params from the IR is crazy in the FS8
    * case, and we don't really care about squeezing every bit of performance
    * out of this path, so we just emit the MOVs from here.
    */
   brw_MOV(p, payload_offset, offset);
   brw_MOV(p, payload_value, value);
   brw_shader_time_add(p, payload,
                       prog_data->binding_table.shader_time_start);
   brw_pop_insn_state(p);
}

void
fs_generator::enable_debug(const char *shader_name)
{
   debug_flag = true;
   this->shader_name = shader_name;
}

int
fs_generator::generate_code(const cfg_t *cfg, int dispatch_width)
{
   /* align to 64 byte boundary. */
   while (p->next_insn_offset % 64)
      brw_NOP(p);

   this->dispatch_width = dispatch_width;

   int start_offset = p->next_insn_offset;
   int spill_count = 0, fill_count = 0;
   int loop_count = 0;

   struct disasm_info *disasm_info = disasm_initialize(devinfo, cfg);

   foreach_block_and_inst (block, fs_inst, inst, cfg) {
      struct brw_reg src[4], dst;
      unsigned int last_insn_offset = p->next_insn_offset;
      bool multiple_instructions_emitted = false;

      /* From the Broadwell PRM, Volume 7, "3D-Media-GPGPU", in the
       * "Register Region Restrictions" section: for BDW, SKL:
       *
       *    "A POW/FDIV operation must not be followed by an instruction
       *     that requires two destination registers."
       *
       * The documentation is often lacking annotations for Atom parts,
       * and empirically this affects CHV as well.
       */
      if (devinfo->gen >= 8 &&
          devinfo->gen <= 9 &&
          p->nr_insn > 1 &&
          brw_inst_opcode(devinfo, brw_last_inst) == BRW_OPCODE_MATH &&
          brw_inst_math_function(devinfo, brw_last_inst) == BRW_MATH_FUNCTION_POW &&
          inst->dst.component_size(inst->exec_size) > REG_SIZE) {
         brw_NOP(p);
         last_insn_offset = p->next_insn_offset;
      }

      if (unlikely(debug_flag))
         disasm_annotate(disasm_info, inst, p->next_insn_offset);

      /* If the instruction writes to more than one register, it needs to be
       * explicitly marked as compressed on Gen <= 5.  On Gen >= 6 the
       * hardware figures out by itself what the right compression mode is,
       * but we still need to know whether the instruction is compressed to
       * set up the source register regions appropriately.
       *
       * XXX - This is wrong for instructions that write a single register but
       *       read more than one which should strictly speaking be treated as
       *       compressed.  For instructions that don't write any registers it
       *       relies on the destination being a null register of the correct
       *       type and regioning so the instruction is considered compressed
       *       or not accordingly.
       */
      const bool compressed =
           inst->dst.component_size(inst->exec_size) > REG_SIZE;
      brw_set_default_compression(p, compressed);
      brw_set_default_group(p, inst->group);

      for (unsigned int i = 0; i < inst->sources; i++) {
         src[i] = brw_reg_from_fs_reg(devinfo, inst,
                                      &inst->src[i], compressed);
	 /* The accumulator result appears to get used for the
	  * conditional modifier generation.  When negating a UD
	  * value, there is a 33rd bit generated for the sign in the
	  * accumulator value, so now you can't check, for example,
	  * equality with a 32-bit value.  See piglit fs-op-neg-uvec4.
	  */
	 assert(!inst->conditional_mod ||
		inst->src[i].type != BRW_REGISTER_TYPE_UD ||
		!inst->src[i].negate);
      }
      dst = brw_reg_from_fs_reg(devinfo, inst,
                                &inst->dst, compressed);

      brw_set_default_access_mode(p, BRW_ALIGN_1);
      brw_set_default_predicate_control(p, inst->predicate);
      brw_set_default_predicate_inverse(p, inst->predicate_inverse);
      /* On gen7 and above, hardware automatically adds the group onto the
       * flag subregister number.  On Sandy Bridge and older, we have to do it
       * ourselves.
       */
      const unsigned flag_subreg = inst->flag_subreg +
         (devinfo->gen >= 7 ? 0 : inst->group / 16);
      brw_set_default_flag_reg(p, flag_subreg / 2, flag_subreg % 2);
      brw_set_default_saturate(p, inst->saturate);
      brw_set_default_mask_control(p, inst->force_writemask_all);
      brw_set_default_acc_write_control(p, inst->writes_accumulator);

      unsigned exec_size = inst->exec_size;
      if (devinfo->gen == 7 && !devinfo->is_haswell &&
          (get_exec_type_size(inst) == 8 || type_sz(inst->dst.type) == 8)) {
         exec_size *= 2;
      }

      brw_set_default_exec_size(p, cvt(exec_size) - 1);

      assert(inst->force_writemask_all || inst->exec_size >= 4);
      assert(inst->force_writemask_all || inst->group % inst->exec_size == 0);
      assert(inst->base_mrf + inst->mlen <= BRW_MAX_MRF(devinfo->gen));
      assert(inst->mlen <= BRW_MAX_MSG_LENGTH);

      switch (inst->opcode) {
      case BRW_OPCODE_MOV:
	 brw_MOV(p, dst, src[0]);
	 break;
      case BRW_OPCODE_ADD:
	 brw_ADD(p, dst, src[0], src[1]);
	 break;
      case BRW_OPCODE_MUL:
	 brw_MUL(p, dst, src[0], src[1]);
	 break;
      case BRW_OPCODE_AVG:
	 brw_AVG(p, dst, src[0], src[1]);
	 break;
      case BRW_OPCODE_MACH:
	 brw_MACH(p, dst, src[0], src[1]);
	 break;

      case BRW_OPCODE_LINE:
         brw_LINE(p, dst, src[0], src[1]);
         break;

      case BRW_OPCODE_MAD:
         assert(devinfo->gen >= 6);
         if (devinfo->gen < 10)
            brw_set_default_access_mode(p, BRW_ALIGN_16);
         brw_MAD(p, dst, src[0], src[1], src[2]);
	 break;

      case BRW_OPCODE_LRP:
         assert(devinfo->gen >= 6 && devinfo->gen <= 10);
         if (devinfo->gen < 10)
            brw_set_default_access_mode(p, BRW_ALIGN_16);
         brw_LRP(p, dst, src[0], src[1], src[2]);
	 break;

      case BRW_OPCODE_FRC:
	 brw_FRC(p, dst, src[0]);
	 break;
      case BRW_OPCODE_RNDD:
	 brw_RNDD(p, dst, src[0]);
	 break;
      case BRW_OPCODE_RNDE:
	 brw_RNDE(p, dst, src[0]);
	 break;
      case BRW_OPCODE_RNDZ:
	 brw_RNDZ(p, dst, src[0]);
	 break;

      case BRW_OPCODE_AND:
	 brw_AND(p, dst, src[0], src[1]);
	 break;
      case BRW_OPCODE_OR:
	 brw_OR(p, dst, src[0], src[1]);
	 break;
      case BRW_OPCODE_XOR:
	 brw_XOR(p, dst, src[0], src[1]);
	 break;
      case BRW_OPCODE_NOT:
	 brw_NOT(p, dst, src[0]);
	 break;
      case BRW_OPCODE_ASR:
	 brw_ASR(p, dst, src[0], src[1]);
	 break;
      case BRW_OPCODE_SHR:
	 brw_SHR(p, dst, src[0], src[1]);
	 break;
      case BRW_OPCODE_SHL:
	 brw_SHL(p, dst, src[0], src[1]);
	 break;
      case BRW_OPCODE_F32TO16:
         assert(devinfo->gen >= 7);
         brw_F32TO16(p, dst, src[0]);
         break;
      case BRW_OPCODE_F16TO32:
         assert(devinfo->gen >= 7);
         brw_F16TO32(p, dst, src[0]);
         break;
      case BRW_OPCODE_CMP:
         if (inst->exec_size >= 16 && devinfo->gen == 7 && !devinfo->is_haswell &&
             dst.file == BRW_ARCHITECTURE_REGISTER_FILE) {
            /* For unknown reasons the WaCMPInstFlagDepClearedEarly workaround
             * implemented in the compiler is not sufficient. Overriding the
             * type when the destination is the null register is necessary but
             * not sufficient by itself.
             */
            assert(dst.nr == BRW_ARF_NULL);
            dst.type = BRW_REGISTER_TYPE_D;
         }
         brw_CMP(p, dst, inst->conditional_mod, src[0], src[1]);
	 break;
      case BRW_OPCODE_SEL:
	 brw_SEL(p, dst, src[0], src[1]);
	 break;
      case BRW_OPCODE_CSEL:
         assert(devinfo->gen >= 8);
         if (devinfo->gen < 10)
            brw_set_default_access_mode(p, BRW_ALIGN_16);
         brw_CSEL(p, dst, src[0], src[1], src[2]);
         break;
      case BRW_OPCODE_BFREV:
         assert(devinfo->gen >= 7);
         brw_BFREV(p, retype(dst, BRW_REGISTER_TYPE_UD),
                   retype(src[0], BRW_REGISTER_TYPE_UD));
         break;
      case BRW_OPCODE_FBH:
         assert(devinfo->gen >= 7);
         brw_FBH(p, retype(dst, src[0].type), src[0]);
         break;
      case BRW_OPCODE_FBL:
         assert(devinfo->gen >= 7);
         brw_FBL(p, retype(dst, BRW_REGISTER_TYPE_UD),
                 retype(src[0], BRW_REGISTER_TYPE_UD));
         break;
      case BRW_OPCODE_LZD:
         brw_LZD(p, dst, src[0]);
         break;
      case BRW_OPCODE_CBIT:
         assert(devinfo->gen >= 7);
         brw_CBIT(p, retype(dst, BRW_REGISTER_TYPE_UD),
                  retype(src[0], BRW_REGISTER_TYPE_UD));
         break;
      case BRW_OPCODE_ADDC:
         assert(devinfo->gen >= 7);
         brw_ADDC(p, dst, src[0], src[1]);
         break;
      case BRW_OPCODE_SUBB:
         assert(devinfo->gen >= 7);
         brw_SUBB(p, dst, src[0], src[1]);
         break;
      case BRW_OPCODE_MAC:
         brw_MAC(p, dst, src[0], src[1]);
         break;

      case BRW_OPCODE_BFE:
         assert(devinfo->gen >= 7);
         if (devinfo->gen < 10)
            brw_set_default_access_mode(p, BRW_ALIGN_16);
         brw_BFE(p, dst, src[0], src[1], src[2]);
         break;

      case BRW_OPCODE_BFI1:
         assert(devinfo->gen >= 7);
         brw_BFI1(p, dst, src[0], src[1]);
         break;
      case BRW_OPCODE_BFI2:
         assert(devinfo->gen >= 7);
         if (devinfo->gen < 10)
            brw_set_default_access_mode(p, BRW_ALIGN_16);
         brw_BFI2(p, dst, src[0], src[1], src[2]);
         break;

      case BRW_OPCODE_IF:
	 if (inst->src[0].file != BAD_FILE) {
	    /* The instruction has an embedded compare (only allowed on gen6) */
	    assert(devinfo->gen == 6);
	    gen6_IF(p, inst->conditional_mod, src[0], src[1]);
	 } else {
	    brw_IF(p, brw_get_default_exec_size(p));
	 }
	 break;

      case BRW_OPCODE_ELSE:
	 brw_ELSE(p);
	 break;
      case BRW_OPCODE_ENDIF:
	 brw_ENDIF(p);
	 break;

      case BRW_OPCODE_DO:
	 brw_DO(p, brw_get_default_exec_size(p));
	 break;

      case BRW_OPCODE_BREAK:
	 brw_BREAK(p);
	 break;
      case BRW_OPCODE_CONTINUE:
         brw_CONT(p);
	 break;

      case BRW_OPCODE_WHILE:
	 brw_WHILE(p);
         loop_count++;
	 break;

      case SHADER_OPCODE_RCP:
      case SHADER_OPCODE_RSQ:
      case SHADER_OPCODE_SQRT:
      case SHADER_OPCODE_EXP2:
      case SHADER_OPCODE_LOG2:
      case SHADER_OPCODE_SIN:
      case SHADER_OPCODE_COS:
         assert(inst->conditional_mod == BRW_CONDITIONAL_NONE);
	 if (devinfo->gen >= 6) {
            assert(inst->mlen == 0);
            assert(devinfo->gen >= 7 || inst->exec_size == 8);
            gen6_math(p, dst, brw_math_function(inst->opcode),
                      src[0], brw_null_reg());
	 } else {
            assert(inst->mlen >= 1);
            assert(devinfo->gen == 5 || devinfo->is_g4x || inst->exec_size == 8);
            gen4_math(p, dst,
                      brw_math_function(inst->opcode),
                      inst->base_mrf, src[0],
                      BRW_MATH_PRECISION_FULL);
	 }
	 break;
      case SHADER_OPCODE_INT_QUOTIENT:
      case SHADER_OPCODE_INT_REMAINDER:
      case SHADER_OPCODE_POW:
         assert(inst->conditional_mod == BRW_CONDITIONAL_NONE);
         if (devinfo->gen >= 6) {
            assert(inst->mlen == 0);
            assert((devinfo->gen >= 7 && inst->opcode == SHADER_OPCODE_POW) ||
                   inst->exec_size == 8);
            gen6_math(p, dst, brw_math_function(inst->opcode), src[0], src[1]);
         } else {
            assert(inst->mlen >= 1);
            assert(inst->exec_size == 8);
            gen4_math(p, dst, brw_math_function(inst->opcode),
                      inst->base_mrf, src[0],
                      BRW_MATH_PRECISION_FULL);
	 }
	 break;
      case FS_OPCODE_LINTERP:
	 multiple_instructions_emitted = generate_linterp(inst, dst, src);
	 break;
      case FS_OPCODE_PIXEL_X:
         assert(src[0].type == BRW_REGISTER_TYPE_UW);
         src[0].subnr = 0 * type_sz(src[0].type);
         brw_MOV(p, dst, stride(src[0], 8, 4, 1));
         break;
      case FS_OPCODE_PIXEL_Y:
         assert(src[0].type == BRW_REGISTER_TYPE_UW);
         src[0].subnr = 4 * type_sz(src[0].type);
         brw_MOV(p, dst, stride(src[0], 8, 4, 1));
         break;

      case SHADER_OPCODE_SEND:
         generate_send(inst, dst, src[0], src[1], src[2],
                       inst->ex_mlen > 0 ? src[3] : brw_null_reg());
         break;

      case SHADER_OPCODE_GET_BUFFER_SIZE:
         generate_get_buffer_size(inst, dst, src[0], src[1]);
         break;
      case SHADER_OPCODE_TEX:
      case FS_OPCODE_TXB:
      case SHADER_OPCODE_TXD:
      case SHADER_OPCODE_TXF:
      case SHADER_OPCODE_TXF_CMS:
      case SHADER_OPCODE_TXL:
      case SHADER_OPCODE_TXS:
      case SHADER_OPCODE_LOD:
      case SHADER_OPCODE_TG4:
      case SHADER_OPCODE_SAMPLEINFO:
         assert(inst->src[0].file == BAD_FILE);
         generate_tex(inst, dst, src[1], src[2]);
         break;

      case FS_OPCODE_DDX_COARSE:
      case FS_OPCODE_DDX_FINE:
         generate_ddx(inst, dst, src[0]);
         break;
      case FS_OPCODE_DDY_COARSE:
      case FS_OPCODE_DDY_FINE:
         generate_ddy(inst, dst, src[0]);
	 break;

      case SHADER_OPCODE_GEN4_SCRATCH_WRITE:
	 generate_scratch_write(inst, src[0]);
         spill_count++;
	 break;

      case SHADER_OPCODE_GEN4_SCRATCH_READ:
	 generate_scratch_read(inst, dst);
         fill_count++;
	 break;

      case SHADER_OPCODE_GEN7_SCRATCH_READ:
	 generate_scratch_read_gen7(inst, dst);
         fill_count++;
	 break;

      case SHADER_OPCODE_MOV_INDIRECT:
         generate_mov_indirect(inst, dst, src[0], src[1]);
         break;

      case SHADER_OPCODE_URB_READ_SIMD8:
      case SHADER_OPCODE_URB_READ_SIMD8_PER_SLOT:
         generate_urb_read(inst, dst, src[0]);
         break;

      case SHADER_OPCODE_URB_WRITE_SIMD8:
      case SHADER_OPCODE_URB_WRITE_SIMD8_PER_SLOT:
      case SHADER_OPCODE_URB_WRITE_SIMD8_MASKED:
      case SHADER_OPCODE_URB_WRITE_SIMD8_MASKED_PER_SLOT:
	 generate_urb_write(inst, src[0]);
	 break;

      case FS_OPCODE_UNIFORM_PULL_CONSTANT_LOAD:
         assert(inst->force_writemask_all);
	 generate_uniform_pull_constant_load(inst, dst, src[0], src[1]);
	 break;

      case FS_OPCODE_UNIFORM_PULL_CONSTANT_LOAD_GEN7:
         assert(inst->force_writemask_all);
	 generate_uniform_pull_constant_load_gen7(inst, dst, src[0], src[1]);
	 break;

      case FS_OPCODE_VARYING_PULL_CONSTANT_LOAD_GEN4:
	 generate_varying_pull_constant_load_gen4(inst, dst, src[0]);
	 break;

      case FS_OPCODE_REP_FB_WRITE:
      case FS_OPCODE_FB_WRITE:
	 generate_fb_write(inst, src[0]);
	 break;

      case FS_OPCODE_FB_READ:
         generate_fb_read(inst, dst, src[0]);
         break;

      case FS_OPCODE_DISCARD_JUMP:
         generate_discard_jump(inst);
         break;

      case SHADER_OPCODE_SHADER_TIME_ADD:
         generate_shader_time_add(inst, src[0], src[1], src[2]);
         break;

      case SHADER_OPCODE_MEMORY_FENCE:
         brw_memory_fence(p, dst, BRW_OPCODE_SEND);
         break;

      case SHADER_OPCODE_INTERLOCK:
         assert(devinfo->gen >= 9);
         /* The interlock is basically a memory fence issued via sendc */
         brw_memory_fence(p, dst, BRW_OPCODE_SENDC);
         break;

      case SHADER_OPCODE_FIND_LIVE_CHANNEL: {
         const struct brw_reg mask =
            brw_stage_has_packed_dispatch(devinfo, stage,
                                          prog_data) ? brw_imm_ud(~0u) :
            stage == MESA_SHADER_FRAGMENT ? brw_vmask_reg() :
            brw_dmask_reg();
         brw_find_live_channel(p, dst, mask);
         break;
      }

      case SHADER_OPCODE_BROADCAST:
         assert(inst->force_writemask_all);
         brw_broadcast(p, dst, src[0], src[1]);
         break;

      case SHADER_OPCODE_SHUFFLE:
         generate_shuffle(inst, dst, src[0], src[1]);
         break;

      case SHADER_OPCODE_SEL_EXEC:
         assert(inst->force_writemask_all);
         brw_set_default_mask_control(p, BRW_MASK_DISABLE);
         brw_MOV(p, dst, src[1]);
         brw_set_default_mask_control(p, BRW_MASK_ENABLE);
         brw_MOV(p, dst, src[0]);
         break;

      case SHADER_OPCODE_QUAD_SWIZZLE:
         assert(src[1].file == BRW_IMMEDIATE_VALUE);
         assert(src[1].type == BRW_REGISTER_TYPE_UD);
         generate_quad_swizzle(inst, dst, src[0], src[1].ud);
         break;

      case SHADER_OPCODE_CLUSTER_BROADCAST: {
         assert(src[0].type == dst.type);
         assert(!src[0].negate && !src[0].abs);
         assert(src[1].file == BRW_IMMEDIATE_VALUE);
         assert(src[1].type == BRW_REGISTER_TYPE_UD);
         assert(src[2].file == BRW_IMMEDIATE_VALUE);
         assert(src[2].type == BRW_REGISTER_TYPE_UD);
         const unsigned component = src[1].ud;
         const unsigned cluster_size = src[2].ud;
         struct brw_reg strided = stride(suboffset(src[0], component),
                                         cluster_size, cluster_size, 0);
         if (type_sz(src[0].type) > 4 &&
             (devinfo->is_cherryview || gen_device_info_is_9lp(devinfo))) {
            /* IVB has an issue (which we found empirically) where it reads
             * two address register components per channel for indirectly
             * addressed 64-bit sources.
             *
             * From the Cherryview PRM Vol 7. "Register Region Restrictions":
             *
             *    "When source or destination datatype is 64b or operation is
             *    integer DWord multiply, indirect addressing must not be
             *    used."
             *
             * To work around both of these, we do two integer MOVs insead of
             * one 64-bit MOV.  Because no double value should ever cross a
             * register boundary, it's safe to use the immediate offset in the
             * indirect here to handle adding 4 bytes to the offset and avoid
             * the extra ADD to the register file.
             */
            brw_MOV(p, subscript(dst, BRW_REGISTER_TYPE_D, 0),
                       subscript(strided, BRW_REGISTER_TYPE_D, 0));
            brw_MOV(p, subscript(dst, BRW_REGISTER_TYPE_D, 1),
                       subscript(strided, BRW_REGISTER_TYPE_D, 1));
         } else {
            brw_MOV(p, dst, strided);
         }
         break;
      }

      case FS_OPCODE_SET_SAMPLE_ID:
         generate_set_sample_id(inst, dst, src[0], src[1]);
         break;

      case FS_OPCODE_PACK_HALF_2x16_SPLIT:
          generate_pack_half_2x16_split(inst, dst, src[0], src[1]);
          break;

      case FS_OPCODE_PLACEHOLDER_HALT:
         /* This is the place where the final HALT needs to be inserted if
          * we've emitted any discards.  If not, this will emit no code.
          */
         if (!patch_discard_jumps_to_fb_writes()) {
            if (unlikely(debug_flag)) {
               disasm_info->use_tail = true;
            }
         }
         break;

      case FS_OPCODE_INTERPOLATE_AT_SAMPLE:
         generate_pixel_interpolator_query(inst, dst, src[0], src[1],
                                           GEN7_PIXEL_INTERPOLATOR_LOC_SAMPLE);
         break;

      case FS_OPCODE_INTERPOLATE_AT_SHARED_OFFSET:
         generate_pixel_interpolator_query(inst, dst, src[0], src[1],
                                           GEN7_PIXEL_INTERPOLATOR_LOC_SHARED_OFFSET);
         break;

      case FS_OPCODE_INTERPOLATE_AT_PER_SLOT_OFFSET:
         generate_pixel_interpolator_query(inst, dst, src[0], src[1],
                                           GEN7_PIXEL_INTERPOLATOR_LOC_PER_SLOT_OFFSET);
         break;

      case CS_OPCODE_CS_TERMINATE:
         generate_cs_terminate(inst, src[0]);
         break;

      case SHADER_OPCODE_BARRIER:
	 generate_barrier(inst, src[0]);
	 break;

      case BRW_OPCODE_DIM:
         assert(devinfo->is_haswell);
         assert(src[0].type == BRW_REGISTER_TYPE_DF);
         assert(dst.type == BRW_REGISTER_TYPE_DF);
         brw_DIM(p, dst, retype(src[0], BRW_REGISTER_TYPE_F));
         break;

      case SHADER_OPCODE_RND_MODE:
         assert(src[0].file == BRW_IMMEDIATE_VALUE);
         brw_rounding_mode(p, (brw_rnd_mode) src[0].d);
         break;

      default:
         unreachable("Unsupported opcode");

      case SHADER_OPCODE_LOAD_PAYLOAD:
         unreachable("Should be lowered by lower_load_payload()");
      }

      if (multiple_instructions_emitted)
         continue;

      if (inst->no_dd_clear || inst->no_dd_check || inst->conditional_mod) {
         assert(p->next_insn_offset == last_insn_offset + 16 ||
                !"conditional_mod, no_dd_check, or no_dd_clear set for IR "
                 "emitting more than 1 instruction");

         brw_inst *last = &p->store[last_insn_offset / 16];

         if (inst->conditional_mod)
            brw_inst_set_cond_modifier(p->devinfo, last, inst->conditional_mod);
         brw_inst_set_no_dd_clear(p->devinfo, last, inst->no_dd_clear);
         brw_inst_set_no_dd_check(p->devinfo, last, inst->no_dd_check);
      }
   }

   brw_set_uip_jip(p, start_offset);

   /* end of program sentinel */
   disasm_new_inst_group(disasm_info, p->next_insn_offset);

#ifndef NDEBUG
   bool validated =
#else
   if (unlikely(debug_flag))
#endif
      brw_validate_instructions(devinfo, p->store,
                                start_offset,
                                p->next_insn_offset,
                                disasm_info);

   int before_size = p->next_insn_offset - start_offset;
   brw_compact_instructions(p, start_offset, disasm_info);
   int after_size = p->next_insn_offset - start_offset;

   if (unlikely(debug_flag)) {
      fprintf(stderr, "Native code for %s\n"
              "SIMD%d shader: %d instructions. %d loops. %u cycles. %d:%d spills:fills. Promoted %u constants. Compacted %d to %d"
              " bytes (%.0f%%)\n",
              shader_name, dispatch_width, before_size / 16, loop_count, cfg->cycle_count,
              spill_count, fill_count, promoted_constants, before_size, after_size,
              100.0f * (before_size - after_size) / before_size);

      dump_assembly(p->store, disasm_info);
   }
   ralloc_free(disasm_info);
   assert(validated);

   compiler->shader_debug_log(log_data,
                              "%s SIMD%d shader: %d inst, %d loops, %u cycles, "
                              "%d:%d spills:fills, Promoted %u constants, "
                              "compacted %d to %d bytes.",
                              _mesa_shader_stage_to_abbrev(stage),
                              dispatch_width, before_size / 16,
                              loop_count, cfg->cycle_count, spill_count,
                              fill_count, promoted_constants, before_size,
                              after_size);

   return start_offset;
}

const unsigned *
fs_generator::get_assembly()
{
   return brw_get_program(p, &prog_data->program_size);
}<|MERGE_RESOLUTION|>--- conflicted
+++ resolved
@@ -1156,12 +1156,8 @@
     * we need to set it up explicitly and load the offset bitfield.
     * Otherwise, we can use an implied move from g0 to the first message reg.
     */
-<<<<<<< HEAD
-   if (inst->header_size != 0 && devinfo->gen < 7) {
-=======
    struct brw_reg src = brw_null_reg();
    if (inst->header_size != 0) {
->>>>>>> f163900f
       if (devinfo->gen < 6 && !inst->offset) {
          /* Set up an implied move from g0 to the MRF. */
          src = retype(brw_vec8_grf(0, 0), BRW_REGISTER_TYPE_UW);
