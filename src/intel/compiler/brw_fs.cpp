/*
 * Copyright © 2010 Intel Corporation
 *
 * Permission is hereby granted, free of charge, to any person obtaining a
 * copy of this software and associated documentation files (the "Software"),
 * to deal in the Software without restriction, including without limitation
 * the rights to use, copy, modify, merge, publish, distribute, sublicense,
 * and/or sell copies of the Software, and to permit persons to whom the
 * Software is furnished to do so, subject to the following conditions:
 *
 * The above copyright notice and this permission notice (including the next
 * paragraph) shall be included in all copies or substantial portions of the
 * Software.
 *
 * THE SOFTWARE IS PROVIDED "AS IS", WITHOUT WARRANTY OF ANY KIND, EXPRESS OR
 * IMPLIED, INCLUDING BUT NOT LIMITED TO THE WARRANTIES OF MERCHANTABILITY,
 * FITNESS FOR A PARTICULAR PURPOSE AND NONINFRINGEMENT.  IN NO EVENT SHALL
 * THE AUTHORS OR COPYRIGHT HOLDERS BE LIABLE FOR ANY CLAIM, DAMAGES OR OTHER
 * LIABILITY, WHETHER IN AN ACTION OF CONTRACT, TORT OR OTHERWISE, ARISING
 * FROM, OUT OF OR IN CONNECTION WITH THE SOFTWARE OR THE USE OR OTHER DEALINGS
 * IN THE SOFTWARE.
 */

/** @file brw_fs.cpp
 *
 * This file drives the GLSL IR -> LIR translation, contains the
 * optimizations on the LIR, and drives the generation of native code
 * from the LIR.
 */

#include "main/macros.h"
#include "brw_eu.h"
#include "brw_fs.h"
#include "brw_nir.h"
#include "brw_vec4_gs_visitor.h"
#include "brw_cfg.h"
#include "brw_dead_control_flow.h"
#include "dev/gen_debug.h"
#include "compiler/glsl_types.h"
#include "compiler/nir/nir_builder.h"
#include "program/prog_parameter.h"
#include "util/u_math.h"

using namespace brw;

static unsigned get_lowered_simd_width(const struct gen_device_info *devinfo,
                                       const fs_inst *inst);

void
fs_inst::init(enum opcode opcode, uint8_t exec_size, const fs_reg &dst,
              const fs_reg *src, unsigned sources)
{
   memset((void*)this, 0, sizeof(*this));

   this->src = new fs_reg[MAX2(sources, 3)];
   for (unsigned i = 0; i < sources; i++)
      this->src[i] = src[i];

   this->opcode = opcode;
   this->dst = dst;
   this->sources = sources;
   this->exec_size = exec_size;
   this->base_mrf = -1;

   assert(dst.file != IMM && dst.file != UNIFORM);

   assert(this->exec_size != 0);

   this->conditional_mod = BRW_CONDITIONAL_NONE;

   /* This will be the case for almost all instructions. */
   switch (dst.file) {
   case VGRF:
   case ARF:
   case FIXED_GRF:
   case MRF:
   case ATTR:
      this->size_written = dst.component_size(exec_size);
      break;
   case BAD_FILE:
      this->size_written = 0;
      break;
   case IMM:
   case UNIFORM:
      unreachable("Invalid destination register file");
   }

   this->writes_accumulator = false;
}

fs_inst::fs_inst()
{
   init(BRW_OPCODE_NOP, 8, dst, NULL, 0);
}

fs_inst::fs_inst(enum opcode opcode, uint8_t exec_size)
{
   init(opcode, exec_size, reg_undef, NULL, 0);
}

fs_inst::fs_inst(enum opcode opcode, uint8_t exec_size, const fs_reg &dst)
{
   init(opcode, exec_size, dst, NULL, 0);
}

fs_inst::fs_inst(enum opcode opcode, uint8_t exec_size, const fs_reg &dst,
                 const fs_reg &src0)
{
   const fs_reg src[1] = { src0 };
   init(opcode, exec_size, dst, src, 1);
}

fs_inst::fs_inst(enum opcode opcode, uint8_t exec_size, const fs_reg &dst,
                 const fs_reg &src0, const fs_reg &src1)
{
   const fs_reg src[2] = { src0, src1 };
   init(opcode, exec_size, dst, src, 2);
}

fs_inst::fs_inst(enum opcode opcode, uint8_t exec_size, const fs_reg &dst,
                 const fs_reg &src0, const fs_reg &src1, const fs_reg &src2)
{
   const fs_reg src[3] = { src0, src1, src2 };
   init(opcode, exec_size, dst, src, 3);
}

fs_inst::fs_inst(enum opcode opcode, uint8_t exec_width, const fs_reg &dst,
                 const fs_reg src[], unsigned sources)
{
   init(opcode, exec_width, dst, src, sources);
}

fs_inst::fs_inst(const fs_inst &that)
{
   memcpy((void*)this, &that, sizeof(that));

   this->src = new fs_reg[MAX2(that.sources, 3)];

   for (unsigned i = 0; i < that.sources; i++)
      this->src[i] = that.src[i];
}

fs_inst::~fs_inst()
{
   delete[] this->src;
}

void
fs_inst::resize_sources(uint8_t num_sources)
{
   if (this->sources != num_sources) {
      fs_reg *src = new fs_reg[MAX2(num_sources, 3)];

      for (unsigned i = 0; i < MIN2(this->sources, num_sources); ++i)
         src[i] = this->src[i];

      delete[] this->src;
      this->src = src;
      this->sources = num_sources;
   }
}

void
fs_visitor::VARYING_PULL_CONSTANT_LOAD(const fs_builder &bld,
                                       const fs_reg &dst,
                                       const fs_reg &surf_index,
                                       const fs_reg &varying_offset,
                                       uint32_t const_offset)
{
   /* We have our constant surface use a pitch of 4 bytes, so our index can
    * be any component of a vector, and then we load 4 contiguous
    * components starting from that.
    *
    * We break down the const_offset to a portion added to the variable offset
    * and a portion done using fs_reg::offset, which means that if you have
    * GLSL using something like "uniform vec4 a[20]; gl_FragColor = a[i]",
    * we'll temporarily generate 4 vec4 loads from offset i * 4, and CSE can
    * later notice that those loads are all the same and eliminate the
    * redundant ones.
    */
   fs_reg vec4_offset = vgrf(glsl_type::uint_type);
   bld.ADD(vec4_offset, varying_offset, brw_imm_ud(const_offset & ~0xf));

   /* The pull load message will load a vec4 (16 bytes). If we are loading
    * a double this means we are only loading 2 elements worth of data.
    * We also want to use a 32-bit data type for the dst of the load operation
    * so other parts of the driver don't get confused about the size of the
    * result.
    */
   fs_reg vec4_result = bld.vgrf(BRW_REGISTER_TYPE_F, 4);
   fs_inst *inst = bld.emit(FS_OPCODE_VARYING_PULL_CONSTANT_LOAD_LOGICAL,
                            vec4_result, surf_index, vec4_offset);
   inst->size_written = 4 * vec4_result.component_size(inst->exec_size);

   shuffle_from_32bit_read(bld, dst, vec4_result,
                           (const_offset & 0xf) / type_sz(dst.type), 1);
}

/**
 * A helper for MOV generation for fixing up broken hardware SEND dependency
 * handling.
 */
void
fs_visitor::DEP_RESOLVE_MOV(const fs_builder &bld, int grf)
{
   /* The caller always wants uncompressed to emit the minimal extra
    * dependencies, and to avoid having to deal with aligning its regs to 2.
    */
   const fs_builder ubld = bld.annotate("send dependency resolve")
                              .half(0);

   ubld.MOV(ubld.null_reg_f(), fs_reg(VGRF, grf, BRW_REGISTER_TYPE_F));
}

bool
fs_inst::is_send_from_grf() const
{
   switch (opcode) {
   case SHADER_OPCODE_SEND:
   case SHADER_OPCODE_SHADER_TIME_ADD:
   case FS_OPCODE_INTERPOLATE_AT_SAMPLE:
   case FS_OPCODE_INTERPOLATE_AT_SHARED_OFFSET:
   case FS_OPCODE_INTERPOLATE_AT_PER_SLOT_OFFSET:
   case SHADER_OPCODE_URB_WRITE_SIMD8:
   case SHADER_OPCODE_URB_WRITE_SIMD8_PER_SLOT:
   case SHADER_OPCODE_URB_WRITE_SIMD8_MASKED:
   case SHADER_OPCODE_URB_WRITE_SIMD8_MASKED_PER_SLOT:
   case SHADER_OPCODE_URB_READ_SIMD8:
   case SHADER_OPCODE_URB_READ_SIMD8_PER_SLOT:
      return true;
   case FS_OPCODE_UNIFORM_PULL_CONSTANT_LOAD:
      return src[1].file == VGRF;
   case FS_OPCODE_FB_WRITE:
   case FS_OPCODE_FB_READ:
      return src[0].file == VGRF;
   default:
      if (is_tex())
         return src[0].file == VGRF;

      return false;
   }
}

bool
fs_inst::is_control_source(unsigned arg) const
{
   switch (opcode) {
   case FS_OPCODE_UNIFORM_PULL_CONSTANT_LOAD:
   case FS_OPCODE_UNIFORM_PULL_CONSTANT_LOAD_GEN7:
   case FS_OPCODE_VARYING_PULL_CONSTANT_LOAD_GEN4:
      return arg == 0;

   case SHADER_OPCODE_BROADCAST:
   case SHADER_OPCODE_SHUFFLE:
   case SHADER_OPCODE_QUAD_SWIZZLE:
   case FS_OPCODE_INTERPOLATE_AT_SAMPLE:
   case FS_OPCODE_INTERPOLATE_AT_SHARED_OFFSET:
   case FS_OPCODE_INTERPOLATE_AT_PER_SLOT_OFFSET:
<<<<<<< HEAD
   case SHADER_OPCODE_IMAGE_SIZE:
=======
>>>>>>> e42399f4
   case SHADER_OPCODE_GET_BUFFER_SIZE:
      return arg == 1;

   case SHADER_OPCODE_MOV_INDIRECT:
   case SHADER_OPCODE_CLUSTER_BROADCAST:
   case SHADER_OPCODE_TEX:
   case FS_OPCODE_TXB:
   case SHADER_OPCODE_TXD:
   case SHADER_OPCODE_TXF:
   case SHADER_OPCODE_TXF_LZ:
   case SHADER_OPCODE_TXF_CMS:
   case SHADER_OPCODE_TXF_CMS_W:
   case SHADER_OPCODE_TXF_UMS:
   case SHADER_OPCODE_TXF_MCS:
   case SHADER_OPCODE_TXL:
   case SHADER_OPCODE_TXL_LZ:
   case SHADER_OPCODE_TXS:
   case SHADER_OPCODE_LOD:
   case SHADER_OPCODE_TG4:
   case SHADER_OPCODE_TG4_OFFSET:
   case SHADER_OPCODE_SAMPLEINFO:
<<<<<<< HEAD
   case SHADER_OPCODE_UNTYPED_ATOMIC:
   case SHADER_OPCODE_UNTYPED_ATOMIC_FLOAT:
   case SHADER_OPCODE_UNTYPED_SURFACE_READ:
   case SHADER_OPCODE_UNTYPED_SURFACE_WRITE:
   case SHADER_OPCODE_BYTE_SCATTERED_READ:
   case SHADER_OPCODE_BYTE_SCATTERED_WRITE:
   case SHADER_OPCODE_TYPED_ATOMIC:
   case SHADER_OPCODE_TYPED_SURFACE_READ:
   case SHADER_OPCODE_TYPED_SURFACE_WRITE:
=======
>>>>>>> e42399f4
      return arg == 1 || arg == 2;

   case SHADER_OPCODE_SEND:
      return arg == 0 || arg == 1;

   default:
      return false;
   }
}

/**
 * Returns true if this instruction's sources and destinations cannot
 * safely be the same register.
 *
 * In most cases, a register can be written over safely by the same
 * instruction that is its last use.  For a single instruction, the
 * sources are dereferenced before writing of the destination starts
 * (naturally).
 *
 * However, there are a few cases where this can be problematic:
 *
 * - Virtual opcodes that translate to multiple instructions in the
 *   code generator: if src == dst and one instruction writes the
 *   destination before a later instruction reads the source, then
 *   src will have been clobbered.
 *
 * - SIMD16 compressed instructions with certain regioning (see below).
 *
 * The register allocator uses this information to set up conflicts between
 * GRF sources and the destination.
 */
bool
fs_inst::has_source_and_destination_hazard() const
{
   switch (opcode) {
   case FS_OPCODE_PACK_HALF_2x16_SPLIT:
      /* Multiple partial writes to the destination */
      return true;
   case SHADER_OPCODE_SHUFFLE:
      /* This instruction returns an arbitrary channel from the source and
       * gets split into smaller instructions in the generator.  It's possible
       * that one of the instructions will read from a channel corresponding
       * to an earlier instruction.
       */
   case SHADER_OPCODE_SEL_EXEC:
      /* This is implemented as
       *
       * mov(16)      g4<1>D      0D            { align1 WE_all 1H };
       * mov(16)      g4<1>D      g5<8,8,1>D    { align1 1H }
       *
       * Because the source is only read in the second instruction, the first
       * may stomp all over it.
       */
      return true;
   case SHADER_OPCODE_QUAD_SWIZZLE:
      switch (src[1].ud) {
      case BRW_SWIZZLE_XXXX:
      case BRW_SWIZZLE_YYYY:
      case BRW_SWIZZLE_ZZZZ:
      case BRW_SWIZZLE_WWWW:
      case BRW_SWIZZLE_XXZZ:
      case BRW_SWIZZLE_YYWW:
      case BRW_SWIZZLE_XYXY:
      case BRW_SWIZZLE_ZWZW:
         /* These can be implemented as a single Align1 region on all
          * platforms, so there's never a hazard between source and
          * destination.  C.f. fs_generator::generate_quad_swizzle().
          */
         return false;
      default:
         return !is_uniform(src[0]);
      }
   default:
      /* The SIMD16 compressed instruction
       *
       * add(16)      g4<1>F      g4<8,8,1>F   g6<8,8,1>F
       *
       * is actually decoded in hardware as:
       *
       * add(8)       g4<1>F      g4<8,8,1>F   g6<8,8,1>F
       * add(8)       g5<1>F      g5<8,8,1>F   g7<8,8,1>F
       *
       * Which is safe.  However, if we have uniform accesses
       * happening, we get into trouble:
       *
       * add(8)       g4<1>F      g4<0,1,0>F   g6<8,8,1>F
       * add(8)       g5<1>F      g4<0,1,0>F   g7<8,8,1>F
       *
       * Now our destination for the first instruction overwrote the
       * second instruction's src0, and we get garbage for those 8
       * pixels.  There's a similar issue for the pre-gen6
       * pixel_x/pixel_y, which are registers of 16-bit values and thus
       * would get stomped by the first decode as well.
       */
      if (exec_size == 16) {
         for (int i = 0; i < sources; i++) {
            if (src[i].file == VGRF && (src[i].stride == 0 ||
                                        src[i].type == BRW_REGISTER_TYPE_UW ||
                                        src[i].type == BRW_REGISTER_TYPE_W ||
                                        src[i].type == BRW_REGISTER_TYPE_UB ||
                                        src[i].type == BRW_REGISTER_TYPE_B)) {
               return true;
            }
         }
      }
      return false;
   }
}

bool
fs_inst::is_copy_payload(const brw::simple_allocator &grf_alloc) const
{
   if (this->opcode != SHADER_OPCODE_LOAD_PAYLOAD)
      return false;

   fs_reg reg = this->src[0];
   if (reg.file != VGRF || reg.offset != 0 || reg.stride != 1)
      return false;

   if (grf_alloc.sizes[reg.nr] * REG_SIZE != this->size_written)
      return false;

   for (int i = 0; i < this->sources; i++) {
      reg.type = this->src[i].type;
      if (!this->src[i].equals(reg))
         return false;

      if (i < this->header_size) {
         reg.offset += REG_SIZE;
      } else {
         reg = horiz_offset(reg, this->exec_size);
      }
   }

   return true;
}

bool
fs_inst::can_do_source_mods(const struct gen_device_info *devinfo) const
{
   if (devinfo->gen == 6 && is_math())
      return false;

   if (is_send_from_grf())
      return false;

   if (!backend_instruction::can_do_source_mods())
      return false;

   return true;
}

bool
fs_inst::can_do_cmod()
{
   if (!backend_instruction::can_do_cmod())
      return false;

   /* The accumulator result appears to get used for the conditional modifier
    * generation.  When negating a UD value, there is a 33rd bit generated for
    * the sign in the accumulator value, so now you can't check, for example,
    * equality with a 32-bit value.  See piglit fs-op-neg-uvec4.
    */
   for (unsigned i = 0; i < sources; i++) {
      if (type_is_unsigned_int(src[i].type) && src[i].negate)
         return false;
   }

   return true;
}

bool
fs_inst::can_change_types() const
{
   return dst.type == src[0].type &&
          !src[0].abs && !src[0].negate && !saturate &&
          (opcode == BRW_OPCODE_MOV ||
           (opcode == BRW_OPCODE_SEL &&
            dst.type == src[1].type &&
            predicate != BRW_PREDICATE_NONE &&
            !src[1].abs && !src[1].negate));
}

void
fs_reg::init()
{
   memset((void*)this, 0, sizeof(*this));
   type = BRW_REGISTER_TYPE_UD;
   stride = 1;
}

/** Generic unset register constructor. */
fs_reg::fs_reg()
{
   init();
   this->file = BAD_FILE;
}

fs_reg::fs_reg(struct ::brw_reg reg) :
   backend_reg(reg)
{
   this->offset = 0;
   this->stride = 1;
   if (this->file == IMM &&
       (this->type != BRW_REGISTER_TYPE_V &&
        this->type != BRW_REGISTER_TYPE_UV &&
        this->type != BRW_REGISTER_TYPE_VF)) {
      this->stride = 0;
   }
}

bool
fs_reg::equals(const fs_reg &r) const
{
   return (this->backend_reg::equals(r) &&
           stride == r.stride);
}

bool
fs_reg::negative_equals(const fs_reg &r) const
{
   return (this->backend_reg::negative_equals(r) &&
           stride == r.stride);
}

bool
fs_reg::is_contiguous() const
{
   return stride == 1;
}

unsigned
fs_reg::component_size(unsigned width) const
{
   const unsigned stride = ((file != ARF && file != FIXED_GRF) ? this->stride :
                            hstride == 0 ? 0 :
                            1 << (hstride - 1));
   return MAX2(width * stride, 1) * type_sz(type);
}

extern "C" int
type_size_scalar(const struct glsl_type *type, bool bindless)
{
   unsigned int size, i;

   switch (type->base_type) {
   case GLSL_TYPE_UINT:
   case GLSL_TYPE_INT:
   case GLSL_TYPE_FLOAT:
   case GLSL_TYPE_BOOL:
      return type->components();
   case GLSL_TYPE_UINT16:
   case GLSL_TYPE_INT16:
   case GLSL_TYPE_FLOAT16:
      return DIV_ROUND_UP(type->components(), 2);
   case GLSL_TYPE_UINT8:
   case GLSL_TYPE_INT8:
      return DIV_ROUND_UP(type->components(), 4);
   case GLSL_TYPE_DOUBLE:
   case GLSL_TYPE_UINT64:
   case GLSL_TYPE_INT64:
      return type->components() * 2;
   case GLSL_TYPE_ARRAY:
      return type_size_scalar(type->fields.array, bindless) * type->length;
   case GLSL_TYPE_STRUCT:
   case GLSL_TYPE_INTERFACE:
      size = 0;
      for (i = 0; i < type->length; i++) {
	 size += type_size_scalar(type->fields.structure[i].type, bindless);
      }
      return size;
   case GLSL_TYPE_SAMPLER:
   case GLSL_TYPE_IMAGE:
      if (bindless)
         return type->components() * 2;
   case GLSL_TYPE_ATOMIC_UINT:
      /* Samplers, atomics, and images take up no register space, since
       * they're baked in at link time.
       */
      return 0;
   case GLSL_TYPE_SUBROUTINE:
      return 1;
   case GLSL_TYPE_VOID:
   case GLSL_TYPE_ERROR:
   case GLSL_TYPE_FUNCTION:
      unreachable("not reached");
   }

   return 0;
}

/**
 * Create a MOV to read the timestamp register.
 *
 * The caller is responsible for emitting the MOV.  The return value is
 * the destination of the MOV, with extra parameters set.
 */
fs_reg
fs_visitor::get_timestamp(const fs_builder &bld)
{
   assert(devinfo->gen >= 7);

   fs_reg ts = fs_reg(retype(brw_vec4_reg(BRW_ARCHITECTURE_REGISTER_FILE,
                                          BRW_ARF_TIMESTAMP,
                                          0),
                             BRW_REGISTER_TYPE_UD));

   fs_reg dst = fs_reg(VGRF, alloc.allocate(1), BRW_REGISTER_TYPE_UD);

   /* We want to read the 3 fields we care about even if it's not enabled in
    * the dispatch.
    */
   bld.group(4, 0).exec_all().MOV(dst, ts);

   return dst;
}

void
fs_visitor::emit_shader_time_begin()
{
   /* We want only the low 32 bits of the timestamp.  Since it's running
    * at the GPU clock rate of ~1.2ghz, it will roll over every ~3 seconds,
    * which is plenty of time for our purposes.  It is identical across the
    * EUs, but since it's tracking GPU core speed it will increment at a
    * varying rate as render P-states change.
    */
   shader_start_time = component(
      get_timestamp(bld.annotate("shader time start")), 0);
}

void
fs_visitor::emit_shader_time_end()
{
   /* Insert our code just before the final SEND with EOT. */
   exec_node *end = this->instructions.get_tail();
   assert(end && ((fs_inst *) end)->eot);
   const fs_builder ibld = bld.annotate("shader time end")
                              .exec_all().at(NULL, end);
   const fs_reg timestamp = get_timestamp(ibld);

   /* We only use the low 32 bits of the timestamp - see
    * emit_shader_time_begin()).
    *
    * We could also check if render P-states have changed (or anything
    * else that might disrupt timing) by setting smear to 2 and checking if
    * that field is != 0.
    */
   const fs_reg shader_end_time = component(timestamp, 0);

   /* Check that there weren't any timestamp reset events (assuming these
    * were the only two timestamp reads that happened).
    */
   const fs_reg reset = component(timestamp, 2);
   set_condmod(BRW_CONDITIONAL_Z,
               ibld.AND(ibld.null_reg_ud(), reset, brw_imm_ud(1u)));
   ibld.IF(BRW_PREDICATE_NORMAL);

   fs_reg start = shader_start_time;
   start.negate = true;
   const fs_reg diff = component(fs_reg(VGRF, alloc.allocate(1),
                                        BRW_REGISTER_TYPE_UD),
                                 0);
   const fs_builder cbld = ibld.group(1, 0);
   cbld.group(1, 0).ADD(diff, start, shader_end_time);

   /* If there were no instructions between the two timestamp gets, the diff
    * is 2 cycles.  Remove that overhead, so I can forget about that when
    * trying to determine the time taken for single instructions.
    */
   cbld.ADD(diff, diff, brw_imm_ud(-2u));
   SHADER_TIME_ADD(cbld, 0, diff);
   SHADER_TIME_ADD(cbld, 1, brw_imm_ud(1u));
   ibld.emit(BRW_OPCODE_ELSE);
   SHADER_TIME_ADD(cbld, 2, brw_imm_ud(1u));
   ibld.emit(BRW_OPCODE_ENDIF);
}

void
fs_visitor::SHADER_TIME_ADD(const fs_builder &bld,
                            int shader_time_subindex,
                            fs_reg value)
{
   int index = shader_time_index * 3 + shader_time_subindex;
   struct brw_reg offset = brw_imm_d(index * BRW_SHADER_TIME_STRIDE);

   fs_reg payload;
   if (dispatch_width == 8)
      payload = vgrf(glsl_type::uvec2_type);
   else
      payload = vgrf(glsl_type::uint_type);

   bld.emit(SHADER_OPCODE_SHADER_TIME_ADD, fs_reg(), payload, offset, value);
}

void
fs_visitor::vfail(const char *format, va_list va)
{
   char *msg;

   if (failed)
      return;

   failed = true;

   msg = ralloc_vasprintf(mem_ctx, format, va);
   msg = ralloc_asprintf(mem_ctx, "%s compile failed: %s\n", stage_abbrev, msg);

   this->fail_msg = msg;

   if (debug_enabled) {
      fprintf(stderr, "%s",  msg);
   }
}

void
fs_visitor::fail(const char *format, ...)
{
   va_list va;

   va_start(va, format);
   vfail(format, va);
   va_end(va);
}

/**
 * Mark this program as impossible to compile with dispatch width greater
 * than n.
 *
 * During the SIMD8 compile (which happens first), we can detect and flag
 * things that are unsupported in SIMD16+ mode, so the compiler can skip the
 * SIMD16+ compile altogether.
 *
 * During a compile of dispatch width greater than n (if one happens anyway),
 * this just calls fail().
 */
void
fs_visitor::limit_dispatch_width(unsigned n, const char *msg)
{
   if (dispatch_width > n) {
      fail("%s", msg);
   } else {
      max_dispatch_width = n;
      compiler->shader_perf_log(log_data,
                                "Shader dispatch width limited to SIMD%d: %s",
                                n, msg);
   }
}

/**
 * Returns true if the instruction has a flag that means it won't
 * update an entire destination register.
 *
 * For example, dead code elimination and live variable analysis want to know
 * when a write to a variable screens off any preceding values that were in
 * it.
 */
bool
fs_inst::is_partial_write() const
{
   return ((this->predicate && this->opcode != BRW_OPCODE_SEL) ||
           (this->exec_size * type_sz(this->dst.type)) < 32 ||
           !this->dst.is_contiguous() ||
           this->dst.offset % REG_SIZE != 0);
}

unsigned
fs_inst::components_read(unsigned i) const
{
   /* Return zero if the source is not present. */
   if (src[i].file == BAD_FILE)
      return 0;

   switch (opcode) {
   case FS_OPCODE_LINTERP:
      if (i == 0)
         return 2;
      else
         return 1;

   case FS_OPCODE_PIXEL_X:
   case FS_OPCODE_PIXEL_Y:
      assert(i == 0);
      return 2;

   case FS_OPCODE_FB_WRITE_LOGICAL:
      assert(src[FB_WRITE_LOGICAL_SRC_COMPONENTS].file == IMM);
      /* First/second FB write color. */
      if (i < 2)
         return src[FB_WRITE_LOGICAL_SRC_COMPONENTS].ud;
      else
         return 1;

   case SHADER_OPCODE_TEX_LOGICAL:
   case SHADER_OPCODE_TXD_LOGICAL:
   case SHADER_OPCODE_TXF_LOGICAL:
   case SHADER_OPCODE_TXL_LOGICAL:
   case SHADER_OPCODE_TXS_LOGICAL:
   case SHADER_OPCODE_IMAGE_SIZE_LOGICAL:
   case FS_OPCODE_TXB_LOGICAL:
   case SHADER_OPCODE_TXF_CMS_LOGICAL:
   case SHADER_OPCODE_TXF_CMS_W_LOGICAL:
   case SHADER_OPCODE_TXF_UMS_LOGICAL:
   case SHADER_OPCODE_TXF_MCS_LOGICAL:
   case SHADER_OPCODE_LOD_LOGICAL:
   case SHADER_OPCODE_TG4_LOGICAL:
   case SHADER_OPCODE_TG4_OFFSET_LOGICAL:
   case SHADER_OPCODE_SAMPLEINFO_LOGICAL:
      assert(src[TEX_LOGICAL_SRC_COORD_COMPONENTS].file == IMM &&
             src[TEX_LOGICAL_SRC_GRAD_COMPONENTS].file == IMM);
      /* Texture coordinates. */
      if (i == TEX_LOGICAL_SRC_COORDINATE)
         return src[TEX_LOGICAL_SRC_COORD_COMPONENTS].ud;
      /* Texture derivatives. */
      else if ((i == TEX_LOGICAL_SRC_LOD || i == TEX_LOGICAL_SRC_LOD2) &&
               opcode == SHADER_OPCODE_TXD_LOGICAL)
         return src[TEX_LOGICAL_SRC_GRAD_COMPONENTS].ud;
      /* Texture offset. */
      else if (i == TEX_LOGICAL_SRC_TG4_OFFSET)
         return 2;
      /* MCS */
      else if (i == TEX_LOGICAL_SRC_MCS && opcode == SHADER_OPCODE_TXF_CMS_W_LOGICAL)
         return 2;
      else
         return 1;

   case SHADER_OPCODE_UNTYPED_SURFACE_READ_LOGICAL:
   case SHADER_OPCODE_TYPED_SURFACE_READ_LOGICAL:
      assert(src[SURFACE_LOGICAL_SRC_IMM_DIMS].file == IMM);
      /* Surface coordinates. */
      if (i == SURFACE_LOGICAL_SRC_ADDRESS)
         return src[SURFACE_LOGICAL_SRC_IMM_DIMS].ud;
      /* Surface operation source (ignored for reads). */
      else if (i == SURFACE_LOGICAL_SRC_DATA)
         return 0;
      else
         return 1;

   case SHADER_OPCODE_UNTYPED_SURFACE_WRITE_LOGICAL:
   case SHADER_OPCODE_TYPED_SURFACE_WRITE_LOGICAL:
      assert(src[SURFACE_LOGICAL_SRC_IMM_DIMS].file == IMM &&
             src[SURFACE_LOGICAL_SRC_IMM_ARG].file == IMM);
      /* Surface coordinates. */
      if (i == SURFACE_LOGICAL_SRC_ADDRESS)
         return src[SURFACE_LOGICAL_SRC_IMM_DIMS].ud;
      /* Surface operation source. */
      else if (i == SURFACE_LOGICAL_SRC_DATA)
         return src[SURFACE_LOGICAL_SRC_IMM_ARG].ud;
      else
         return 1;

   case SHADER_OPCODE_A64_UNTYPED_READ_LOGICAL:
      assert(src[2].file == IMM);
      return 1;

   case SHADER_OPCODE_A64_UNTYPED_WRITE_LOGICAL:
      assert(src[2].file == IMM);
      return i == 1 ? src[2].ud : 1;

   case SHADER_OPCODE_A64_UNTYPED_ATOMIC_LOGICAL:
   case SHADER_OPCODE_A64_UNTYPED_ATOMIC_INT64_LOGICAL:
      assert(src[2].file == IMM);
      if (i == 1) {
         /* Data source */
         const unsigned op = src[2].ud;
         switch (op) {
         case BRW_AOP_INC:
         case BRW_AOP_DEC:
         case BRW_AOP_PREDEC:
            return 0;
         case BRW_AOP_CMPWR:
            return 2;
         default:
            return 1;
         }
      } else {
         return 1;
      }

   case SHADER_OPCODE_A64_UNTYPED_ATOMIC_FLOAT_LOGICAL:
      assert(src[2].file == IMM);
      if (i == 1) {
         /* Data source */
         const unsigned op = src[2].ud;
         return op == BRW_AOP_FCMPWR ? 2 : 1;
      } else {
         return 1;
      }

   case SHADER_OPCODE_BYTE_SCATTERED_READ_LOGICAL:
      /* Scattered logical opcodes use the following params:
       * src[0] Surface coordinates
       * src[1] Surface operation source (ignored for reads)
       * src[2] Surface
       * src[3] IMM with always 1 dimension.
       * src[4] IMM with arg bitsize for scattered read/write 8, 16, 32
       */
      assert(src[SURFACE_LOGICAL_SRC_IMM_DIMS].file == IMM &&
             src[SURFACE_LOGICAL_SRC_IMM_ARG].file == IMM);
      return i == SURFACE_LOGICAL_SRC_DATA ? 0 : 1;

   case SHADER_OPCODE_BYTE_SCATTERED_WRITE_LOGICAL:
      assert(src[SURFACE_LOGICAL_SRC_IMM_DIMS].file == IMM &&
             src[SURFACE_LOGICAL_SRC_IMM_ARG].file == IMM);
      return 1;

   case SHADER_OPCODE_UNTYPED_ATOMIC_LOGICAL:
   case SHADER_OPCODE_TYPED_ATOMIC_LOGICAL: {
      assert(src[SURFACE_LOGICAL_SRC_IMM_DIMS].file == IMM &&
             src[SURFACE_LOGICAL_SRC_IMM_ARG].file == IMM);
      const unsigned op = src[SURFACE_LOGICAL_SRC_IMM_ARG].ud;
      /* Surface coordinates. */
      if (i == SURFACE_LOGICAL_SRC_ADDRESS)
         return src[SURFACE_LOGICAL_SRC_IMM_DIMS].ud;
      /* Surface operation source. */
      else if (i == SURFACE_LOGICAL_SRC_DATA && op == BRW_AOP_CMPWR)
         return 2;
      else if (i == SURFACE_LOGICAL_SRC_DATA &&
               (op == BRW_AOP_INC || op == BRW_AOP_DEC || op == BRW_AOP_PREDEC))
         return 0;
      else
         return 1;
   }
   case FS_OPCODE_INTERPOLATE_AT_PER_SLOT_OFFSET:
      return (i == 0 ? 2 : 1);

   case SHADER_OPCODE_UNTYPED_ATOMIC_FLOAT_LOGICAL: {
      assert(src[SURFACE_LOGICAL_SRC_IMM_DIMS].file == IMM &&
             src[SURFACE_LOGICAL_SRC_IMM_ARG].file == IMM);
      const unsigned op = src[SURFACE_LOGICAL_SRC_IMM_ARG].ud;
      /* Surface coordinates. */
      if (i == SURFACE_LOGICAL_SRC_ADDRESS)
         return src[SURFACE_LOGICAL_SRC_IMM_DIMS].ud;
      /* Surface operation source. */
      else if (i == SURFACE_LOGICAL_SRC_DATA && op == BRW_AOP_FCMPWR)
         return 2;
      else
         return 1;
   }

   default:
      return 1;
   }
}

unsigned
fs_inst::size_read(int arg) const
{
   switch (opcode) {
   case SHADER_OPCODE_SEND:
      if (arg == 2) {
         return mlen * REG_SIZE;
      } else if (arg == 3) {
         return ex_mlen * REG_SIZE;
      }
      break;

   case FS_OPCODE_FB_WRITE:
   case FS_OPCODE_REP_FB_WRITE:
      if (arg == 0) {
         if (base_mrf >= 0)
            return src[0].file == BAD_FILE ? 0 : 2 * REG_SIZE;
         else
            return mlen * REG_SIZE;
      }
      break;

   case FS_OPCODE_FB_READ:
   case SHADER_OPCODE_URB_WRITE_SIMD8:
   case SHADER_OPCODE_URB_WRITE_SIMD8_PER_SLOT:
   case SHADER_OPCODE_URB_WRITE_SIMD8_MASKED:
   case SHADER_OPCODE_URB_WRITE_SIMD8_MASKED_PER_SLOT:
   case SHADER_OPCODE_URB_READ_SIMD8:
   case SHADER_OPCODE_URB_READ_SIMD8_PER_SLOT:
   case FS_OPCODE_INTERPOLATE_AT_SAMPLE:
   case FS_OPCODE_INTERPOLATE_AT_SHARED_OFFSET:
      if (arg == 0)
         return mlen * REG_SIZE;
      break;

   case FS_OPCODE_SET_SAMPLE_ID:
      if (arg == 1)
         return 1;
      break;

   case FS_OPCODE_UNIFORM_PULL_CONSTANT_LOAD_GEN7:
      /* The payload is actually stored in src1 */
      if (arg == 1)
         return mlen * REG_SIZE;
      break;

   case FS_OPCODE_LINTERP:
      if (arg == 1)
         return 16;
      break;

   case SHADER_OPCODE_LOAD_PAYLOAD:
      if (arg < this->header_size)
         return REG_SIZE;
      break;

   case CS_OPCODE_CS_TERMINATE:
   case SHADER_OPCODE_BARRIER:
      return REG_SIZE;

   case SHADER_OPCODE_MOV_INDIRECT:
      if (arg == 0) {
         assert(src[2].file == IMM);
         return src[2].ud;
      }
      break;

   default:
      if (is_tex() && arg == 0 && src[0].file == VGRF)
         return mlen * REG_SIZE;
      break;
   }

   switch (src[arg].file) {
   case UNIFORM:
   case IMM:
      return components_read(arg) * type_sz(src[arg].type);
   case BAD_FILE:
   case ARF:
   case FIXED_GRF:
   case VGRF:
   case ATTR:
      return components_read(arg) * src[arg].component_size(exec_size);
   case MRF:
      unreachable("MRF registers are not allowed as sources");
   }
   return 0;
}

namespace {
   /* Return the subset of flag registers that an instruction could
    * potentially read or write based on the execution controls and flag
    * subregister number of the instruction.
    */
   unsigned
   flag_mask(const fs_inst *inst)
   {
      const unsigned start = inst->flag_subreg * 16 + inst->group;
      const unsigned end = start + inst->exec_size;
      return ((1 << DIV_ROUND_UP(end, 8)) - 1) & ~((1 << (start / 8)) - 1);
   }

   unsigned
   bit_mask(unsigned n)
   {
      return (n >= CHAR_BIT * sizeof(bit_mask(n)) ? ~0u : (1u << n) - 1);
   }

   unsigned
   flag_mask(const fs_reg &r, unsigned sz)
   {
      if (r.file == ARF) {
         const unsigned start = (r.nr - BRW_ARF_FLAG) * 4 + r.subnr;
         const unsigned end = start + sz;
         return bit_mask(end) & ~bit_mask(start);
      } else {
         return 0;
      }
   }
}

unsigned
fs_inst::flags_read(const gen_device_info *devinfo) const
{
   if (predicate == BRW_PREDICATE_ALIGN1_ANYV ||
       predicate == BRW_PREDICATE_ALIGN1_ALLV) {
      /* The vertical predication modes combine corresponding bits from
       * f0.0 and f1.0 on Gen7+, and f0.0 and f0.1 on older hardware.
       */
      const unsigned shift = devinfo->gen >= 7 ? 4 : 2;
      return flag_mask(this) << shift | flag_mask(this);
   } else if (predicate) {
      return flag_mask(this);
   } else {
      unsigned mask = 0;
      for (int i = 0; i < sources; i++) {
         mask |= flag_mask(src[i], size_read(i));
      }
      return mask;
   }
}

unsigned
fs_inst::flags_written() const
{
   if ((conditional_mod && (opcode != BRW_OPCODE_SEL &&
                            opcode != BRW_OPCODE_CSEL &&
                            opcode != BRW_OPCODE_IF &&
                            opcode != BRW_OPCODE_WHILE)) ||
       opcode == SHADER_OPCODE_FIND_LIVE_CHANNEL ||
       opcode == FS_OPCODE_FB_WRITE) {
      return flag_mask(this);
   } else {
      return flag_mask(dst, size_written);
   }
}

/**
 * Returns how many MRFs an FS opcode will write over.
 *
 * Note that this is not the 0 or 1 implied writes in an actual gen
 * instruction -- the FS opcodes often generate MOVs in addition.
 */
int
fs_visitor::implied_mrf_writes(fs_inst *inst) const
{
   if (inst->mlen == 0)
      return 0;

   if (inst->base_mrf == -1)
      return 0;

   switch (inst->opcode) {
   case SHADER_OPCODE_RCP:
   case SHADER_OPCODE_RSQ:
   case SHADER_OPCODE_SQRT:
   case SHADER_OPCODE_EXP2:
   case SHADER_OPCODE_LOG2:
   case SHADER_OPCODE_SIN:
   case SHADER_OPCODE_COS:
      return 1 * dispatch_width / 8;
   case SHADER_OPCODE_POW:
   case SHADER_OPCODE_INT_QUOTIENT:
   case SHADER_OPCODE_INT_REMAINDER:
      return 2 * dispatch_width / 8;
   case SHADER_OPCODE_TEX:
   case FS_OPCODE_TXB:
   case SHADER_OPCODE_TXD:
   case SHADER_OPCODE_TXF:
   case SHADER_OPCODE_TXF_CMS:
   case SHADER_OPCODE_TXF_MCS:
   case SHADER_OPCODE_TG4:
   case SHADER_OPCODE_TG4_OFFSET:
   case SHADER_OPCODE_TXL:
   case SHADER_OPCODE_TXS:
   case SHADER_OPCODE_LOD:
   case SHADER_OPCODE_SAMPLEINFO:
      return 1;
   case FS_OPCODE_FB_WRITE:
   case FS_OPCODE_REP_FB_WRITE:
      return inst->src[0].file == BAD_FILE ? 0 : 2;
   case FS_OPCODE_UNIFORM_PULL_CONSTANT_LOAD:
   case SHADER_OPCODE_GEN4_SCRATCH_READ:
      return 1;
   case FS_OPCODE_VARYING_PULL_CONSTANT_LOAD_GEN4:
      return inst->mlen;
   case SHADER_OPCODE_GEN4_SCRATCH_WRITE:
      return inst->mlen;
   default:
      unreachable("not reached");
   }
}

fs_reg
fs_visitor::vgrf(const glsl_type *const type)
{
   int reg_width = dispatch_width / 8;
   return fs_reg(VGRF,
                 alloc.allocate(type_size_scalar(type, false) * reg_width),
                 brw_type_for_base_type(type));
}

fs_reg::fs_reg(enum brw_reg_file file, int nr)
{
   init();
   this->file = file;
   this->nr = nr;
   this->type = BRW_REGISTER_TYPE_F;
   this->stride = (file == UNIFORM ? 0 : 1);
}

fs_reg::fs_reg(enum brw_reg_file file, int nr, enum brw_reg_type type)
{
   init();
   this->file = file;
   this->nr = nr;
   this->type = type;
   this->stride = (file == UNIFORM ? 0 : 1);
}

/* For SIMD16, we need to follow from the uniform setup of SIMD8 dispatch.
 * This brings in those uniform definitions
 */
void
fs_visitor::import_uniforms(fs_visitor *v)
{
   this->push_constant_loc = v->push_constant_loc;
   this->pull_constant_loc = v->pull_constant_loc;
   this->uniforms = v->uniforms;
   this->subgroup_id = v->subgroup_id;
}

void
fs_visitor::emit_fragcoord_interpolation(fs_reg wpos)
{
   assert(stage == MESA_SHADER_FRAGMENT);

   /* gl_FragCoord.x */
   bld.MOV(wpos, this->pixel_x);
   wpos = offset(wpos, bld, 1);

   /* gl_FragCoord.y */
   bld.MOV(wpos, this->pixel_y);
   wpos = offset(wpos, bld, 1);

   /* gl_FragCoord.z */
   if (devinfo->gen >= 6) {
      bld.MOV(wpos, fetch_payload_reg(bld, payload.source_depth_reg));
   } else {
      bld.emit(FS_OPCODE_LINTERP, wpos,
               this->delta_xy[BRW_BARYCENTRIC_PERSPECTIVE_PIXEL],
               interp_reg(VARYING_SLOT_POS, 2));
   }
   wpos = offset(wpos, bld, 1);

   /* gl_FragCoord.w: Already set up in emit_interpolation */
   bld.MOV(wpos, this->wpos_w);
}

enum brw_barycentric_mode
brw_barycentric_mode(enum glsl_interp_mode mode, nir_intrinsic_op op)
{
   /* Barycentric modes don't make sense for flat inputs. */
   assert(mode != INTERP_MODE_FLAT);

   unsigned bary;
   switch (op) {
   case nir_intrinsic_load_barycentric_pixel:
   case nir_intrinsic_load_barycentric_at_offset:
      bary = BRW_BARYCENTRIC_PERSPECTIVE_PIXEL;
      break;
   case nir_intrinsic_load_barycentric_centroid:
      bary = BRW_BARYCENTRIC_PERSPECTIVE_CENTROID;
      break;
   case nir_intrinsic_load_barycentric_sample:
   case nir_intrinsic_load_barycentric_at_sample:
      bary = BRW_BARYCENTRIC_PERSPECTIVE_SAMPLE;
      break;
   default:
      unreachable("invalid intrinsic");
   }

   if (mode == INTERP_MODE_NOPERSPECTIVE)
      bary += 3;

   return (enum brw_barycentric_mode) bary;
}

/**
 * Turn one of the two CENTROID barycentric modes into PIXEL mode.
 */
static enum brw_barycentric_mode
centroid_to_pixel(enum brw_barycentric_mode bary)
{
   assert(bary == BRW_BARYCENTRIC_PERSPECTIVE_CENTROID ||
          bary == BRW_BARYCENTRIC_NONPERSPECTIVE_CENTROID);
   return (enum brw_barycentric_mode) ((unsigned) bary - 1);
}

fs_reg *
fs_visitor::emit_frontfacing_interpolation()
{
   fs_reg *reg = new(this->mem_ctx) fs_reg(vgrf(glsl_type::bool_type));

   if (devinfo->gen >= 6) {
      /* Bit 15 of g0.0 is 0 if the polygon is front facing. We want to create
       * a boolean result from this (~0/true or 0/false).
       *
       * We can use the fact that bit 15 is the MSB of g0.0:W to accomplish
       * this task in only one instruction:
       *    - a negation source modifier will flip the bit; and
       *    - a W -> D type conversion will sign extend the bit into the high
       *      word of the destination.
       *
       * An ASR 15 fills the low word of the destination.
       */
      fs_reg g0 = fs_reg(retype(brw_vec1_grf(0, 0), BRW_REGISTER_TYPE_W));
      g0.negate = true;

      bld.ASR(*reg, g0, brw_imm_d(15));
   } else {
      /* Bit 31 of g1.6 is 0 if the polygon is front facing. We want to create
       * a boolean result from this (1/true or 0/false).
       *
       * Like in the above case, since the bit is the MSB of g1.6:UD we can use
       * the negation source modifier to flip it. Unfortunately the SHR
       * instruction only operates on UD (or D with an abs source modifier)
       * sources without negation.
       *
       * Instead, use ASR (which will give ~0/true or 0/false).
       */
      fs_reg g1_6 = fs_reg(retype(brw_vec1_grf(1, 6), BRW_REGISTER_TYPE_D));
      g1_6.negate = true;

      bld.ASR(*reg, g1_6, brw_imm_d(31));
   }

   return reg;
}

void
fs_visitor::compute_sample_position(fs_reg dst, fs_reg int_sample_pos)
{
   assert(stage == MESA_SHADER_FRAGMENT);
   struct brw_wm_prog_data *wm_prog_data = brw_wm_prog_data(this->prog_data);
   assert(dst.type == BRW_REGISTER_TYPE_F);

   if (wm_prog_data->persample_dispatch) {
      /* Convert int_sample_pos to floating point */
      bld.MOV(dst, int_sample_pos);
      /* Scale to the range [0, 1] */
      bld.MUL(dst, dst, brw_imm_f(1 / 16.0f));
   }
   else {
      /* From ARB_sample_shading specification:
       * "When rendering to a non-multisample buffer, or if multisample
       *  rasterization is disabled, gl_SamplePosition will always be
       *  (0.5, 0.5).
       */
      bld.MOV(dst, brw_imm_f(0.5f));
   }
}

fs_reg *
fs_visitor::emit_samplepos_setup()
{
   assert(devinfo->gen >= 6);

   const fs_builder abld = bld.annotate("compute sample position");
   fs_reg *reg = new(this->mem_ctx) fs_reg(vgrf(glsl_type::vec2_type));
   fs_reg pos = *reg;
   fs_reg int_sample_x = vgrf(glsl_type::int_type);
   fs_reg int_sample_y = vgrf(glsl_type::int_type);

   /* WM will be run in MSDISPMODE_PERSAMPLE. So, only one of SIMD8 or SIMD16
    * mode will be enabled.
    *
    * From the Ivy Bridge PRM, volume 2 part 1, page 344:
    * R31.1:0         Position Offset X/Y for Slot[3:0]
    * R31.3:2         Position Offset X/Y for Slot[7:4]
    * .....
    *
    * The X, Y sample positions come in as bytes in  thread payload. So, read
    * the positions using vstride=16, width=8, hstride=2.
    */
   const fs_reg sample_pos_reg =
      fetch_payload_reg(abld, payload.sample_pos_reg, BRW_REGISTER_TYPE_W);

   /* Compute gl_SamplePosition.x */
   abld.MOV(int_sample_x, subscript(sample_pos_reg, BRW_REGISTER_TYPE_B, 0));
   compute_sample_position(offset(pos, abld, 0), int_sample_x);

   /* Compute gl_SamplePosition.y */
   abld.MOV(int_sample_y, subscript(sample_pos_reg, BRW_REGISTER_TYPE_B, 1));
   compute_sample_position(offset(pos, abld, 1), int_sample_y);
   return reg;
}

fs_reg *
fs_visitor::emit_sampleid_setup()
{
   assert(stage == MESA_SHADER_FRAGMENT);
   brw_wm_prog_key *key = (brw_wm_prog_key*) this->key;
   assert(devinfo->gen >= 6);

   const fs_builder abld = bld.annotate("compute sample id");
   fs_reg *reg = new(this->mem_ctx) fs_reg(vgrf(glsl_type::uint_type));

   if (!key->multisample_fbo) {
      /* As per GL_ARB_sample_shading specification:
       * "When rendering to a non-multisample buffer, or if multisample
       *  rasterization is disabled, gl_SampleID will always be zero."
       */
      abld.MOV(*reg, brw_imm_d(0));
   } else if (devinfo->gen >= 8) {
      /* Sample ID comes in as 4-bit numbers in g1.0:
       *
       *    15:12 Slot 3 SampleID (only used in SIMD16)
       *     11:8 Slot 2 SampleID (only used in SIMD16)
       *      7:4 Slot 1 SampleID
       *      3:0 Slot 0 SampleID
       *
       * Each slot corresponds to four channels, so we want to replicate each
       * half-byte value to 4 channels in a row:
       *
       *    dst+0:    .7    .6    .5    .4    .3    .2    .1    .0
       *             7:4   7:4   7:4   7:4   3:0   3:0   3:0   3:0
       *
       *    dst+1:    .7    .6    .5    .4    .3    .2    .1    .0  (if SIMD16)
       *           15:12 15:12 15:12 15:12  11:8  11:8  11:8  11:8
       *
       * First, we read g1.0 with a <1,8,0>UB region, causing the first 8
       * channels to read the first byte (7:0), and the second group of 8
       * channels to read the second byte (15:8).  Then, we shift right by
       * a vector immediate of <4, 4, 4, 4, 0, 0, 0, 0>, moving the slot 1 / 3
       * values into place.  Finally, we AND with 0xf to keep the low nibble.
       *
       *    shr(16) tmp<1>W g1.0<1,8,0>B 0x44440000:V
       *    and(16) dst<1>D tmp<8,8,1>W  0xf:W
       *
       * TODO: These payload bits exist on Gen7 too, but they appear to always
       *       be zero, so this code fails to work.  We should find out why.
       */
      const fs_reg tmp = abld.vgrf(BRW_REGISTER_TYPE_UW);

      for (unsigned i = 0; i < DIV_ROUND_UP(dispatch_width, 16); i++) {
         const fs_builder hbld = abld.group(MIN2(16, dispatch_width), i);
         hbld.SHR(offset(tmp, hbld, i),
                  stride(retype(brw_vec1_grf(1 + i, 0), BRW_REGISTER_TYPE_UB),
                         1, 8, 0),
                  brw_imm_v(0x44440000));
      }

      abld.AND(*reg, tmp, brw_imm_w(0xf));
   } else {
      const fs_reg t1 = component(abld.vgrf(BRW_REGISTER_TYPE_UD), 0);
      const fs_reg t2 = abld.vgrf(BRW_REGISTER_TYPE_UW);

      /* The PS will be run in MSDISPMODE_PERSAMPLE. For example with
       * 8x multisampling, subspan 0 will represent sample N (where N
       * is 0, 2, 4 or 6), subspan 1 will represent sample 1, 3, 5 or
       * 7. We can find the value of N by looking at R0.0 bits 7:6
       * ("Starting Sample Pair Index (SSPI)") and multiplying by two
       * (since samples are always delivered in pairs). That is, we
       * compute 2*((R0.0 & 0xc0) >> 6) == (R0.0 & 0xc0) >> 5. Then
       * we need to add N to the sequence (0, 0, 0, 0, 1, 1, 1, 1) in
       * case of SIMD8 and sequence (0, 0, 0, 0, 1, 1, 1, 1, 2, 2, 2,
       * 2, 3, 3, 3, 3) in case of SIMD16. We compute this sequence by
       * populating a temporary variable with the sequence (0, 1, 2, 3),
       * and then reading from it using vstride=1, width=4, hstride=0.
       * These computations hold good for 4x multisampling as well.
       *
       * For 2x MSAA and SIMD16, we want to use the sequence (0, 1, 0, 1):
       * the first four slots are sample 0 of subspan 0; the next four
       * are sample 1 of subspan 0; the third group is sample 0 of
       * subspan 1, and finally sample 1 of subspan 1.
       */

      /* SKL+ has an extra bit for the Starting Sample Pair Index to
       * accomodate 16x MSAA.
       */
      abld.exec_all().group(1, 0)
          .AND(t1, fs_reg(retype(brw_vec1_grf(0, 0), BRW_REGISTER_TYPE_UD)),
               brw_imm_ud(0xc0));
      abld.exec_all().group(1, 0).SHR(t1, t1, brw_imm_d(5));

      /* This works for SIMD8-SIMD16.  It also works for SIMD32 but only if we
       * can assume 4x MSAA.  Disallow it on IVB+
       *
       * FINISHME: One day, we could come up with a way to do this that
       * actually works on gen7.
       */
      if (devinfo->gen >= 7)
         limit_dispatch_width(16, "gl_SampleId is unsupported in SIMD32 on gen7");
      abld.exec_all().group(8, 0).MOV(t2, brw_imm_v(0x32103210));

      /* This special instruction takes care of setting vstride=1,
       * width=4, hstride=0 of t2 during an ADD instruction.
       */
      abld.emit(FS_OPCODE_SET_SAMPLE_ID, *reg, t1, t2);
   }

   return reg;
}

fs_reg *
fs_visitor::emit_samplemaskin_setup()
{
   assert(stage == MESA_SHADER_FRAGMENT);
   struct brw_wm_prog_data *wm_prog_data = brw_wm_prog_data(this->prog_data);
   assert(devinfo->gen >= 6);

   fs_reg *reg = new(this->mem_ctx) fs_reg(vgrf(glsl_type::int_type));

   fs_reg coverage_mask =
      fetch_payload_reg(bld, payload.sample_mask_in_reg, BRW_REGISTER_TYPE_D);

   if (wm_prog_data->persample_dispatch) {
      /* gl_SampleMaskIn[] comes from two sources: the input coverage mask,
       * and a mask representing which sample is being processed by the
       * current shader invocation.
       *
       * From the OES_sample_variables specification:
       * "When per-sample shading is active due to the use of a fragment input
       *  qualified by "sample" or due to the use of the gl_SampleID or
       *  gl_SamplePosition variables, only the bit for the current sample is
       *  set in gl_SampleMaskIn."
       */
      const fs_builder abld = bld.annotate("compute gl_SampleMaskIn");

      if (nir_system_values[SYSTEM_VALUE_SAMPLE_ID].file == BAD_FILE)
         nir_system_values[SYSTEM_VALUE_SAMPLE_ID] = *emit_sampleid_setup();

      fs_reg one = vgrf(glsl_type::int_type);
      fs_reg enabled_mask = vgrf(glsl_type::int_type);
      abld.MOV(one, brw_imm_d(1));
      abld.SHL(enabled_mask, one, nir_system_values[SYSTEM_VALUE_SAMPLE_ID]);
      abld.AND(*reg, enabled_mask, coverage_mask);
   } else {
      /* In per-pixel mode, the coverage mask is sufficient. */
      *reg = coverage_mask;
   }
   return reg;
}

fs_reg
fs_visitor::resolve_source_modifiers(const fs_reg &src)
{
   if (!src.abs && !src.negate)
      return src;

   fs_reg temp = bld.vgrf(src.type);
   bld.MOV(temp, src);

   return temp;
}

void
fs_visitor::emit_discard_jump()
{
   assert(brw_wm_prog_data(this->prog_data)->uses_kill);

   /* For performance, after a discard, jump to the end of the
    * shader if all relevant channels have been discarded.
    */
   fs_inst *discard_jump = bld.emit(FS_OPCODE_DISCARD_JUMP);
   discard_jump->flag_subreg = 1;

   discard_jump->predicate = BRW_PREDICATE_ALIGN1_ANY4H;
   discard_jump->predicate_inverse = true;
}

void
fs_visitor::emit_gs_thread_end()
{
   assert(stage == MESA_SHADER_GEOMETRY);

   struct brw_gs_prog_data *gs_prog_data = brw_gs_prog_data(prog_data);

   if (gs_compile->control_data_header_size_bits > 0) {
      emit_gs_control_data_bits(this->final_gs_vertex_count);
   }

   const fs_builder abld = bld.annotate("thread end");
   fs_inst *inst;

   if (gs_prog_data->static_vertex_count != -1) {
      foreach_in_list_reverse(fs_inst, prev, &this->instructions) {
         if (prev->opcode == SHADER_OPCODE_URB_WRITE_SIMD8 ||
             prev->opcode == SHADER_OPCODE_URB_WRITE_SIMD8_MASKED ||
             prev->opcode == SHADER_OPCODE_URB_WRITE_SIMD8_PER_SLOT ||
             prev->opcode == SHADER_OPCODE_URB_WRITE_SIMD8_MASKED_PER_SLOT) {
            prev->eot = true;

            /* Delete now dead instructions. */
            foreach_in_list_reverse_safe(exec_node, dead, &this->instructions) {
               if (dead == prev)
                  break;
               dead->remove();
            }
            return;
         } else if (prev->is_control_flow() || prev->has_side_effects()) {
            break;
         }
      }
      fs_reg hdr = abld.vgrf(BRW_REGISTER_TYPE_UD, 1);
      abld.MOV(hdr, fs_reg(retype(brw_vec8_grf(1, 0), BRW_REGISTER_TYPE_UD)));
      inst = abld.emit(SHADER_OPCODE_URB_WRITE_SIMD8, reg_undef, hdr);
      inst->mlen = 1;
   } else {
      fs_reg payload = abld.vgrf(BRW_REGISTER_TYPE_UD, 2);
      fs_reg *sources = ralloc_array(mem_ctx, fs_reg, 2);
      sources[0] = fs_reg(retype(brw_vec8_grf(1, 0), BRW_REGISTER_TYPE_UD));
      sources[1] = this->final_gs_vertex_count;
      abld.LOAD_PAYLOAD(payload, sources, 2, 2);
      inst = abld.emit(SHADER_OPCODE_URB_WRITE_SIMD8, reg_undef, payload);
      inst->mlen = 2;
   }
   inst->eot = true;
   inst->offset = 0;
}

void
fs_visitor::assign_curb_setup()
{
   unsigned uniform_push_length = DIV_ROUND_UP(stage_prog_data->nr_params, 8);

   unsigned ubo_push_length = 0;
   unsigned ubo_push_start[4];
   for (int i = 0; i < 4; i++) {
      ubo_push_start[i] = 8 * (ubo_push_length + uniform_push_length);
      ubo_push_length += stage_prog_data->ubo_ranges[i].length;
   }

   prog_data->curb_read_length = uniform_push_length + ubo_push_length;

   /* Map the offsets in the UNIFORM file to fixed HW regs. */
   foreach_block_and_inst(block, fs_inst, inst, cfg) {
      for (unsigned int i = 0; i < inst->sources; i++) {
	 if (inst->src[i].file == UNIFORM) {
            int uniform_nr = inst->src[i].nr + inst->src[i].offset / 4;
            int constant_nr;
            if (inst->src[i].nr >= UBO_START) {
               /* constant_nr is in 32-bit units, the rest are in bytes */
               constant_nr = ubo_push_start[inst->src[i].nr - UBO_START] +
                             inst->src[i].offset / 4;
            } else if (uniform_nr >= 0 && uniform_nr < (int) uniforms) {
               constant_nr = push_constant_loc[uniform_nr];
            } else {
               /* Section 5.11 of the OpenGL 4.1 spec says:
                * "Out-of-bounds reads return undefined values, which include
                *  values from other variables of the active program or zero."
                * Just return the first push constant.
                */
               constant_nr = 0;
            }

	    struct brw_reg brw_reg = brw_vec1_grf(payload.num_regs +
						  constant_nr / 8,
						  constant_nr % 8);
            brw_reg.abs = inst->src[i].abs;
            brw_reg.negate = inst->src[i].negate;

            assert(inst->src[i].stride == 0);
            inst->src[i] = byte_offset(
               retype(brw_reg, inst->src[i].type),
               inst->src[i].offset % 4);
	 }
      }
   }

   /* This may be updated in assign_urb_setup or assign_vs_urb_setup. */
   this->first_non_payload_grf = payload.num_regs + prog_data->curb_read_length;
}

void
fs_visitor::calculate_urb_setup()
{
   assert(stage == MESA_SHADER_FRAGMENT);
   struct brw_wm_prog_data *prog_data = brw_wm_prog_data(this->prog_data);
   brw_wm_prog_key *key = (brw_wm_prog_key*) this->key;

   memset(prog_data->urb_setup, -1,
          sizeof(prog_data->urb_setup[0]) * VARYING_SLOT_MAX);

   int urb_next = 0;
   /* Figure out where each of the incoming setup attributes lands. */
   if (devinfo->gen >= 6) {
      if (util_bitcount64(nir->info.inputs_read &
                            BRW_FS_VARYING_INPUT_MASK) <= 16) {
         /* The SF/SBE pipeline stage can do arbitrary rearrangement of the
          * first 16 varying inputs, so we can put them wherever we want.
          * Just put them in order.
          *
          * This is useful because it means that (a) inputs not used by the
          * fragment shader won't take up valuable register space, and (b) we
          * won't have to recompile the fragment shader if it gets paired with
          * a different vertex (or geometry) shader.
          */
         for (unsigned int i = 0; i < VARYING_SLOT_MAX; i++) {
            if (nir->info.inputs_read & BRW_FS_VARYING_INPUT_MASK &
                BITFIELD64_BIT(i)) {
               prog_data->urb_setup[i] = urb_next++;
            }
         }
      } else {
         /* We have enough input varyings that the SF/SBE pipeline stage can't
          * arbitrarily rearrange them to suit our whim; we have to put them
          * in an order that matches the output of the previous pipeline stage
          * (geometry or vertex shader).
          */
         struct brw_vue_map prev_stage_vue_map;
         brw_compute_vue_map(devinfo, &prev_stage_vue_map,
                             key->input_slots_valid,
                             nir->info.separate_shader);

         int first_slot =
            brw_compute_first_urb_slot_required(nir->info.inputs_read,
                                                &prev_stage_vue_map);

         assert(prev_stage_vue_map.num_slots <= first_slot + 32);
         for (int slot = first_slot; slot < prev_stage_vue_map.num_slots;
              slot++) {
            int varying = prev_stage_vue_map.slot_to_varying[slot];
            if (varying != BRW_VARYING_SLOT_PAD &&
                (nir->info.inputs_read & BRW_FS_VARYING_INPUT_MASK &
                 BITFIELD64_BIT(varying))) {
               prog_data->urb_setup[varying] = slot - first_slot;
            }
         }
         urb_next = prev_stage_vue_map.num_slots - first_slot;
      }
   } else {
      /* FINISHME: The sf doesn't map VS->FS inputs for us very well. */
      for (unsigned int i = 0; i < VARYING_SLOT_MAX; i++) {
         /* Point size is packed into the header, not as a general attribute */
         if (i == VARYING_SLOT_PSIZ)
            continue;

	 if (key->input_slots_valid & BITFIELD64_BIT(i)) {
	    /* The back color slot is skipped when the front color is
	     * also written to.  In addition, some slots can be
	     * written in the vertex shader and not read in the
	     * fragment shader.  So the register number must always be
	     * incremented, mapped or not.
	     */
	    if (_mesa_varying_slot_in_fs((gl_varying_slot) i))
	       prog_data->urb_setup[i] = urb_next;
            urb_next++;
	 }
      }

      /*
       * It's a FS only attribute, and we did interpolation for this attribute
       * in SF thread. So, count it here, too.
       *
       * See compile_sf_prog() for more info.
       */
      if (nir->info.inputs_read & BITFIELD64_BIT(VARYING_SLOT_PNTC))
         prog_data->urb_setup[VARYING_SLOT_PNTC] = urb_next++;
   }

   prog_data->num_varying_inputs = urb_next;
}

void
fs_visitor::assign_urb_setup()
{
   assert(stage == MESA_SHADER_FRAGMENT);
   struct brw_wm_prog_data *prog_data = brw_wm_prog_data(this->prog_data);

   int urb_start = payload.num_regs + prog_data->base.curb_read_length;

   /* Offset all the urb_setup[] index by the actual position of the
    * setup regs, now that the location of the constants has been chosen.
    */
   foreach_block_and_inst(block, fs_inst, inst, cfg) {
      for (int i = 0; i < inst->sources; i++) {
         if (inst->src[i].file == ATTR) {
            /* ATTR regs in the FS are in units of logical scalar inputs each
             * of which consumes half of a GRF register.
             */
            assert(inst->src[i].offset < REG_SIZE / 2);
            const unsigned grf = urb_start + inst->src[i].nr / 2;
            const unsigned offset = (inst->src[i].nr % 2) * (REG_SIZE / 2) +
                                    inst->src[i].offset;
            const unsigned width = inst->src[i].stride == 0 ?
                                   1 : MIN2(inst->exec_size, 8);
            struct brw_reg reg = stride(
               byte_offset(retype(brw_vec8_grf(grf, 0), inst->src[i].type),
                           offset),
               width * inst->src[i].stride,
               width, inst->src[i].stride);
            reg.abs = inst->src[i].abs;
            reg.negate = inst->src[i].negate;
            inst->src[i] = reg;
         }
      }
   }

   /* Each attribute is 4 setup channels, each of which is half a reg. */
   this->first_non_payload_grf += prog_data->num_varying_inputs * 2;
}

void
fs_visitor::convert_attr_sources_to_hw_regs(fs_inst *inst)
{
   for (int i = 0; i < inst->sources; i++) {
      if (inst->src[i].file == ATTR) {
         int grf = payload.num_regs +
                   prog_data->curb_read_length +
                   inst->src[i].nr +
                   inst->src[i].offset / REG_SIZE;

         /* As explained at brw_reg_from_fs_reg, From the Haswell PRM:
          *
          * VertStride must be used to cross GRF register boundaries. This
          * rule implies that elements within a 'Width' cannot cross GRF
          * boundaries.
          *
          * So, for registers that are large enough, we have to split the exec
          * size in two and trust the compression state to sort it out.
          */
         unsigned total_size = inst->exec_size *
                               inst->src[i].stride *
                               type_sz(inst->src[i].type);

         assert(total_size <= 2 * REG_SIZE);
         const unsigned exec_size =
            (total_size <= REG_SIZE) ? inst->exec_size : inst->exec_size / 2;

         unsigned width = inst->src[i].stride == 0 ? 1 : exec_size;
         struct brw_reg reg =
            stride(byte_offset(retype(brw_vec8_grf(grf, 0), inst->src[i].type),
                               inst->src[i].offset % REG_SIZE),
                   exec_size * inst->src[i].stride,
                   width, inst->src[i].stride);
         reg.abs = inst->src[i].abs;
         reg.negate = inst->src[i].negate;

         inst->src[i] = reg;
      }
   }
}

void
fs_visitor::assign_vs_urb_setup()
{
   struct brw_vs_prog_data *vs_prog_data = brw_vs_prog_data(prog_data);

   assert(stage == MESA_SHADER_VERTEX);

   /* Each attribute is 4 regs. */
   this->first_non_payload_grf += 4 * vs_prog_data->nr_attribute_slots;

   assert(vs_prog_data->base.urb_read_length <= 15);

   /* Rewrite all ATTR file references to the hw grf that they land in. */
   foreach_block_and_inst(block, fs_inst, inst, cfg) {
      convert_attr_sources_to_hw_regs(inst);
   }
}

void
fs_visitor::assign_tcs_single_patch_urb_setup()
{
   assert(stage == MESA_SHADER_TESS_CTRL);

   /* Rewrite all ATTR file references to HW_REGs. */
   foreach_block_and_inst(block, fs_inst, inst, cfg) {
      convert_attr_sources_to_hw_regs(inst);
   }
}

void
fs_visitor::assign_tes_urb_setup()
{
   assert(stage == MESA_SHADER_TESS_EVAL);

   struct brw_vue_prog_data *vue_prog_data = brw_vue_prog_data(prog_data);

   first_non_payload_grf += 8 * vue_prog_data->urb_read_length;

   /* Rewrite all ATTR file references to HW_REGs. */
   foreach_block_and_inst(block, fs_inst, inst, cfg) {
      convert_attr_sources_to_hw_regs(inst);
   }
}

void
fs_visitor::assign_gs_urb_setup()
{
   assert(stage == MESA_SHADER_GEOMETRY);

   struct brw_vue_prog_data *vue_prog_data = brw_vue_prog_data(prog_data);

   first_non_payload_grf +=
      8 * vue_prog_data->urb_read_length * nir->info.gs.vertices_in;

   foreach_block_and_inst(block, fs_inst, inst, cfg) {
      /* Rewrite all ATTR file references to GRFs. */
      convert_attr_sources_to_hw_regs(inst);
   }
}


/**
 * Split large virtual GRFs into separate components if we can.
 *
 * This is mostly duplicated with what brw_fs_vector_splitting does,
 * but that's really conservative because it's afraid of doing
 * splitting that doesn't result in real progress after the rest of
 * the optimization phases, which would cause infinite looping in
 * optimization.  We can do it once here, safely.  This also has the
 * opportunity to split interpolated values, or maybe even uniforms,
 * which we don't have at the IR level.
 *
 * We want to split, because virtual GRFs are what we register
 * allocate and spill (due to contiguousness requirements for some
 * instructions), and they're what we naturally generate in the
 * codegen process, but most virtual GRFs don't actually need to be
 * contiguous sets of GRFs.  If we split, we'll end up with reduced
 * live intervals and better dead code elimination and coalescing.
 */
void
fs_visitor::split_virtual_grfs()
{
   /* Compact the register file so we eliminate dead vgrfs.  This
    * only defines split points for live registers, so if we have
    * too large dead registers they will hit assertions later.
    */
   compact_virtual_grfs();

   int num_vars = this->alloc.count;

   /* Count the total number of registers */
   int reg_count = 0;
   int vgrf_to_reg[num_vars];
   for (int i = 0; i < num_vars; i++) {
      vgrf_to_reg[i] = reg_count;
      reg_count += alloc.sizes[i];
   }

   /* An array of "split points".  For each register slot, this indicates
    * if this slot can be separated from the previous slot.  Every time an
    * instruction uses multiple elements of a register (as a source or
    * destination), we mark the used slots as inseparable.  Then we go
    * through and split the registers into the smallest pieces we can.
    */
   bool split_points[reg_count];
   memset(split_points, 0, sizeof(split_points));

   /* Mark all used registers as fully splittable */
   foreach_block_and_inst(block, fs_inst, inst, cfg) {
      if (inst->dst.file == VGRF) {
         int reg = vgrf_to_reg[inst->dst.nr];
         for (unsigned j = 1; j < this->alloc.sizes[inst->dst.nr]; j++)
            split_points[reg + j] = true;
      }

      for (int i = 0; i < inst->sources; i++) {
         if (inst->src[i].file == VGRF) {
            int reg = vgrf_to_reg[inst->src[i].nr];
            for (unsigned j = 1; j < this->alloc.sizes[inst->src[i].nr]; j++)
               split_points[reg + j] = true;
         }
      }
   }

   foreach_block_and_inst(block, fs_inst, inst, cfg) {
      if (inst->dst.file == VGRF) {
         int reg = vgrf_to_reg[inst->dst.nr] + inst->dst.offset / REG_SIZE;
         for (unsigned j = 1; j < regs_written(inst); j++)
            split_points[reg + j] = false;
      }
      for (int i = 0; i < inst->sources; i++) {
         if (inst->src[i].file == VGRF) {
            int reg = vgrf_to_reg[inst->src[i].nr] + inst->src[i].offset / REG_SIZE;
            for (unsigned j = 1; j < regs_read(inst, i); j++)
               split_points[reg + j] = false;
         }
      }
   }

   int new_virtual_grf[reg_count];
   int new_reg_offset[reg_count];

   int reg = 0;
   for (int i = 0; i < num_vars; i++) {
      /* The first one should always be 0 as a quick sanity check. */
      assert(split_points[reg] == false);

      /* j = 0 case */
      new_reg_offset[reg] = 0;
      reg++;
      int offset = 1;

      /* j > 0 case */
      for (unsigned j = 1; j < alloc.sizes[i]; j++) {
         /* If this is a split point, reset the offset to 0 and allocate a
          * new virtual GRF for the previous offset many registers
          */
         if (split_points[reg]) {
            assert(offset <= MAX_VGRF_SIZE);
            int grf = alloc.allocate(offset);
            for (int k = reg - offset; k < reg; k++)
               new_virtual_grf[k] = grf;
            offset = 0;
         }
         new_reg_offset[reg] = offset;
         offset++;
         reg++;
      }

      /* The last one gets the original register number */
      assert(offset <= MAX_VGRF_SIZE);
      alloc.sizes[i] = offset;
      for (int k = reg - offset; k < reg; k++)
         new_virtual_grf[k] = i;
   }
   assert(reg == reg_count);

   foreach_block_and_inst(block, fs_inst, inst, cfg) {
      if (inst->dst.file == VGRF) {
         reg = vgrf_to_reg[inst->dst.nr] + inst->dst.offset / REG_SIZE;
         inst->dst.nr = new_virtual_grf[reg];
         inst->dst.offset = new_reg_offset[reg] * REG_SIZE +
                            inst->dst.offset % REG_SIZE;
         assert((unsigned)new_reg_offset[reg] < alloc.sizes[new_virtual_grf[reg]]);
      }
      for (int i = 0; i < inst->sources; i++) {
	 if (inst->src[i].file == VGRF) {
            reg = vgrf_to_reg[inst->src[i].nr] + inst->src[i].offset / REG_SIZE;
            inst->src[i].nr = new_virtual_grf[reg];
            inst->src[i].offset = new_reg_offset[reg] * REG_SIZE +
                                  inst->src[i].offset % REG_SIZE;
            assert((unsigned)new_reg_offset[reg] < alloc.sizes[new_virtual_grf[reg]]);
         }
      }
   }
   invalidate_live_intervals();
}

/**
 * Remove unused virtual GRFs and compact the virtual_grf_* arrays.
 *
 * During code generation, we create tons of temporary variables, many of
 * which get immediately killed and are never used again.  Yet, in later
 * optimization and analysis passes, such as compute_live_intervals, we need
 * to loop over all the virtual GRFs.  Compacting them can save a lot of
 * overhead.
 */
bool
fs_visitor::compact_virtual_grfs()
{
   bool progress = false;
   int remap_table[this->alloc.count];
   memset(remap_table, -1, sizeof(remap_table));

   /* Mark which virtual GRFs are used. */
   foreach_block_and_inst(block, const fs_inst, inst, cfg) {
      if (inst->dst.file == VGRF)
         remap_table[inst->dst.nr] = 0;

      for (int i = 0; i < inst->sources; i++) {
         if (inst->src[i].file == VGRF)
            remap_table[inst->src[i].nr] = 0;
      }
   }

   /* Compact the GRF arrays. */
   int new_index = 0;
   for (unsigned i = 0; i < this->alloc.count; i++) {
      if (remap_table[i] == -1) {
         /* We just found an unused register.  This means that we are
          * actually going to compact something.
          */
         progress = true;
      } else {
         remap_table[i] = new_index;
         alloc.sizes[new_index] = alloc.sizes[i];
         invalidate_live_intervals();
         ++new_index;
      }
   }

   this->alloc.count = new_index;

   /* Patch all the instructions to use the newly renumbered registers */
   foreach_block_and_inst(block, fs_inst, inst, cfg) {
      if (inst->dst.file == VGRF)
         inst->dst.nr = remap_table[inst->dst.nr];

      for (int i = 0; i < inst->sources; i++) {
         if (inst->src[i].file == VGRF)
            inst->src[i].nr = remap_table[inst->src[i].nr];
      }
   }

   /* Patch all the references to delta_xy, since they're used in register
    * allocation.  If they're unused, switch them to BAD_FILE so we don't
    * think some random VGRF is delta_xy.
    */
   for (unsigned i = 0; i < ARRAY_SIZE(delta_xy); i++) {
      if (delta_xy[i].file == VGRF) {
         if (remap_table[delta_xy[i].nr] != -1) {
            delta_xy[i].nr = remap_table[delta_xy[i].nr];
         } else {
            delta_xy[i].file = BAD_FILE;
         }
      }
   }

   return progress;
}

static int
get_subgroup_id_param_index(const brw_stage_prog_data *prog_data)
{
   if (prog_data->nr_params == 0)
      return -1;

   /* The local thread id is always the last parameter in the list */
   uint32_t last_param = prog_data->param[prog_data->nr_params - 1];
   if (last_param == BRW_PARAM_BUILTIN_SUBGROUP_ID)
      return prog_data->nr_params - 1;

   return -1;
}

/**
 * Struct for handling complex alignments.
 *
 * A complex alignment is stored as multiplier and an offset.  A value is
 * considered to be aligned if it is {offset} larger than a multiple of {mul}.
 * For instance, with an alignment of {8, 2}, cplx_align_apply would do the
 * following:
 *
 *  N  | cplx_align_apply({8, 2}, N)
 * ----+-----------------------------
 *  4  | 6
 *  6  | 6
 *  8  | 14
 *  10 | 14
 *  12 | 14
 *  14 | 14
 *  16 | 22
 */
struct cplx_align {
   unsigned mul:4;
   unsigned offset:4;
};

#define CPLX_ALIGN_MAX_MUL 8

static void
cplx_align_assert_sane(struct cplx_align a)
{
   assert(a.mul > 0 && util_is_power_of_two_nonzero(a.mul));
   assert(a.offset < a.mul);
}

/**
 * Combines two alignments to produce a least multiple of sorts.
 *
 * The returned alignment is the smallest (in terms of multiplier) such that
 * anything aligned to both a and b will be aligned to the new alignment.
 * This function will assert-fail if a and b are not compatible, i.e. if the
 * offset parameters are such that no common alignment is possible.
 */
static struct cplx_align
cplx_align_combine(struct cplx_align a, struct cplx_align b)
{
   cplx_align_assert_sane(a);
   cplx_align_assert_sane(b);

   /* Assert that the alignments agree. */
   assert((a.offset & (b.mul - 1)) == (b.offset & (a.mul - 1)));

   return a.mul > b.mul ? a : b;
}

/**
 * Apply a complex alignment
 *
 * This function will return the smallest number greater than or equal to
 * offset that is aligned to align.
 */
static unsigned
cplx_align_apply(struct cplx_align align, unsigned offset)
{
   return ALIGN(offset - align.offset, align.mul) + align.offset;
}

#define UNIFORM_SLOT_SIZE 4

struct uniform_slot_info {
   /** True if the given uniform slot is live */
   unsigned is_live:1;

   /** True if this slot and the next slot must remain contiguous */
   unsigned contiguous:1;

   struct cplx_align align;
};

static void
mark_uniform_slots_read(struct uniform_slot_info *slots,
                        unsigned num_slots, unsigned alignment)
{
   assert(alignment > 0 && util_is_power_of_two_nonzero(alignment));
   assert(alignment <= CPLX_ALIGN_MAX_MUL);

   /* We can't align a slot to anything less than the slot size */
   alignment = MAX2(alignment, UNIFORM_SLOT_SIZE);

   struct cplx_align align = {alignment, 0};
   cplx_align_assert_sane(align);

   for (unsigned i = 0; i < num_slots; i++) {
      slots[i].is_live = true;
      if (i < num_slots - 1)
         slots[i].contiguous = true;

      align.offset = (i * UNIFORM_SLOT_SIZE) & (align.mul - 1);
      if (slots[i].align.mul == 0) {
         slots[i].align = align;
      } else {
         slots[i].align = cplx_align_combine(slots[i].align, align);
      }
   }
}

/**
 * Assign UNIFORM file registers to either push constants or pull constants.
 *
 * We allow a fragment shader to have more than the specified minimum
 * maximum number of fragment shader uniform components (64).  If
 * there are too many of these, they'd fill up all of register space.
 * So, this will push some of them out to the pull constant buffer and
 * update the program to load them.
 */
void
fs_visitor::assign_constant_locations()
{
   /* Only the first compile gets to decide on locations. */
   if (push_constant_loc) {
      assert(pull_constant_loc);
      return;
   }

   struct uniform_slot_info slots[uniforms];
   memset(slots, 0, sizeof(slots));

   foreach_block_and_inst_safe(block, fs_inst, inst, cfg) {
      for (int i = 0 ; i < inst->sources; i++) {
         if (inst->src[i].file != UNIFORM)
            continue;

         /* NIR tightly packs things so the uniform number might not be
          * aligned (if we have a double right after a float, for instance).
          * This is fine because the process of re-arranging them will ensure
          * that things are properly aligned.  The offset into that uniform,
          * however, must be aligned.
          *
          * In Vulkan, we have explicit offsets but everything is crammed
          * into a single "variable" so inst->src[i].nr will always be 0.
          * Everything will be properly aligned relative to that one base.
          */
         assert(inst->src[i].offset % type_sz(inst->src[i].type) == 0);

         unsigned u = inst->src[i].nr +
                      inst->src[i].offset / UNIFORM_SLOT_SIZE;

         if (u >= uniforms)
            continue;

         unsigned slots_read;
         if (inst->opcode == SHADER_OPCODE_MOV_INDIRECT && i == 0) {
            slots_read = DIV_ROUND_UP(inst->src[2].ud, UNIFORM_SLOT_SIZE);
         } else {
            unsigned bytes_read = inst->components_read(i) *
                                  type_sz(inst->src[i].type);
            slots_read = DIV_ROUND_UP(bytes_read, UNIFORM_SLOT_SIZE);
         }

         assert(u + slots_read <= uniforms);
         mark_uniform_slots_read(&slots[u], slots_read,
                                 type_sz(inst->src[i].type));
      }
   }

   int subgroup_id_index = get_subgroup_id_param_index(stage_prog_data);

   /* Only allow 16 registers (128 uniform components) as push constants.
    *
    * Just demote the end of the list.  We could probably do better
    * here, demoting things that are rarely used in the program first.
    *
    * If changing this value, note the limitation about total_regs in
    * brw_curbe.c.
    */
   unsigned int max_push_components = 16 * 8;
   if (subgroup_id_index >= 0)
      max_push_components--; /* Save a slot for the thread ID */

   /* We push small arrays, but no bigger than 16 floats.  This is big enough
    * for a vec4 but hopefully not large enough to push out other stuff.  We
    * should probably use a better heuristic at some point.
    */
   const unsigned int max_chunk_size = 16;

   unsigned int num_push_constants = 0;
   unsigned int num_pull_constants = 0;

   push_constant_loc = ralloc_array(mem_ctx, int, uniforms);
   pull_constant_loc = ralloc_array(mem_ctx, int, uniforms);

   /* Default to -1 meaning no location */
   memset(push_constant_loc, -1, uniforms * sizeof(*push_constant_loc));
   memset(pull_constant_loc, -1, uniforms * sizeof(*pull_constant_loc));

   int chunk_start = -1;
   struct cplx_align align;
   for (unsigned u = 0; u < uniforms; u++) {
      if (!slots[u].is_live) {
         assert(chunk_start == -1);
         continue;
      }

      /* Skip subgroup_id_index to put it in the last push register. */
      if (subgroup_id_index == (int)u)
         continue;

      if (chunk_start == -1) {
         chunk_start = u;
         align = slots[u].align;
      } else {
         /* Offset into the chunk */
         unsigned chunk_offset = (u - chunk_start) * UNIFORM_SLOT_SIZE;

         /* Shift the slot alignment down by the chunk offset so it is
          * comparable with the base chunk alignment.
          */
         struct cplx_align slot_align = slots[u].align;
         slot_align.offset =
            (slot_align.offset - chunk_offset) & (align.mul - 1);

         align = cplx_align_combine(align, slot_align);
      }

      /* Sanity check the alignment */
      cplx_align_assert_sane(align);

      if (slots[u].contiguous)
         continue;

      /* Adjust the alignment to be in terms of slots, not bytes */
      assert((align.mul & (UNIFORM_SLOT_SIZE - 1)) == 0);
      assert((align.offset & (UNIFORM_SLOT_SIZE - 1)) == 0);
      align.mul /= UNIFORM_SLOT_SIZE;
      align.offset /= UNIFORM_SLOT_SIZE;

      unsigned push_start_align = cplx_align_apply(align, num_push_constants);
      unsigned chunk_size = u - chunk_start + 1;
      if ((!compiler->supports_pull_constants && u < UBO_START) ||
          (chunk_size < max_chunk_size &&
           push_start_align + chunk_size <= max_push_components)) {
         /* Align up the number of push constants */
         num_push_constants = push_start_align;
         for (unsigned i = 0; i < chunk_size; i++)
            push_constant_loc[chunk_start + i] = num_push_constants++;
      } else {
         /* We need to pull this one */
         num_pull_constants = cplx_align_apply(align, num_pull_constants);
         for (unsigned i = 0; i < chunk_size; i++)
            pull_constant_loc[chunk_start + i] = num_pull_constants++;
      }

      /* Reset the chunk and start again */
      chunk_start = -1;
   }

   /* Add the CS local thread ID uniform at the end of the push constants */
   if (subgroup_id_index >= 0)
      push_constant_loc[subgroup_id_index] = num_push_constants++;

   /* As the uniforms are going to be reordered, stash the old array and
    * create two new arrays for push/pull params.
    */
   uint32_t *param = stage_prog_data->param;
   stage_prog_data->nr_params = num_push_constants;
   if (num_push_constants) {
      stage_prog_data->param = rzalloc_array(mem_ctx, uint32_t,
                                             num_push_constants);
   } else {
      stage_prog_data->param = NULL;
   }
   assert(stage_prog_data->nr_pull_params == 0);
   assert(stage_prog_data->pull_param == NULL);
   if (num_pull_constants > 0) {
      stage_prog_data->nr_pull_params = num_pull_constants;
      stage_prog_data->pull_param = rzalloc_array(mem_ctx, uint32_t,
                                                  num_pull_constants);
   }

   /* Now that we know how many regular uniforms we'll push, reduce the
    * UBO push ranges so we don't exceed the 3DSTATE_CONSTANT limits.
    */
   unsigned push_length = DIV_ROUND_UP(stage_prog_data->nr_params, 8);
   for (int i = 0; i < 4; i++) {
      struct brw_ubo_range *range = &prog_data->ubo_ranges[i];

      if (push_length + range->length > 64)
         range->length = 64 - push_length;

      push_length += range->length;
   }
   assert(push_length <= 64);

   /* Up until now, the param[] array has been indexed by reg + offset
    * of UNIFORM registers.  Move pull constants into pull_param[] and
    * condense param[] to only contain the uniforms we chose to push.
    *
    * NOTE: Because we are condensing the params[] array, we know that
    * push_constant_loc[i] <= i and we can do it in one smooth loop without
    * having to make a copy.
    */
   for (unsigned int i = 0; i < uniforms; i++) {
      uint32_t value = param[i];
      if (pull_constant_loc[i] != -1) {
         stage_prog_data->pull_param[pull_constant_loc[i]] = value;
      } else if (push_constant_loc[i] != -1) {
         stage_prog_data->param[push_constant_loc[i]] = value;
      }
   }
   ralloc_free(param);
}

bool
fs_visitor::get_pull_locs(const fs_reg &src,
                          unsigned *out_surf_index,
                          unsigned *out_pull_index)
{
   assert(src.file == UNIFORM);

   if (src.nr >= UBO_START) {
      const struct brw_ubo_range *range =
         &prog_data->ubo_ranges[src.nr - UBO_START];

      /* If this access is in our (reduced) range, use the push data. */
      if (src.offset / 32 < range->length)
         return false;

      *out_surf_index = prog_data->binding_table.ubo_start + range->block;
      *out_pull_index = (32 * range->start + src.offset) / 4;
      return true;
   }

   const unsigned location = src.nr + src.offset / 4;

   if (location < uniforms && pull_constant_loc[location] != -1) {
      /* A regular uniform push constant */
      *out_surf_index = stage_prog_data->binding_table.pull_constants_start;
      *out_pull_index = pull_constant_loc[location];
      return true;
   }

   return false;
}

/**
 * Replace UNIFORM register file access with either UNIFORM_PULL_CONSTANT_LOAD
 * or VARYING_PULL_CONSTANT_LOAD instructions which load values into VGRFs.
 */
void
fs_visitor::lower_constant_loads()
{
   unsigned index, pull_index;

   foreach_block_and_inst_safe (block, fs_inst, inst, cfg) {
      /* Set up the annotation tracking for new generated instructions. */
      const fs_builder ibld(this, block, inst);

      for (int i = 0; i < inst->sources; i++) {
	 if (inst->src[i].file != UNIFORM)
	    continue;

         /* We'll handle this case later */
         if (inst->opcode == SHADER_OPCODE_MOV_INDIRECT && i == 0)
            continue;

         if (!get_pull_locs(inst->src[i], &index, &pull_index))
	    continue;

         assert(inst->src[i].stride == 0);

         const unsigned block_sz = 64; /* Fetch one cacheline at a time. */
         const fs_builder ubld = ibld.exec_all().group(block_sz / 4, 0);
         const fs_reg dst = ubld.vgrf(BRW_REGISTER_TYPE_UD);
         const unsigned base = pull_index * 4;

         ubld.emit(FS_OPCODE_UNIFORM_PULL_CONSTANT_LOAD,
                   dst, brw_imm_ud(index), brw_imm_ud(base & ~(block_sz - 1)));

         /* Rewrite the instruction to use the temporary VGRF. */
         inst->src[i].file = VGRF;
         inst->src[i].nr = dst.nr;
         inst->src[i].offset = (base & (block_sz - 1)) +
                               inst->src[i].offset % 4;
      }

      if (inst->opcode == SHADER_OPCODE_MOV_INDIRECT &&
          inst->src[0].file == UNIFORM) {

         if (!get_pull_locs(inst->src[0], &index, &pull_index))
            continue;

         VARYING_PULL_CONSTANT_LOAD(ibld, inst->dst,
                                    brw_imm_ud(index),
                                    inst->src[1],
                                    pull_index * 4);
         inst->remove(block);
      }
   }
   invalidate_live_intervals();
}

bool
fs_visitor::opt_algebraic()
{
   bool progress = false;

   foreach_block_and_inst_safe(block, fs_inst, inst, cfg) {
      switch (inst->opcode) {
      case BRW_OPCODE_MOV:
         if (!devinfo->has_64bit_types &&
             (inst->dst.type == BRW_REGISTER_TYPE_DF ||
              inst->dst.type == BRW_REGISTER_TYPE_UQ ||
              inst->dst.type == BRW_REGISTER_TYPE_Q)) {
            assert(inst->dst.type == inst->src[0].type);
            assert(!inst->saturate);
            assert(!inst->src[0].abs);
            assert(!inst->src[0].negate);
            const brw::fs_builder ibld(this, block, inst);

            if (inst->src[0].file == IMM) {
               ibld.MOV(subscript(inst->dst, BRW_REGISTER_TYPE_UD, 1),
                        brw_imm_ud(inst->src[0].u64 >> 32));
               ibld.MOV(subscript(inst->dst, BRW_REGISTER_TYPE_UD, 0),
                        brw_imm_ud(inst->src[0].u64));
            } else {
               ibld.MOV(subscript(inst->dst, BRW_REGISTER_TYPE_UD, 1),
                        subscript(inst->src[0], BRW_REGISTER_TYPE_UD, 1));
               ibld.MOV(subscript(inst->dst, BRW_REGISTER_TYPE_UD, 0),
                        subscript(inst->src[0], BRW_REGISTER_TYPE_UD, 0));
            }

            inst->remove(block);
            progress = true;
         }

         if ((inst->conditional_mod == BRW_CONDITIONAL_Z ||
              inst->conditional_mod == BRW_CONDITIONAL_NZ) &&
             inst->dst.is_null() &&
             (inst->src[0].abs || inst->src[0].negate)) {
            inst->src[0].abs = false;
            inst->src[0].negate = false;
            progress = true;
            break;
         }

         if (inst->src[0].file != IMM)
            break;

         if (inst->saturate) {
            /* Full mixed-type saturates don't happen.  However, we can end up
             * with things like:
             *
             *    mov.sat(8) g21<1>DF       -1F
             *
             * Other mixed-size-but-same-base-type cases may also be possible.
             */
            if (inst->dst.type != inst->src[0].type &&
                inst->dst.type != BRW_REGISTER_TYPE_DF &&
                inst->src[0].type != BRW_REGISTER_TYPE_F)
               assert(!"unimplemented: saturate mixed types");

            if (brw_saturate_immediate(inst->src[0].type,
                                       &inst->src[0].as_brw_reg())) {
               inst->saturate = false;
               progress = true;
            }
         }
         break;

      case BRW_OPCODE_MUL:
         if (inst->src[1].file != IMM)
            continue;

         /* a * 1.0 = a */
         if (inst->src[1].is_one()) {
            inst->opcode = BRW_OPCODE_MOV;
            inst->src[1] = reg_undef;
            progress = true;
            break;
         }

         /* a * -1.0 = -a */
         if (inst->src[1].is_negative_one()) {
            inst->opcode = BRW_OPCODE_MOV;
            inst->src[0].negate = !inst->src[0].negate;
            inst->src[1] = reg_undef;
            progress = true;
            break;
         }

         if (inst->src[0].file == IMM) {
            assert(inst->src[0].type == BRW_REGISTER_TYPE_F);
            inst->opcode = BRW_OPCODE_MOV;
            inst->src[0].f *= inst->src[1].f;
            inst->src[1] = reg_undef;
            progress = true;
            break;
         }
         break;
      case BRW_OPCODE_ADD:
         if (inst->src[1].file != IMM)
            continue;

         if (inst->src[0].file == IMM) {
            assert(inst->src[0].type == BRW_REGISTER_TYPE_F);
            inst->opcode = BRW_OPCODE_MOV;
            inst->src[0].f += inst->src[1].f;
            inst->src[1] = reg_undef;
            progress = true;
            break;
         }
         break;
      case BRW_OPCODE_OR:
         if (inst->src[0].equals(inst->src[1]) ||
             inst->src[1].is_zero()) {
            /* On Gen8+, the OR instruction can have a source modifier that
             * performs logical not on the operand.  Cases of 'OR r0, ~r1, 0'
             * or 'OR r0, ~r1, ~r1' should become a NOT instead of a MOV.
             */
            if (inst->src[0].negate) {
               inst->opcode = BRW_OPCODE_NOT;
               inst->src[0].negate = false;
            } else {
               inst->opcode = BRW_OPCODE_MOV;
            }
            inst->src[1] = reg_undef;
            progress = true;
            break;
         }
         break;
      case BRW_OPCODE_CMP:
         if ((inst->conditional_mod == BRW_CONDITIONAL_Z ||
              inst->conditional_mod == BRW_CONDITIONAL_NZ) &&
             inst->src[1].is_zero() &&
             (inst->src[0].abs || inst->src[0].negate)) {
            inst->src[0].abs = false;
            inst->src[0].negate = false;
            progress = true;
            break;
         }
         break;
      case BRW_OPCODE_SEL:
         if (!devinfo->has_64bit_types &&
             (inst->dst.type == BRW_REGISTER_TYPE_DF ||
              inst->dst.type == BRW_REGISTER_TYPE_UQ ||
              inst->dst.type == BRW_REGISTER_TYPE_Q)) {
            assert(inst->dst.type == inst->src[0].type);
            assert(!inst->saturate);
            assert(!inst->src[0].abs && !inst->src[0].negate);
            assert(!inst->src[1].abs && !inst->src[1].negate);
            const brw::fs_builder ibld(this, block, inst);

            set_predicate(inst->predicate,
                          ibld.SEL(subscript(inst->dst, BRW_REGISTER_TYPE_UD, 0),
                                   subscript(inst->src[0], BRW_REGISTER_TYPE_UD, 0),
                                   subscript(inst->src[1], BRW_REGISTER_TYPE_UD, 0)));
            set_predicate(inst->predicate,
                          ibld.SEL(subscript(inst->dst, BRW_REGISTER_TYPE_UD, 1),
                                   subscript(inst->src[0], BRW_REGISTER_TYPE_UD, 1),
                                   subscript(inst->src[1], BRW_REGISTER_TYPE_UD, 1)));

            inst->remove(block);
            progress = true;
         }
         if (inst->src[0].equals(inst->src[1])) {
            inst->opcode = BRW_OPCODE_MOV;
            inst->src[1] = reg_undef;
            inst->predicate = BRW_PREDICATE_NONE;
            inst->predicate_inverse = false;
            progress = true;
         } else if (inst->saturate && inst->src[1].file == IMM) {
            switch (inst->conditional_mod) {
            case BRW_CONDITIONAL_LE:
            case BRW_CONDITIONAL_L:
               switch (inst->src[1].type) {
               case BRW_REGISTER_TYPE_F:
                  if (inst->src[1].f >= 1.0f) {
                     inst->opcode = BRW_OPCODE_MOV;
                     inst->src[1] = reg_undef;
                     inst->conditional_mod = BRW_CONDITIONAL_NONE;
                     progress = true;
                  }
                  break;
               default:
                  break;
               }
               break;
            case BRW_CONDITIONAL_GE:
            case BRW_CONDITIONAL_G:
               switch (inst->src[1].type) {
               case BRW_REGISTER_TYPE_F:
                  if (inst->src[1].f <= 0.0f) {
                     inst->opcode = BRW_OPCODE_MOV;
                     inst->src[1] = reg_undef;
                     inst->conditional_mod = BRW_CONDITIONAL_NONE;
                     progress = true;
                  }
                  break;
               default:
                  break;
               }
            default:
               break;
            }
         }
         break;
      case BRW_OPCODE_MAD:
         if (inst->src[0].type != BRW_REGISTER_TYPE_F ||
             inst->src[1].type != BRW_REGISTER_TYPE_F ||
             inst->src[2].type != BRW_REGISTER_TYPE_F)
            break;
         if (inst->src[1].is_one()) {
            inst->opcode = BRW_OPCODE_ADD;
            inst->src[1] = inst->src[2];
            inst->src[2] = reg_undef;
            progress = true;
         } else if (inst->src[2].is_one()) {
            inst->opcode = BRW_OPCODE_ADD;
            inst->src[2] = reg_undef;
            progress = true;
         }
         break;
      case SHADER_OPCODE_BROADCAST:
         if (is_uniform(inst->src[0])) {
            inst->opcode = BRW_OPCODE_MOV;
            inst->sources = 1;
            inst->force_writemask_all = true;
            progress = true;
         } else if (inst->src[1].file == IMM) {
            inst->opcode = BRW_OPCODE_MOV;
            /* It's possible that the selected component will be too large and
             * overflow the register.  This can happen if someone does a
             * readInvocation() from GLSL or SPIR-V and provides an OOB
             * invocationIndex.  If this happens and we some how manage
             * to constant fold it in and get here, then component() may cause
             * us to start reading outside of the VGRF which will lead to an
             * assert later.  Instead, just let it wrap around if it goes over
             * exec_size.
             */
            const unsigned comp = inst->src[1].ud & (inst->exec_size - 1);
            inst->src[0] = component(inst->src[0], comp);
            inst->sources = 1;
            inst->force_writemask_all = true;
            progress = true;
         }
         break;

      case SHADER_OPCODE_SHUFFLE:
         if (is_uniform(inst->src[0])) {
            inst->opcode = BRW_OPCODE_MOV;
            inst->sources = 1;
            progress = true;
         } else if (inst->src[1].file == IMM) {
            inst->opcode = BRW_OPCODE_MOV;
            inst->src[0] = component(inst->src[0],
                                     inst->src[1].ud);
            inst->sources = 1;
            progress = true;
         }
         break;

      default:
	 break;
      }

      /* Swap if src[0] is immediate. */
      if (progress && inst->is_commutative()) {
         if (inst->src[0].file == IMM) {
            fs_reg tmp = inst->src[1];
            inst->src[1] = inst->src[0];
            inst->src[0] = tmp;
         }
      }
   }
   return progress;
}

/**
 * Optimize sample messages that have constant zero values for the trailing
 * texture coordinates. We can just reduce the message length for these
 * instructions instead of reserving a register for it. Trailing parameters
 * that aren't sent default to zero anyway. This will cause the dead code
 * eliminator to remove the MOV instruction that would otherwise be emitted to
 * set up the zero value.
 */
bool
fs_visitor::opt_zero_samples()
{
   /* Gen4 infers the texturing opcode based on the message length so we can't
    * change it.
    */
   if (devinfo->gen < 5)
      return false;

   bool progress = false;

   foreach_block_and_inst(block, fs_inst, inst, cfg) {
      if (!inst->is_tex())
         continue;

      fs_inst *load_payload = (fs_inst *) inst->prev;

      if (load_payload->is_head_sentinel() ||
          load_payload->opcode != SHADER_OPCODE_LOAD_PAYLOAD)
         continue;

      /* We don't want to remove the message header or the first parameter.
       * Removing the first parameter is not allowed, see the Haswell PRM
       * volume 7, page 149:
       *
       *     "Parameter 0 is required except for the sampleinfo message, which
       *      has no parameter 0"
       */
      while (inst->mlen > inst->header_size + inst->exec_size / 8 &&
             load_payload->src[(inst->mlen - inst->header_size) /
                               (inst->exec_size / 8) +
                               inst->header_size - 1].is_zero()) {
         inst->mlen -= inst->exec_size / 8;
         progress = true;
      }
   }

   if (progress)
      invalidate_live_intervals();

   return progress;
}

/**
 * Optimize sample messages which are followed by the final RT write.
 *
 * CHV, and GEN9+ can mark a texturing SEND instruction with EOT to have its
 * results sent directly to the framebuffer, bypassing the EU.  Recognize the
 * final texturing results copied to the framebuffer write payload and modify
 * them to write to the framebuffer directly.
 */
bool
fs_visitor::opt_sampler_eot()
{
   brw_wm_prog_key *key = (brw_wm_prog_key*) this->key;

   if (stage != MESA_SHADER_FRAGMENT || dispatch_width > 16)
      return false;

   if (devinfo->gen != 9 && !devinfo->is_cherryview)
      return false;

   /* FINISHME: It should be possible to implement this optimization when there
    * are multiple drawbuffers.
    */
   if (key->nr_color_regions != 1)
      return false;

   /* Requires emitting a bunch of saturating MOV instructions during logical
    * send lowering to clamp the color payload, which the sampler unit isn't
    * going to do for us.
    */
   if (key->clamp_fragment_color)
      return false;

   /* Look for a texturing instruction immediately before the final FB_WRITE. */
   bblock_t *block = cfg->blocks[cfg->num_blocks - 1];
   fs_inst *fb_write = (fs_inst *)block->end();
   assert(fb_write->eot);
   assert(fb_write->opcode == FS_OPCODE_FB_WRITE_LOGICAL);

   /* There wasn't one; nothing to do. */
   if (unlikely(fb_write->prev->is_head_sentinel()))
      return false;

   fs_inst *tex_inst = (fs_inst *) fb_write->prev;

   /* 3D Sampler » Messages » Message Format
    *
    * “Response Length of zero is allowed on all SIMD8* and SIMD16* sampler
    *  messages except sample+killpix, resinfo, sampleinfo, LOD, and gather4*”
    */
   if (tex_inst->opcode != SHADER_OPCODE_TEX_LOGICAL &&
       tex_inst->opcode != SHADER_OPCODE_TXD_LOGICAL &&
       tex_inst->opcode != SHADER_OPCODE_TXF_LOGICAL &&
       tex_inst->opcode != SHADER_OPCODE_TXL_LOGICAL &&
       tex_inst->opcode != FS_OPCODE_TXB_LOGICAL &&
       tex_inst->opcode != SHADER_OPCODE_TXF_CMS_LOGICAL &&
       tex_inst->opcode != SHADER_OPCODE_TXF_CMS_W_LOGICAL &&
       tex_inst->opcode != SHADER_OPCODE_TXF_UMS_LOGICAL)
      return false;

   /* XXX - This shouldn't be necessary. */
   if (tex_inst->prev->is_head_sentinel())
      return false;

   /* Check that the FB write sources are fully initialized by the single
    * texturing instruction.
    */
   for (unsigned i = 0; i < FB_WRITE_LOGICAL_NUM_SRCS; i++) {
      if (i == FB_WRITE_LOGICAL_SRC_COLOR0) {
         if (!fb_write->src[i].equals(tex_inst->dst) ||
             fb_write->size_read(i) != tex_inst->size_written)
         return false;
      } else if (i != FB_WRITE_LOGICAL_SRC_COMPONENTS) {
         if (fb_write->src[i].file != BAD_FILE)
            return false;
      }
   }

   assert(!tex_inst->eot); /* We can't get here twice */
   assert((tex_inst->offset & (0xff << 24)) == 0);

   const fs_builder ibld(this, block, tex_inst);

   tex_inst->offset |= fb_write->target << 24;
   tex_inst->eot = true;
   tex_inst->dst = ibld.null_reg_ud();
   tex_inst->size_written = 0;
   fb_write->remove(cfg->blocks[cfg->num_blocks - 1]);

   /* Marking EOT is sufficient, lower_logical_sends() will notice the EOT
    * flag and submit a header together with the sampler message as required
    * by the hardware.
    */
   invalidate_live_intervals();
   return true;
}

bool
fs_visitor::opt_register_renaming()
{
   bool progress = false;
   int depth = 0;

   unsigned remap[alloc.count];
   memset(remap, ~0u, sizeof(unsigned) * alloc.count);

   foreach_block_and_inst(block, fs_inst, inst, cfg) {
      if (inst->opcode == BRW_OPCODE_IF || inst->opcode == BRW_OPCODE_DO) {
         depth++;
      } else if (inst->opcode == BRW_OPCODE_ENDIF ||
                 inst->opcode == BRW_OPCODE_WHILE) {
         depth--;
      }

      /* Rewrite instruction sources. */
      for (int i = 0; i < inst->sources; i++) {
         if (inst->src[i].file == VGRF &&
             remap[inst->src[i].nr] != ~0u &&
             remap[inst->src[i].nr] != inst->src[i].nr) {
            inst->src[i].nr = remap[inst->src[i].nr];
            progress = true;
         }
      }

      const unsigned dst = inst->dst.nr;

      if (depth == 0 &&
          inst->dst.file == VGRF &&
          alloc.sizes[inst->dst.nr] * REG_SIZE == inst->size_written &&
          !inst->is_partial_write()) {
         if (remap[dst] == ~0u) {
            remap[dst] = dst;
         } else {
            remap[dst] = alloc.allocate(regs_written(inst));
            inst->dst.nr = remap[dst];
            progress = true;
         }
      } else if (inst->dst.file == VGRF &&
                 remap[dst] != ~0u &&
                 remap[dst] != dst) {
         inst->dst.nr = remap[dst];
         progress = true;
      }
   }

   if (progress) {
      invalidate_live_intervals();

      for (unsigned i = 0; i < ARRAY_SIZE(delta_xy); i++) {
         if (delta_xy[i].file == VGRF && remap[delta_xy[i].nr] != ~0u) {
            delta_xy[i].nr = remap[delta_xy[i].nr];
         }
      }
   }

   return progress;
}

/**
 * Remove redundant or useless discard jumps.
 *
 * For example, we can eliminate jumps in the following sequence:
 *
 * discard-jump       (redundant with the next jump)
 * discard-jump       (useless; jumps to the next instruction)
 * placeholder-halt
 */
bool
fs_visitor::opt_redundant_discard_jumps()
{
   bool progress = false;

   bblock_t *last_bblock = cfg->blocks[cfg->num_blocks - 1];

   fs_inst *placeholder_halt = NULL;
   foreach_inst_in_block_reverse(fs_inst, inst, last_bblock) {
      if (inst->opcode == FS_OPCODE_PLACEHOLDER_HALT) {
         placeholder_halt = inst;
         break;
      }
   }

   if (!placeholder_halt)
      return false;

   /* Delete any HALTs immediately before the placeholder halt. */
   for (fs_inst *prev = (fs_inst *) placeholder_halt->prev;
        !prev->is_head_sentinel() && prev->opcode == FS_OPCODE_DISCARD_JUMP;
        prev = (fs_inst *) placeholder_halt->prev) {
      prev->remove(last_bblock);
      progress = true;
   }

   if (progress)
      invalidate_live_intervals();

   return progress;
}

/**
 * Compute a bitmask with GRF granularity with a bit set for each GRF starting
 * from \p r.offset which overlaps the region starting at \p s.offset and
 * spanning \p ds bytes.
 */
static inline unsigned
mask_relative_to(const fs_reg &r, const fs_reg &s, unsigned ds)
{
   const int rel_offset = reg_offset(s) - reg_offset(r);
   const int shift = rel_offset / REG_SIZE;
   const unsigned n = DIV_ROUND_UP(rel_offset % REG_SIZE + ds, REG_SIZE);
   assert(reg_space(r) == reg_space(s) &&
          shift >= 0 && shift < int(8 * sizeof(unsigned)));
   return ((1 << n) - 1) << shift;
}

bool
fs_visitor::opt_peephole_csel()
{
   if (devinfo->gen < 8)
      return false;

   bool progress = false;

   foreach_block_reverse(block, cfg) {
      int ip = block->end_ip + 1;

      foreach_inst_in_block_reverse_safe(fs_inst, inst, block) {
         ip--;

         if (inst->opcode != BRW_OPCODE_SEL ||
             inst->predicate != BRW_PREDICATE_NORMAL ||
             (inst->dst.type != BRW_REGISTER_TYPE_F &&
              inst->dst.type != BRW_REGISTER_TYPE_D &&
              inst->dst.type != BRW_REGISTER_TYPE_UD))
            continue;

         /* Because it is a 3-src instruction, CSEL cannot have an immediate
          * value as a source, but we can sometimes handle zero.
          */
         if ((inst->src[0].file != VGRF && inst->src[0].file != ATTR &&
              inst->src[0].file != UNIFORM) ||
             (inst->src[1].file != VGRF && inst->src[1].file != ATTR &&
              inst->src[1].file != UNIFORM && !inst->src[1].is_zero()))
            continue;

         foreach_inst_in_block_reverse_starting_from(fs_inst, scan_inst, inst) {
            if (!scan_inst->flags_written())
               continue;

            if ((scan_inst->opcode != BRW_OPCODE_CMP &&
                 scan_inst->opcode != BRW_OPCODE_MOV) ||
                scan_inst->predicate != BRW_PREDICATE_NONE ||
                (scan_inst->src[0].file != VGRF &&
                 scan_inst->src[0].file != ATTR &&
                 scan_inst->src[0].file != UNIFORM) ||
                scan_inst->src[0].type != BRW_REGISTER_TYPE_F)
               break;

            if (scan_inst->opcode == BRW_OPCODE_CMP && !scan_inst->src[1].is_zero())
               break;

            const brw::fs_builder ibld(this, block, inst);

            const enum brw_conditional_mod cond =
               inst->predicate_inverse
               ? brw_negate_cmod(scan_inst->conditional_mod)
               : scan_inst->conditional_mod;

            fs_inst *csel_inst = NULL;

            if (inst->src[1].file != IMM) {
               csel_inst = ibld.CSEL(inst->dst,
                                     inst->src[0],
                                     inst->src[1],
                                     scan_inst->src[0],
                                     cond);
            } else if (cond == BRW_CONDITIONAL_NZ) {
               /* Consider the sequence
                *
                * cmp.nz.f0  null<1>F   g3<8,8,1>F   0F
                * (+f0) sel  g124<1>UD  g2<8,8,1>UD  0x00000000UD
                *
                * The sel will pick the immediate value 0 if r0 is ±0.0.
                * Therefore, this sequence is equivalent:
                *
                * cmp.nz.f0  null<1>F   g3<8,8,1>F   0F
                * (+f0) sel  g124<1>F   g2<8,8,1>F   (abs)g3<8,8,1>F
                *
                * The abs is ensures that the result is 0UD when g3 is -0.0F.
                * By normal cmp-sel merging, this is also equivalent:
                *
                * csel.nz    g124<1>F   g2<4,4,1>F   (abs)g3<4,4,1>F  g3<4,4,1>F
                */
               csel_inst = ibld.CSEL(inst->dst,
                                     inst->src[0],
                                     scan_inst->src[0],
                                     scan_inst->src[0],
                                     cond);

               csel_inst->src[1].abs = true;
            }

            if (csel_inst != NULL) {
               progress = true;
               csel_inst->saturate = inst->saturate;
               inst->remove(block);
            }

            break;
         }
      }
   }

   return progress;
}

bool
fs_visitor::compute_to_mrf()
{
   bool progress = false;
   int next_ip = 0;

   /* No MRFs on Gen >= 7. */
   if (devinfo->gen >= 7)
      return false;

   calculate_live_intervals();

   foreach_block_and_inst_safe(block, fs_inst, inst, cfg) {
      int ip = next_ip;
      next_ip++;

      if (inst->opcode != BRW_OPCODE_MOV ||
	  inst->is_partial_write() ||
	  inst->dst.file != MRF || inst->src[0].file != VGRF ||
	  inst->dst.type != inst->src[0].type ||
	  inst->src[0].abs || inst->src[0].negate ||
          !inst->src[0].is_contiguous() ||
          inst->src[0].offset % REG_SIZE != 0)
	 continue;

      /* Can't compute-to-MRF this GRF if someone else was going to
       * read it later.
       */
      if (this->virtual_grf_end[inst->src[0].nr] > ip)
	 continue;

      /* Found a move of a GRF to a MRF.  Let's see if we can go rewrite the
       * things that computed the value of all GRFs of the source region.  The
       * regs_left bitset keeps track of the registers we haven't yet found a
       * generating instruction for.
       */
      unsigned regs_left = (1 << regs_read(inst, 0)) - 1;

      foreach_inst_in_block_reverse_starting_from(fs_inst, scan_inst, inst) {
         if (regions_overlap(scan_inst->dst, scan_inst->size_written,
                             inst->src[0], inst->size_read(0))) {
	    /* Found the last thing to write our reg we want to turn
	     * into a compute-to-MRF.
	     */

	    /* If this one instruction didn't populate all the
	     * channels, bail.  We might be able to rewrite everything
	     * that writes that reg, but it would require smarter
	     * tracking.
	     */
	    if (scan_inst->is_partial_write())
	       break;

            /* Handling things not fully contained in the source of the copy
             * would need us to understand coalescing out more than one MOV at
             * a time.
             */
            if (!region_contained_in(scan_inst->dst, scan_inst->size_written,
                                     inst->src[0], inst->size_read(0)))
               break;

	    /* SEND instructions can't have MRF as a destination. */
	    if (scan_inst->mlen)
	       break;

	    if (devinfo->gen == 6) {
	       /* gen6 math instructions must have the destination be
		* GRF, so no compute-to-MRF for them.
		*/
	       if (scan_inst->is_math()) {
		  break;
	       }
	    }

            /* Clear the bits for any registers this instruction overwrites. */
            regs_left &= ~mask_relative_to(
               inst->src[0], scan_inst->dst, scan_inst->size_written);
            if (!regs_left)
               break;
	 }

	 /* We don't handle control flow here.  Most computation of
	  * values that end up in MRFs are shortly before the MRF
	  * write anyway.
	  */
	 if (block->start() == scan_inst)
	    break;

	 /* You can't read from an MRF, so if someone else reads our
	  * MRF's source GRF that we wanted to rewrite, that stops us.
	  */
	 bool interfered = false;
	 for (int i = 0; i < scan_inst->sources; i++) {
            if (regions_overlap(scan_inst->src[i], scan_inst->size_read(i),
                                inst->src[0], inst->size_read(0))) {
	       interfered = true;
	    }
	 }
	 if (interfered)
	    break;

         if (regions_overlap(scan_inst->dst, scan_inst->size_written,
                             inst->dst, inst->size_written)) {
	    /* If somebody else writes our MRF here, we can't
	     * compute-to-MRF before that.
	     */
            break;
         }

         if (scan_inst->mlen > 0 && scan_inst->base_mrf != -1 &&
             regions_overlap(fs_reg(MRF, scan_inst->base_mrf), scan_inst->mlen * REG_SIZE,
                             inst->dst, inst->size_written)) {
	    /* Found a SEND instruction, which means that there are
	     * live values in MRFs from base_mrf to base_mrf +
	     * scan_inst->mlen - 1.  Don't go pushing our MRF write up
	     * above it.
	     */
            break;
         }
      }

      if (regs_left)
         continue;

      /* Found all generating instructions of our MRF's source value, so it
       * should be safe to rewrite them to point to the MRF directly.
       */
      regs_left = (1 << regs_read(inst, 0)) - 1;

      foreach_inst_in_block_reverse_starting_from(fs_inst, scan_inst, inst) {
         if (regions_overlap(scan_inst->dst, scan_inst->size_written,
                             inst->src[0], inst->size_read(0))) {
            /* Clear the bits for any registers this instruction overwrites. */
            regs_left &= ~mask_relative_to(
               inst->src[0], scan_inst->dst, scan_inst->size_written);

            const unsigned rel_offset = reg_offset(scan_inst->dst) -
                                        reg_offset(inst->src[0]);

            if (inst->dst.nr & BRW_MRF_COMPR4) {
               /* Apply the same address transformation done by the hardware
                * for COMPR4 MRF writes.
                */
               assert(rel_offset < 2 * REG_SIZE);
               scan_inst->dst.nr = inst->dst.nr + rel_offset / REG_SIZE * 4;

               /* Clear the COMPR4 bit if the generating instruction is not
                * compressed.
                */
               if (scan_inst->size_written < 2 * REG_SIZE)
                  scan_inst->dst.nr &= ~BRW_MRF_COMPR4;

            } else {
               /* Calculate the MRF number the result of this instruction is
                * ultimately written to.
                */
               scan_inst->dst.nr = inst->dst.nr + rel_offset / REG_SIZE;
            }

            scan_inst->dst.file = MRF;
            scan_inst->dst.offset = inst->dst.offset + rel_offset % REG_SIZE;
            scan_inst->saturate |= inst->saturate;
            if (!regs_left)
               break;
         }
      }

      assert(!regs_left);
      inst->remove(block);
      progress = true;
   }

   if (progress)
      invalidate_live_intervals();

   return progress;
}

/**
 * Eliminate FIND_LIVE_CHANNEL instructions occurring outside any control
 * flow.  We could probably do better here with some form of divergence
 * analysis.
 */
bool
fs_visitor::eliminate_find_live_channel()
{
   bool progress = false;
   unsigned depth = 0;

   if (!brw_stage_has_packed_dispatch(devinfo, stage, stage_prog_data)) {
      /* The optimization below assumes that channel zero is live on thread
       * dispatch, which may not be the case if the fixed function dispatches
       * threads sparsely.
       */
      return false;
   }

   foreach_block_and_inst_safe(block, fs_inst, inst, cfg) {
      switch (inst->opcode) {
      case BRW_OPCODE_IF:
      case BRW_OPCODE_DO:
         depth++;
         break;

      case BRW_OPCODE_ENDIF:
      case BRW_OPCODE_WHILE:
         depth--;
         break;

      case FS_OPCODE_DISCARD_JUMP:
         /* This can potentially make control flow non-uniform until the end
          * of the program.
          */
         return progress;

      case SHADER_OPCODE_FIND_LIVE_CHANNEL:
         if (depth == 0) {
            inst->opcode = BRW_OPCODE_MOV;
            inst->src[0] = brw_imm_ud(0u);
            inst->sources = 1;
            inst->force_writemask_all = true;
            progress = true;
         }
         break;

      default:
         break;
      }
   }

   return progress;
}

/**
 * Once we've generated code, try to convert normal FS_OPCODE_FB_WRITE
 * instructions to FS_OPCODE_REP_FB_WRITE.
 */
void
fs_visitor::emit_repclear_shader()
{
   brw_wm_prog_key *key = (brw_wm_prog_key*) this->key;
   int base_mrf = 0;
   int color_mrf = base_mrf + 2;
   fs_inst *mov;

   if (uniforms > 0) {
      mov = bld.exec_all().group(4, 0)
               .MOV(brw_message_reg(color_mrf),
                    fs_reg(UNIFORM, 0, BRW_REGISTER_TYPE_F));
   } else {
      struct brw_reg reg =
         brw_reg(BRW_GENERAL_REGISTER_FILE, 2, 3, 0, 0, BRW_REGISTER_TYPE_F,
                 BRW_VERTICAL_STRIDE_8, BRW_WIDTH_2, BRW_HORIZONTAL_STRIDE_4,
                 BRW_SWIZZLE_XYZW, WRITEMASK_XYZW);

      mov = bld.exec_all().group(4, 0)
               .MOV(vec4(brw_message_reg(color_mrf)), fs_reg(reg));
   }

   fs_inst *write = NULL;
   if (key->nr_color_regions == 1) {
      write = bld.emit(FS_OPCODE_REP_FB_WRITE);
      write->saturate = key->clamp_fragment_color;
      write->base_mrf = color_mrf;
      write->target = 0;
      write->header_size = 0;
      write->mlen = 1;
   } else {
      assume(key->nr_color_regions > 0);

      struct brw_reg header =
         retype(brw_message_reg(base_mrf), BRW_REGISTER_TYPE_UD);
      bld.exec_all().group(16, 0)
         .MOV(header, retype(brw_vec8_grf(0, 0), BRW_REGISTER_TYPE_UD));

      for (int i = 0; i < key->nr_color_regions; ++i) {
         if (i > 0) {
            bld.exec_all().group(1, 0)
               .MOV(component(header, 2), brw_imm_ud(i));
         }

         write = bld.emit(FS_OPCODE_REP_FB_WRITE);
         write->saturate = key->clamp_fragment_color;
         write->base_mrf = base_mrf;
         write->target = i;
         write->header_size = 2;
         write->mlen = 3;
      }
   }
   write->eot = true;
   write->last_rt = true;

   calculate_cfg();

   assign_constant_locations();
   assign_curb_setup();

   /* Now that we have the uniform assigned, go ahead and force it to a vec4. */
   if (uniforms > 0) {
      assert(mov->src[0].file == FIXED_GRF);
      mov->src[0] = brw_vec4_grf(mov->src[0].nr, 0);
   }
}

/**
 * Walks through basic blocks, looking for repeated MRF writes and
 * removing the later ones.
 */
bool
fs_visitor::remove_duplicate_mrf_writes()
{
   fs_inst *last_mrf_move[BRW_MAX_MRF(devinfo->gen)];
   bool progress = false;

   /* Need to update the MRF tracking for compressed instructions. */
   if (dispatch_width >= 16)
      return false;

   memset(last_mrf_move, 0, sizeof(last_mrf_move));

   foreach_block_and_inst_safe (block, fs_inst, inst, cfg) {
      if (inst->is_control_flow()) {
	 memset(last_mrf_move, 0, sizeof(last_mrf_move));
      }

      if (inst->opcode == BRW_OPCODE_MOV &&
	  inst->dst.file == MRF) {
         fs_inst *prev_inst = last_mrf_move[inst->dst.nr];
	 if (prev_inst && prev_inst->opcode == BRW_OPCODE_MOV &&
             inst->dst.equals(prev_inst->dst) &&
             inst->src[0].equals(prev_inst->src[0]) &&
             inst->saturate == prev_inst->saturate &&
             inst->predicate == prev_inst->predicate &&
             inst->conditional_mod == prev_inst->conditional_mod &&
             inst->exec_size == prev_inst->exec_size) {
	    inst->remove(block);
	    progress = true;
	    continue;
	 }
      }

      /* Clear out the last-write records for MRFs that were overwritten. */
      if (inst->dst.file == MRF) {
         last_mrf_move[inst->dst.nr] = NULL;
      }

      if (inst->mlen > 0 && inst->base_mrf != -1) {
	 /* Found a SEND instruction, which will include two or fewer
	  * implied MRF writes.  We could do better here.
	  */
	 for (int i = 0; i < implied_mrf_writes(inst); i++) {
	    last_mrf_move[inst->base_mrf + i] = NULL;
	 }
      }

      /* Clear out any MRF move records whose sources got overwritten. */
      for (unsigned i = 0; i < ARRAY_SIZE(last_mrf_move); i++) {
         if (last_mrf_move[i] &&
             regions_overlap(inst->dst, inst->size_written,
                             last_mrf_move[i]->src[0],
                             last_mrf_move[i]->size_read(0))) {
            last_mrf_move[i] = NULL;
         }
      }

      if (inst->opcode == BRW_OPCODE_MOV &&
	  inst->dst.file == MRF &&
	  inst->src[0].file != ARF &&
	  !inst->is_partial_write()) {
         last_mrf_move[inst->dst.nr] = inst;
      }
   }

   if (progress)
      invalidate_live_intervals();

   return progress;
}

/**
 * Rounding modes for conversion instructions are included for each
 * conversion, but right now it is a state. So once it is set,
 * we don't need to call it again for subsequent calls.
 *
 * This is useful for vector/matrices conversions, as setting the
 * mode once is enough for the full vector/matrix
 */
bool
fs_visitor::remove_extra_rounding_modes()
{
   bool progress = false;

   foreach_block (block, cfg) {
      brw_rnd_mode prev_mode = BRW_RND_MODE_UNSPECIFIED;

      foreach_inst_in_block_safe (fs_inst, inst, block) {
         if (inst->opcode == SHADER_OPCODE_RND_MODE) {
            assert(inst->src[0].file == BRW_IMMEDIATE_VALUE);
            const brw_rnd_mode mode = (brw_rnd_mode) inst->src[0].d;
            if (mode == prev_mode) {
               inst->remove(block);
               progress = true;
            } else {
               prev_mode = mode;
            }
         }
      }
   }

   if (progress)
      invalidate_live_intervals();

   return progress;
}

static void
clear_deps_for_inst_src(fs_inst *inst, bool *deps, int first_grf, int grf_len)
{
   /* Clear the flag for registers that actually got read (as expected). */
   for (int i = 0; i < inst->sources; i++) {
      int grf;
      if (inst->src[i].file == VGRF || inst->src[i].file == FIXED_GRF) {
         grf = inst->src[i].nr;
      } else {
         continue;
      }

      if (grf >= first_grf &&
          grf < first_grf + grf_len) {
         deps[grf - first_grf] = false;
         if (inst->exec_size == 16)
            deps[grf - first_grf + 1] = false;
      }
   }
}

/**
 * Implements this workaround for the original 965:
 *
 *     "[DevBW, DevCL] Implementation Restrictions: As the hardware does not
 *      check for post destination dependencies on this instruction, software
 *      must ensure that there is no destination hazard for the case of ‘write
 *      followed by a posted write’ shown in the following example.
 *
 *      1. mov r3 0
 *      2. send r3.xy <rest of send instruction>
 *      3. mov r2 r3
 *
 *      Due to no post-destination dependency check on the ‘send’, the above
 *      code sequence could have two instructions (1 and 2) in flight at the
 *      same time that both consider ‘r3’ as the target of their final writes.
 */
void
fs_visitor::insert_gen4_pre_send_dependency_workarounds(bblock_t *block,
                                                        fs_inst *inst)
{
   int write_len = regs_written(inst);
   int first_write_grf = inst->dst.nr;
   bool needs_dep[BRW_MAX_MRF(devinfo->gen)];
   assert(write_len < (int)sizeof(needs_dep) - 1);

   memset(needs_dep, false, sizeof(needs_dep));
   memset(needs_dep, true, write_len);

   clear_deps_for_inst_src(inst, needs_dep, first_write_grf, write_len);

   /* Walk backwards looking for writes to registers we're writing which
    * aren't read since being written.  If we hit the start of the program,
    * we assume that there are no outstanding dependencies on entry to the
    * program.
    */
   foreach_inst_in_block_reverse_starting_from(fs_inst, scan_inst, inst) {
      /* If we hit control flow, assume that there *are* outstanding
       * dependencies, and force their cleanup before our instruction.
       */
      if (block->start() == scan_inst && block->num != 0) {
         for (int i = 0; i < write_len; i++) {
            if (needs_dep[i])
               DEP_RESOLVE_MOV(fs_builder(this, block, inst),
                               first_write_grf + i);
         }
         return;
      }

      /* We insert our reads as late as possible on the assumption that any
       * instruction but a MOV that might have left us an outstanding
       * dependency has more latency than a MOV.
       */
      if (scan_inst->dst.file == VGRF) {
         for (unsigned i = 0; i < regs_written(scan_inst); i++) {
            int reg = scan_inst->dst.nr + i;

            if (reg >= first_write_grf &&
                reg < first_write_grf + write_len &&
                needs_dep[reg - first_write_grf]) {
               DEP_RESOLVE_MOV(fs_builder(this, block, inst), reg);
               needs_dep[reg - first_write_grf] = false;
               if (scan_inst->exec_size == 16)
                  needs_dep[reg - first_write_grf + 1] = false;
            }
         }
      }

      /* Clear the flag for registers that actually got read (as expected). */
      clear_deps_for_inst_src(scan_inst, needs_dep, first_write_grf, write_len);

      /* Continue the loop only if we haven't resolved all the dependencies */
      int i;
      for (i = 0; i < write_len; i++) {
         if (needs_dep[i])
            break;
      }
      if (i == write_len)
         return;
   }
}

/**
 * Implements this workaround for the original 965:
 *
 *     "[DevBW, DevCL] Errata: A destination register from a send can not be
 *      used as a destination register until after it has been sourced by an
 *      instruction with a different destination register.
 */
void
fs_visitor::insert_gen4_post_send_dependency_workarounds(bblock_t *block, fs_inst *inst)
{
   int write_len = regs_written(inst);
   unsigned first_write_grf = inst->dst.nr;
   bool needs_dep[BRW_MAX_MRF(devinfo->gen)];
   assert(write_len < (int)sizeof(needs_dep) - 1);

   memset(needs_dep, false, sizeof(needs_dep));
   memset(needs_dep, true, write_len);
   /* Walk forwards looking for writes to registers we're writing which aren't
    * read before being written.
    */
   foreach_inst_in_block_starting_from(fs_inst, scan_inst, inst) {
      /* If we hit control flow, force resolve all remaining dependencies. */
      if (block->end() == scan_inst && block->num != cfg->num_blocks - 1) {
         for (int i = 0; i < write_len; i++) {
            if (needs_dep[i])
               DEP_RESOLVE_MOV(fs_builder(this, block, scan_inst),
                               first_write_grf + i);
         }
         return;
      }

      /* Clear the flag for registers that actually got read (as expected). */
      clear_deps_for_inst_src(scan_inst, needs_dep, first_write_grf, write_len);

      /* We insert our reads as late as possible since they're reading the
       * result of a SEND, which has massive latency.
       */
      if (scan_inst->dst.file == VGRF &&
          scan_inst->dst.nr >= first_write_grf &&
          scan_inst->dst.nr < first_write_grf + write_len &&
          needs_dep[scan_inst->dst.nr - first_write_grf]) {
         DEP_RESOLVE_MOV(fs_builder(this, block, scan_inst),
                         scan_inst->dst.nr);
         needs_dep[scan_inst->dst.nr - first_write_grf] = false;
      }

      /* Continue the loop only if we haven't resolved all the dependencies */
      int i;
      for (i = 0; i < write_len; i++) {
         if (needs_dep[i])
            break;
      }
      if (i == write_len)
         return;
   }
}

void
fs_visitor::insert_gen4_send_dependency_workarounds()
{
   if (devinfo->gen != 4 || devinfo->is_g4x)
      return;

   bool progress = false;

   foreach_block_and_inst(block, fs_inst, inst, cfg) {
      if (inst->mlen != 0 && inst->dst.file == VGRF) {
         insert_gen4_pre_send_dependency_workarounds(block, inst);
         insert_gen4_post_send_dependency_workarounds(block, inst);
         progress = true;
      }
   }

   if (progress)
      invalidate_live_intervals();
}

/**
 * Turns the generic expression-style uniform pull constant load instruction
 * into a hardware-specific series of instructions for loading a pull
 * constant.
 *
 * The expression style allows the CSE pass before this to optimize out
 * repeated loads from the same offset, and gives the pre-register-allocation
 * scheduling full flexibility, while the conversion to native instructions
 * allows the post-register-allocation scheduler the best information
 * possible.
 *
 * Note that execution masking for setting up pull constant loads is special:
 * the channels that need to be written are unrelated to the current execution
 * mask, since a later instruction will use one of the result channels as a
 * source operand for all 8 or 16 of its channels.
 */
void
fs_visitor::lower_uniform_pull_constant_loads()
{
   foreach_block_and_inst (block, fs_inst, inst, cfg) {
      if (inst->opcode != FS_OPCODE_UNIFORM_PULL_CONSTANT_LOAD)
         continue;

      if (devinfo->gen >= 7) {
         const fs_builder ubld = fs_builder(this, block, inst).exec_all();
         const fs_reg payload = ubld.group(8, 0).vgrf(BRW_REGISTER_TYPE_UD);

         ubld.group(8, 0).MOV(payload,
                              retype(brw_vec8_grf(0, 0), BRW_REGISTER_TYPE_UD));
         ubld.group(1, 0).MOV(component(payload, 2),
                              brw_imm_ud(inst->src[1].ud / 16));

         inst->opcode = FS_OPCODE_UNIFORM_PULL_CONSTANT_LOAD_GEN7;
         inst->src[1] = payload;
         inst->header_size = 1;
         inst->mlen = 1;

         invalidate_live_intervals();
      } else {
         /* Before register allocation, we didn't tell the scheduler about the
          * MRF we use.  We know it's safe to use this MRF because nothing
          * else does except for register spill/unspill, which generates and
          * uses its MRF within a single IR instruction.
          */
         inst->base_mrf = FIRST_PULL_LOAD_MRF(devinfo->gen) + 1;
         inst->mlen = 1;
      }
   }
}

bool
fs_visitor::lower_load_payload()
{
   bool progress = false;

   foreach_block_and_inst_safe (block, fs_inst, inst, cfg) {
      if (inst->opcode != SHADER_OPCODE_LOAD_PAYLOAD)
         continue;

      assert(inst->dst.file == MRF || inst->dst.file == VGRF);
      assert(inst->saturate == false);
      fs_reg dst = inst->dst;

      /* Get rid of COMPR4.  We'll add it back in if we need it */
      if (dst.file == MRF)
         dst.nr = dst.nr & ~BRW_MRF_COMPR4;

      const fs_builder ibld(this, block, inst);
      const fs_builder hbld = ibld.exec_all().group(8, 0);

      for (uint8_t i = 0; i < inst->header_size; i++) {
         if (inst->src[i].file != BAD_FILE) {
            fs_reg mov_dst = retype(dst, BRW_REGISTER_TYPE_UD);
            fs_reg mov_src = retype(inst->src[i], BRW_REGISTER_TYPE_UD);
            hbld.MOV(mov_dst, mov_src);
         }
         dst = offset(dst, hbld, 1);
      }

      if (inst->dst.file == MRF && (inst->dst.nr & BRW_MRF_COMPR4) &&
          inst->exec_size > 8) {
         /* In this case, the payload portion of the LOAD_PAYLOAD isn't
          * a straightforward copy.  Instead, the result of the
          * LOAD_PAYLOAD is treated as interleaved and the first four
          * non-header sources are unpacked as:
          *
          * m + 0: r0
          * m + 1: g0
          * m + 2: b0
          * m + 3: a0
          * m + 4: r1
          * m + 5: g1
          * m + 6: b1
          * m + 7: a1
          *
          * This is used for gen <= 5 fb writes.
          */
         assert(inst->exec_size == 16);
         assert(inst->header_size + 4 <= inst->sources);
         for (uint8_t i = inst->header_size; i < inst->header_size + 4; i++) {
            if (inst->src[i].file != BAD_FILE) {
               if (devinfo->has_compr4) {
                  fs_reg compr4_dst = retype(dst, inst->src[i].type);
                  compr4_dst.nr |= BRW_MRF_COMPR4;
                  ibld.MOV(compr4_dst, inst->src[i]);
               } else {
                  /* Platform doesn't have COMPR4.  We have to fake it */
                  fs_reg mov_dst = retype(dst, inst->src[i].type);
                  ibld.half(0).MOV(mov_dst, half(inst->src[i], 0));
                  mov_dst.nr += 4;
                  ibld.half(1).MOV(mov_dst, half(inst->src[i], 1));
               }
            }

            dst.nr++;
         }

         /* The loop above only ever incremented us through the first set
          * of 4 registers.  However, thanks to the magic of COMPR4, we
          * actually wrote to the first 8 registers, so we need to take
          * that into account now.
          */
         dst.nr += 4;

         /* The COMPR4 code took care of the first 4 sources.  We'll let
          * the regular path handle any remaining sources.  Yes, we are
          * modifying the instruction but we're about to delete it so
          * this really doesn't hurt anything.
          */
         inst->header_size += 4;
      }

      for (uint8_t i = inst->header_size; i < inst->sources; i++) {
         if (inst->src[i].file != BAD_FILE) {
            dst.type = inst->src[i].type;
            ibld.MOV(dst, inst->src[i]);
         } else {
            dst.type = BRW_REGISTER_TYPE_UD;
         }
         dst = offset(dst, ibld, 1);
      }

      inst->remove(block);
      progress = true;
   }

   if (progress)
      invalidate_live_intervals();

   return progress;
}

bool
fs_visitor::lower_linterp()
{
   bool progress = false;

   if (devinfo->gen < 11)
      return false;

   foreach_block_and_inst_safe(block, fs_inst, inst, cfg) {
      const fs_builder ibld(this, block, inst);

      if (inst->opcode != FS_OPCODE_LINTERP)
         continue;

      fs_reg dwP = component(inst->src[1], 0);
      fs_reg dwQ = component(inst->src[1], 1);
      fs_reg dwR = component(inst->src[1], 3);
      for (unsigned i = 0; i < DIV_ROUND_UP(dispatch_width, 8); i++) {
         const fs_builder hbld(ibld.half(i));
         fs_reg dst = half(inst->dst, i);
         fs_reg delta_xy = offset(inst->src[0], ibld, i);
         hbld.MAD(dst, dwR, half(delta_xy, 0), dwP);
         fs_inst *mad = hbld.MAD(dst, dst, half(delta_xy, 1), dwQ);

         /* Propagate conditional mod and saturate from the original
          * instruction to the second MAD instruction.
          */
         set_saturate(inst->saturate, mad);
         set_condmod(inst->conditional_mod, mad);
      }

      inst->remove(block);
      progress = true;
   }

   if (progress)
      invalidate_live_intervals();

   return progress;
}

bool
fs_visitor::lower_integer_multiplication()
{
   bool progress = false;

   foreach_block_and_inst_safe(block, fs_inst, inst, cfg) {
      const fs_builder ibld(this, block, inst);

      if (inst->opcode == BRW_OPCODE_MUL) {
         if (inst->dst.is_accumulator() ||
             (inst->dst.type != BRW_REGISTER_TYPE_D &&
              inst->dst.type != BRW_REGISTER_TYPE_UD))
            continue;

         if (devinfo->has_integer_dword_mul)
            continue;

         if (inst->src[1].file == IMM &&
             inst->src[1].ud < (1 << 16)) {
            /* The MUL instruction isn't commutative. On Gen <= 6, only the low
             * 16-bits of src0 are read, and on Gen >= 7 only the low 16-bits of
             * src1 are used.
             *
             * If multiplying by an immediate value that fits in 16-bits, do a
             * single MUL instruction with that value in the proper location.
             */
            if (devinfo->gen < 7) {
               fs_reg imm(VGRF, alloc.allocate(dispatch_width / 8),
                          inst->dst.type);
               ibld.MOV(imm, inst->src[1]);
               ibld.MUL(inst->dst, imm, inst->src[0]);
            } else {
               const bool ud = (inst->src[1].type == BRW_REGISTER_TYPE_UD);
               ibld.MUL(inst->dst, inst->src[0],
                        ud ? brw_imm_uw(inst->src[1].ud)
                           : brw_imm_w(inst->src[1].d));
            }
         } else {
            /* Gen < 8 (and some Gen8+ low-power parts like Cherryview) cannot
             * do 32-bit integer multiplication in one instruction, but instead
             * must do a sequence (which actually calculates a 64-bit result):
             *
             *    mul(8)  acc0<1>D   g3<8,8,1>D      g4<8,8,1>D
             *    mach(8) null       g3<8,8,1>D      g4<8,8,1>D
             *    mov(8)  g2<1>D     acc0<8,8,1>D
             *
             * But on Gen > 6, the ability to use second accumulator register
             * (acc1) for non-float data types was removed, preventing a simple
             * implementation in SIMD16. A 16-channel result can be calculated by
             * executing the three instructions twice in SIMD8, once with quarter
             * control of 1Q for the first eight channels and again with 2Q for
             * the second eight channels.
             *
             * Which accumulator register is implicitly accessed (by AccWrEnable
             * for instance) is determined by the quarter control. Unfortunately
             * Ivybridge (and presumably Baytrail) has a hardware bug in which an
             * implicit accumulator access by an instruction with 2Q will access
             * acc1 regardless of whether the data type is usable in acc1.
             *
             * Specifically, the 2Q mach(8) writes acc1 which does not exist for
             * integer data types.
             *
             * Since we only want the low 32-bits of the result, we can do two
             * 32-bit x 16-bit multiplies (like the mul and mach are doing), and
             * adjust the high result and add them (like the mach is doing):
             *
             *    mul(8)  g7<1>D     g3<8,8,1>D      g4.0<8,8,1>UW
             *    mul(8)  g8<1>D     g3<8,8,1>D      g4.1<8,8,1>UW
             *    shl(8)  g9<1>D     g8<8,8,1>D      16D
             *    add(8)  g2<1>D     g7<8,8,1>D      g8<8,8,1>D
             *
             * We avoid the shl instruction by realizing that we only want to add
             * the low 16-bits of the "high" result to the high 16-bits of the
             * "low" result and using proper regioning on the add:
             *
             *    mul(8)  g7<1>D     g3<8,8,1>D      g4.0<16,8,2>UW
             *    mul(8)  g8<1>D     g3<8,8,1>D      g4.1<16,8,2>UW
             *    add(8)  g7.1<2>UW  g7.1<16,8,2>UW  g8<16,8,2>UW
             *
             * Since it does not use the (single) accumulator register, we can
             * schedule multi-component multiplications much better.
             */

            bool needs_mov = false;
            fs_reg orig_dst = inst->dst;

            /* Get a new VGRF for the "low" 32x16-bit multiplication result if
             * reusing the original destination is impossible due to hardware
             * restrictions, source/destination overlap, or it being the null
             * register.
             */
            fs_reg low = inst->dst;
            if (orig_dst.is_null() || orig_dst.file == MRF ||
                regions_overlap(inst->dst, inst->size_written,
                                inst->src[0], inst->size_read(0)) ||
                regions_overlap(inst->dst, inst->size_written,
                                inst->src[1], inst->size_read(1)) ||
                inst->dst.stride >= 4) {
               needs_mov = true;
               low = fs_reg(VGRF, alloc.allocate(regs_written(inst)),
                            inst->dst.type);
            }

            /* Get a new VGRF but keep the same stride as inst->dst */
            fs_reg high(VGRF, alloc.allocate(regs_written(inst)),
                        inst->dst.type);
            high.stride = inst->dst.stride;
            high.offset = inst->dst.offset % REG_SIZE;

            if (devinfo->gen >= 7) {
               if (inst->src[1].abs)
                  lower_src_modifiers(this, block, inst, 1);

               if (inst->src[1].file == IMM) {
                  ibld.MUL(low, inst->src[0],
                           brw_imm_uw(inst->src[1].ud & 0xffff));
                  ibld.MUL(high, inst->src[0],
                           brw_imm_uw(inst->src[1].ud >> 16));
               } else {
                  ibld.MUL(low, inst->src[0],
                           subscript(inst->src[1], BRW_REGISTER_TYPE_UW, 0));
                  ibld.MUL(high, inst->src[0],
                           subscript(inst->src[1], BRW_REGISTER_TYPE_UW, 1));
               }
            } else {
               if (inst->src[0].abs)
                  lower_src_modifiers(this, block, inst, 0);

               ibld.MUL(low, subscript(inst->src[0], BRW_REGISTER_TYPE_UW, 0),
                        inst->src[1]);
               ibld.MUL(high, subscript(inst->src[0], BRW_REGISTER_TYPE_UW, 1),
                        inst->src[1]);
            }

            ibld.ADD(subscript(low, BRW_REGISTER_TYPE_UW, 1),
                     subscript(low, BRW_REGISTER_TYPE_UW, 1),
                     subscript(high, BRW_REGISTER_TYPE_UW, 0));

            if (needs_mov || inst->conditional_mod) {
               set_condmod(inst->conditional_mod,
                           ibld.MOV(orig_dst, low));
            }
         }

      } else if (inst->opcode == SHADER_OPCODE_MULH) {
         /* According to the BDW+ BSpec page for the "Multiply Accumulate
          * High" instruction:
          *
          *  "An added preliminary mov is required for source modification on
          *   src1:
          *      mov (8) r3.0<1>:d -r3<8;8,1>:d
          *      mul (8) acc0:d r2.0<8;8,1>:d r3.0<16;8,2>:uw
          *      mach (8) r5.0<1>:d r2.0<8;8,1>:d r3.0<8;8,1>:d"
          */
         if (devinfo->gen >= 8 && (inst->src[1].negate || inst->src[1].abs))
            lower_src_modifiers(this, block, inst, 1);

         /* Should have been lowered to 8-wide. */
         assert(inst->exec_size <= get_lowered_simd_width(devinfo, inst));
         const fs_reg acc = retype(brw_acc_reg(inst->exec_size),
                                   inst->dst.type);
         fs_inst *mul = ibld.MUL(acc, inst->src[0], inst->src[1]);
         fs_inst *mach = ibld.MACH(inst->dst, inst->src[0], inst->src[1]);

         if (devinfo->gen >= 8) {
            /* Until Gen8, integer multiplies read 32-bits from one source,
             * and 16-bits from the other, and relying on the MACH instruction
             * to generate the high bits of the result.
             *
             * On Gen8, the multiply instruction does a full 32x32-bit
             * multiply, but in order to do a 64-bit multiply we can simulate
             * the previous behavior and then use a MACH instruction.
             */
            assert(mul->src[1].type == BRW_REGISTER_TYPE_D ||
                   mul->src[1].type == BRW_REGISTER_TYPE_UD);
            mul->src[1].type = BRW_REGISTER_TYPE_UW;
            mul->src[1].stride *= 2;

         } else if (devinfo->gen == 7 && !devinfo->is_haswell &&
                    inst->group > 0) {
            /* Among other things the quarter control bits influence which
             * accumulator register is used by the hardware for instructions
             * that access the accumulator implicitly (e.g. MACH).  A
             * second-half instruction would normally map to acc1, which
             * doesn't exist on Gen7 and up (the hardware does emulate it for
             * floating-point instructions *only* by taking advantage of the
             * extra precision of acc0 not normally used for floating point
             * arithmetic).
             *
             * HSW and up are careful enough not to try to access an
             * accumulator register that doesn't exist, but on earlier Gen7
             * hardware we need to make sure that the quarter control bits are
             * zero to avoid non-deterministic behaviour and emit an extra MOV
             * to get the result masked correctly according to the current
             * channel enables.
             */
            mach->group = 0;
            mach->force_writemask_all = true;
            mach->dst = ibld.vgrf(inst->dst.type);
            ibld.MOV(inst->dst, mach->dst);
         }
      } else {
         continue;
      }

      inst->remove(block);
      progress = true;
   }

   if (progress)
      invalidate_live_intervals();

   return progress;
}

bool
fs_visitor::lower_minmax()
{
   assert(devinfo->gen < 6);

   bool progress = false;

   foreach_block_and_inst_safe(block, fs_inst, inst, cfg) {
      const fs_builder ibld(this, block, inst);

      if (inst->opcode == BRW_OPCODE_SEL &&
          inst->predicate == BRW_PREDICATE_NONE) {
         /* FIXME: Using CMP doesn't preserve the NaN propagation semantics of
          *        the original SEL.L/GE instruction
          */
         ibld.CMP(ibld.null_reg_d(), inst->src[0], inst->src[1],
                  inst->conditional_mod);
         inst->predicate = BRW_PREDICATE_NORMAL;
         inst->conditional_mod = BRW_CONDITIONAL_NONE;

         progress = true;
      }
   }

   if (progress)
      invalidate_live_intervals();

   return progress;
}

static void
setup_color_payload(const fs_builder &bld, const brw_wm_prog_key *key,
                    fs_reg *dst, fs_reg color, unsigned components)
{
   if (key->clamp_fragment_color) {
      fs_reg tmp = bld.vgrf(BRW_REGISTER_TYPE_F, 4);
      assert(color.type == BRW_REGISTER_TYPE_F);

      for (unsigned i = 0; i < components; i++)
         set_saturate(true,
                      bld.MOV(offset(tmp, bld, i), offset(color, bld, i)));

      color = tmp;
   }

   for (unsigned i = 0; i < components; i++)
      dst[i] = offset(color, bld, i);
}

static void
lower_fb_write_logical_send(const fs_builder &bld, fs_inst *inst,
                            const struct brw_wm_prog_data *prog_data,
                            const brw_wm_prog_key *key,
                            const fs_visitor::thread_payload &payload)
{
   assert(inst->src[FB_WRITE_LOGICAL_SRC_COMPONENTS].file == IMM);
   const gen_device_info *devinfo = bld.shader->devinfo;
   const fs_reg &color0 = inst->src[FB_WRITE_LOGICAL_SRC_COLOR0];
   const fs_reg &color1 = inst->src[FB_WRITE_LOGICAL_SRC_COLOR1];
   const fs_reg &src0_alpha = inst->src[FB_WRITE_LOGICAL_SRC_SRC0_ALPHA];
   const fs_reg &src_depth = inst->src[FB_WRITE_LOGICAL_SRC_SRC_DEPTH];
   const fs_reg &dst_depth = inst->src[FB_WRITE_LOGICAL_SRC_DST_DEPTH];
   const fs_reg &src_stencil = inst->src[FB_WRITE_LOGICAL_SRC_SRC_STENCIL];
   fs_reg sample_mask = inst->src[FB_WRITE_LOGICAL_SRC_OMASK];
   const unsigned components =
      inst->src[FB_WRITE_LOGICAL_SRC_COMPONENTS].ud;

   /* We can potentially have a message length of up to 15, so we have to set
    * base_mrf to either 0 or 1 in order to fit in m0..m15.
    */
   fs_reg sources[15];
   int header_size = 2, payload_header_size;
   unsigned length = 0;

   if (devinfo->gen < 6) {
      /* TODO: Support SIMD32 on gen4-5 */
      assert(bld.group() < 16);

      /* For gen4-5, we always have a header consisting of g0 and g1.  We have
       * an implied MOV from g0,g1 to the start of the message.  The MOV from
       * g0 is handled by the hardware and the MOV from g1 is provided by the
       * generator.  This is required because, on gen4-5, the generator may
       * generate two write messages with different message lengths in order
       * to handle AA data properly.
       *
       * Also, since the pixel mask goes in the g0 portion of the message and
       * since render target writes are the last thing in the shader, we write
       * the pixel mask directly into g0 and it will get copied as part of the
       * implied write.
       */
      if (prog_data->uses_kill) {
         bld.exec_all().group(1, 0)
            .MOV(retype(brw_vec1_grf(0, 0), BRW_REGISTER_TYPE_UW),
                 brw_flag_reg(0, 1));
      }

      assert(length == 0);
      length = 2;
   } else if ((devinfo->gen <= 7 && !devinfo->is_haswell &&
               prog_data->uses_kill) ||
              color1.file != BAD_FILE ||
              key->nr_color_regions > 1) {
      /* From the Sandy Bridge PRM, volume 4, page 198:
       *
       *     "Dispatched Pixel Enables. One bit per pixel indicating
       *      which pixels were originally enabled when the thread was
       *      dispatched. This field is only required for the end-of-
       *      thread message and on all dual-source messages."
       */
      const fs_builder ubld = bld.exec_all().group(8, 0);

      fs_reg header = ubld.vgrf(BRW_REGISTER_TYPE_UD, 2);
      if (bld.group() < 16) {
         /* The header starts off as g0 and g1 for the first half */
         ubld.group(16, 0).MOV(header, retype(brw_vec8_grf(0, 0),
                                              BRW_REGISTER_TYPE_UD));
      } else {
         /* The header starts off as g0 and g2 for the second half */
         assert(bld.group() < 32);
         const fs_reg header_sources[2] = {
            retype(brw_vec8_grf(0, 0), BRW_REGISTER_TYPE_UD),
            retype(brw_vec8_grf(2, 0), BRW_REGISTER_TYPE_UD),
         };
         ubld.LOAD_PAYLOAD(header, header_sources, 2, 0);
      }

      uint32_t g00_bits = 0;

      /* Set "Source0 Alpha Present to RenderTarget" bit in message
       * header.
       */
      if (inst->target > 0 && prog_data->replicate_alpha)
         g00_bits |= 1 << 11;

      /* Set computes stencil to render target */
      if (prog_data->computed_stencil)
         g00_bits |= 1 << 14;

      if (g00_bits) {
         /* OR extra bits into g0.0 */
         ubld.group(1, 0).OR(component(header, 0),
                             retype(brw_vec1_grf(0, 0),
                                    BRW_REGISTER_TYPE_UD),
                             brw_imm_ud(g00_bits));
      }

      /* Set the render target index for choosing BLEND_STATE. */
      if (inst->target > 0) {
         ubld.group(1, 0).MOV(component(header, 2), brw_imm_ud(inst->target));
      }

      if (prog_data->uses_kill) {
         assert(bld.group() < 16);
         ubld.group(1, 0).MOV(retype(component(header, 15),
                                     BRW_REGISTER_TYPE_UW),
                              brw_flag_reg(0, 1));
      }

      assert(length == 0);
      sources[0] = header;
      sources[1] = horiz_offset(header, 8);
      length = 2;
   }
   assert(length == 0 || length == 2);
   header_size = length;

   if (payload.aa_dest_stencil_reg[0]) {
      assert(inst->group < 16);
      sources[length] = fs_reg(VGRF, bld.shader->alloc.allocate(1));
      bld.group(8, 0).exec_all().annotate("FB write stencil/AA alpha")
         .MOV(sources[length],
              fs_reg(brw_vec8_grf(payload.aa_dest_stencil_reg[0], 0)));
      length++;
   }

   if (src0_alpha.file != BAD_FILE) {
      for (unsigned i = 0; i < bld.dispatch_width() / 8; i++) {
         const fs_builder &ubld = bld.exec_all().group(8, i)
                                    .annotate("FB write src0 alpha");
         const fs_reg tmp = ubld.vgrf(BRW_REGISTER_TYPE_F);
         ubld.MOV(tmp, horiz_offset(src0_alpha, i * 8));
         setup_color_payload(ubld, key, &sources[length], tmp, 1);
         length++;
      }
   } else if (prog_data->replicate_alpha && inst->target != 0) {
      /* Handle the case when fragment shader doesn't write to draw buffer
       * zero. No need to call setup_color_payload() for src0_alpha because
       * alpha value will be undefined.
       */
      length += bld.dispatch_width() / 8;
   }

   if (sample_mask.file != BAD_FILE) {
      sources[length] = fs_reg(VGRF, bld.shader->alloc.allocate(1),
                               BRW_REGISTER_TYPE_UD);

      /* Hand over gl_SampleMask.  Only the lower 16 bits of each channel are
       * relevant.  Since it's unsigned single words one vgrf is always
       * 16-wide, but only the lower or higher 8 channels will be used by the
       * hardware when doing a SIMD8 write depending on whether we have
       * selected the subspans for the first or second half respectively.
       */
      assert(sample_mask.file != BAD_FILE && type_sz(sample_mask.type) == 4);
      sample_mask.type = BRW_REGISTER_TYPE_UW;
      sample_mask.stride *= 2;

      bld.exec_all().annotate("FB write oMask")
         .MOV(horiz_offset(retype(sources[length], BRW_REGISTER_TYPE_UW),
                           inst->group % 16),
              sample_mask);
      length++;
   }

   payload_header_size = length;

   setup_color_payload(bld, key, &sources[length], color0, components);
   length += 4;

   if (color1.file != BAD_FILE) {
      setup_color_payload(bld, key, &sources[length], color1, components);
      length += 4;
   }

   if (src_depth.file != BAD_FILE) {
      sources[length] = src_depth;
      length++;
   }

   if (dst_depth.file != BAD_FILE) {
      sources[length] = dst_depth;
      length++;
   }

   if (src_stencil.file != BAD_FILE) {
      assert(devinfo->gen >= 9);
      assert(bld.dispatch_width() == 8);

      /* XXX: src_stencil is only available on gen9+. dst_depth is never
       * available on gen9+. As such it's impossible to have both enabled at the
       * same time and therefore length cannot overrun the array.
       */
      assert(length < 15);

      sources[length] = bld.vgrf(BRW_REGISTER_TYPE_UD);
      bld.exec_all().annotate("FB write OS")
         .MOV(retype(sources[length], BRW_REGISTER_TYPE_UB),
              subscript(src_stencil, BRW_REGISTER_TYPE_UB, 0));
      length++;
   }

   fs_inst *load;
   if (devinfo->gen >= 7) {
      /* Send from the GRF */
      fs_reg payload = fs_reg(VGRF, -1, BRW_REGISTER_TYPE_F);
      load = bld.LOAD_PAYLOAD(payload, sources, length, payload_header_size);
      payload.nr = bld.shader->alloc.allocate(regs_written(load));
      load->dst = payload;

      inst->src[0] = payload;
      inst->resize_sources(1);
   } else {
      /* Send from the MRF */
      load = bld.LOAD_PAYLOAD(fs_reg(MRF, 1, BRW_REGISTER_TYPE_F),
                              sources, length, payload_header_size);

      /* On pre-SNB, we have to interlace the color values.  LOAD_PAYLOAD
       * will do this for us if we just give it a COMPR4 destination.
       */
      if (devinfo->gen < 6 && bld.dispatch_width() == 16)
         load->dst.nr |= BRW_MRF_COMPR4;

      if (devinfo->gen < 6) {
         /* Set up src[0] for the implied MOV from grf0-1 */
         inst->resize_sources(1);
         inst->src[0] = brw_vec8_grf(0, 0);
      } else {
         inst->resize_sources(0);
      }
      inst->base_mrf = 1;
   }

   inst->opcode = FS_OPCODE_FB_WRITE;
   inst->mlen = regs_written(load);
   inst->header_size = header_size;
}

static void
lower_fb_read_logical_send(const fs_builder &bld, fs_inst *inst)
{
   const fs_builder &ubld = bld.exec_all().group(8, 0);
   const unsigned length = 2;
   const fs_reg header = ubld.vgrf(BRW_REGISTER_TYPE_UD, length);

   if (bld.group() < 16) {
      ubld.group(16, 0).MOV(header, retype(brw_vec8_grf(0, 0),
                                           BRW_REGISTER_TYPE_UD));
   } else {
      assert(bld.group() < 32);
      const fs_reg header_sources[] = {
         retype(brw_vec8_grf(0, 0), BRW_REGISTER_TYPE_UD),
         retype(brw_vec8_grf(2, 0), BRW_REGISTER_TYPE_UD)
      };
      ubld.LOAD_PAYLOAD(header, header_sources, ARRAY_SIZE(header_sources), 0);
   }

   inst->resize_sources(1);
   inst->src[0] = header;
   inst->opcode = FS_OPCODE_FB_READ;
   inst->mlen = length;
   inst->header_size = length;
}

static void
lower_sampler_logical_send_gen4(const fs_builder &bld, fs_inst *inst, opcode op,
                                const fs_reg &coordinate,
                                const fs_reg &shadow_c,
                                const fs_reg &lod, const fs_reg &lod2,
                                const fs_reg &surface,
                                const fs_reg &sampler,
                                unsigned coord_components,
                                unsigned grad_components)
{
   const bool has_lod = (op == SHADER_OPCODE_TXL || op == FS_OPCODE_TXB ||
                         op == SHADER_OPCODE_TXF || op == SHADER_OPCODE_TXS);
   fs_reg msg_begin(MRF, 1, BRW_REGISTER_TYPE_F);
   fs_reg msg_end = msg_begin;

   /* g0 header. */
   msg_end = offset(msg_end, bld.group(8, 0), 1);

   for (unsigned i = 0; i < coord_components; i++)
      bld.MOV(retype(offset(msg_end, bld, i), coordinate.type),
              offset(coordinate, bld, i));

   msg_end = offset(msg_end, bld, coord_components);

   /* Messages other than SAMPLE and RESINFO in SIMD16 and TXD in SIMD8
    * require all three components to be present and zero if they are unused.
    */
   if (coord_components > 0 &&
       (has_lod || shadow_c.file != BAD_FILE ||
        (op == SHADER_OPCODE_TEX && bld.dispatch_width() == 8))) {
      for (unsigned i = coord_components; i < 3; i++)
         bld.MOV(offset(msg_end, bld, i), brw_imm_f(0.0f));

      msg_end = offset(msg_end, bld, 3 - coord_components);
   }

   if (op == SHADER_OPCODE_TXD) {
      /* TXD unsupported in SIMD16 mode. */
      assert(bld.dispatch_width() == 8);

      /* the slots for u and v are always present, but r is optional */
      if (coord_components < 2)
         msg_end = offset(msg_end, bld, 2 - coord_components);

      /*  P   = u, v, r
       * dPdx = dudx, dvdx, drdx
       * dPdy = dudy, dvdy, drdy
       *
       * 1-arg: Does not exist.
       *
       * 2-arg: dudx   dvdx   dudy   dvdy
       *        dPdx.x dPdx.y dPdy.x dPdy.y
       *        m4     m5     m6     m7
       *
       * 3-arg: dudx   dvdx   drdx   dudy   dvdy   drdy
       *        dPdx.x dPdx.y dPdx.z dPdy.x dPdy.y dPdy.z
       *        m5     m6     m7     m8     m9     m10
       */
      for (unsigned i = 0; i < grad_components; i++)
         bld.MOV(offset(msg_end, bld, i), offset(lod, bld, i));

      msg_end = offset(msg_end, bld, MAX2(grad_components, 2));

      for (unsigned i = 0; i < grad_components; i++)
         bld.MOV(offset(msg_end, bld, i), offset(lod2, bld, i));

      msg_end = offset(msg_end, bld, MAX2(grad_components, 2));
   }

   if (has_lod) {
      /* Bias/LOD with shadow comparator is unsupported in SIMD16 -- *Without*
       * shadow comparator (including RESINFO) it's unsupported in SIMD8 mode.
       */
      assert(shadow_c.file != BAD_FILE ? bld.dispatch_width() == 8 :
             bld.dispatch_width() == 16);

      const brw_reg_type type =
         (op == SHADER_OPCODE_TXF || op == SHADER_OPCODE_TXS ?
          BRW_REGISTER_TYPE_UD : BRW_REGISTER_TYPE_F);
      bld.MOV(retype(msg_end, type), lod);
      msg_end = offset(msg_end, bld, 1);
   }

   if (shadow_c.file != BAD_FILE) {
      if (op == SHADER_OPCODE_TEX && bld.dispatch_width() == 8) {
         /* There's no plain shadow compare message, so we use shadow
          * compare with a bias of 0.0.
          */
         bld.MOV(msg_end, brw_imm_f(0.0f));
         msg_end = offset(msg_end, bld, 1);
      }

      bld.MOV(msg_end, shadow_c);
      msg_end = offset(msg_end, bld, 1);
   }

   inst->opcode = op;
   inst->src[0] = reg_undef;
   inst->src[1] = surface;
   inst->src[2] = sampler;
   inst->resize_sources(3);
   inst->base_mrf = msg_begin.nr;
   inst->mlen = msg_end.nr - msg_begin.nr;
   inst->header_size = 1;
}

static void
lower_sampler_logical_send_gen5(const fs_builder &bld, fs_inst *inst, opcode op,
                                const fs_reg &coordinate,
                                const fs_reg &shadow_c,
                                const fs_reg &lod, const fs_reg &lod2,
                                const fs_reg &sample_index,
                                const fs_reg &surface,
                                const fs_reg &sampler,
                                unsigned coord_components,
                                unsigned grad_components)
{
   fs_reg message(MRF, 2, BRW_REGISTER_TYPE_F);
   fs_reg msg_coords = message;
   unsigned header_size = 0;

   if (inst->offset != 0) {
      /* The offsets set up by the visitor are in the m1 header, so we can't
       * go headerless.
       */
      header_size = 1;
      message.nr--;
   }

   for (unsigned i = 0; i < coord_components; i++)
      bld.MOV(retype(offset(msg_coords, bld, i), coordinate.type),
              offset(coordinate, bld, i));

   fs_reg msg_end = offset(msg_coords, bld, coord_components);
   fs_reg msg_lod = offset(msg_coords, bld, 4);

   if (shadow_c.file != BAD_FILE) {
      fs_reg msg_shadow = msg_lod;
      bld.MOV(msg_shadow, shadow_c);
      msg_lod = offset(msg_shadow, bld, 1);
      msg_end = msg_lod;
   }

   switch (op) {
   case SHADER_OPCODE_TXL:
   case FS_OPCODE_TXB:
      bld.MOV(msg_lod, lod);
      msg_end = offset(msg_lod, bld, 1);
      break;
   case SHADER_OPCODE_TXD:
      /**
       *  P   =  u,    v,    r
       * dPdx = dudx, dvdx, drdx
       * dPdy = dudy, dvdy, drdy
       *
       * Load up these values:
       * - dudx   dudy   dvdx   dvdy   drdx   drdy
       * - dPdx.x dPdy.x dPdx.y dPdy.y dPdx.z dPdy.z
       */
      msg_end = msg_lod;
      for (unsigned i = 0; i < grad_components; i++) {
         bld.MOV(msg_end, offset(lod, bld, i));
         msg_end = offset(msg_end, bld, 1);

         bld.MOV(msg_end, offset(lod2, bld, i));
         msg_end = offset(msg_end, bld, 1);
      }
      break;
   case SHADER_OPCODE_TXS:
      msg_lod = retype(msg_end, BRW_REGISTER_TYPE_UD);
      bld.MOV(msg_lod, lod);
      msg_end = offset(msg_lod, bld, 1);
      break;
   case SHADER_OPCODE_TXF:
      msg_lod = offset(msg_coords, bld, 3);
      bld.MOV(retype(msg_lod, BRW_REGISTER_TYPE_UD), lod);
      msg_end = offset(msg_lod, bld, 1);
      break;
   case SHADER_OPCODE_TXF_CMS:
      msg_lod = offset(msg_coords, bld, 3);
      /* lod */
      bld.MOV(retype(msg_lod, BRW_REGISTER_TYPE_UD), brw_imm_ud(0u));
      /* sample index */
      bld.MOV(retype(offset(msg_lod, bld, 1), BRW_REGISTER_TYPE_UD), sample_index);
      msg_end = offset(msg_lod, bld, 2);
      break;
   default:
      break;
   }

   inst->opcode = op;
   inst->src[0] = reg_undef;
   inst->src[1] = surface;
   inst->src[2] = sampler;
   inst->resize_sources(3);
   inst->base_mrf = message.nr;
   inst->mlen = msg_end.nr - message.nr;
   inst->header_size = header_size;

   /* Message length > MAX_SAMPLER_MESSAGE_SIZE disallowed by hardware. */
   assert(inst->mlen <= MAX_SAMPLER_MESSAGE_SIZE);
}

static bool
is_high_sampler(const struct gen_device_info *devinfo, const fs_reg &sampler)
{
   if (devinfo->gen < 8 && !devinfo->is_haswell)
      return false;

   return sampler.file != IMM || sampler.ud >= 16;
}

static unsigned
sampler_msg_type(const gen_device_info *devinfo,
                 opcode opcode, bool shadow_compare)
{
   assert(devinfo->gen >= 5);
   switch (opcode) {
   case SHADER_OPCODE_TEX:
      return shadow_compare ? GEN5_SAMPLER_MESSAGE_SAMPLE_COMPARE :
                              GEN5_SAMPLER_MESSAGE_SAMPLE;
   case FS_OPCODE_TXB:
      return shadow_compare ? GEN5_SAMPLER_MESSAGE_SAMPLE_BIAS_COMPARE :
                              GEN5_SAMPLER_MESSAGE_SAMPLE_BIAS;
   case SHADER_OPCODE_TXL:
      return shadow_compare ? GEN5_SAMPLER_MESSAGE_SAMPLE_LOD_COMPARE :
                              GEN5_SAMPLER_MESSAGE_SAMPLE_LOD;
   case SHADER_OPCODE_TXL_LZ:
      return shadow_compare ? GEN9_SAMPLER_MESSAGE_SAMPLE_C_LZ :
                              GEN9_SAMPLER_MESSAGE_SAMPLE_LZ;
   case SHADER_OPCODE_TXS:
   case SHADER_OPCODE_IMAGE_SIZE_LOGICAL:
      return GEN5_SAMPLER_MESSAGE_SAMPLE_RESINFO;
   case SHADER_OPCODE_TXD:
      assert(!shadow_compare || devinfo->gen >= 8 || devinfo->is_haswell);
      return shadow_compare ? HSW_SAMPLER_MESSAGE_SAMPLE_DERIV_COMPARE :
                              GEN5_SAMPLER_MESSAGE_SAMPLE_DERIVS;
   case SHADER_OPCODE_TXF:
      return GEN5_SAMPLER_MESSAGE_SAMPLE_LD;
   case SHADER_OPCODE_TXF_LZ:
      assert(devinfo->gen >= 9);
      return GEN9_SAMPLER_MESSAGE_SAMPLE_LD_LZ;
   case SHADER_OPCODE_TXF_CMS_W:
      assert(devinfo->gen >= 9);
      return GEN9_SAMPLER_MESSAGE_SAMPLE_LD2DMS_W;
   case SHADER_OPCODE_TXF_CMS:
      return devinfo->gen >= 7 ? GEN7_SAMPLER_MESSAGE_SAMPLE_LD2DMS :
                                 GEN5_SAMPLER_MESSAGE_SAMPLE_LD;
   case SHADER_OPCODE_TXF_UMS:
      assert(devinfo->gen >= 7);
      return GEN7_SAMPLER_MESSAGE_SAMPLE_LD2DSS;
   case SHADER_OPCODE_TXF_MCS:
      assert(devinfo->gen >= 7);
      return GEN7_SAMPLER_MESSAGE_SAMPLE_LD_MCS;
   case SHADER_OPCODE_LOD:
      return GEN5_SAMPLER_MESSAGE_LOD;
   case SHADER_OPCODE_TG4:
      assert(devinfo->gen >= 7);
      return shadow_compare ? GEN7_SAMPLER_MESSAGE_SAMPLE_GATHER4_C :
                              GEN7_SAMPLER_MESSAGE_SAMPLE_GATHER4;
      break;
   case SHADER_OPCODE_TG4_OFFSET:
      assert(devinfo->gen >= 7);
      return shadow_compare ? GEN7_SAMPLER_MESSAGE_SAMPLE_GATHER4_PO_C :
                              GEN7_SAMPLER_MESSAGE_SAMPLE_GATHER4_PO;
   case SHADER_OPCODE_SAMPLEINFO:
      return GEN6_SAMPLER_MESSAGE_SAMPLE_SAMPLEINFO;
   default:
      unreachable("not reached");
   }
}

static void
lower_sampler_logical_send_gen7(const fs_builder &bld, fs_inst *inst, opcode op,
                                const fs_reg &coordinate,
                                const fs_reg &shadow_c,
                                fs_reg lod, const fs_reg &lod2,
                                const fs_reg &min_lod,
                                const fs_reg &sample_index,
                                const fs_reg &mcs,
                                const fs_reg &surface,
                                const fs_reg &sampler,
                                const fs_reg &surface_handle,
                                const fs_reg &sampler_handle,
                                const fs_reg &tg4_offset,
                                unsigned coord_components,
                                unsigned grad_components)
{
   const gen_device_info *devinfo = bld.shader->devinfo;
   const brw_stage_prog_data *prog_data = bld.shader->stage_prog_data;
   unsigned reg_width = bld.dispatch_width() / 8;
   unsigned header_size = 0, length = 0;
   fs_reg sources[MAX_SAMPLER_MESSAGE_SIZE];
   for (unsigned i = 0; i < ARRAY_SIZE(sources); i++)
      sources[i] = bld.vgrf(BRW_REGISTER_TYPE_F);

   /* We must have exactly one of surface/sampler and surface/sampler_handle */
   assert((surface.file == BAD_FILE) != (surface_handle.file == BAD_FILE));
   assert((sampler.file == BAD_FILE) != (sampler_handle.file == BAD_FILE));

   if (op == SHADER_OPCODE_TG4 || op == SHADER_OPCODE_TG4_OFFSET ||
       inst->offset != 0 || inst->eot ||
       op == SHADER_OPCODE_SAMPLEINFO ||
       sampler_handle.file != BAD_FILE ||
       is_high_sampler(devinfo, sampler)) {
      /* For general texture offsets (no txf workaround), we need a header to
       * put them in.
       *
       * TG4 needs to place its channel select in the header, for interaction
       * with ARB_texture_swizzle.  The sampler index is only 4-bits, so for
       * larger sampler numbers we need to offset the Sampler State Pointer in
       * the header.
       */
      fs_reg header = retype(sources[0], BRW_REGISTER_TYPE_UD);
      header_size = 1;
      length++;

      /* If we're requesting fewer than four channels worth of response,
       * and we have an explicit header, we need to set up the sampler
       * writemask.  It's reversed from normal: 1 means "don't write".
       */
      if (!inst->eot && regs_written(inst) != 4 * reg_width) {
         assert(regs_written(inst) % reg_width == 0);
         unsigned mask = ~((1 << (regs_written(inst) / reg_width)) - 1) & 0xf;
         inst->offset |= mask << 12;
      }

      /* Build the actual header */
      const fs_builder ubld = bld.exec_all().group(8, 0);
      const fs_builder ubld1 = ubld.group(1, 0);
      ubld.MOV(header, retype(brw_vec8_grf(0, 0), BRW_REGISTER_TYPE_UD));
      if (inst->offset) {
         ubld1.MOV(component(header, 2), brw_imm_ud(inst->offset));
      } else if (bld.shader->stage != MESA_SHADER_VERTEX &&
                 bld.shader->stage != MESA_SHADER_FRAGMENT) {
         /* The vertex and fragment stages have g0.2 set to 0, so
          * header0.2 is 0 when g0 is copied. Other stages may not, so we
          * must set it to 0 to avoid setting undesirable bits in the
          * message.
          */
         ubld1.MOV(component(header, 2), brw_imm_ud(0));
      }

      if (sampler_handle.file != BAD_FILE) {
         /* Bindless sampler handles aren't relative to the sampler state
          * pointer passed into the shader through SAMPLER_STATE_POINTERS_*.
          * Instead, it's an absolute pointer relative to dynamic state base
          * address.
          *
          * Sampler states are 16 bytes each and the pointer we give here has
          * to be 32-byte aligned.  In order to avoid more indirect messages
          * than required, we assume that all bindless sampler states are
          * 32-byte aligned.  This sacrifices a bit of general state base
          * address space but means we can do something more efficient in the
          * shader.
          */
         ubld1.MOV(component(header, 3), sampler_handle);
      } else if (is_high_sampler(devinfo, sampler)) {
         if (sampler.file == BRW_IMMEDIATE_VALUE) {
            assert(sampler.ud >= 16);
            const int sampler_state_size = 16; /* 16 bytes */

            ubld1.ADD(component(header, 3),
                      retype(brw_vec1_grf(0, 3), BRW_REGISTER_TYPE_UD),
                      brw_imm_ud(16 * (sampler.ud / 16) * sampler_state_size));
         } else {
            fs_reg tmp = ubld1.vgrf(BRW_REGISTER_TYPE_UD);
            ubld1.AND(tmp, sampler, brw_imm_ud(0x0f0));
            ubld1.SHL(tmp, tmp, brw_imm_ud(4));
            ubld1.ADD(component(header, 3),
                      retype(brw_vec1_grf(0, 3), BRW_REGISTER_TYPE_UD),
                      tmp);
         }
      }
   }

   if (shadow_c.file != BAD_FILE) {
      bld.MOV(sources[length], shadow_c);
      length++;
   }

   bool coordinate_done = false;

   /* Set up the LOD info */
   switch (op) {
   case FS_OPCODE_TXB:
   case SHADER_OPCODE_TXL:
      if (devinfo->gen >= 9 && op == SHADER_OPCODE_TXL && lod.is_zero()) {
         op = SHADER_OPCODE_TXL_LZ;
         break;
      }
      bld.MOV(sources[length], lod);
      length++;
      break;
   case SHADER_OPCODE_TXD:
      /* TXD should have been lowered in SIMD16 mode. */
      assert(bld.dispatch_width() == 8);

      /* Load dPdx and the coordinate together:
       * [hdr], [ref], x, dPdx.x, dPdy.x, y, dPdx.y, dPdy.y, z, dPdx.z, dPdy.z
       */
      for (unsigned i = 0; i < coord_components; i++) {
         bld.MOV(sources[length++], offset(coordinate, bld, i));

         /* For cube map array, the coordinate is (u,v,r,ai) but there are
          * only derivatives for (u, v, r).
          */
         if (i < grad_components) {
            bld.MOV(sources[length++], offset(lod, bld, i));
            bld.MOV(sources[length++], offset(lod2, bld, i));
         }
      }

      coordinate_done = true;
      break;
   case SHADER_OPCODE_TXS:
      bld.MOV(retype(sources[length], BRW_REGISTER_TYPE_UD), lod);
      length++;
      break;
   case SHADER_OPCODE_IMAGE_SIZE_LOGICAL:
      /* We need an LOD; just use 0 */
      bld.MOV(retype(sources[length], BRW_REGISTER_TYPE_UD), brw_imm_ud(0));
      length++;
      break;
   case SHADER_OPCODE_TXF:
      /* Unfortunately, the parameters for LD are intermixed: u, lod, v, r.
       * On Gen9 they are u, v, lod, r
       */
      bld.MOV(retype(sources[length++], BRW_REGISTER_TYPE_D), coordinate);

      if (devinfo->gen >= 9) {
         if (coord_components >= 2) {
            bld.MOV(retype(sources[length], BRW_REGISTER_TYPE_D),
                    offset(coordinate, bld, 1));
         } else {
            sources[length] = brw_imm_d(0);
         }
         length++;
      }

      if (devinfo->gen >= 9 && lod.is_zero()) {
         op = SHADER_OPCODE_TXF_LZ;
      } else {
         bld.MOV(retype(sources[length], BRW_REGISTER_TYPE_D), lod);
         length++;
      }

      for (unsigned i = devinfo->gen >= 9 ? 2 : 1; i < coord_components; i++)
         bld.MOV(retype(sources[length++], BRW_REGISTER_TYPE_D),
                 offset(coordinate, bld, i));

      coordinate_done = true;
      break;

   case SHADER_OPCODE_TXF_CMS:
   case SHADER_OPCODE_TXF_CMS_W:
   case SHADER_OPCODE_TXF_UMS:
   case SHADER_OPCODE_TXF_MCS:
      if (op == SHADER_OPCODE_TXF_UMS ||
          op == SHADER_OPCODE_TXF_CMS ||
          op == SHADER_OPCODE_TXF_CMS_W) {
         bld.MOV(retype(sources[length], BRW_REGISTER_TYPE_UD), sample_index);
         length++;
      }

      if (op == SHADER_OPCODE_TXF_CMS || op == SHADER_OPCODE_TXF_CMS_W) {
         /* Data from the multisample control surface. */
         bld.MOV(retype(sources[length], BRW_REGISTER_TYPE_UD), mcs);
         length++;

         /* On Gen9+ we'll use ld2dms_w instead which has two registers for
          * the MCS data.
          */
         if (op == SHADER_OPCODE_TXF_CMS_W) {
            bld.MOV(retype(sources[length], BRW_REGISTER_TYPE_UD),
                    mcs.file == IMM ?
                    mcs :
                    offset(mcs, bld, 1));
            length++;
         }
      }

      /* There is no offsetting for this message; just copy in the integer
       * texture coordinates.
       */
      for (unsigned i = 0; i < coord_components; i++)
         bld.MOV(retype(sources[length++], BRW_REGISTER_TYPE_D),
                 offset(coordinate, bld, i));

      coordinate_done = true;
      break;
   case SHADER_OPCODE_TG4_OFFSET:
      /* More crazy intermixing */
      for (unsigned i = 0; i < 2; i++) /* u, v */
         bld.MOV(sources[length++], offset(coordinate, bld, i));

      for (unsigned i = 0; i < 2; i++) /* offu, offv */
         bld.MOV(retype(sources[length++], BRW_REGISTER_TYPE_D),
                 offset(tg4_offset, bld, i));

      if (coord_components == 3) /* r if present */
         bld.MOV(sources[length++], offset(coordinate, bld, 2));

      coordinate_done = true;
      break;
   default:
      break;
   }

   /* Set up the coordinate (except for cases where it was done above) */
   if (!coordinate_done) {
      for (unsigned i = 0; i < coord_components; i++)
         bld.MOV(sources[length++], offset(coordinate, bld, i));
   }

   if (min_lod.file != BAD_FILE) {
      /* Account for all of the missing coordinate sources */
      length += 4 - coord_components;
      if (op == SHADER_OPCODE_TXD)
         length += (3 - grad_components) * 2;

      bld.MOV(sources[length++], min_lod);
   }

   unsigned mlen;
   if (reg_width == 2)
      mlen = length * reg_width - header_size;
   else
      mlen = length * reg_width;

   const fs_reg src_payload = fs_reg(VGRF, bld.shader->alloc.allocate(mlen),
                                     BRW_REGISTER_TYPE_F);
   bld.LOAD_PAYLOAD(src_payload, sources, length, header_size);

   /* Generate the SEND. */
   inst->opcode = SHADER_OPCODE_SEND;
   inst->mlen = mlen;
   inst->header_size = header_size;

   const unsigned msg_type =
      sampler_msg_type(devinfo, op, inst->shadow_compare);
   const unsigned simd_mode =
      inst->exec_size <= 8 ? BRW_SAMPLER_SIMD_MODE_SIMD8 :
                             BRW_SAMPLER_SIMD_MODE_SIMD16;

   uint32_t base_binding_table_index;
   switch (op) {
   case SHADER_OPCODE_TG4:
   case SHADER_OPCODE_TG4_OFFSET:
      base_binding_table_index = prog_data->binding_table.gather_texture_start;
      break;
   case SHADER_OPCODE_IMAGE_SIZE_LOGICAL:
      base_binding_table_index = prog_data->binding_table.image_start;
      break;
   default:
      base_binding_table_index = prog_data->binding_table.texture_start;
      break;
   }

   inst->sfid = BRW_SFID_SAMPLER;
   if (surface.file == IMM &&
       (sampler.file == IMM || sampler_handle.file != BAD_FILE)) {
      inst->desc = brw_sampler_desc(devinfo,
                                    surface.ud + base_binding_table_index,
                                    sampler.file == IMM ? sampler.ud % 16 : 0,
                                    msg_type,
                                    simd_mode,
                                    0 /* return_format unused on gen7+ */);
      inst->src[0] = brw_imm_ud(0);
      inst->src[1] = brw_imm_ud(0); /* ex_desc */
   } else if (surface_handle.file != BAD_FILE) {
      /* Bindless surface */
      assert(devinfo->gen >= 9);
      inst->desc = brw_sampler_desc(devinfo,
                                    GEN9_BTI_BINDLESS,
                                    sampler.file == IMM ? sampler.ud % 16 : 0,
                                    msg_type,
                                    simd_mode,
                                    0 /* return_format unused on gen7+ */);

      /* For bindless samplers, the entire address is included in the message
       * header so we can leave the portion in the message descriptor 0.
       */
      if (sampler_handle.file != BAD_FILE || sampler.file == IMM) {
         inst->src[0] = brw_imm_ud(0);
      } else {
         const fs_builder ubld = bld.group(1, 0).exec_all();
         fs_reg desc = ubld.vgrf(BRW_REGISTER_TYPE_UD);
         ubld.SHL(desc, sampler, brw_imm_ud(8));
         inst->src[0] = desc;
      }

      /* We assume that the driver provided the handle in the top 20 bits so
       * we can use the surface handle directly as the extended descriptor.
       */
      inst->src[1] = retype(surface_handle, BRW_REGISTER_TYPE_UD);
   } else {
      /* Immediate portion of the descriptor */
      inst->desc = brw_sampler_desc(devinfo,
                                    0, /* surface */
                                    0, /* sampler */
                                    msg_type,
                                    simd_mode,
                                    0 /* return_format unused on gen7+ */);
      const fs_builder ubld = bld.group(1, 0).exec_all();
      fs_reg desc = ubld.vgrf(BRW_REGISTER_TYPE_UD);
      if (surface.equals(sampler)) {
         /* This case is common in GL */
         ubld.MUL(desc, surface, brw_imm_ud(0x101));
      } else {
         if (sampler_handle.file != BAD_FILE) {
            ubld.MOV(desc, surface);
         } else if (sampler.file == IMM) {
            ubld.OR(desc, surface, brw_imm_ud(sampler.ud << 8));
         } else {
            ubld.SHL(desc, sampler, brw_imm_ud(8));
            ubld.OR(desc, desc, surface);
         }
      }
      if (base_binding_table_index)
         ubld.ADD(desc, desc, brw_imm_ud(base_binding_table_index));
      ubld.AND(desc, desc, brw_imm_ud(0xfff));

      inst->src[0] = component(desc, 0);
      inst->src[1] = brw_imm_ud(0); /* ex_desc */
   }

   inst->src[2] = src_payload;
   inst->resize_sources(3);

   if (inst->eot) {
      /* EOT sampler messages don't make sense to split because it would
       * involve ending half of the thread early.
       */
      assert(inst->group == 0);
      /* We need to use SENDC for EOT sampler messages */
      inst->check_tdr = true;
      inst->send_has_side_effects = true;
   }

   /* Message length > MAX_SAMPLER_MESSAGE_SIZE disallowed by hardware. */
   assert(inst->mlen <= MAX_SAMPLER_MESSAGE_SIZE);
}

static void
lower_sampler_logical_send(const fs_builder &bld, fs_inst *inst, opcode op)
{
   const gen_device_info *devinfo = bld.shader->devinfo;
   const fs_reg &coordinate = inst->src[TEX_LOGICAL_SRC_COORDINATE];
   const fs_reg &shadow_c = inst->src[TEX_LOGICAL_SRC_SHADOW_C];
   const fs_reg &lod = inst->src[TEX_LOGICAL_SRC_LOD];
   const fs_reg &lod2 = inst->src[TEX_LOGICAL_SRC_LOD2];
   const fs_reg &min_lod = inst->src[TEX_LOGICAL_SRC_MIN_LOD];
   const fs_reg &sample_index = inst->src[TEX_LOGICAL_SRC_SAMPLE_INDEX];
   const fs_reg &mcs = inst->src[TEX_LOGICAL_SRC_MCS];
   const fs_reg &surface = inst->src[TEX_LOGICAL_SRC_SURFACE];
   const fs_reg &sampler = inst->src[TEX_LOGICAL_SRC_SAMPLER];
   const fs_reg &surface_handle = inst->src[TEX_LOGICAL_SRC_SURFACE_HANDLE];
   const fs_reg &sampler_handle = inst->src[TEX_LOGICAL_SRC_SAMPLER_HANDLE];
   const fs_reg &tg4_offset = inst->src[TEX_LOGICAL_SRC_TG4_OFFSET];
   assert(inst->src[TEX_LOGICAL_SRC_COORD_COMPONENTS].file == IMM);
   const unsigned coord_components = inst->src[TEX_LOGICAL_SRC_COORD_COMPONENTS].ud;
   assert(inst->src[TEX_LOGICAL_SRC_GRAD_COMPONENTS].file == IMM);
   const unsigned grad_components = inst->src[TEX_LOGICAL_SRC_GRAD_COMPONENTS].ud;

   if (devinfo->gen >= 7) {
      lower_sampler_logical_send_gen7(bld, inst, op, coordinate,
                                      shadow_c, lod, lod2, min_lod,
                                      sample_index,
                                      mcs, surface, sampler,
                                      surface_handle, sampler_handle,
                                      tg4_offset,
                                      coord_components, grad_components);
   } else if (devinfo->gen >= 5) {
      lower_sampler_logical_send_gen5(bld, inst, op, coordinate,
                                      shadow_c, lod, lod2, sample_index,
                                      surface, sampler,
                                      coord_components, grad_components);
   } else {
      lower_sampler_logical_send_gen4(bld, inst, op, coordinate,
                                      shadow_c, lod, lod2,
                                      surface, sampler,
                                      coord_components, grad_components);
   }
}

/**
 * Initialize the header present in some typed and untyped surface
 * messages.
 */
static fs_reg
emit_surface_header(const fs_builder &bld, const fs_reg &sample_mask)
{
   fs_builder ubld = bld.exec_all().group(8, 0);
   const fs_reg dst = ubld.vgrf(BRW_REGISTER_TYPE_UD);
   ubld.MOV(dst, brw_imm_d(0));
   ubld.group(1, 0).MOV(component(dst, 7), sample_mask);
   return dst;
}

static void
lower_surface_logical_send(const fs_builder &bld, fs_inst *inst)
{
   const gen_device_info *devinfo = bld.shader->devinfo;

   /* Get the logical send arguments. */
   const fs_reg &addr = inst->src[SURFACE_LOGICAL_SRC_ADDRESS];
   const fs_reg &src = inst->src[SURFACE_LOGICAL_SRC_DATA];
   const fs_reg &surface = inst->src[SURFACE_LOGICAL_SRC_SURFACE];
   const fs_reg &surface_handle = inst->src[SURFACE_LOGICAL_SRC_SURFACE_HANDLE];
   const UNUSED fs_reg &dims = inst->src[SURFACE_LOGICAL_SRC_IMM_DIMS];
   const fs_reg &arg = inst->src[SURFACE_LOGICAL_SRC_IMM_ARG];
   assert(arg.file == IMM);

   /* We must have exactly one of surface and surface_handle */
   assert((surface.file == BAD_FILE) != (surface_handle.file == BAD_FILE));

   /* Calculate the total number of components of the payload. */
   const unsigned addr_sz = inst->components_read(SURFACE_LOGICAL_SRC_ADDRESS);
   const unsigned src_sz = inst->components_read(SURFACE_LOGICAL_SRC_DATA);

   const bool is_typed_access =
      inst->opcode == SHADER_OPCODE_TYPED_SURFACE_READ_LOGICAL ||
      inst->opcode == SHADER_OPCODE_TYPED_SURFACE_WRITE_LOGICAL ||
      inst->opcode == SHADER_OPCODE_TYPED_ATOMIC_LOGICAL;

   /* From the BDW PRM Volume 7, page 147:
    *
    *  "For the Data Cache Data Port*, the header must be present for the
    *   following message types: [...] Typed read/write/atomics"
    *
    * Earlier generations have a similar wording.  Because of this restriction
    * we don't attempt to implement sample masks via predication for such
    * messages prior to Gen9, since we have to provide a header anyway.  On
    * Gen11+ the header has been removed so we can only use predication.
    */
   const unsigned header_sz = devinfo->gen < 9 && is_typed_access ? 1 : 0;

   const bool has_side_effects = inst->has_side_effects();
   fs_reg sample_mask = has_side_effects ? bld.sample_mask_reg() :
                                           fs_reg(brw_imm_d(0xffff));

   fs_reg payload, payload2;
   unsigned mlen, ex_mlen = 0;
   if (devinfo->gen >= 9) {
      /* We have split sends on gen9 and above */
      assert(header_sz == 0);
      payload = bld.move_to_vgrf(addr, addr_sz);
      payload2 = bld.move_to_vgrf(src, src_sz);
      mlen = addr_sz * (inst->exec_size / 8);
      ex_mlen = src_sz * (inst->exec_size / 8);
   } else {
      /* Allocate space for the payload. */
      const unsigned sz = header_sz + addr_sz + src_sz;
      payload = bld.vgrf(BRW_REGISTER_TYPE_UD, sz);
      fs_reg *const components = new fs_reg[sz];
      unsigned n = 0;

      /* Construct the payload. */
      if (header_sz)
         components[n++] = emit_surface_header(bld, sample_mask);

      for (unsigned i = 0; i < addr_sz; i++)
         components[n++] = offset(addr, bld, i);

      for (unsigned i = 0; i < src_sz; i++)
         components[n++] = offset(src, bld, i);

      bld.LOAD_PAYLOAD(payload, components, sz, header_sz);
      mlen = header_sz + (addr_sz + src_sz) * inst->exec_size / 8;

      delete[] components;
   }

   /* Predicate the instruction on the sample mask if no header is
    * provided.
    */
   if (!header_sz && sample_mask.file != BAD_FILE &&
       sample_mask.file != IMM) {
      const fs_builder ubld = bld.group(1, 0).exec_all();
      if (inst->predicate) {
         assert(inst->predicate == BRW_PREDICATE_NORMAL);
         assert(!inst->predicate_inverse);
         assert(inst->flag_subreg < 2);
         /* Combine the sample mask with the existing predicate by using a
          * vertical predication mode.
          */
         inst->predicate = BRW_PREDICATE_ALIGN1_ALLV;
         ubld.MOV(retype(brw_flag_subreg(inst->flag_subreg + 2),
                         sample_mask.type),
                  sample_mask);
      } else {
         inst->flag_subreg = 2;
         inst->predicate = BRW_PREDICATE_NORMAL;
         inst->predicate_inverse = false;
         ubld.MOV(retype(brw_flag_subreg(inst->flag_subreg), sample_mask.type),
                  sample_mask);
      }
   }

   uint32_t sfid;
   switch (inst->opcode) {
   case SHADER_OPCODE_BYTE_SCATTERED_WRITE_LOGICAL:
   case SHADER_OPCODE_BYTE_SCATTERED_READ_LOGICAL:
      /* Byte scattered opcodes go through the normal data cache */
      sfid = GEN7_SFID_DATAPORT_DATA_CACHE;
      break;

   case SHADER_OPCODE_UNTYPED_SURFACE_READ_LOGICAL:
   case SHADER_OPCODE_UNTYPED_SURFACE_WRITE_LOGICAL:
   case SHADER_OPCODE_UNTYPED_ATOMIC_LOGICAL:
   case SHADER_OPCODE_UNTYPED_ATOMIC_FLOAT_LOGICAL:
      /* Untyped Surface messages go through the data cache but the SFID value
       * changed on Haswell.
       */
      sfid = (devinfo->gen >= 8 || devinfo->is_haswell ?
              HSW_SFID_DATAPORT_DATA_CACHE_1 :
              GEN7_SFID_DATAPORT_DATA_CACHE);
      break;

   case SHADER_OPCODE_TYPED_SURFACE_READ_LOGICAL:
   case SHADER_OPCODE_TYPED_SURFACE_WRITE_LOGICAL:
   case SHADER_OPCODE_TYPED_ATOMIC_LOGICAL:
      /* Typed surface messages go through the render cache on IVB and the
       * data cache on HSW+.
       */
      sfid = (devinfo->gen >= 8 || devinfo->is_haswell ?
              HSW_SFID_DATAPORT_DATA_CACHE_1 :
              GEN6_SFID_DATAPORT_RENDER_CACHE);
      break;

   default:
      unreachable("Unsupported surface opcode");
   }

   uint32_t desc;
   switch (inst->opcode) {
   case SHADER_OPCODE_UNTYPED_SURFACE_READ_LOGICAL:
      desc = brw_dp_untyped_surface_rw_desc(devinfo, inst->exec_size,
                                            arg.ud, /* num_channels */
                                            false   /* write */);
      break;

   case SHADER_OPCODE_UNTYPED_SURFACE_WRITE_LOGICAL:
      desc = brw_dp_untyped_surface_rw_desc(devinfo, inst->exec_size,
                                            arg.ud, /* num_channels */
                                            true    /* write */);
      break;

   case SHADER_OPCODE_BYTE_SCATTERED_READ_LOGICAL:
      desc = brw_dp_byte_scattered_rw_desc(devinfo, inst->exec_size,
                                           arg.ud, /* bit_size */
                                           false   /* write */);
      break;

   case SHADER_OPCODE_BYTE_SCATTERED_WRITE_LOGICAL:
      desc = brw_dp_byte_scattered_rw_desc(devinfo, inst->exec_size,
                                           arg.ud, /* bit_size */
                                           true    /* write */);
      break;

   case SHADER_OPCODE_UNTYPED_ATOMIC_LOGICAL:
      desc = brw_dp_untyped_atomic_desc(devinfo, inst->exec_size,
                                        arg.ud, /* atomic_op */
                                        !inst->dst.is_null());
      break;

   case SHADER_OPCODE_UNTYPED_ATOMIC_FLOAT_LOGICAL:
      desc = brw_dp_untyped_atomic_float_desc(devinfo, inst->exec_size,
                                              arg.ud, /* atomic_op */
                                              !inst->dst.is_null());
      break;

   case SHADER_OPCODE_TYPED_SURFACE_READ_LOGICAL:
      desc = brw_dp_typed_surface_rw_desc(devinfo, inst->exec_size, inst->group,
                                          arg.ud, /* num_channels */
                                          false   /* write */);
      break;

   case SHADER_OPCODE_TYPED_SURFACE_WRITE_LOGICAL:
      desc = brw_dp_typed_surface_rw_desc(devinfo, inst->exec_size, inst->group,
                                          arg.ud, /* num_channels */
                                          true    /* write */);
      break;

   case SHADER_OPCODE_TYPED_ATOMIC_LOGICAL:
      desc = brw_dp_typed_atomic_desc(devinfo, inst->exec_size, inst->group,
                                      arg.ud, /* atomic_op */
                                      !inst->dst.is_null());
      break;

   default:
      unreachable("Unknown surface logical instruction");
   }

   /* Update the original instruction. */
   inst->opcode = SHADER_OPCODE_SEND;
   inst->mlen = mlen;
   inst->ex_mlen = ex_mlen;
   inst->header_size = header_sz;
   inst->send_has_side_effects = has_side_effects;
   inst->send_is_volatile = !has_side_effects;

   /* Set up SFID and descriptors */
   inst->sfid = sfid;
   inst->desc = desc;
   if (surface.file == IMM) {
      inst->desc |= surface.ud & 0xff;
      inst->src[0] = brw_imm_ud(0);
      inst->src[1] = brw_imm_ud(0); /* ex_desc */
   } else if (surface_handle.file != BAD_FILE) {
      /* Bindless surface */
      assert(devinfo->gen >= 9);
      inst->desc |= GEN9_BTI_BINDLESS;
      inst->src[0] = brw_imm_ud(0);

      /* We assume that the driver provided the handle in the top 20 bits so
       * we can use the surface handle directly as the extended descriptor.
       */
      inst->src[1] = retype(surface_handle, BRW_REGISTER_TYPE_UD);
   } else {
      const fs_builder ubld = bld.exec_all().group(1, 0);
      fs_reg tmp = ubld.vgrf(BRW_REGISTER_TYPE_UD);
      ubld.AND(tmp, surface, brw_imm_ud(0xff));
      inst->src[0] = component(tmp, 0);
      inst->src[1] = brw_imm_ud(0); /* ex_desc */
   }

   /* Finally, the payload */
   inst->src[2] = payload;
   inst->src[3] = payload2;

   inst->resize_sources(4);
}

static void
lower_a64_logical_send(const fs_builder &bld, fs_inst *inst)
{
   const gen_device_info *devinfo = bld.shader->devinfo;

   const fs_reg &addr = inst->src[0];
   const fs_reg &src = inst->src[1];
   const unsigned src_comps = inst->components_read(1);
   assert(inst->src[2].file == IMM);
   const unsigned arg = inst->src[2].ud;
   const bool has_side_effects = inst->has_side_effects();

   /* If the surface message has side effects and we're a fragment shader, we
    * have to predicate with the sample mask to avoid helper invocations.
    */
   if (has_side_effects && bld.shader->stage == MESA_SHADER_FRAGMENT) {
      inst->flag_subreg = 2;
      inst->predicate = BRW_PREDICATE_NORMAL;
      inst->predicate_inverse = false;

      fs_reg sample_mask = bld.sample_mask_reg();
      const fs_builder ubld = bld.group(1, 0).exec_all();
      ubld.MOV(retype(brw_flag_subreg(inst->flag_subreg), sample_mask.type),
               sample_mask);
   }

   fs_reg payload, payload2;
   unsigned mlen, ex_mlen = 0;
   if (devinfo->gen >= 9) {
      /* On Skylake and above, we have SENDS */
      mlen = 2 * (inst->exec_size / 8);
      ex_mlen = src_comps * type_sz(src.type) * inst->exec_size / REG_SIZE;
      payload = retype(bld.move_to_vgrf(addr, 1), BRW_REGISTER_TYPE_UD);
      payload2 = retype(bld.move_to_vgrf(src, src_comps),
                        BRW_REGISTER_TYPE_UD);
   } else {
      /* Add two because the address is 64-bit */
      const unsigned dwords = 2 + src_comps;
      mlen = dwords * (inst->exec_size / 8);

      fs_reg sources[5];

      sources[0] = addr;

      for (unsigned i = 0; i < src_comps; i++)
         sources[1 + i] = offset(src, bld, i);

      payload = bld.vgrf(BRW_REGISTER_TYPE_UD, dwords);
      bld.LOAD_PAYLOAD(payload, sources, 1 + src_comps, 0);
   }

   uint32_t desc;
   switch (inst->opcode) {
   case SHADER_OPCODE_A64_UNTYPED_READ_LOGICAL:
      desc = brw_dp_a64_untyped_surface_rw_desc(devinfo, inst->exec_size,
                                                arg,   /* num_channels */
                                                false  /* write */);
      break;

   case SHADER_OPCODE_A64_UNTYPED_WRITE_LOGICAL:
      desc = brw_dp_a64_untyped_surface_rw_desc(devinfo, inst->exec_size,
                                                arg,   /* num_channels */
                                                true   /* write */);
      break;

   case SHADER_OPCODE_A64_BYTE_SCATTERED_READ_LOGICAL:
      desc = brw_dp_a64_byte_scattered_rw_desc(devinfo, inst->exec_size,
                                               arg,   /* bit_size */
                                               false  /* write */);
      break;

   case SHADER_OPCODE_A64_BYTE_SCATTERED_WRITE_LOGICAL:
      desc = brw_dp_a64_byte_scattered_rw_desc(devinfo, inst->exec_size,
                                               arg,   /* bit_size */
                                               true   /* write */);
      break;

   case SHADER_OPCODE_A64_UNTYPED_ATOMIC_LOGICAL:
      desc = brw_dp_a64_untyped_atomic_desc(devinfo, inst->exec_size, 32,
                                            arg,   /* atomic_op */
                                            !inst->dst.is_null());
      break;

   case SHADER_OPCODE_A64_UNTYPED_ATOMIC_INT64_LOGICAL:
      desc = brw_dp_a64_untyped_atomic_desc(devinfo, inst->exec_size, 64,
                                            arg,   /* atomic_op */
                                            !inst->dst.is_null());
      break;


   case SHADER_OPCODE_A64_UNTYPED_ATOMIC_FLOAT_LOGICAL:
      desc = brw_dp_a64_untyped_atomic_float_desc(devinfo, inst->exec_size,
                                                  arg,   /* atomic_op */
                                                  !inst->dst.is_null());
      break;

   default:
      unreachable("Unknown A64 logical instruction");
   }

   /* Update the original instruction. */
   inst->opcode = SHADER_OPCODE_SEND;
   inst->mlen = mlen;
   inst->ex_mlen = ex_mlen;
   inst->header_size = 0;
   inst->send_has_side_effects = has_side_effects;
   inst->send_is_volatile = !has_side_effects;

   /* Set up SFID and descriptors */
   inst->sfid = HSW_SFID_DATAPORT_DATA_CACHE_1;
   inst->desc = desc;
   inst->resize_sources(4);
   inst->src[0] = brw_imm_ud(0); /* desc */
   inst->src[1] = brw_imm_ud(0); /* ex_desc */
   inst->src[2] = payload;
   inst->src[3] = payload2;
}

static void
lower_varying_pull_constant_logical_send(const fs_builder &bld, fs_inst *inst)
{
   const gen_device_info *devinfo = bld.shader->devinfo;

   if (devinfo->gen >= 7) {
      fs_reg index = inst->src[0];
      /* We are switching the instruction from an ALU-like instruction to a
       * send-from-grf instruction.  Since sends can't handle strides or
       * source modifiers, we have to make a copy of the offset source.
       */
      fs_reg offset = bld.vgrf(BRW_REGISTER_TYPE_UD);
      bld.MOV(offset, inst->src[1]);

      const unsigned simd_mode =
         inst->exec_size <= 8 ? BRW_SAMPLER_SIMD_MODE_SIMD8 :
                                BRW_SAMPLER_SIMD_MODE_SIMD16;

      inst->opcode = SHADER_OPCODE_SEND;
      inst->mlen = inst->exec_size / 8;
      inst->resize_sources(3);

      inst->sfid = BRW_SFID_SAMPLER;
      inst->desc = brw_sampler_desc(devinfo, 0, 0,
                                    GEN5_SAMPLER_MESSAGE_SAMPLE_LD,
                                    simd_mode, 0);
      if (index.file == IMM) {
         inst->desc |= index.ud & 0xff;
         inst->src[0] = brw_imm_ud(0);
      } else {
         const fs_builder ubld = bld.exec_all().group(1, 0);
         fs_reg tmp = ubld.vgrf(BRW_REGISTER_TYPE_UD);
         ubld.AND(tmp, index, brw_imm_ud(0xff));
         inst->src[0] = component(tmp, 0);
      }
      inst->src[1] = brw_imm_ud(0); /* ex_desc */
      inst->src[2] = offset; /* payload */
   } else {
      const fs_reg payload(MRF, FIRST_PULL_LOAD_MRF(devinfo->gen),
                           BRW_REGISTER_TYPE_UD);

      bld.MOV(byte_offset(payload, REG_SIZE), inst->src[1]);

      inst->opcode = FS_OPCODE_VARYING_PULL_CONSTANT_LOAD_GEN4;
      inst->resize_sources(1);
      inst->base_mrf = payload.nr;
      inst->header_size = 1;
      inst->mlen = 1 + inst->exec_size / 8;
   }
}

static void
lower_math_logical_send(const fs_builder &bld, fs_inst *inst)
{
   assert(bld.shader->devinfo->gen < 6);

   inst->base_mrf = 2;
   inst->mlen = inst->sources * inst->exec_size / 8;

   if (inst->sources > 1) {
      /* From the Ironlake PRM, Volume 4, Part 1, Section 6.1.13
       * "Message Payload":
       *
       * "Operand0[7].  For the INT DIV functions, this operand is the
       *  denominator."
       *  ...
       * "Operand1[7].  For the INT DIV functions, this operand is the
       *  numerator."
       */
      const bool is_int_div = inst->opcode != SHADER_OPCODE_POW;
      const fs_reg src0 = is_int_div ? inst->src[1] : inst->src[0];
      const fs_reg src1 = is_int_div ? inst->src[0] : inst->src[1];

      inst->resize_sources(1);
      inst->src[0] = src0;

      assert(inst->exec_size == 8);
      bld.MOV(fs_reg(MRF, inst->base_mrf + 1, src1.type), src1);
   }
}

bool
fs_visitor::lower_logical_sends()
{
   bool progress = false;

   foreach_block_and_inst_safe(block, fs_inst, inst, cfg) {
      const fs_builder ibld(this, block, inst);

      switch (inst->opcode) {
      case FS_OPCODE_FB_WRITE_LOGICAL:
         assert(stage == MESA_SHADER_FRAGMENT);
         lower_fb_write_logical_send(ibld, inst,
                                     brw_wm_prog_data(prog_data),
                                     (const brw_wm_prog_key *)key,
                                     payload);
         break;

      case FS_OPCODE_FB_READ_LOGICAL:
         lower_fb_read_logical_send(ibld, inst);
         break;

      case SHADER_OPCODE_TEX_LOGICAL:
         lower_sampler_logical_send(ibld, inst, SHADER_OPCODE_TEX);
         break;

      case SHADER_OPCODE_TXD_LOGICAL:
         lower_sampler_logical_send(ibld, inst, SHADER_OPCODE_TXD);
         break;

      case SHADER_OPCODE_TXF_LOGICAL:
         lower_sampler_logical_send(ibld, inst, SHADER_OPCODE_TXF);
         break;

      case SHADER_OPCODE_TXL_LOGICAL:
         lower_sampler_logical_send(ibld, inst, SHADER_OPCODE_TXL);
         break;

      case SHADER_OPCODE_TXS_LOGICAL:
         lower_sampler_logical_send(ibld, inst, SHADER_OPCODE_TXS);
         break;

      case SHADER_OPCODE_IMAGE_SIZE_LOGICAL:
         lower_sampler_logical_send(ibld, inst,
                                    SHADER_OPCODE_IMAGE_SIZE_LOGICAL);
         break;

      case FS_OPCODE_TXB_LOGICAL:
         lower_sampler_logical_send(ibld, inst, FS_OPCODE_TXB);
         break;

      case SHADER_OPCODE_TXF_CMS_LOGICAL:
         lower_sampler_logical_send(ibld, inst, SHADER_OPCODE_TXF_CMS);
         break;

      case SHADER_OPCODE_TXF_CMS_W_LOGICAL:
         lower_sampler_logical_send(ibld, inst, SHADER_OPCODE_TXF_CMS_W);
         break;

      case SHADER_OPCODE_TXF_UMS_LOGICAL:
         lower_sampler_logical_send(ibld, inst, SHADER_OPCODE_TXF_UMS);
         break;

      case SHADER_OPCODE_TXF_MCS_LOGICAL:
         lower_sampler_logical_send(ibld, inst, SHADER_OPCODE_TXF_MCS);
         break;

      case SHADER_OPCODE_LOD_LOGICAL:
         lower_sampler_logical_send(ibld, inst, SHADER_OPCODE_LOD);
         break;

      case SHADER_OPCODE_TG4_LOGICAL:
         lower_sampler_logical_send(ibld, inst, SHADER_OPCODE_TG4);
         break;

      case SHADER_OPCODE_TG4_OFFSET_LOGICAL:
         lower_sampler_logical_send(ibld, inst, SHADER_OPCODE_TG4_OFFSET);
         break;

      case SHADER_OPCODE_SAMPLEINFO_LOGICAL:
         lower_sampler_logical_send(ibld, inst, SHADER_OPCODE_SAMPLEINFO);
         break;

      case SHADER_OPCODE_UNTYPED_SURFACE_READ_LOGICAL:
      case SHADER_OPCODE_UNTYPED_SURFACE_WRITE_LOGICAL:
      case SHADER_OPCODE_BYTE_SCATTERED_READ_LOGICAL:
      case SHADER_OPCODE_BYTE_SCATTERED_WRITE_LOGICAL:
      case SHADER_OPCODE_UNTYPED_ATOMIC_LOGICAL:
      case SHADER_OPCODE_UNTYPED_ATOMIC_FLOAT_LOGICAL:
      case SHADER_OPCODE_TYPED_SURFACE_READ_LOGICAL:
      case SHADER_OPCODE_TYPED_SURFACE_WRITE_LOGICAL:
      case SHADER_OPCODE_TYPED_ATOMIC_LOGICAL:
         lower_surface_logical_send(ibld, inst);
         break;

      case SHADER_OPCODE_A64_UNTYPED_WRITE_LOGICAL:
      case SHADER_OPCODE_A64_UNTYPED_READ_LOGICAL:
      case SHADER_OPCODE_A64_BYTE_SCATTERED_WRITE_LOGICAL:
      case SHADER_OPCODE_A64_BYTE_SCATTERED_READ_LOGICAL:
      case SHADER_OPCODE_A64_UNTYPED_ATOMIC_LOGICAL:
      case SHADER_OPCODE_A64_UNTYPED_ATOMIC_INT64_LOGICAL:
      case SHADER_OPCODE_A64_UNTYPED_ATOMIC_FLOAT_LOGICAL:
         lower_a64_logical_send(ibld, inst);
         break;

      case FS_OPCODE_VARYING_PULL_CONSTANT_LOAD_LOGICAL:
         lower_varying_pull_constant_logical_send(ibld, inst);
         break;

      case SHADER_OPCODE_RCP:
      case SHADER_OPCODE_RSQ:
      case SHADER_OPCODE_SQRT:
      case SHADER_OPCODE_EXP2:
      case SHADER_OPCODE_LOG2:
      case SHADER_OPCODE_SIN:
      case SHADER_OPCODE_COS:
      case SHADER_OPCODE_POW:
      case SHADER_OPCODE_INT_QUOTIENT:
      case SHADER_OPCODE_INT_REMAINDER:
         /* The math opcodes are overloaded for the send-like and
          * expression-like instructions which seems kind of icky.  Gen6+ has
          * a native (but rather quirky) MATH instruction so we don't need to
          * do anything here.  On Gen4-5 we'll have to lower the Gen6-like
          * logical instructions (which we can easily recognize because they
          * have mlen = 0) into send-like virtual instructions.
          */
         if (devinfo->gen < 6 && inst->mlen == 0) {
            lower_math_logical_send(ibld, inst);
            break;

         } else {
            continue;
         }

      default:
         continue;
      }

      progress = true;
   }

   if (progress)
      invalidate_live_intervals();

   return progress;
}

static bool
is_mixed_float_with_fp32_dst(const fs_inst *inst)
{
   /* This opcode sometimes uses :W type on the source even if the operand is
    * a :HF, because in gen7 there is no support for :HF, and thus it uses :W.
    */
   if (inst->opcode == BRW_OPCODE_F16TO32)
      return true;

   if (inst->dst.type != BRW_REGISTER_TYPE_F)
      return false;

   for (int i = 0; i < inst->sources; i++) {
      if (inst->src[i].type == BRW_REGISTER_TYPE_HF)
         return true;
   }

   return false;
}

static bool
is_mixed_float_with_packed_fp16_dst(const fs_inst *inst)
{
   /* This opcode sometimes uses :W type on the destination even if the
    * destination is a :HF, because in gen7 there is no support for :HF, and
    * thus it uses :W.
    */
   if (inst->opcode == BRW_OPCODE_F32TO16 &&
       inst->dst.stride == 1)
      return true;

   if (inst->dst.type != BRW_REGISTER_TYPE_HF ||
       inst->dst.stride != 1)
      return false;

   for (int i = 0; i < inst->sources; i++) {
      if (inst->src[i].type == BRW_REGISTER_TYPE_F)
         return true;
   }

   return false;
}

/**
 * Get the closest allowed SIMD width for instruction \p inst accounting for
 * some common regioning and execution control restrictions that apply to FPU
 * instructions.  These restrictions don't necessarily have any relevance to
 * instructions not executed by the FPU pipeline like extended math, control
 * flow or send message instructions.
 *
 * For virtual opcodes it's really up to the instruction -- In some cases
 * (e.g. where a virtual instruction unrolls into a simple sequence of FPU
 * instructions) it may simplify virtual instruction lowering if we can
 * enforce FPU-like regioning restrictions already on the virtual instruction,
 * in other cases (e.g. virtual send-like instructions) this may be
 * excessively restrictive.
 */
static unsigned
get_fpu_lowered_simd_width(const struct gen_device_info *devinfo,
                           const fs_inst *inst)
{
   /* Maximum execution size representable in the instruction controls. */
   unsigned max_width = MIN2(32, inst->exec_size);

   /* According to the PRMs:
    *  "A. In Direct Addressing mode, a source cannot span more than 2
    *      adjacent GRF registers.
    *   B. A destination cannot span more than 2 adjacent GRF registers."
    *
    * Look for the source or destination with the largest register region
    * which is the one that is going to limit the overall execution size of
    * the instruction due to this rule.
    */
   unsigned reg_count = DIV_ROUND_UP(inst->size_written, REG_SIZE);

   for (unsigned i = 0; i < inst->sources; i++)
      reg_count = MAX2(reg_count, DIV_ROUND_UP(inst->size_read(i), REG_SIZE));

   /* Calculate the maximum execution size of the instruction based on the
    * factor by which it goes over the hardware limit of 2 GRFs.
    */
   if (reg_count > 2)
      max_width = MIN2(max_width, inst->exec_size / DIV_ROUND_UP(reg_count, 2));

   /* According to the IVB PRMs:
    *  "When destination spans two registers, the source MUST span two
    *   registers. The exception to the above rule:
    *
    *    - When source is scalar, the source registers are not incremented.
    *    - When source is packed integer Word and destination is packed
    *      integer DWord, the source register is not incremented but the
    *      source sub register is incremented."
    *
    * The hardware specs from Gen4 to Gen7.5 mention similar regioning
    * restrictions.  The code below intentionally doesn't check whether the
    * destination type is integer because empirically the hardware doesn't
    * seem to care what the actual type is as long as it's dword-aligned.
    */
   if (devinfo->gen < 8) {
      for (unsigned i = 0; i < inst->sources; i++) {
         /* IVB implements DF scalars as <0;2,1> regions. */
         const bool is_scalar_exception = is_uniform(inst->src[i]) &&
            (devinfo->is_haswell || type_sz(inst->src[i].type) != 8);
         const bool is_packed_word_exception =
            type_sz(inst->dst.type) == 4 && inst->dst.stride == 1 &&
            type_sz(inst->src[i].type) == 2 && inst->src[i].stride == 1;

         /* We check size_read(i) against size_written instead of REG_SIZE
          * because we want to properly handle SIMD32.  In SIMD32, you can end
          * up with writes to 4 registers and a source that reads 2 registers
          * and we may still need to lower all the way to SIMD8 in that case.
          */
         if (inst->size_written > REG_SIZE &&
             inst->size_read(i) != 0 &&
             inst->size_read(i) < inst->size_written &&
             !is_scalar_exception && !is_packed_word_exception) {
            const unsigned reg_count = DIV_ROUND_UP(inst->size_written, REG_SIZE);
            max_width = MIN2(max_width, inst->exec_size / reg_count);
         }
      }
   }

   if (devinfo->gen < 6) {
      /* From the G45 PRM, Volume 4 Page 361:
       *
       *    "Operand Alignment Rule: With the exceptions listed below, a
       *     source/destination operand in general should be aligned to even
       *     256-bit physical register with a region size equal to two 256-bit
       *     physical registers."
       *
       * Normally we enforce this by allocating virtual registers to the
       * even-aligned class.  But we need to handle payload registers.
       */
      for (unsigned i = 0; i < inst->sources; i++) {
         if (inst->src[i].file == FIXED_GRF && (inst->src[i].nr & 1) &&
             inst->size_read(i) > REG_SIZE) {
            max_width = MIN2(max_width, 8);
         }
      }
   }

   /* From the IVB PRMs:
    *  "When an instruction is SIMD32, the low 16 bits of the execution mask
    *   are applied for both halves of the SIMD32 instruction. If different
    *   execution mask channels are required, split the instruction into two
    *   SIMD16 instructions."
    *
    * There is similar text in the HSW PRMs.  Gen4-6 don't even implement
    * 32-wide control flow support in hardware and will behave similarly.
    */
   if (devinfo->gen < 8 && !inst->force_writemask_all)
      max_width = MIN2(max_width, 16);

   /* From the IVB PRMs (applies to HSW too):
    *  "Instructions with condition modifiers must not use SIMD32."
    *
    * From the BDW PRMs (applies to later hardware too):
    *  "Ternary instruction with condition modifiers must not use SIMD32."
    */
   if (inst->conditional_mod && (devinfo->gen < 8 || inst->is_3src(devinfo)))
      max_width = MIN2(max_width, 16);

   /* From the IVB PRMs (applies to other devices that don't have the
    * gen_device_info::supports_simd16_3src flag set):
    *  "In Align16 access mode, SIMD16 is not allowed for DW operations and
    *   SIMD8 is not allowed for DF operations."
    */
   if (inst->is_3src(devinfo) && !devinfo->supports_simd16_3src)
      max_width = MIN2(max_width, inst->exec_size / reg_count);

   /* Pre-Gen8 EUs are hardwired to use the QtrCtrl+1 (where QtrCtrl is
    * the 8-bit quarter of the execution mask signals specified in the
    * instruction control fields) for the second compressed half of any
    * single-precision instruction (for double-precision instructions
    * it's hardwired to use NibCtrl+1, at least on HSW), which means that
    * the EU will apply the wrong execution controls for the second
    * sequential GRF write if the number of channels per GRF is not exactly
    * eight in single-precision mode (or four in double-float mode).
    *
    * In this situation we calculate the maximum size of the split
    * instructions so they only ever write to a single register.
    */
   if (devinfo->gen < 8 && inst->size_written > REG_SIZE &&
       !inst->force_writemask_all) {
      const unsigned channels_per_grf = inst->exec_size /
         DIV_ROUND_UP(inst->size_written, REG_SIZE);
      const unsigned exec_type_size = get_exec_type_size(inst);
      assert(exec_type_size);

      /* The hardware shifts exactly 8 channels per compressed half of the
       * instruction in single-precision mode and exactly 4 in double-precision.
       */
      if (channels_per_grf != (exec_type_size == 8 ? 4 : 8))
         max_width = MIN2(max_width, channels_per_grf);

      /* Lower all non-force_writemask_all DF instructions to SIMD4 on IVB/BYT
       * because HW applies the same channel enable signals to both halves of
       * the compressed instruction which will be just wrong under
       * non-uniform control flow.
       */
      if (devinfo->gen == 7 && !devinfo->is_haswell &&
          (exec_type_size == 8 || type_sz(inst->dst.type) == 8))
         max_width = MIN2(max_width, 4);
   }

   /* From the SKL PRM, Special Restrictions for Handling Mixed Mode
    * Float Operations:
    *
    *    "No SIMD16 in mixed mode when destination is f32. Instruction
    *     execution size must be no more than 8."
    *
    * FIXME: the simulator doesn't seem to complain if we don't do this and
    * empirical testing with existing CTS tests show that they pass just fine
    * without implementing this, however, since our interpretation of the PRM
    * is that conversion MOVs between HF and F are still mixed-float
    * instructions (and therefore subject to this restriction) we decided to
    * split them to be safe. Might be useful to do additional investigation to
    * lift the restriction if we can ensure that it is safe though, since these
    * conversions are common when half-float types are involved since many
    * instructions do not support HF types and conversions from/to F are
    * required.
    */
   if (is_mixed_float_with_fp32_dst(inst))
      max_width = MIN2(max_width, 8);

   /* From the SKL PRM, Special Restrictions for Handling Mixed Mode
    * Float Operations:
    *
    *    "No SIMD16 in mixed mode when destination is packed f16 for both
    *     Align1 and Align16."
    */
   if (is_mixed_float_with_packed_fp16_dst(inst))
      max_width = MIN2(max_width, 8);

   /* Only power-of-two execution sizes are representable in the instruction
    * control fields.
    */
   return 1 << _mesa_logbase2(max_width);
}

/**
 * Get the maximum allowed SIMD width for instruction \p inst accounting for
 * various payload size restrictions that apply to sampler message
 * instructions.
 *
 * This is only intended to provide a maximum theoretical bound for the
 * execution size of the message based on the number of argument components
 * alone, which in most cases will determine whether the SIMD8 or SIMD16
 * variant of the message can be used, though some messages may have
 * additional restrictions not accounted for here (e.g. pre-ILK hardware uses
 * the message length to determine the exact SIMD width and argument count,
 * which makes a number of sampler message combinations impossible to
 * represent).
 */
static unsigned
get_sampler_lowered_simd_width(const struct gen_device_info *devinfo,
                               const fs_inst *inst)
{
   /* If we have a min_lod parameter on anything other than a simple sample
    * message, it will push it over 5 arguments and we have to fall back to
    * SIMD8.
    */
   if (inst->opcode != SHADER_OPCODE_TEX &&
       inst->components_read(TEX_LOGICAL_SRC_MIN_LOD))
      return 8;

   /* Calculate the number of coordinate components that have to be present
    * assuming that additional arguments follow the texel coordinates in the
    * message payload.  On IVB+ there is no need for padding, on ILK-SNB we
    * need to pad to four or three components depending on the message,
    * pre-ILK we need to pad to at most three components.
    */
   const unsigned req_coord_components =
      (devinfo->gen >= 7 ||
       !inst->components_read(TEX_LOGICAL_SRC_COORDINATE)) ? 0 :
      (devinfo->gen >= 5 && inst->opcode != SHADER_OPCODE_TXF_LOGICAL &&
                            inst->opcode != SHADER_OPCODE_TXF_CMS_LOGICAL) ? 4 :
      3;

   /* On Gen9+ the LOD argument is for free if we're able to use the LZ
    * variant of the TXL or TXF message.
    */
   const bool implicit_lod = devinfo->gen >= 9 &&
                             (inst->opcode == SHADER_OPCODE_TXL ||
                              inst->opcode == SHADER_OPCODE_TXF) &&
                             inst->src[TEX_LOGICAL_SRC_LOD].is_zero();

   /* Calculate the total number of argument components that need to be passed
    * to the sampler unit.
    */
   const unsigned num_payload_components =
      MAX2(inst->components_read(TEX_LOGICAL_SRC_COORDINATE),
           req_coord_components) +
      inst->components_read(TEX_LOGICAL_SRC_SHADOW_C) +
      (implicit_lod ? 0 : inst->components_read(TEX_LOGICAL_SRC_LOD)) +
      inst->components_read(TEX_LOGICAL_SRC_LOD2) +
      inst->components_read(TEX_LOGICAL_SRC_SAMPLE_INDEX) +
      (inst->opcode == SHADER_OPCODE_TG4_OFFSET_LOGICAL ?
       inst->components_read(TEX_LOGICAL_SRC_TG4_OFFSET) : 0) +
      inst->components_read(TEX_LOGICAL_SRC_MCS);

   /* SIMD16 messages with more than five arguments exceed the maximum message
    * size supported by the sampler, regardless of whether a header is
    * provided or not.
    */
   return MIN2(inst->exec_size,
               num_payload_components > MAX_SAMPLER_MESSAGE_SIZE / 2 ? 8 : 16);
}

/**
 * Get the closest native SIMD width supported by the hardware for instruction
 * \p inst.  The instruction will be left untouched by
 * fs_visitor::lower_simd_width() if the returned value is equal to the
 * original execution size.
 */
static unsigned
get_lowered_simd_width(const struct gen_device_info *devinfo,
                       const fs_inst *inst)
{
   switch (inst->opcode) {
   case BRW_OPCODE_MOV:
   case BRW_OPCODE_SEL:
   case BRW_OPCODE_NOT:
   case BRW_OPCODE_AND:
   case BRW_OPCODE_OR:
   case BRW_OPCODE_XOR:
   case BRW_OPCODE_SHR:
   case BRW_OPCODE_SHL:
   case BRW_OPCODE_ASR:
   case BRW_OPCODE_CMPN:
   case BRW_OPCODE_CSEL:
   case BRW_OPCODE_F32TO16:
   case BRW_OPCODE_F16TO32:
   case BRW_OPCODE_BFREV:
   case BRW_OPCODE_BFE:
   case BRW_OPCODE_ADD:
   case BRW_OPCODE_MUL:
   case BRW_OPCODE_AVG:
   case BRW_OPCODE_FRC:
   case BRW_OPCODE_RNDU:
   case BRW_OPCODE_RNDD:
   case BRW_OPCODE_RNDE:
   case BRW_OPCODE_RNDZ:
   case BRW_OPCODE_LZD:
   case BRW_OPCODE_FBH:
   case BRW_OPCODE_FBL:
   case BRW_OPCODE_CBIT:
   case BRW_OPCODE_SAD2:
   case BRW_OPCODE_MAD:
   case BRW_OPCODE_LRP:
   case FS_OPCODE_PACK:
   case SHADER_OPCODE_SEL_EXEC:
   case SHADER_OPCODE_CLUSTER_BROADCAST:
      return get_fpu_lowered_simd_width(devinfo, inst);

   case BRW_OPCODE_CMP: {
      /* The Ivybridge/BayTrail WaCMPInstFlagDepClearedEarly workaround says that
       * when the destination is a GRF the dependency-clear bit on the flag
       * register is cleared early.
       *
       * Suggested workarounds are to disable coissuing CMP instructions
       * or to split CMP(16) instructions into two CMP(8) instructions.
       *
       * We choose to split into CMP(8) instructions since disabling
       * coissuing would affect CMP instructions not otherwise affected by
       * the errata.
       */
      const unsigned max_width = (devinfo->gen == 7 && !devinfo->is_haswell &&
                                  !inst->dst.is_null() ? 8 : ~0);
      return MIN2(max_width, get_fpu_lowered_simd_width(devinfo, inst));
   }
   case BRW_OPCODE_BFI1:
   case BRW_OPCODE_BFI2:
      /* The Haswell WaForceSIMD8ForBFIInstruction workaround says that we
       * should
       *  "Force BFI instructions to be executed always in SIMD8."
       */
      return MIN2(devinfo->is_haswell ? 8 : ~0u,
                  get_fpu_lowered_simd_width(devinfo, inst));

   case BRW_OPCODE_IF:
      assert(inst->src[0].file == BAD_FILE || inst->exec_size <= 16);
      return inst->exec_size;

   case SHADER_OPCODE_RCP:
   case SHADER_OPCODE_RSQ:
   case SHADER_OPCODE_SQRT:
   case SHADER_OPCODE_EXP2:
   case SHADER_OPCODE_LOG2:
   case SHADER_OPCODE_SIN:
   case SHADER_OPCODE_COS: {
      /* Unary extended math instructions are limited to SIMD8 on Gen4 and
       * Gen6. Extended Math Function is limited to SIMD8 with half-float.
       */
      if (devinfo->gen == 6 || (devinfo->gen == 4 && !devinfo->is_g4x))
         return MIN2(8, inst->exec_size);
      if (inst->dst.type == BRW_REGISTER_TYPE_HF)
         return MIN2(8, inst->exec_size);
      return MIN2(16, inst->exec_size);
   }

   case SHADER_OPCODE_POW: {
      /* SIMD16 is only allowed on Gen7+. Extended Math Function is limited
       * to SIMD8 with half-float
       */
      if (devinfo->gen < 7)
         return MIN2(8, inst->exec_size);
      if (inst->dst.type == BRW_REGISTER_TYPE_HF)
         return MIN2(8, inst->exec_size);
      return MIN2(16, inst->exec_size);
   }

   case SHADER_OPCODE_INT_QUOTIENT:
   case SHADER_OPCODE_INT_REMAINDER:
      /* Integer division is limited to SIMD8 on all generations. */
      return MIN2(8, inst->exec_size);

   case FS_OPCODE_LINTERP:
   case SHADER_OPCODE_GET_BUFFER_SIZE:
   case FS_OPCODE_DDX_COARSE:
   case FS_OPCODE_DDX_FINE:
   case FS_OPCODE_DDY_COARSE:
   case FS_OPCODE_UNIFORM_PULL_CONSTANT_LOAD:
   case FS_OPCODE_PACK_HALF_2x16_SPLIT:
   case FS_OPCODE_INTERPOLATE_AT_SAMPLE:
   case FS_OPCODE_INTERPOLATE_AT_SHARED_OFFSET:
   case FS_OPCODE_INTERPOLATE_AT_PER_SLOT_OFFSET:
      return MIN2(16, inst->exec_size);

   case FS_OPCODE_VARYING_PULL_CONSTANT_LOAD_LOGICAL:
      /* Pre-ILK hardware doesn't have a SIMD8 variant of the texel fetch
       * message used to implement varying pull constant loads, so expand it
       * to SIMD16.  An alternative with longer message payload length but
       * shorter return payload would be to use the SIMD8 sampler message that
       * takes (header, u, v, r) as parameters instead of (header, u).
       */
      return (devinfo->gen == 4 ? 16 : MIN2(16, inst->exec_size));

   case FS_OPCODE_DDY_FINE:
      /* The implementation of this virtual opcode may require emitting
       * compressed Align16 instructions, which are severely limited on some
       * generations.
       *
       * From the Ivy Bridge PRM, volume 4 part 3, section 3.3.9 (Register
       * Region Restrictions):
       *
       *  "In Align16 access mode, SIMD16 is not allowed for DW operations
       *   and SIMD8 is not allowed for DF operations."
       *
       * In this context, "DW operations" means "operations acting on 32-bit
       * values", so it includes operations on floats.
       *
       * Gen4 has a similar restriction.  From the i965 PRM, section 11.5.3
       * (Instruction Compression -> Rules and Restrictions):
       *
       *  "A compressed instruction must be in Align1 access mode. Align16
       *   mode instructions cannot be compressed."
       *
       * Similar text exists in the g45 PRM.
       *
       * Empirically, compressed align16 instructions using odd register
       * numbers don't appear to work on Sandybridge either.
       */
      return (devinfo->gen == 4 || devinfo->gen == 6 ||
              (devinfo->gen == 7 && !devinfo->is_haswell) ?
              MIN2(8, inst->exec_size) : MIN2(16, inst->exec_size));

   case SHADER_OPCODE_MULH:
      /* MULH is lowered to the MUL/MACH sequence using the accumulator, which
       * is 8-wide on Gen7+.
       */
      return (devinfo->gen >= 7 ? 8 :
              get_fpu_lowered_simd_width(devinfo, inst));

   case FS_OPCODE_FB_WRITE_LOGICAL:
      /* Gen6 doesn't support SIMD16 depth writes but we cannot handle them
       * here.
       */
      assert(devinfo->gen != 6 ||
             inst->src[FB_WRITE_LOGICAL_SRC_SRC_DEPTH].file == BAD_FILE ||
             inst->exec_size == 8);
      /* Dual-source FB writes are unsupported in SIMD16 mode. */
      return (inst->src[FB_WRITE_LOGICAL_SRC_COLOR1].file != BAD_FILE ?
              8 : MIN2(16, inst->exec_size));

   case FS_OPCODE_FB_READ_LOGICAL:
      return MIN2(16, inst->exec_size);

   case SHADER_OPCODE_TEX_LOGICAL:
   case SHADER_OPCODE_TXF_CMS_LOGICAL:
   case SHADER_OPCODE_TXF_UMS_LOGICAL:
   case SHADER_OPCODE_TXF_MCS_LOGICAL:
   case SHADER_OPCODE_LOD_LOGICAL:
   case SHADER_OPCODE_TG4_LOGICAL:
   case SHADER_OPCODE_SAMPLEINFO_LOGICAL:
   case SHADER_OPCODE_TXF_CMS_W_LOGICAL:
   case SHADER_OPCODE_TG4_OFFSET_LOGICAL:
      return get_sampler_lowered_simd_width(devinfo, inst);

   case SHADER_OPCODE_TXD_LOGICAL:
      /* TXD is unsupported in SIMD16 mode. */
      return 8;

   case SHADER_OPCODE_TXL_LOGICAL:
   case FS_OPCODE_TXB_LOGICAL:
      /* Only one execution size is representable pre-ILK depending on whether
       * the shadow reference argument is present.
       */
      if (devinfo->gen == 4)
         return inst->src[TEX_LOGICAL_SRC_SHADOW_C].file == BAD_FILE ? 16 : 8;
      else
         return get_sampler_lowered_simd_width(devinfo, inst);

   case SHADER_OPCODE_TXF_LOGICAL:
   case SHADER_OPCODE_TXS_LOGICAL:
      /* Gen4 doesn't have SIMD8 variants for the RESINFO and LD-with-LOD
       * messages.  Use SIMD16 instead.
       */
      if (devinfo->gen == 4)
         return 16;
      else
         return get_sampler_lowered_simd_width(devinfo, inst);

   case SHADER_OPCODE_TYPED_ATOMIC_LOGICAL:
   case SHADER_OPCODE_TYPED_SURFACE_READ_LOGICAL:
   case SHADER_OPCODE_TYPED_SURFACE_WRITE_LOGICAL:
      return 8;

   case SHADER_OPCODE_UNTYPED_ATOMIC_LOGICAL:
   case SHADER_OPCODE_UNTYPED_ATOMIC_FLOAT_LOGICAL:
   case SHADER_OPCODE_UNTYPED_SURFACE_READ_LOGICAL:
   case SHADER_OPCODE_UNTYPED_SURFACE_WRITE_LOGICAL:
   case SHADER_OPCODE_BYTE_SCATTERED_WRITE_LOGICAL:
   case SHADER_OPCODE_BYTE_SCATTERED_READ_LOGICAL:
      return MIN2(16, inst->exec_size);

   case SHADER_OPCODE_A64_UNTYPED_WRITE_LOGICAL:
   case SHADER_OPCODE_A64_UNTYPED_READ_LOGICAL:
   case SHADER_OPCODE_A64_BYTE_SCATTERED_WRITE_LOGICAL:
   case SHADER_OPCODE_A64_BYTE_SCATTERED_READ_LOGICAL:
      return devinfo->gen <= 8 ? 8 : MIN2(16, inst->exec_size);

   case SHADER_OPCODE_A64_UNTYPED_ATOMIC_LOGICAL:
   case SHADER_OPCODE_A64_UNTYPED_ATOMIC_INT64_LOGICAL:
   case SHADER_OPCODE_A64_UNTYPED_ATOMIC_FLOAT_LOGICAL:
      return 8;

   case SHADER_OPCODE_URB_READ_SIMD8:
   case SHADER_OPCODE_URB_READ_SIMD8_PER_SLOT:
   case SHADER_OPCODE_URB_WRITE_SIMD8:
   case SHADER_OPCODE_URB_WRITE_SIMD8_PER_SLOT:
   case SHADER_OPCODE_URB_WRITE_SIMD8_MASKED:
   case SHADER_OPCODE_URB_WRITE_SIMD8_MASKED_PER_SLOT:
      return MIN2(8, inst->exec_size);

   case SHADER_OPCODE_QUAD_SWIZZLE: {
      const unsigned swiz = inst->src[1].ud;
      return (is_uniform(inst->src[0]) ?
                 get_fpu_lowered_simd_width(devinfo, inst) :
              devinfo->gen < 11 && type_sz(inst->src[0].type) == 4 ? 8 :
              swiz == BRW_SWIZZLE_XYXY || swiz == BRW_SWIZZLE_ZWZW ? 4 :
              get_fpu_lowered_simd_width(devinfo, inst));
   }
   case SHADER_OPCODE_MOV_INDIRECT: {
      /* From IVB and HSW PRMs:
       *
       * "2.When the destination requires two registers and the sources are
       *  indirect, the sources must use 1x1 regioning mode.
       *
       * In case of DF instructions in HSW/IVB, the exec_size is limited by
       * the EU decompression logic not handling VxH indirect addressing
       * correctly.
       */
      const unsigned max_size = (devinfo->gen >= 8 ? 2 : 1) * REG_SIZE;
      /* Prior to Broadwell, we only have 8 address subregisters. */
      return MIN3(devinfo->gen >= 8 ? 16 : 8,
                  max_size / (inst->dst.stride * type_sz(inst->dst.type)),
                  inst->exec_size);
   }

   case SHADER_OPCODE_LOAD_PAYLOAD: {
      const unsigned reg_count =
         DIV_ROUND_UP(inst->dst.component_size(inst->exec_size), REG_SIZE);

      if (reg_count > 2) {
         /* Only LOAD_PAYLOAD instructions with per-channel destination region
          * can be easily lowered (which excludes headers and heterogeneous
          * types).
          */
         assert(!inst->header_size);
         for (unsigned i = 0; i < inst->sources; i++)
            assert(type_sz(inst->dst.type) == type_sz(inst->src[i].type) ||
                   inst->src[i].file == BAD_FILE);

         return inst->exec_size / DIV_ROUND_UP(reg_count, 2);
      } else {
         return inst->exec_size;
      }
   }
   default:
      return inst->exec_size;
   }
}

/**
 * Return true if splitting out the group of channels of instruction \p inst
 * given by lbld.group() requires allocating a temporary for the i-th source
 * of the lowered instruction.
 */
static inline bool
needs_src_copy(const fs_builder &lbld, const fs_inst *inst, unsigned i)
{
   return !(is_periodic(inst->src[i], lbld.dispatch_width()) ||
            (inst->components_read(i) == 1 &&
             lbld.dispatch_width() <= inst->exec_size)) ||
          (inst->flags_written() &
           flag_mask(inst->src[i], type_sz(inst->src[i].type)));
}

/**
 * Extract the data that would be consumed by the channel group given by
 * lbld.group() from the i-th source region of instruction \p inst and return
 * it as result in packed form.
 */
static fs_reg
emit_unzip(const fs_builder &lbld, fs_inst *inst, unsigned i)
{
   assert(lbld.group() >= inst->group);

   /* Specified channel group from the source region. */
   const fs_reg src = horiz_offset(inst->src[i], lbld.group() - inst->group);

   if (needs_src_copy(lbld, inst, i)) {
      /* Builder of the right width to perform the copy avoiding uninitialized
       * data if the lowered execution size is greater than the original
       * execution size of the instruction.
       */
      const fs_builder cbld = lbld.group(MIN2(lbld.dispatch_width(),
                                              inst->exec_size), 0);
      const fs_reg tmp = lbld.vgrf(inst->src[i].type, inst->components_read(i));

      for (unsigned k = 0; k < inst->components_read(i); ++k)
         cbld.MOV(offset(tmp, lbld, k), offset(src, inst->exec_size, k));

      return tmp;

   } else if (is_periodic(inst->src[i], lbld.dispatch_width())) {
      /* The source is invariant for all dispatch_width-wide groups of the
       * original region.
       */
      return inst->src[i];

   } else {
      /* We can just point the lowered instruction at the right channel group
       * from the original region.
       */
      return src;
   }
}

/**
 * Return true if splitting out the group of channels of instruction \p inst
 * given by lbld.group() requires allocating a temporary for the destination
 * of the lowered instruction and copying the data back to the original
 * destination region.
 */
static inline bool
needs_dst_copy(const fs_builder &lbld, const fs_inst *inst)
{
   /* If the instruction writes more than one component we'll have to shuffle
    * the results of multiple lowered instructions in order to make sure that
    * they end up arranged correctly in the original destination region.
    */
   if (inst->size_written > inst->dst.component_size(inst->exec_size))
      return true;

   /* If the lowered execution size is larger than the original the result of
    * the instruction won't fit in the original destination, so we'll have to
    * allocate a temporary in any case.
    */
   if (lbld.dispatch_width() > inst->exec_size)
      return true;

   for (unsigned i = 0; i < inst->sources; i++) {
      /* If we already made a copy of the source for other reasons there won't
       * be any overlap with the destination.
       */
      if (needs_src_copy(lbld, inst, i))
         continue;

      /* In order to keep the logic simple we emit a copy whenever the
       * destination region doesn't exactly match an overlapping source, which
       * may point at the source and destination not being aligned group by
       * group which could cause one of the lowered instructions to overwrite
       * the data read from the same source by other lowered instructions.
       */
      if (regions_overlap(inst->dst, inst->size_written,
                          inst->src[i], inst->size_read(i)) &&
          !inst->dst.equals(inst->src[i]))
        return true;
   }

   return false;
}

/**
 * Insert data from a packed temporary into the channel group given by
 * lbld.group() of the destination region of instruction \p inst and return
 * the temporary as result.  Any copy instructions that are required for
 * unzipping the previous value (in the case of partial writes) will be
 * inserted using \p lbld_before and any copy instructions required for
 * zipping up the destination of \p inst will be inserted using \p lbld_after.
 */
static fs_reg
emit_zip(const fs_builder &lbld_before, const fs_builder &lbld_after,
         fs_inst *inst)
{
   assert(lbld_before.dispatch_width() == lbld_after.dispatch_width());
   assert(lbld_before.group() == lbld_after.group());
   assert(lbld_after.group() >= inst->group);

   /* Specified channel group from the destination region. */
   const fs_reg dst = horiz_offset(inst->dst, lbld_after.group() - inst->group);
   const unsigned dst_size = inst->size_written /
      inst->dst.component_size(inst->exec_size);

   if (needs_dst_copy(lbld_after, inst)) {
      const fs_reg tmp = lbld_after.vgrf(inst->dst.type, dst_size);

      if (inst->predicate) {
         /* Handle predication by copying the original contents of
          * the destination into the temporary before emitting the
          * lowered instruction.
          */
         const fs_builder gbld_before =
            lbld_before.group(MIN2(lbld_before.dispatch_width(),
                                   inst->exec_size), 0);
         for (unsigned k = 0; k < dst_size; ++k) {
            gbld_before.MOV(offset(tmp, lbld_before, k),
                            offset(dst, inst->exec_size, k));
         }
      }

      const fs_builder gbld_after =
         lbld_after.group(MIN2(lbld_after.dispatch_width(),
                               inst->exec_size), 0);
      for (unsigned k = 0; k < dst_size; ++k) {
         /* Use a builder of the right width to perform the copy avoiding
          * uninitialized data if the lowered execution size is greater than
          * the original execution size of the instruction.
          */
         gbld_after.MOV(offset(dst, inst->exec_size, k),
                        offset(tmp, lbld_after, k));
      }

      return tmp;

   } else {
      /* No need to allocate a temporary for the lowered instruction, just
       * take the right group of channels from the original region.
       */
      return dst;
   }
}

bool
fs_visitor::lower_simd_width()
{
   bool progress = false;

   foreach_block_and_inst_safe(block, fs_inst, inst, cfg) {
      const unsigned lower_width = get_lowered_simd_width(devinfo, inst);

      if (lower_width != inst->exec_size) {
         /* Builder matching the original instruction.  We may also need to
          * emit an instruction of width larger than the original, set the
          * execution size of the builder to the highest of both for now so
          * we're sure that both cases can be handled.
          */
         const unsigned max_width = MAX2(inst->exec_size, lower_width);
         const fs_builder ibld = bld.at(block, inst)
                                    .exec_all(inst->force_writemask_all)
                                    .group(max_width, inst->group / max_width);

         /* Split the copies in chunks of the execution width of either the
          * original or the lowered instruction, whichever is lower.
          */
         const unsigned n = DIV_ROUND_UP(inst->exec_size, lower_width);
         const unsigned dst_size = inst->size_written /
            inst->dst.component_size(inst->exec_size);

         assert(!inst->writes_accumulator && !inst->mlen);

         /* Inserting the zip, unzip, and duplicated instructions in all of
          * the right spots is somewhat tricky.  All of the unzip and any
          * instructions from the zip which unzip the destination prior to
          * writing need to happen before all of the per-group instructions
          * and the zip instructions need to happen after.  In order to sort
          * this all out, we insert the unzip instructions before \p inst,
          * insert the per-group instructions after \p inst (i.e. before
          * inst->next), and insert the zip instructions before the
          * instruction after \p inst.  Since we are inserting instructions
          * after \p inst, inst->next is a moving target and we need to save
          * it off here so that we insert the zip instructions in the right
          * place.
          *
          * Since we're inserting split instructions after after_inst, the
          * instructions will end up in the reverse order that we insert them.
          * However, certain render target writes require that the low group
          * instructions come before the high group.  From the Ivy Bridge PRM
          * Vol. 4, Pt. 1, Section 3.9.11:
          *
          *    "If multiple SIMD8 Dual Source messages are delivered by the
          *    pixel shader thread, each SIMD8_DUALSRC_LO message must be
          *    issued before the SIMD8_DUALSRC_HI message with the same Slot
          *    Group Select setting."
          *
          * And, from Section 3.9.11.1 of the same PRM:
          *
          *    "When SIMD32 or SIMD16 PS threads send render target writes
          *    with multiple SIMD8 and SIMD16 messages, the following must
          *    hold:
          *
          *    All the slots (as described above) must have a corresponding
          *    render target write irrespective of the slot's validity. A slot
          *    is considered valid when at least one sample is enabled. For
          *    example, a SIMD16 PS thread must send two SIMD8 render target
          *    writes to cover all the slots.
          *
          *    PS thread must send SIMD render target write messages with
          *    increasing slot numbers. For example, SIMD16 thread has
          *    Slot[15:0] and if two SIMD8 render target writes are used, the
          *    first SIMD8 render target write must send Slot[7:0] and the
          *    next one must send Slot[15:8]."
          *
          * In order to make low group instructions come before high group
          * instructions (this is required for some render target writes), we
          * split from the highest group to lowest.
          */
         exec_node *const after_inst = inst->next;
         for (int i = n - 1; i >= 0; i--) {
            /* Emit a copy of the original instruction with the lowered width.
             * If the EOT flag was set throw it away except for the last
             * instruction to avoid killing the thread prematurely.
             */
            fs_inst split_inst = *inst;
            split_inst.exec_size = lower_width;
            split_inst.eot = inst->eot && i == int(n - 1);

            /* Select the correct channel enables for the i-th group, then
             * transform the sources and destination and emit the lowered
             * instruction.
             */
            const fs_builder lbld = ibld.group(lower_width, i);

            for (unsigned j = 0; j < inst->sources; j++)
               split_inst.src[j] = emit_unzip(lbld.at(block, inst), inst, j);

            split_inst.dst = emit_zip(lbld.at(block, inst),
                                      lbld.at(block, after_inst), inst);
            split_inst.size_written =
               split_inst.dst.component_size(lower_width) * dst_size;

            lbld.at(block, inst->next).emit(split_inst);
         }

         inst->remove(block);
         progress = true;
      }
   }

   if (progress)
      invalidate_live_intervals();

   return progress;
}

void
fs_visitor::dump_instructions()
{
   dump_instructions(NULL);
}

void
fs_visitor::dump_instructions(const char *name)
{
   FILE *file = stderr;
   if (name && geteuid() != 0) {
      file = fopen(name, "w");
      if (!file)
         file = stderr;
   }

   if (cfg) {
      calculate_register_pressure();
      int ip = 0, max_pressure = 0;
      foreach_block_and_inst(block, backend_instruction, inst, cfg) {
         max_pressure = MAX2(max_pressure, regs_live_at_ip[ip]);
         fprintf(file, "{%3d} %4d: ", regs_live_at_ip[ip], ip);
         dump_instruction(inst, file);
         ip++;
      }
      fprintf(file, "Maximum %3d registers live at once.\n", max_pressure);
   } else {
      int ip = 0;
      foreach_in_list(backend_instruction, inst, &instructions) {
         fprintf(file, "%4d: ", ip++);
         dump_instruction(inst, file);
      }
   }

   if (file != stderr) {
      fclose(file);
   }
}

void
fs_visitor::dump_instruction(backend_instruction *be_inst)
{
   dump_instruction(be_inst, stderr);
}

void
fs_visitor::dump_instruction(backend_instruction *be_inst, FILE *file)
{
   fs_inst *inst = (fs_inst *)be_inst;

   if (inst->predicate) {
      fprintf(file, "(%cf%d.%d) ",
              inst->predicate_inverse ? '-' : '+',
              inst->flag_subreg / 2,
              inst->flag_subreg % 2);
   }

   fprintf(file, "%s", brw_instruction_name(devinfo, inst->opcode));
   if (inst->saturate)
      fprintf(file, ".sat");
   if (inst->conditional_mod) {
      fprintf(file, "%s", conditional_modifier[inst->conditional_mod]);
      if (!inst->predicate &&
          (devinfo->gen < 5 || (inst->opcode != BRW_OPCODE_SEL &&
                                inst->opcode != BRW_OPCODE_CSEL &&
                                inst->opcode != BRW_OPCODE_IF &&
                                inst->opcode != BRW_OPCODE_WHILE))) {
         fprintf(file, ".f%d.%d", inst->flag_subreg / 2,
                 inst->flag_subreg % 2);
      }
   }
   fprintf(file, "(%d) ", inst->exec_size);

   if (inst->mlen) {
      fprintf(file, "(mlen: %d) ", inst->mlen);
   }

   if (inst->ex_mlen) {
      fprintf(file, "(ex_mlen: %d) ", inst->ex_mlen);
   }

   if (inst->eot) {
      fprintf(file, "(EOT) ");
   }

   switch (inst->dst.file) {
   case VGRF:
      fprintf(file, "vgrf%d", inst->dst.nr);
      break;
   case FIXED_GRF:
      fprintf(file, "g%d", inst->dst.nr);
      break;
   case MRF:
      fprintf(file, "m%d", inst->dst.nr);
      break;
   case BAD_FILE:
      fprintf(file, "(null)");
      break;
   case UNIFORM:
      fprintf(file, "***u%d***", inst->dst.nr);
      break;
   case ATTR:
      fprintf(file, "***attr%d***", inst->dst.nr);
      break;
   case ARF:
      switch (inst->dst.nr) {
      case BRW_ARF_NULL:
         fprintf(file, "null");
         break;
      case BRW_ARF_ADDRESS:
         fprintf(file, "a0.%d", inst->dst.subnr);
         break;
      case BRW_ARF_ACCUMULATOR:
         fprintf(file, "acc%d", inst->dst.subnr);
         break;
      case BRW_ARF_FLAG:
         fprintf(file, "f%d.%d", inst->dst.nr & 0xf, inst->dst.subnr);
         break;
      default:
         fprintf(file, "arf%d.%d", inst->dst.nr & 0xf, inst->dst.subnr);
         break;
      }
      break;
   case IMM:
      unreachable("not reached");
   }

   if (inst->dst.offset ||
       (inst->dst.file == VGRF &&
        alloc.sizes[inst->dst.nr] * REG_SIZE != inst->size_written)) {
      const unsigned reg_size = (inst->dst.file == UNIFORM ? 4 : REG_SIZE);
      fprintf(file, "+%d.%d", inst->dst.offset / reg_size,
              inst->dst.offset % reg_size);
   }

   if (inst->dst.stride != 1)
      fprintf(file, "<%u>", inst->dst.stride);
   fprintf(file, ":%s, ", brw_reg_type_to_letters(inst->dst.type));

   for (int i = 0; i < inst->sources; i++) {
      if (inst->src[i].negate)
         fprintf(file, "-");
      if (inst->src[i].abs)
         fprintf(file, "|");
      switch (inst->src[i].file) {
      case VGRF:
         fprintf(file, "vgrf%d", inst->src[i].nr);
         break;
      case FIXED_GRF:
         fprintf(file, "g%d", inst->src[i].nr);
         break;
      case MRF:
         fprintf(file, "***m%d***", inst->src[i].nr);
         break;
      case ATTR:
         fprintf(file, "attr%d", inst->src[i].nr);
         break;
      case UNIFORM:
         fprintf(file, "u%d", inst->src[i].nr);
         break;
      case BAD_FILE:
         fprintf(file, "(null)");
         break;
      case IMM:
         switch (inst->src[i].type) {
         case BRW_REGISTER_TYPE_F:
            fprintf(file, "%-gf", inst->src[i].f);
            break;
         case BRW_REGISTER_TYPE_DF:
            fprintf(file, "%fdf", inst->src[i].df);
            break;
         case BRW_REGISTER_TYPE_W:
         case BRW_REGISTER_TYPE_D:
            fprintf(file, "%dd", inst->src[i].d);
            break;
         case BRW_REGISTER_TYPE_UW:
         case BRW_REGISTER_TYPE_UD:
            fprintf(file, "%uu", inst->src[i].ud);
            break;
         case BRW_REGISTER_TYPE_Q:
            fprintf(file, "%" PRId64 "q", inst->src[i].d64);
            break;
         case BRW_REGISTER_TYPE_UQ:
            fprintf(file, "%" PRIu64 "uq", inst->src[i].u64);
            break;
         case BRW_REGISTER_TYPE_VF:
            fprintf(file, "[%-gF, %-gF, %-gF, %-gF]",
                    brw_vf_to_float((inst->src[i].ud >>  0) & 0xff),
                    brw_vf_to_float((inst->src[i].ud >>  8) & 0xff),
                    brw_vf_to_float((inst->src[i].ud >> 16) & 0xff),
                    brw_vf_to_float((inst->src[i].ud >> 24) & 0xff));
            break;
         case BRW_REGISTER_TYPE_V:
         case BRW_REGISTER_TYPE_UV:
            fprintf(file, "%08x%s", inst->src[i].ud,
                    inst->src[i].type == BRW_REGISTER_TYPE_V ? "V" : "UV");
            break;
         default:
            fprintf(file, "???");
            break;
         }
         break;
      case ARF:
         switch (inst->src[i].nr) {
         case BRW_ARF_NULL:
            fprintf(file, "null");
            break;
         case BRW_ARF_ADDRESS:
            fprintf(file, "a0.%d", inst->src[i].subnr);
            break;
         case BRW_ARF_ACCUMULATOR:
            fprintf(file, "acc%d", inst->src[i].subnr);
            break;
         case BRW_ARF_FLAG:
            fprintf(file, "f%d.%d", inst->src[i].nr & 0xf, inst->src[i].subnr);
            break;
         default:
            fprintf(file, "arf%d.%d", inst->src[i].nr & 0xf, inst->src[i].subnr);
            break;
         }
         break;
      }

      if (inst->src[i].offset ||
          (inst->src[i].file == VGRF &&
           alloc.sizes[inst->src[i].nr] * REG_SIZE != inst->size_read(i))) {
         const unsigned reg_size = (inst->src[i].file == UNIFORM ? 4 : REG_SIZE);
         fprintf(file, "+%d.%d", inst->src[i].offset / reg_size,
                 inst->src[i].offset % reg_size);
      }

      if (inst->src[i].abs)
         fprintf(file, "|");

      if (inst->src[i].file != IMM) {
         unsigned stride;
         if (inst->src[i].file == ARF || inst->src[i].file == FIXED_GRF) {
            unsigned hstride = inst->src[i].hstride;
            stride = (hstride == 0 ? 0 : (1 << (hstride - 1)));
         } else {
            stride = inst->src[i].stride;
         }
         if (stride != 1)
            fprintf(file, "<%u>", stride);

         fprintf(file, ":%s", brw_reg_type_to_letters(inst->src[i].type));
      }

      if (i < inst->sources - 1 && inst->src[i + 1].file != BAD_FILE)
         fprintf(file, ", ");
   }

   fprintf(file, " ");

   if (inst->force_writemask_all)
      fprintf(file, "NoMask ");

   if (inst->exec_size != dispatch_width)
      fprintf(file, "group%d ", inst->group);

   fprintf(file, "\n");
}

void
fs_visitor::setup_fs_payload_gen6()
{
   assert(stage == MESA_SHADER_FRAGMENT);
   struct brw_wm_prog_data *prog_data = brw_wm_prog_data(this->prog_data);
   const unsigned payload_width = MIN2(16, dispatch_width);
   assert(dispatch_width % payload_width == 0);
   assert(devinfo->gen >= 6);

   prog_data->uses_src_depth = prog_data->uses_src_w =
      (nir->info.inputs_read & (1 << VARYING_SLOT_POS)) != 0;

   prog_data->uses_sample_mask =
      (nir->info.system_values_read & SYSTEM_BIT_SAMPLE_MASK_IN) != 0;

   /* From the Ivy Bridge PRM documentation for 3DSTATE_PS:
    *
    *    "MSDISPMODE_PERSAMPLE is required in order to select
    *    POSOFFSET_SAMPLE"
    *
    * So we can only really get sample positions if we are doing real
    * per-sample dispatch.  If we need gl_SamplePosition and we don't have
    * persample dispatch, we hard-code it to 0.5.
    */
   prog_data->uses_pos_offset = prog_data->persample_dispatch &&
      (nir->info.system_values_read & SYSTEM_BIT_SAMPLE_POS);

   /* R0: PS thread payload header. */
   payload.num_regs++;

   for (unsigned j = 0; j < dispatch_width / payload_width; j++) {
      /* R1: masks, pixel X/Y coordinates. */
      payload.subspan_coord_reg[j] = payload.num_regs++;
   }

   for (unsigned j = 0; j < dispatch_width / payload_width; j++) {
      /* R3-26: barycentric interpolation coordinates.  These appear in the
       * same order that they appear in the brw_barycentric_mode enum.  Each
       * set of coordinates occupies 2 registers if dispatch width == 8 and 4
       * registers if dispatch width == 16.  Coordinates only appear if they
       * were enabled using the "Barycentric Interpolation Mode" bits in
       * WM_STATE.
       */
      for (int i = 0; i < BRW_BARYCENTRIC_MODE_COUNT; ++i) {
         if (prog_data->barycentric_interp_modes & (1 << i)) {
            payload.barycentric_coord_reg[i][j] = payload.num_regs;
            payload.num_regs += payload_width / 4;
         }
      }

      /* R27-28: interpolated depth if uses source depth */
      if (prog_data->uses_src_depth) {
         payload.source_depth_reg[j] = payload.num_regs;
         payload.num_regs += payload_width / 8;
      }

      /* R29-30: interpolated W set if GEN6_WM_USES_SOURCE_W. */
      if (prog_data->uses_src_w) {
         payload.source_w_reg[j] = payload.num_regs;
         payload.num_regs += payload_width / 8;
      }

      /* R31: MSAA position offsets. */
      if (prog_data->uses_pos_offset) {
         payload.sample_pos_reg[j] = payload.num_regs;
         payload.num_regs++;
      }

      /* R32-33: MSAA input coverage mask */
      if (prog_data->uses_sample_mask) {
         assert(devinfo->gen >= 7);
         payload.sample_mask_in_reg[j] = payload.num_regs;
         payload.num_regs += payload_width / 8;
      }
   }

   if (nir->info.outputs_written & BITFIELD64_BIT(FRAG_RESULT_DEPTH)) {
      source_depth_to_render_target = true;
   }
}

void
fs_visitor::setup_vs_payload()
{
   /* R0: thread header, R1: urb handles */
   payload.num_regs = 2;
}

void
fs_visitor::setup_gs_payload()
{
   assert(stage == MESA_SHADER_GEOMETRY);

   struct brw_gs_prog_data *gs_prog_data = brw_gs_prog_data(prog_data);
   struct brw_vue_prog_data *vue_prog_data = brw_vue_prog_data(prog_data);

   /* R0: thread header, R1: output URB handles */
   payload.num_regs = 2;

   if (gs_prog_data->include_primitive_id) {
      /* R2: Primitive ID 0..7 */
      payload.num_regs++;
   }

   /* Always enable VUE handles so we can safely use pull model if needed.
    *
    * The push model for a GS uses a ton of register space even for trivial
    * scenarios with just a few inputs, so just make things easier and a bit
    * safer by always having pull model available.
    */
   gs_prog_data->base.include_vue_handles = true;

   /* R3..RN: ICP Handles for each incoming vertex (when using pull model) */
   payload.num_regs += nir->info.gs.vertices_in;

   /* Use a maximum of 24 registers for push-model inputs. */
   const unsigned max_push_components = 24;

   /* If pushing our inputs would take too many registers, reduce the URB read
    * length (which is in HWords, or 8 registers), and resort to pulling.
    *
    * Note that the GS reads <URB Read Length> HWords for every vertex - so we
    * have to multiply by VerticesIn to obtain the total storage requirement.
    */
   if (8 * vue_prog_data->urb_read_length * nir->info.gs.vertices_in >
       max_push_components) {
      vue_prog_data->urb_read_length =
         ROUND_DOWN_TO(max_push_components / nir->info.gs.vertices_in, 8) / 8;
   }
}

void
fs_visitor::setup_cs_payload()
{
   assert(devinfo->gen >= 7);
   payload.num_regs = 1;
}

void
fs_visitor::calculate_register_pressure()
{
   invalidate_live_intervals();
   calculate_live_intervals();

   unsigned num_instructions = 0;
   foreach_block(block, cfg)
      num_instructions += block->instructions.length();

   regs_live_at_ip = rzalloc_array(mem_ctx, int, num_instructions);

   for (unsigned reg = 0; reg < alloc.count; reg++) {
      for (int ip = virtual_grf_start[reg]; ip <= virtual_grf_end[reg]; ip++)
         regs_live_at_ip[ip] += alloc.sizes[reg];
   }
}

void
fs_visitor::optimize()
{
   /* Start by validating the shader we currently have. */
   validate();

   /* bld is the common builder object pointing at the end of the program we
    * used to translate it into i965 IR.  For the optimization and lowering
    * passes coming next, any code added after the end of the program without
    * having explicitly called fs_builder::at() clearly points at a mistake.
    * Ideally optimization passes wouldn't be part of the visitor so they
    * wouldn't have access to bld at all, but they do, so just in case some
    * pass forgets to ask for a location explicitly set it to NULL here to
    * make it trip.  The dispatch width is initialized to a bogus value to
    * make sure that optimizations set the execution controls explicitly to
    * match the code they are manipulating instead of relying on the defaults.
    */
   bld = fs_builder(this, 64);

   assign_constant_locations();
   lower_constant_loads();

   validate();

   split_virtual_grfs();
   validate();

#define OPT(pass, args...) ({                                           \
      pass_num++;                                                       \
      bool this_progress = pass(args);                                  \
                                                                        \
      if (unlikely(INTEL_DEBUG & DEBUG_OPTIMIZER) && this_progress) {   \
         char filename[64];                                             \
         snprintf(filename, 64, "%s%d-%s-%02d-%02d-" #pass,              \
                  stage_abbrev, dispatch_width, nir->info.name, iteration, pass_num); \
                                                                        \
         backend_shader::dump_instructions(filename);                   \
      }                                                                 \
                                                                        \
      validate();                                                       \
                                                                        \
      progress = progress || this_progress;                             \
      this_progress;                                                    \
   })

   if (unlikely(INTEL_DEBUG & DEBUG_OPTIMIZER)) {
      char filename[64];
      snprintf(filename, 64, "%s%d-%s-00-00-start",
               stage_abbrev, dispatch_width, nir->info.name);

      backend_shader::dump_instructions(filename);
   }

   bool progress = false;
   int iteration = 0;
   int pass_num = 0;

   /* Before anything else, eliminate dead code.  The results of some NIR
    * instructions may effectively be calculated twice.  Once when the
    * instruction is encountered, and again when the user of that result is
    * encountered.  Wipe those away before algebraic optimizations and
    * especially copy propagation can mix things up.
    */
   OPT(dead_code_eliminate);

   OPT(remove_extra_rounding_modes);

   do {
      progress = false;
      pass_num = 0;
      iteration++;

      OPT(remove_duplicate_mrf_writes);

      OPT(opt_algebraic);
      OPT(opt_cse);
      OPT(opt_copy_propagation);
      OPT(opt_predicated_break, this);
      OPT(opt_cmod_propagation);
      OPT(dead_code_eliminate);
      OPT(opt_peephole_sel);
      OPT(dead_control_flow_eliminate, this);
      OPT(opt_register_renaming);
      OPT(opt_saturate_propagation);
      OPT(register_coalesce);
      OPT(compute_to_mrf);
      OPT(eliminate_find_live_channel);

      OPT(compact_virtual_grfs);
   } while (progress);

   if (OPT(lower_linterp)) {
      OPT(opt_copy_propagation);
      OPT(dead_code_eliminate);
   }

   /* Do this after cmod propagation has had every possible opportunity to
    * propagate results into SEL instructions.
    */
   if (OPT(opt_peephole_csel))
      OPT(dead_code_eliminate);

   progress = false;
   pass_num = 0;

   if (OPT(lower_pack)) {
      OPT(register_coalesce);
      OPT(dead_code_eliminate);
   }

   OPT(lower_simd_width);

   /* After SIMD lowering just in case we had to unroll the EOT send. */
   OPT(opt_sampler_eot);

   OPT(lower_logical_sends);

   if (progress) {
      OPT(opt_copy_propagation);
      /* Only run after logical send lowering because it's easier to implement
       * in terms of physical sends.
       */
      if (OPT(opt_zero_samples))
         OPT(opt_copy_propagation);
      /* Run after logical send lowering to give it a chance to CSE the
       * LOAD_PAYLOAD instructions created to construct the payloads of
       * e.g. texturing messages in cases where it wasn't possible to CSE the
       * whole logical instruction.
       */
      OPT(opt_cse);
      OPT(register_coalesce);
      OPT(compute_to_mrf);
      OPT(dead_code_eliminate);
      OPT(remove_duplicate_mrf_writes);
      OPT(opt_peephole_sel);
   }

   OPT(opt_redundant_discard_jumps);

   if (OPT(lower_load_payload)) {
      split_virtual_grfs();
      OPT(register_coalesce);
      OPT(lower_simd_width);
      OPT(compute_to_mrf);
      OPT(dead_code_eliminate);
   }

   OPT(opt_combine_constants);
   OPT(lower_integer_multiplication);

   if (devinfo->gen <= 5 && OPT(lower_minmax)) {
      OPT(opt_cmod_propagation);
      OPT(opt_cse);
      OPT(opt_copy_propagation);
      OPT(dead_code_eliminate);
   }

   if (OPT(lower_regioning)) {
      OPT(opt_copy_propagation);
      OPT(dead_code_eliminate);
      OPT(lower_simd_width);
   }

   OPT(fixup_sends_duplicate_payload);

   lower_uniform_pull_constant_loads();

   validate();
}

/**
 * From the Skylake PRM Vol. 2a docs for sends:
 *
 *    "It is required that the second block of GRFs does not overlap with the
 *    first block."
 *
 * There are plenty of cases where we may accidentally violate this due to
 * having, for instance, both sources be the constant 0.  This little pass
 * just adds a new vgrf for the second payload and copies it over.
 */
bool
fs_visitor::fixup_sends_duplicate_payload()
{
   bool progress = false;

   foreach_block_and_inst_safe (block, fs_inst, inst, cfg) {
      if (inst->opcode == SHADER_OPCODE_SEND && inst->ex_mlen > 0 &&
          regions_overlap(inst->src[2], inst->mlen * REG_SIZE,
                          inst->src[3], inst->ex_mlen * REG_SIZE)) {
         fs_reg tmp = fs_reg(VGRF, alloc.allocate(inst->ex_mlen),
                             BRW_REGISTER_TYPE_UD);
         /* Sadly, we've lost all notion of channels and bit sizes at this
          * point.  Just WE_all it.
          */
         const fs_builder ibld = bld.at(block, inst).exec_all().group(16, 0);
         fs_reg copy_src = retype(inst->src[3], BRW_REGISTER_TYPE_UD);
         fs_reg copy_dst = tmp;
         for (unsigned i = 0; i < inst->ex_mlen; i += 2) {
            if (inst->ex_mlen == i + 1) {
               /* Only one register left; do SIMD8 */
               ibld.group(8, 0).MOV(copy_dst, copy_src);
            } else {
               ibld.MOV(copy_dst, copy_src);
            }
            copy_src = offset(copy_src, ibld, 1);
            copy_dst = offset(copy_dst, ibld, 1);
         }
         inst->src[3] = tmp;
         progress = true;
      }
   }

   if (progress)
      invalidate_live_intervals();

   return progress;
}

/**
 * Three source instruction must have a GRF/MRF destination register.
 * ARF NULL is not allowed.  Fix that up by allocating a temporary GRF.
 */
void
fs_visitor::fixup_3src_null_dest()
{
   bool progress = false;

   foreach_block_and_inst_safe (block, fs_inst, inst, cfg) {
      if (inst->is_3src(devinfo) && inst->dst.is_null()) {
         inst->dst = fs_reg(VGRF, alloc.allocate(dispatch_width / 8),
                            inst->dst.type);
         progress = true;
      }
   }

   if (progress)
      invalidate_live_intervals();
}

void
fs_visitor::allocate_registers(unsigned min_dispatch_width, bool allow_spilling)
{
   bool allocated_without_spills;

   static const enum instruction_scheduler_mode pre_modes[] = {
      SCHEDULE_PRE,
      SCHEDULE_PRE_NON_LIFO,
      SCHEDULE_PRE_LIFO,
   };

   bool spill_all = allow_spilling && (INTEL_DEBUG & DEBUG_SPILL_FS);

   /* Try each scheduling heuristic to see if it can successfully register
    * allocate without spilling.  They should be ordered by decreasing
    * performance but increasing likelihood of allocating.
    */
   for (unsigned i = 0; i < ARRAY_SIZE(pre_modes); i++) {
      schedule_instructions(pre_modes[i]);

      if (0) {
         assign_regs_trivial();
         allocated_without_spills = true;
      } else {
         allocated_without_spills = assign_regs(false, spill_all);
      }
      if (allocated_without_spills)
         break;
   }

   if (!allocated_without_spills) {
      if (!allow_spilling)
         fail("Failure to register allocate and spilling is not allowed.");

      /* We assume that any spilling is worse than just dropping back to
       * SIMD8.  There's probably actually some intermediate point where
       * SIMD16 with a couple of spills is still better.
       */
      if (dispatch_width > min_dispatch_width) {
         fail("Failure to register allocate.  Reduce number of "
              "live scalar values to avoid this.");
      } else {
         compiler->shader_perf_log(log_data,
                                   "%s shader triggered register spilling.  "
                                   "Try reducing the number of live scalar "
                                   "values to improve performance.\n",
                                   stage_name);
      }

      /* Since we're out of heuristics, just go spill registers until we
       * get an allocation.
       */
      while (!assign_regs(true, spill_all)) {
         if (failed)
            break;
      }
   }

   /* This must come after all optimization and register allocation, since
    * it inserts dead code that happens to have side effects, and it does
    * so based on the actual physical registers in use.
    */
   insert_gen4_send_dependency_workarounds();

   if (failed)
      return;

   opt_bank_conflicts();

   schedule_instructions(SCHEDULE_POST);

   if (last_scratch > 0) {
      MAYBE_UNUSED unsigned max_scratch_size = 2 * 1024 * 1024;

      prog_data->total_scratch = brw_get_scratch_size(last_scratch);

      if (stage == MESA_SHADER_COMPUTE) {
         if (devinfo->is_haswell) {
            /* According to the MEDIA_VFE_STATE's "Per Thread Scratch Space"
             * field documentation, Haswell supports a minimum of 2kB of
             * scratch space for compute shaders, unlike every other stage
             * and platform.
             */
            prog_data->total_scratch = MAX2(prog_data->total_scratch, 2048);
         } else if (devinfo->gen <= 7) {
            /* According to the MEDIA_VFE_STATE's "Per Thread Scratch Space"
             * field documentation, platforms prior to Haswell measure scratch
             * size linearly with a range of [1kB, 12kB] and 1kB granularity.
             */
            prog_data->total_scratch = ALIGN(last_scratch, 1024);
            max_scratch_size = 12 * 1024;
         }
      }

      /* We currently only support up to 2MB of scratch space.  If we
       * need to support more eventually, the documentation suggests
       * that we could allocate a larger buffer, and partition it out
       * ourselves.  We'd just have to undo the hardware's address
       * calculation by subtracting (FFTID * Per Thread Scratch Space)
       * and then add FFTID * (Larger Per Thread Scratch Space).
       *
       * See 3D-Media-GPGPU Engine > Media GPGPU Pipeline >
       * Thread Group Tracking > Local Memory/Scratch Space.
       */
      assert(prog_data->total_scratch < max_scratch_size);
   }
}

bool
fs_visitor::run_vs()
{
   assert(stage == MESA_SHADER_VERTEX);

   setup_vs_payload();

   if (shader_time_index >= 0)
      emit_shader_time_begin();

   emit_nir_code();

   if (failed)
      return false;

   compute_clip_distance();

   emit_urb_writes();

   if (shader_time_index >= 0)
      emit_shader_time_end();

   calculate_cfg();

   optimize();

   assign_curb_setup();
   assign_vs_urb_setup();

   fixup_3src_null_dest();
   allocate_registers(8, true);

   return !failed;
}

bool
fs_visitor::run_tcs_single_patch()
{
   assert(stage == MESA_SHADER_TESS_CTRL);

   struct brw_tcs_prog_data *tcs_prog_data = brw_tcs_prog_data(prog_data);

   /* r1-r4 contain the ICP handles. */
   payload.num_regs = 5;

   if (shader_time_index >= 0)
      emit_shader_time_begin();

   /* Initialize gl_InvocationID */
   fs_reg channels_uw = bld.vgrf(BRW_REGISTER_TYPE_UW);
   fs_reg channels_ud = bld.vgrf(BRW_REGISTER_TYPE_UD);
   bld.MOV(channels_uw, fs_reg(brw_imm_uv(0x76543210)));
   bld.MOV(channels_ud, channels_uw);

   if (tcs_prog_data->instances == 1) {
      invocation_id = channels_ud;
   } else {
      const unsigned invocation_id_mask = devinfo->gen >= 11 ?
         INTEL_MASK(22, 16) : INTEL_MASK(23, 17);
      const unsigned invocation_id_shift = devinfo->gen >= 11 ? 16 : 17;

      invocation_id = bld.vgrf(BRW_REGISTER_TYPE_UD);

      /* Get instance number from g0.2 bits 23:17, and multiply it by 8. */
      fs_reg t = bld.vgrf(BRW_REGISTER_TYPE_UD);
      fs_reg instance_times_8 = bld.vgrf(BRW_REGISTER_TYPE_UD);
      bld.AND(t, fs_reg(retype(brw_vec1_grf(0, 2), BRW_REGISTER_TYPE_UD)),
              brw_imm_ud(invocation_id_mask));
      bld.SHR(instance_times_8, t, brw_imm_ud(invocation_id_shift - 3));

      bld.ADD(invocation_id, instance_times_8, channels_ud);
   }

   /* Fix the disptach mask */
   if (nir->info.tess.tcs_vertices_out % 8) {
      bld.CMP(bld.null_reg_ud(), invocation_id,
              brw_imm_ud(nir->info.tess.tcs_vertices_out), BRW_CONDITIONAL_L);
      bld.IF(BRW_PREDICATE_NORMAL);
   }

   emit_nir_code();

   if (nir->info.tess.tcs_vertices_out % 8) {
      bld.emit(BRW_OPCODE_ENDIF);
   }

   /* Emit EOT write; set TR DS Cache bit */
   fs_reg srcs[3] = {
      fs_reg(retype(brw_vec1_grf(0, 0), BRW_REGISTER_TYPE_UD)),
      fs_reg(brw_imm_ud(WRITEMASK_X << 16)),
      fs_reg(brw_imm_ud(0)),
   };
   fs_reg payload = bld.vgrf(BRW_REGISTER_TYPE_UD, 3);
   bld.LOAD_PAYLOAD(payload, srcs, 3, 2);

   fs_inst *inst = bld.emit(SHADER_OPCODE_URB_WRITE_SIMD8_MASKED,
                            bld.null_reg_ud(), payload);
   inst->mlen = 3;
   inst->eot = true;

   if (shader_time_index >= 0)
      emit_shader_time_end();

   if (failed)
      return false;

   calculate_cfg();

   optimize();

   assign_curb_setup();
   assign_tcs_single_patch_urb_setup();

   fixup_3src_null_dest();
   allocate_registers(8, true);

   return !failed;
}

bool
fs_visitor::run_tes()
{
   assert(stage == MESA_SHADER_TESS_EVAL);

   /* R0: thread header, R1-3: gl_TessCoord.xyz, R4: URB handles */
   payload.num_regs = 5;

   if (shader_time_index >= 0)
      emit_shader_time_begin();

   emit_nir_code();

   if (failed)
      return false;

   emit_urb_writes();

   if (shader_time_index >= 0)
      emit_shader_time_end();

   calculate_cfg();

   optimize();

   assign_curb_setup();
   assign_tes_urb_setup();

   fixup_3src_null_dest();
   allocate_registers(8, true);

   return !failed;
}

bool
fs_visitor::run_gs()
{
   assert(stage == MESA_SHADER_GEOMETRY);

   setup_gs_payload();

   this->final_gs_vertex_count = vgrf(glsl_type::uint_type);

   if (gs_compile->control_data_header_size_bits > 0) {
      /* Create a VGRF to store accumulated control data bits. */
      this->control_data_bits = vgrf(glsl_type::uint_type);

      /* If we're outputting more than 32 control data bits, then EmitVertex()
       * will set control_data_bits to 0 after emitting the first vertex.
       * Otherwise, we need to initialize it to 0 here.
       */
      if (gs_compile->control_data_header_size_bits <= 32) {
         const fs_builder abld = bld.annotate("initialize control data bits");
         abld.MOV(this->control_data_bits, brw_imm_ud(0u));
      }
   }

   if (shader_time_index >= 0)
      emit_shader_time_begin();

   emit_nir_code();

   emit_gs_thread_end();

   if (shader_time_index >= 0)
      emit_shader_time_end();

   if (failed)
      return false;

   calculate_cfg();

   optimize();

   assign_curb_setup();
   assign_gs_urb_setup();

   fixup_3src_null_dest();
   allocate_registers(8, true);

   return !failed;
}

/* From the SKL PRM, Volume 16, Workarounds:
 *
 *   0877  3D   Pixel Shader Hang possible when pixel shader dispatched with
 *              only header phases (R0-R2)
 *
 *   WA: Enable a non-header phase (e.g. push constant) when dispatch would
 *       have been header only.
 *
 * Instead of enabling push constants one can alternatively enable one of the
 * inputs. Here one simply chooses "layer" which shouldn't impose much
 * overhead.
 */
static void
gen9_ps_header_only_workaround(struct brw_wm_prog_data *wm_prog_data)
{
   if (wm_prog_data->num_varying_inputs)
      return;

   if (wm_prog_data->base.curb_read_length)
      return;

   wm_prog_data->urb_setup[VARYING_SLOT_LAYER] = 0;
   wm_prog_data->num_varying_inputs = 1;
}

bool
fs_visitor::run_fs(bool allow_spilling, bool do_rep_send)
{
   struct brw_wm_prog_data *wm_prog_data = brw_wm_prog_data(this->prog_data);
   brw_wm_prog_key *wm_key = (brw_wm_prog_key *) this->key;

   assert(stage == MESA_SHADER_FRAGMENT);

   if (devinfo->gen >= 6)
      setup_fs_payload_gen6();
   else
      setup_fs_payload_gen4();

   if (0) {
      emit_dummy_fs();
   } else if (do_rep_send) {
      assert(dispatch_width == 16);
      emit_repclear_shader();
   } else {
      if (shader_time_index >= 0)
         emit_shader_time_begin();

      calculate_urb_setup();
      if (nir->info.inputs_read > 0 ||
          (nir->info.outputs_read > 0 && !wm_key->coherent_fb_fetch)) {
         if (devinfo->gen < 6)
            emit_interpolation_setup_gen4();
         else
            emit_interpolation_setup_gen6();
      }

      /* We handle discards by keeping track of the still-live pixels in f0.1.
       * Initialize it with the dispatched pixels.
       */
      if (wm_prog_data->uses_kill) {
         const fs_reg dispatch_mask =
            devinfo->gen >= 6 ? brw_vec1_grf(1, 7) : brw_vec1_grf(0, 0);
         bld.exec_all().group(1, 0)
            .MOV(retype(brw_flag_reg(0, 1), BRW_REGISTER_TYPE_UW),
                 retype(dispatch_mask, BRW_REGISTER_TYPE_UW));
      }

      emit_nir_code();

      if (failed)
	 return false;

      if (wm_prog_data->uses_kill)
         bld.emit(FS_OPCODE_PLACEHOLDER_HALT);

      if (wm_key->alpha_test_func)
         emit_alpha_test();

      emit_fb_writes();

      if (shader_time_index >= 0)
         emit_shader_time_end();

      calculate_cfg();

      optimize();

      assign_curb_setup();

      if (devinfo->gen >= 9)
         gen9_ps_header_only_workaround(wm_prog_data);

      assign_urb_setup();

      fixup_3src_null_dest();
      allocate_registers(8, allow_spilling);

      if (failed)
         return false;
   }

   return !failed;
}

bool
fs_visitor::run_cs(unsigned min_dispatch_width)
{
   assert(stage == MESA_SHADER_COMPUTE);
   assert(dispatch_width >= min_dispatch_width);

   setup_cs_payload();

   if (shader_time_index >= 0)
      emit_shader_time_begin();

   if (devinfo->is_haswell && prog_data->total_shared > 0) {
      /* Move SLM index from g0.0[27:24] to sr0.1[11:8] */
      const fs_builder abld = bld.exec_all().group(1, 0);
      abld.MOV(retype(brw_sr0_reg(1), BRW_REGISTER_TYPE_UW),
               suboffset(retype(brw_vec1_grf(0, 0), BRW_REGISTER_TYPE_UW), 1));
   }

   emit_nir_code();

   if (failed)
      return false;

   emit_cs_terminate();

   if (shader_time_index >= 0)
      emit_shader_time_end();

   calculate_cfg();

   optimize();

   assign_curb_setup();

   fixup_3src_null_dest();
   allocate_registers(min_dispatch_width, true);

   if (failed)
      return false;

   return !failed;
}

/**
 * Return a bitfield where bit n is set if barycentric interpolation mode n
 * (see enum brw_barycentric_mode) is needed by the fragment shader.
 *
 * We examine the load_barycentric intrinsics rather than looking at input
 * variables so that we catch interpolateAtCentroid() messages too, which
 * also need the BRW_BARYCENTRIC_[NON]PERSPECTIVE_CENTROID mode set up.
 */
static unsigned
brw_compute_barycentric_interp_modes(const struct gen_device_info *devinfo,
                                     const nir_shader *shader)
{
   unsigned barycentric_interp_modes = 0;

   nir_foreach_function(f, shader) {
      if (!f->impl)
         continue;

      nir_foreach_block(block, f->impl) {
         nir_foreach_instr(instr, block) {
            if (instr->type != nir_instr_type_intrinsic)
               continue;

            nir_intrinsic_instr *intrin = nir_instr_as_intrinsic(instr);
            if (intrin->intrinsic != nir_intrinsic_load_interpolated_input)
               continue;

            /* Ignore WPOS; it doesn't require interpolation. */
            if (nir_intrinsic_base(intrin) == VARYING_SLOT_POS)
               continue;

            intrin = nir_instr_as_intrinsic(intrin->src[0].ssa->parent_instr);
            enum glsl_interp_mode interp = (enum glsl_interp_mode)
               nir_intrinsic_interp_mode(intrin);
            nir_intrinsic_op bary_op = intrin->intrinsic;
            enum brw_barycentric_mode bary =
               brw_barycentric_mode(interp, bary_op);

            barycentric_interp_modes |= 1 << bary;

            if (devinfo->needs_unlit_centroid_workaround &&
                bary_op == nir_intrinsic_load_barycentric_centroid)
               barycentric_interp_modes |= 1 << centroid_to_pixel(bary);
         }
      }
   }

   return barycentric_interp_modes;
}

static void
brw_compute_flat_inputs(struct brw_wm_prog_data *prog_data,
                        const nir_shader *shader)
{
   prog_data->flat_inputs = 0;

   nir_foreach_variable(var, &shader->inputs) {
      unsigned slots = glsl_count_attribute_slots(var->type, false);
      for (unsigned s = 0; s < slots; s++) {
         int input_index = prog_data->urb_setup[var->data.location + s];

         if (input_index < 0)
            continue;

         /* flat shading */
         if (var->data.interpolation == INTERP_MODE_FLAT)
            prog_data->flat_inputs |= 1 << input_index;
      }
   }
}

static uint8_t
computed_depth_mode(const nir_shader *shader)
{
   if (shader->info.outputs_written & BITFIELD64_BIT(FRAG_RESULT_DEPTH)) {
      switch (shader->info.fs.depth_layout) {
      case FRAG_DEPTH_LAYOUT_NONE:
      case FRAG_DEPTH_LAYOUT_ANY:
         return BRW_PSCDEPTH_ON;
      case FRAG_DEPTH_LAYOUT_GREATER:
         return BRW_PSCDEPTH_ON_GE;
      case FRAG_DEPTH_LAYOUT_LESS:
         return BRW_PSCDEPTH_ON_LE;
      case FRAG_DEPTH_LAYOUT_UNCHANGED:
         return BRW_PSCDEPTH_OFF;
      }
   }
   return BRW_PSCDEPTH_OFF;
}

/**
 * Move load_interpolated_input with simple (payload-based) barycentric modes
 * to the top of the program so we don't emit multiple PLNs for the same input.
 *
 * This works around CSE not being able to handle non-dominating cases
 * such as:
 *
 *    if (...) {
 *       interpolate input
 *    } else {
 *       interpolate the same exact input
 *    }
 *
 * This should be replaced by global value numbering someday.
 */
static bool
move_interpolation_to_top(nir_shader *nir)
{
   bool progress = false;

   nir_foreach_function(f, nir) {
      if (!f->impl)
         continue;

      nir_block *top = nir_start_block(f->impl);
      exec_node *cursor_node = NULL;

      nir_foreach_block(block, f->impl) {
         if (block == top)
            continue;

         nir_foreach_instr_safe(instr, block) {
            if (instr->type != nir_instr_type_intrinsic)
               continue;

            nir_intrinsic_instr *intrin = nir_instr_as_intrinsic(instr);
            if (intrin->intrinsic != nir_intrinsic_load_interpolated_input)
               continue;
            nir_intrinsic_instr *bary_intrinsic =
               nir_instr_as_intrinsic(intrin->src[0].ssa->parent_instr);
            nir_intrinsic_op op = bary_intrinsic->intrinsic;

            /* Leave interpolateAtSample/Offset() where they are. */
            if (op == nir_intrinsic_load_barycentric_at_sample ||
                op == nir_intrinsic_load_barycentric_at_offset)
               continue;

            nir_instr *move[3] = {
               &bary_intrinsic->instr,
               intrin->src[1].ssa->parent_instr,
               instr
            };

            for (unsigned i = 0; i < ARRAY_SIZE(move); i++) {
               if (move[i]->block != top) {
                  move[i]->block = top;
                  exec_node_remove(&move[i]->node);
                  if (cursor_node) {
                     exec_node_insert_after(cursor_node, &move[i]->node);
                  } else {
                     exec_list_push_head(&top->instr_list, &move[i]->node);
                  }
                  cursor_node = &move[i]->node;
                  progress = true;
               }
            }
         }
      }
      nir_metadata_preserve(f->impl, (nir_metadata)
                            ((unsigned) nir_metadata_block_index |
                             (unsigned) nir_metadata_dominance));
   }

   return progress;
}

/**
 * Demote per-sample barycentric intrinsics to centroid.
 *
 * Useful when rendering to a non-multisampled buffer.
 */
static bool
demote_sample_qualifiers(nir_shader *nir)
{
   bool progress = true;

   nir_foreach_function(f, nir) {
      if (!f->impl)
         continue;

      nir_builder b;
      nir_builder_init(&b, f->impl);

      nir_foreach_block(block, f->impl) {
         nir_foreach_instr_safe(instr, block) {
            if (instr->type != nir_instr_type_intrinsic)
               continue;

            nir_intrinsic_instr *intrin = nir_instr_as_intrinsic(instr);
            if (intrin->intrinsic != nir_intrinsic_load_barycentric_sample &&
                intrin->intrinsic != nir_intrinsic_load_barycentric_at_sample)
               continue;

            b.cursor = nir_before_instr(instr);
            nir_ssa_def *centroid =
               nir_load_barycentric(&b, nir_intrinsic_load_barycentric_centroid,
                                    nir_intrinsic_interp_mode(intrin));
            nir_ssa_def_rewrite_uses(&intrin->dest.ssa,
                                     nir_src_for_ssa(centroid));
            nir_instr_remove(instr);
            progress = true;
         }
      }

      nir_metadata_preserve(f->impl, (nir_metadata)
                            ((unsigned) nir_metadata_block_index |
                             (unsigned) nir_metadata_dominance));
   }

   return progress;
}

/**
 * Pre-gen6, the register file of the EUs was shared between threads,
 * and each thread used some subset allocated on a 16-register block
 * granularity.  The unit states wanted these block counts.
 */
static inline int
brw_register_blocks(int reg_count)
{
   return ALIGN(reg_count, 16) / 16 - 1;
}

const unsigned *
brw_compile_fs(const struct brw_compiler *compiler, void *log_data,
               void *mem_ctx,
               const struct brw_wm_prog_key *key,
               struct brw_wm_prog_data *prog_data,
               nir_shader *shader,
               struct gl_program *prog,
               int shader_time_index8, int shader_time_index16,
               int shader_time_index32, bool allow_spilling,
               bool use_rep_send, struct brw_vue_map *vue_map,
               char **error_str)
{
   const struct gen_device_info *devinfo = compiler->devinfo;

   shader = brw_nir_apply_sampler_key(shader, compiler, &key->tex, true);
   brw_nir_lower_fs_inputs(shader, devinfo, key);
   brw_nir_lower_fs_outputs(shader);

   if (devinfo->gen < 6)
      brw_setup_vue_interpolation(vue_map, shader, prog_data);

   if (!key->multisample_fbo)
      NIR_PASS_V(shader, demote_sample_qualifiers);
   NIR_PASS_V(shader, move_interpolation_to_top);
   shader = brw_postprocess_nir(shader, compiler, true);

   /* key->alpha_test_func means simulating alpha testing via discards,
    * so the shader definitely kills pixels.
    */
   prog_data->uses_kill = shader->info.fs.uses_discard ||
      key->alpha_test_func;
   prog_data->uses_omask = key->multisample_fbo &&
      shader->info.outputs_written & BITFIELD64_BIT(FRAG_RESULT_SAMPLE_MASK);
   prog_data->computed_depth_mode = computed_depth_mode(shader);
   prog_data->computed_stencil =
      shader->info.outputs_written & BITFIELD64_BIT(FRAG_RESULT_STENCIL);

   prog_data->persample_dispatch =
      key->multisample_fbo &&
      (key->persample_interp ||
       (shader->info.system_values_read & (SYSTEM_BIT_SAMPLE_ID |
                                            SYSTEM_BIT_SAMPLE_POS)) ||
       shader->info.fs.uses_sample_qualifier ||
       shader->info.outputs_read);

   prog_data->has_render_target_reads = shader->info.outputs_read != 0ull;

   prog_data->early_fragment_tests = shader->info.fs.early_fragment_tests;
   prog_data->post_depth_coverage = shader->info.fs.post_depth_coverage;
   prog_data->inner_coverage = shader->info.fs.inner_coverage;

   prog_data->barycentric_interp_modes =
      brw_compute_barycentric_interp_modes(compiler->devinfo, shader);

   cfg_t *simd8_cfg = NULL, *simd16_cfg = NULL, *simd32_cfg = NULL;

   fs_visitor v8(compiler, log_data, mem_ctx, key,
                 &prog_data->base, prog, shader, 8,
                 shader_time_index8);
   if (!v8.run_fs(allow_spilling, false /* do_rep_send */)) {
      if (error_str)
         *error_str = ralloc_strdup(mem_ctx, v8.fail_msg);

      return NULL;
   } else if (likely(!(INTEL_DEBUG & DEBUG_NO8))) {
      simd8_cfg = v8.cfg;
      prog_data->base.dispatch_grf_start_reg = v8.payload.num_regs;
      prog_data->reg_blocks_8 = brw_register_blocks(v8.grf_used);
   }

   if (v8.max_dispatch_width >= 16 &&
       likely(!(INTEL_DEBUG & DEBUG_NO16) || use_rep_send)) {
      /* Try a SIMD16 compile */
      fs_visitor v16(compiler, log_data, mem_ctx, key,
                     &prog_data->base, prog, shader, 16,
                     shader_time_index16);
      v16.import_uniforms(&v8);
      if (!v16.run_fs(allow_spilling, use_rep_send)) {
         compiler->shader_perf_log(log_data,
                                   "SIMD16 shader failed to compile: %s",
                                   v16.fail_msg);
      } else {
         simd16_cfg = v16.cfg;
         prog_data->dispatch_grf_start_reg_16 = v16.payload.num_regs;
         prog_data->reg_blocks_16 = brw_register_blocks(v16.grf_used);
      }
   }

   /* Currently, the compiler only supports SIMD32 on SNB+ */
   if (v8.max_dispatch_width >= 32 && !use_rep_send &&
       compiler->devinfo->gen >= 6 &&
       unlikely(INTEL_DEBUG & DEBUG_DO32)) {
      /* Try a SIMD32 compile */
      fs_visitor v32(compiler, log_data, mem_ctx, key,
                     &prog_data->base, prog, shader, 32,
                     shader_time_index32);
      v32.import_uniforms(&v8);
      if (!v32.run_fs(allow_spilling, false)) {
         compiler->shader_perf_log(log_data,
                                   "SIMD32 shader failed to compile: %s",
                                   v32.fail_msg);
      } else {
         simd32_cfg = v32.cfg;
         prog_data->dispatch_grf_start_reg_32 = v32.payload.num_regs;
         prog_data->reg_blocks_32 = brw_register_blocks(v32.grf_used);
      }
   }

   /* When the caller requests a repclear shader, they want SIMD16-only */
   if (use_rep_send)
      simd8_cfg = NULL;

   /* Prior to Iron Lake, the PS had a single shader offset with a jump table
    * at the top to select the shader.  We've never implemented that.
    * Instead, we just give them exactly one shader and we pick the widest one
    * available.
    */
   if (compiler->devinfo->gen < 5) {
      if (simd32_cfg || simd16_cfg)
         simd8_cfg = NULL;
      if (simd32_cfg)
         simd16_cfg = NULL;
   }

   /* If computed depth is enabled SNB only allows SIMD8. */
   if (compiler->devinfo->gen == 6 &&
       prog_data->computed_depth_mode != BRW_PSCDEPTH_OFF)
      assert(simd16_cfg == NULL && simd32_cfg == NULL);

   if (compiler->devinfo->gen <= 5 && !simd8_cfg) {
      /* Iron lake and earlier only have one Dispatch GRF start field.  Make
       * the data available in the base prog data struct for convenience.
       */
      if (simd16_cfg) {
         prog_data->base.dispatch_grf_start_reg =
            prog_data->dispatch_grf_start_reg_16;
      } else if (simd32_cfg) {
         prog_data->base.dispatch_grf_start_reg =
            prog_data->dispatch_grf_start_reg_32;
      }
   }

   if (prog_data->persample_dispatch) {
      /* Starting with SandyBridge (where we first get MSAA), the different
       * pixel dispatch combinations are grouped into classifications A
       * through F (SNB PRM Vol. 2 Part 1 Section 7.7.1).  On all hardware
       * generations, the only configurations supporting persample dispatch
       * are are this in which only one dispatch width is enabled.
       */
      if (simd32_cfg || simd16_cfg)
         simd8_cfg = NULL;
      if (simd32_cfg)
         simd16_cfg = NULL;
   }

   /* We have to compute the flat inputs after the visitor is finished running
    * because it relies on prog_data->urb_setup which is computed in
    * fs_visitor::calculate_urb_setup().
    */
   brw_compute_flat_inputs(prog_data, shader);

   fs_generator g(compiler, log_data, mem_ctx, &prog_data->base,
                  v8.promoted_constants, v8.runtime_check_aads_emit,
                  MESA_SHADER_FRAGMENT);

   if (unlikely(INTEL_DEBUG & DEBUG_WM)) {
      g.enable_debug(ralloc_asprintf(mem_ctx, "%s fragment shader %s",
                                     shader->info.label ?
                                        shader->info.label : "unnamed",
                                     shader->info.name));
   }

   if (simd8_cfg) {
      prog_data->dispatch_8 = true;
      g.generate_code(simd8_cfg, 8);
   }

   if (simd16_cfg) {
      prog_data->dispatch_16 = true;
      prog_data->prog_offset_16 = g.generate_code(simd16_cfg, 16);
   }

   if (simd32_cfg) {
      prog_data->dispatch_32 = true;
      prog_data->prog_offset_32 = g.generate_code(simd32_cfg, 32);
   }

   return g.get_assembly();
}

fs_reg *
fs_visitor::emit_cs_work_group_id_setup()
{
   assert(stage == MESA_SHADER_COMPUTE);

   fs_reg *reg = new(this->mem_ctx) fs_reg(vgrf(glsl_type::uvec3_type));

   struct brw_reg r0_1(retype(brw_vec1_grf(0, 1), BRW_REGISTER_TYPE_UD));
   struct brw_reg r0_6(retype(brw_vec1_grf(0, 6), BRW_REGISTER_TYPE_UD));
   struct brw_reg r0_7(retype(brw_vec1_grf(0, 7), BRW_REGISTER_TYPE_UD));

   bld.MOV(*reg, r0_1);
   bld.MOV(offset(*reg, bld, 1), r0_6);
   bld.MOV(offset(*reg, bld, 2), r0_7);

   return reg;
}

static void
fill_push_const_block_info(struct brw_push_const_block *block, unsigned dwords)
{
   block->dwords = dwords;
   block->regs = DIV_ROUND_UP(dwords, 8);
   block->size = block->regs * 32;
}

static void
cs_fill_push_const_info(const struct gen_device_info *devinfo,
                        struct brw_cs_prog_data *cs_prog_data)
{
   const struct brw_stage_prog_data *prog_data = &cs_prog_data->base;
   int subgroup_id_index = get_subgroup_id_param_index(prog_data);
   bool cross_thread_supported = devinfo->gen > 7 || devinfo->is_haswell;

   /* The thread ID should be stored in the last param dword */
   assert(subgroup_id_index == -1 ||
          subgroup_id_index == (int)prog_data->nr_params - 1);

   unsigned cross_thread_dwords, per_thread_dwords;
   if (!cross_thread_supported) {
      cross_thread_dwords = 0u;
      per_thread_dwords = prog_data->nr_params;
   } else if (subgroup_id_index >= 0) {
      /* Fill all but the last register with cross-thread payload */
      cross_thread_dwords = 8 * (subgroup_id_index / 8);
      per_thread_dwords = prog_data->nr_params - cross_thread_dwords;
      assert(per_thread_dwords > 0 && per_thread_dwords <= 8);
   } else {
      /* Fill all data using cross-thread payload */
      cross_thread_dwords = prog_data->nr_params;
      per_thread_dwords = 0u;
   }

   fill_push_const_block_info(&cs_prog_data->push.cross_thread, cross_thread_dwords);
   fill_push_const_block_info(&cs_prog_data->push.per_thread, per_thread_dwords);

   unsigned total_dwords =
      (cs_prog_data->push.per_thread.size * cs_prog_data->threads +
       cs_prog_data->push.cross_thread.size) / 4;
   fill_push_const_block_info(&cs_prog_data->push.total, total_dwords);

   assert(cs_prog_data->push.cross_thread.dwords % 8 == 0 ||
          cs_prog_data->push.per_thread.size == 0);
   assert(cs_prog_data->push.cross_thread.dwords +
          cs_prog_data->push.per_thread.dwords ==
             prog_data->nr_params);
}

static void
cs_set_simd_size(struct brw_cs_prog_data *cs_prog_data, unsigned size)
{
   cs_prog_data->simd_size = size;
   unsigned group_size = cs_prog_data->local_size[0] *
      cs_prog_data->local_size[1] * cs_prog_data->local_size[2];
   cs_prog_data->threads = (group_size + size - 1) / size;
}

static nir_shader *
compile_cs_to_nir(const struct brw_compiler *compiler,
                  void *mem_ctx,
                  const struct brw_cs_prog_key *key,
                  const nir_shader *src_shader,
                  unsigned dispatch_width)
{
   nir_shader *shader = nir_shader_clone(mem_ctx, src_shader);
   shader = brw_nir_apply_sampler_key(shader, compiler, &key->tex, true);

   NIR_PASS_V(shader, brw_nir_lower_cs_intrinsics, dispatch_width);

   /* Clean up after the local index and ID calculations. */
   NIR_PASS_V(shader, nir_opt_constant_folding);
   NIR_PASS_V(shader, nir_opt_dce);

   return brw_postprocess_nir(shader, compiler, true);
}

const unsigned *
brw_compile_cs(const struct brw_compiler *compiler, void *log_data,
               void *mem_ctx,
               const struct brw_cs_prog_key *key,
               struct brw_cs_prog_data *prog_data,
               const nir_shader *src_shader,
               int shader_time_index,
               char **error_str)
{
   prog_data->local_size[0] = src_shader->info.cs.local_size[0];
   prog_data->local_size[1] = src_shader->info.cs.local_size[1];
   prog_data->local_size[2] = src_shader->info.cs.local_size[2];
   unsigned local_workgroup_size =
      src_shader->info.cs.local_size[0] * src_shader->info.cs.local_size[1] *
      src_shader->info.cs.local_size[2];

   unsigned min_dispatch_width =
      DIV_ROUND_UP(local_workgroup_size, compiler->devinfo->max_cs_threads);
   min_dispatch_width = MAX2(8, min_dispatch_width);
   min_dispatch_width = util_next_power_of_two(min_dispatch_width);
   assert(min_dispatch_width <= 32);

   fs_visitor *v8 = NULL, *v16 = NULL, *v32 = NULL;
   cfg_t *cfg = NULL;
   const char *fail_msg = NULL;
   unsigned promoted_constants = 0;

   /* Now the main event: Visit the shader IR and generate our CS IR for it.
    */
   if (min_dispatch_width <= 8) {
      nir_shader *nir8 = compile_cs_to_nir(compiler, mem_ctx, key,
                                           src_shader, 8);
      v8 = new fs_visitor(compiler, log_data, mem_ctx, key, &prog_data->base,
                          NULL, /* Never used in core profile */
                          nir8, 8, shader_time_index);
      if (!v8->run_cs(min_dispatch_width)) {
         fail_msg = v8->fail_msg;
      } else {
         /* We should always be able to do SIMD32 for compute shaders */
         assert(v8->max_dispatch_width >= 32);

         cfg = v8->cfg;
         cs_set_simd_size(prog_data, 8);
         cs_fill_push_const_info(compiler->devinfo, prog_data);
         promoted_constants = v8->promoted_constants;
      }
   }

   if (likely(!(INTEL_DEBUG & DEBUG_NO16)) &&
       !fail_msg && min_dispatch_width <= 16) {
      /* Try a SIMD16 compile */
      nir_shader *nir16 = compile_cs_to_nir(compiler, mem_ctx, key,
                                            src_shader, 16);
      v16 = new fs_visitor(compiler, log_data, mem_ctx, key, &prog_data->base,
                           NULL, /* Never used in core profile */
                           nir16, 16, shader_time_index);
      if (v8)
         v16->import_uniforms(v8);

      if (!v16->run_cs(min_dispatch_width)) {
         compiler->shader_perf_log(log_data,
                                   "SIMD16 shader failed to compile: %s",
                                   v16->fail_msg);
         if (!cfg) {
            fail_msg =
               "Couldn't generate SIMD16 program and not "
               "enough threads for SIMD8";
         }
      } else {
         /* We should always be able to do SIMD32 for compute shaders */
         assert(v16->max_dispatch_width >= 32);

         cfg = v16->cfg;
         cs_set_simd_size(prog_data, 16);
         cs_fill_push_const_info(compiler->devinfo, prog_data);
         promoted_constants = v16->promoted_constants;
      }
   }

   /* We should always be able to do SIMD32 for compute shaders */
   assert(!v16 || v16->max_dispatch_width >= 32);

   if (!fail_msg && (min_dispatch_width > 16 || (INTEL_DEBUG & DEBUG_DO32))) {
      /* Try a SIMD32 compile */
      nir_shader *nir32 = compile_cs_to_nir(compiler, mem_ctx, key,
                                            src_shader, 32);
      v32 = new fs_visitor(compiler, log_data, mem_ctx, key, &prog_data->base,
                           NULL, /* Never used in core profile */
                           nir32, 32, shader_time_index);
      if (v8)
         v32->import_uniforms(v8);
      else if (v16)
         v32->import_uniforms(v16);

      if (!v32->run_cs(min_dispatch_width)) {
         compiler->shader_perf_log(log_data,
                                   "SIMD32 shader failed to compile: %s",
                                   v16->fail_msg);
         if (!cfg) {
            fail_msg =
               "Couldn't generate SIMD32 program and not "
               "enough threads for SIMD16";
         }
      } else {
         cfg = v32->cfg;
         cs_set_simd_size(prog_data, 32);
         cs_fill_push_const_info(compiler->devinfo, prog_data);
         promoted_constants = v32->promoted_constants;
      }
   }

   const unsigned *ret = NULL;
   if (unlikely(cfg == NULL)) {
      assert(fail_msg);
      if (error_str)
         *error_str = ralloc_strdup(mem_ctx, fail_msg);
   } else {
      fs_generator g(compiler, log_data, mem_ctx, &prog_data->base,
                     promoted_constants, false, MESA_SHADER_COMPUTE);
      if (INTEL_DEBUG & DEBUG_CS) {
         char *name = ralloc_asprintf(mem_ctx, "%s compute shader %s",
                                      src_shader->info.label ?
                                         src_shader->info.label : "unnamed",
                                      src_shader->info.name);
         g.enable_debug(name);
      }

      g.generate_code(cfg, prog_data->simd_size);

      ret = g.get_assembly();
   }

   delete v8;
   delete v16;
   delete v32;

   return ret;
}

/**
 * Test the dispatch mask packing assumptions of
 * brw_stage_has_packed_dispatch().  Call this from e.g. the top of
 * fs_visitor::emit_nir_code() to cause a GPU hang if any shader invocation is
 * executed with an unexpected dispatch mask.
 */
static UNUSED void
brw_fs_test_dispatch_packing(const fs_builder &bld)
{
   const gl_shader_stage stage = bld.shader->stage;

   if (brw_stage_has_packed_dispatch(bld.shader->devinfo, stage,
                                     bld.shader->stage_prog_data)) {
      const fs_builder ubld = bld.exec_all().group(1, 0);
      const fs_reg tmp = component(bld.vgrf(BRW_REGISTER_TYPE_UD), 0);
      const fs_reg mask = (stage == MESA_SHADER_FRAGMENT ? brw_vmask_reg() :
                           brw_dmask_reg());

      ubld.ADD(tmp, mask, brw_imm_ud(1));
      ubld.AND(tmp, mask, tmp);

      /* This will loop forever if the dispatch mask doesn't have the expected
       * form '2^n-1', in which case tmp will be non-zero.
       */
      bld.emit(BRW_OPCODE_DO);
      bld.CMP(bld.null_reg_ud(), tmp, brw_imm_ud(0), BRW_CONDITIONAL_NZ);
      set_predicate(BRW_PREDICATE_NORMAL, bld.emit(BRW_OPCODE_WHILE));
   }
}<|MERGE_RESOLUTION|>--- conflicted
+++ resolved
@@ -256,10 +256,6 @@
    case FS_OPCODE_INTERPOLATE_AT_SAMPLE:
    case FS_OPCODE_INTERPOLATE_AT_SHARED_OFFSET:
    case FS_OPCODE_INTERPOLATE_AT_PER_SLOT_OFFSET:
-<<<<<<< HEAD
-   case SHADER_OPCODE_IMAGE_SIZE:
-=======
->>>>>>> e42399f4
    case SHADER_OPCODE_GET_BUFFER_SIZE:
       return arg == 1;
 
@@ -281,18 +277,6 @@
    case SHADER_OPCODE_TG4:
    case SHADER_OPCODE_TG4_OFFSET:
    case SHADER_OPCODE_SAMPLEINFO:
-<<<<<<< HEAD
-   case SHADER_OPCODE_UNTYPED_ATOMIC:
-   case SHADER_OPCODE_UNTYPED_ATOMIC_FLOAT:
-   case SHADER_OPCODE_UNTYPED_SURFACE_READ:
-   case SHADER_OPCODE_UNTYPED_SURFACE_WRITE:
-   case SHADER_OPCODE_BYTE_SCATTERED_READ:
-   case SHADER_OPCODE_BYTE_SCATTERED_WRITE:
-   case SHADER_OPCODE_TYPED_ATOMIC:
-   case SHADER_OPCODE_TYPED_SURFACE_READ:
-   case SHADER_OPCODE_TYPED_SURFACE_WRITE:
-=======
->>>>>>> e42399f4
       return arg == 1 || arg == 2;
 
    case SHADER_OPCODE_SEND:
