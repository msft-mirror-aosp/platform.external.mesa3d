/*
 Copyright (C) Intel Corp.  2006.  All Rights Reserved.
 Intel funded Tungsten Graphics to
 develop this 3D driver.

 Permission is hereby granted, free of charge, to any person obtaining
 a copy of this software and associated documentation files (the
 "Software"), to deal in the Software without restriction, including
 without limitation the rights to use, copy, modify, merge, publish,
 distribute, sublicense, and/or sell copies of the Software, and to
 permit persons to whom the Software is furnished to do so, subject to
 the following conditions:

 The above copyright notice and this permission notice (including the
 next paragraph) shall be included in all copies or substantial
 portions of the Software.

 THE SOFTWARE IS PROVIDED "AS IS", WITHOUT WARRANTY OF ANY KIND,
 EXPRESS OR IMPLIED, INCLUDING BUT NOT LIMITED TO THE WARRANTIES OF
 MERCHANTABILITY, FITNESS FOR A PARTICULAR PURPOSE AND NONINFRINGEMENT.
 IN NO EVENT SHALL THE COPYRIGHT OWNER(S) AND/OR ITS SUPPLIERS BE
 LIABLE FOR ANY CLAIM, DAMAGES OR OTHER LIABILITY, WHETHER IN AN ACTION
 OF CONTRACT, TORT OR OTHERWISE, ARISING FROM, OUT OF OR IN CONNECTION
 WITH THE SOFTWARE OR THE USE OR OTHER DEALINGS IN THE SOFTWARE.

 **********************************************************************/
 /*
  * Authors:
  *   Keith Whitwell <keithw@vmware.com>
  */


#ifndef BRW_EU_H
#define BRW_EU_H

#include <stdbool.h>
#include <stdio.h>
#include "brw_inst.h"
#include "brw_eu_defines.h"
#include "brw_reg.h"
#include "brw_disasm_info.h"

#ifdef __cplusplus
extern "C" {
#endif

#define BRW_EU_MAX_INSN_STACK 5

struct brw_insn_state {
   /* One of BRW_EXECUTE_* */
   unsigned exec_size:3;

   /* Group in units of channels */
   unsigned group:5;

   /* Compression control on gen4-5 */
   bool compressed:1;

   /* One of BRW_MASK_* */
   unsigned mask_control:1;

   /* Scheduling info for Gen12+ */
   struct tgl_swsb swsb;

   bool saturate:1;

   /* One of BRW_ALIGN_* */
   unsigned access_mode:1;

   /* One of BRW_PREDICATE_* */
   enum brw_predicate predicate:4;

   bool pred_inv:1;

   /* Flag subreg.  Bottom bit is subreg, top bit is reg */
   unsigned flag_subreg:2;

   bool acc_wr_control:1;
};


/* A helper for accessing the last instruction emitted.  This makes it easy
 * to set various bits on an instruction without having to create temporary
 * variable and assign the emitted instruction to those.
 */
#define brw_last_inst (&p->store[p->nr_insn - 1])

struct brw_codegen {
   brw_inst *store;
   int store_size;
   unsigned nr_insn;
   unsigned int next_insn_offset;

   void *mem_ctx;

   /* Allow clients to push/pop instruction state:
    */
   struct brw_insn_state stack[BRW_EU_MAX_INSN_STACK];
   struct brw_insn_state *current;

   /** Whether or not the user wants automatic exec sizes
    *
    * If true, codegen will try to automatically infer the exec size of an
    * instruction from the width of the destination register.  If false, it
    * will take whatever is set by brw_set_default_exec_size verbatim.
    *
    * This is set to true by default in brw_init_codegen.
    */
   bool automatic_exec_sizes;

   bool single_program_flow;
   const struct gen_device_info *devinfo;

   /* Control flow stacks:
    * - if_stack contains IF and ELSE instructions which must be patched
    *   (and popped) once the matching ENDIF instruction is encountered.
    *
    *   Just store the instruction pointer(an index).
    */
   int *if_stack;
   int if_stack_depth;
   int if_stack_array_size;

   /**
    * loop_stack contains the instruction pointers of the starts of loops which
    * must be patched (and popped) once the matching WHILE instruction is
    * encountered.
    */
   int *loop_stack;
   /**
    * pre-gen6, the BREAK and CONT instructions had to tell how many IF/ENDIF
    * blocks they were popping out of, to fix up the mask stack.  This tracks
    * the IF/ENDIF nesting in each current nested loop level.
    */
   int *if_depth_in_loop;
   int loop_stack_depth;
   int loop_stack_array_size;
};

void brw_pop_insn_state( struct brw_codegen *p );
void brw_push_insn_state( struct brw_codegen *p );
unsigned brw_get_default_exec_size(struct brw_codegen *p);
unsigned brw_get_default_group(struct brw_codegen *p);
unsigned brw_get_default_access_mode(struct brw_codegen *p);
struct tgl_swsb brw_get_default_swsb(struct brw_codegen *p);
void brw_set_default_exec_size(struct brw_codegen *p, unsigned value);
void brw_set_default_mask_control( struct brw_codegen *p, unsigned value );
void brw_set_default_saturate( struct brw_codegen *p, bool enable );
void brw_set_default_access_mode( struct brw_codegen *p, unsigned access_mode );
void brw_inst_set_compression(const struct gen_device_info *devinfo,
                              brw_inst *inst, bool on);
void brw_set_default_compression(struct brw_codegen *p, bool on);
void brw_inst_set_group(const struct gen_device_info *devinfo,
                        brw_inst *inst, unsigned group);
void brw_set_default_group(struct brw_codegen *p, unsigned group);
void brw_set_default_compression_control(struct brw_codegen *p, enum brw_compression c);
void brw_set_default_predicate_control(struct brw_codegen *p, enum brw_predicate pc);
void brw_set_default_predicate_inverse(struct brw_codegen *p, bool predicate_inverse);
void brw_set_default_flag_reg(struct brw_codegen *p, int reg, int subreg);
void brw_set_default_acc_write_control(struct brw_codegen *p, unsigned value);
void brw_set_default_swsb(struct brw_codegen *p, struct tgl_swsb value);

void brw_init_codegen(const struct gen_device_info *, struct brw_codegen *p,
		      void *mem_ctx);
int brw_disassemble_inst(FILE *file, const struct gen_device_info *devinfo,
                         const struct brw_inst *inst, bool is_compacted);
void brw_disassemble(const struct gen_device_info *devinfo,
                     const void *assembly, int start, int end, FILE *out);
const unsigned *brw_get_program( struct brw_codegen *p, unsigned *sz );

bool brw_try_override_assembly(struct brw_codegen *p, int start_offset,
                               const char *identifier);

brw_inst *brw_next_insn(struct brw_codegen *p, unsigned opcode);
void brw_set_dest(struct brw_codegen *p, brw_inst *insn, struct brw_reg dest);
void brw_set_src0(struct brw_codegen *p, brw_inst *insn, struct brw_reg reg);

void gen6_resolve_implied_move(struct brw_codegen *p,
			       struct brw_reg *src,
			       unsigned msg_reg_nr);

/* Helpers for regular instructions:
 */
#define ALU1(OP)				\
brw_inst *brw_##OP(struct brw_codegen *p,	\
	      struct brw_reg dest,		\
	      struct brw_reg src0);

#define ALU2(OP)				\
brw_inst *brw_##OP(struct brw_codegen *p,	\
	      struct brw_reg dest,		\
	      struct brw_reg src0,		\
	      struct brw_reg src1);

#define ALU3(OP)				\
brw_inst *brw_##OP(struct brw_codegen *p,	\
	      struct brw_reg dest,		\
	      struct brw_reg src0,		\
	      struct brw_reg src1,		\
	      struct brw_reg src2);

ALU1(MOV)
ALU2(SEL)
ALU1(NOT)
ALU2(AND)
ALU2(OR)
ALU2(XOR)
ALU2(SHR)
ALU2(SHL)
ALU1(DIM)
ALU2(ASR)
ALU2(ROL)
ALU2(ROR)
ALU3(CSEL)
ALU1(F32TO16)
ALU1(F16TO32)
ALU2(ADD)
ALU2(AVG)
ALU2(MUL)
ALU1(FRC)
ALU1(RNDD)
ALU1(RNDE)
ALU1(RNDZ)
ALU2(MAC)
ALU2(MACH)
ALU1(LZD)
ALU2(DP4)
ALU2(DPH)
ALU2(DP3)
ALU2(DP2)
ALU2(LINE)
ALU2(PLN)
ALU3(MAD)
ALU3(LRP)
ALU1(BFREV)
ALU3(BFE)
ALU2(BFI1)
ALU3(BFI2)
ALU1(FBH)
ALU1(FBL)
ALU1(CBIT)
ALU2(ADDC)
ALU2(SUBB)
ALU2(MAC)

#undef ALU1
#undef ALU2
#undef ALU3


/* Helpers for SEND instruction:
 */

/**
 * Construct a message descriptor immediate with the specified common
 * descriptor controls.
 */
static inline uint32_t
brw_message_desc(const struct gen_device_info *devinfo,
                 unsigned msg_length,
                 unsigned response_length,
                 bool header_present)
{
   if (devinfo->gen >= 5) {
      return (SET_BITS(msg_length, 28, 25) |
              SET_BITS(response_length, 24, 20) |
              SET_BITS(header_present, 19, 19));
   } else {
      return (SET_BITS(msg_length, 23, 20) |
              SET_BITS(response_length, 19, 16));
   }
}

static inline unsigned
brw_message_desc_mlen(const struct gen_device_info *devinfo, uint32_t desc)
{
   if (devinfo->gen >= 5)
      return GET_BITS(desc, 28, 25);
   else
      return GET_BITS(desc, 23, 20);
}

static inline unsigned
brw_message_desc_rlen(const struct gen_device_info *devinfo, uint32_t desc)
{
   if (devinfo->gen >= 5)
      return GET_BITS(desc, 24, 20);
   else
      return GET_BITS(desc, 19, 16);
}

static inline bool
brw_message_desc_header_present(ASSERTED const struct gen_device_info *devinfo,
                                uint32_t desc)
{
   assert(devinfo->gen >= 5);
   return GET_BITS(desc, 19, 19);
}

static inline unsigned
brw_message_ex_desc(UNUSED const struct gen_device_info *devinfo,
                    unsigned ex_msg_length)
{
   return SET_BITS(ex_msg_length, 9, 6);
}

static inline unsigned
brw_message_ex_desc_ex_mlen(UNUSED const struct gen_device_info *devinfo,
                            uint32_t ex_desc)
{
   return GET_BITS(ex_desc, 9, 6);
}

/**
 * Construct a message descriptor immediate with the specified sampler
 * function controls.
 */
static inline uint32_t
brw_sampler_desc(const struct gen_device_info *devinfo,
                 unsigned binding_table_index,
                 unsigned sampler,
                 unsigned msg_type,
                 unsigned simd_mode,
                 unsigned return_format)
{
   const unsigned desc = (SET_BITS(binding_table_index, 7, 0) |
                          SET_BITS(sampler, 11, 8));
   if (devinfo->gen >= 7)
      return (desc | SET_BITS(msg_type, 16, 12) |
              SET_BITS(simd_mode, 18, 17));
   else if (devinfo->gen >= 5)
      return (desc | SET_BITS(msg_type, 15, 12) |
              SET_BITS(simd_mode, 17, 16));
   else if (devinfo->is_g4x)
      return desc | SET_BITS(msg_type, 15, 12);
   else
      return (desc | SET_BITS(return_format, 13, 12) |
              SET_BITS(msg_type, 15, 14));
}

static inline unsigned
brw_sampler_desc_binding_table_index(UNUSED const struct gen_device_info *devinfo,
                                     uint32_t desc)
{
   return GET_BITS(desc, 7, 0);
}

static inline unsigned
brw_sampler_desc_sampler(UNUSED const struct gen_device_info *devinfo, uint32_t desc)
{
   return GET_BITS(desc, 11, 8);
}

static inline unsigned
brw_sampler_desc_msg_type(const struct gen_device_info *devinfo, uint32_t desc)
{
   if (devinfo->gen >= 7)
      return GET_BITS(desc, 16, 12);
   else if (devinfo->gen >= 5 || devinfo->is_g4x)
      return GET_BITS(desc, 15, 12);
   else
      return GET_BITS(desc, 15, 14);
}

static inline unsigned
brw_sampler_desc_simd_mode(const struct gen_device_info *devinfo, uint32_t desc)
{
   assert(devinfo->gen >= 5);
   if (devinfo->gen >= 7)
      return GET_BITS(desc, 18, 17);
   else
      return GET_BITS(desc, 17, 16);
}

static  inline unsigned
brw_sampler_desc_return_format(ASSERTED const struct gen_device_info *devinfo,
                               uint32_t desc)
{
   assert(devinfo->gen == 4 && !devinfo->is_g4x);
   return GET_BITS(desc, 13, 12);
}

/**
 * Construct a message descriptor for the dataport
 */
static inline uint32_t
brw_dp_desc(const struct gen_device_info *devinfo,
            unsigned binding_table_index,
            unsigned msg_type,
            unsigned msg_control)
{
   /* Prior to gen6, things are too inconsistent; use the dp_read/write_desc
    * helpers instead.
    */
   assert(devinfo->gen >= 6);
   const unsigned desc = SET_BITS(binding_table_index, 7, 0);
   if (devinfo->gen >= 8) {
      return (desc | SET_BITS(msg_control, 13, 8) |
              SET_BITS(msg_type, 18, 14));
   } else if (devinfo->gen >= 7) {
      return (desc | SET_BITS(msg_control, 13, 8) |
              SET_BITS(msg_type, 17, 14));
   } else {
      return (desc | SET_BITS(msg_control, 12, 8) |
              SET_BITS(msg_type, 16, 13));
   }
}

static inline unsigned
brw_dp_desc_binding_table_index(UNUSED const struct gen_device_info *devinfo,
                                uint32_t desc)
{
   return GET_BITS(desc, 7, 0);
}

static inline unsigned
brw_dp_desc_msg_type(const struct gen_device_info *devinfo, uint32_t desc)
{
   assert(devinfo->gen >= 6);
   if (devinfo->gen >= 8)
      return GET_BITS(desc, 18, 14);
   else if (devinfo->gen >= 7)
      return GET_BITS(desc, 17, 14);
   else
      return GET_BITS(desc, 16, 13);
}

static inline unsigned
brw_dp_desc_msg_control(const struct gen_device_info *devinfo, uint32_t desc)
{
   assert(devinfo->gen >= 6);
   if (devinfo->gen >= 7)
      return GET_BITS(desc, 13, 8);
   else
      return GET_BITS(desc, 12, 8);
}

/**
 * Construct a message descriptor immediate with the specified dataport read
 * function controls.
 */
static inline uint32_t
brw_dp_read_desc(const struct gen_device_info *devinfo,
                 unsigned binding_table_index,
                 unsigned msg_control,
                 unsigned msg_type,
                 unsigned target_cache)
{
   if (devinfo->gen >= 6)
      return brw_dp_desc(devinfo, binding_table_index, msg_type, msg_control);
   else if (devinfo->gen >= 5 || devinfo->is_g4x)
      return (SET_BITS(binding_table_index, 7, 0) |
              SET_BITS(msg_control, 10, 8) |
              SET_BITS(msg_type, 13, 11) |
              SET_BITS(target_cache, 15, 14));
   else
      return (SET_BITS(binding_table_index, 7, 0) |
              SET_BITS(msg_control, 11, 8) |
              SET_BITS(msg_type, 13, 12) |
              SET_BITS(target_cache, 15, 14));
}

static inline unsigned
brw_dp_read_desc_msg_type(const struct gen_device_info *devinfo, uint32_t desc)
{
   if (devinfo->gen >= 6)
      return brw_dp_desc_msg_type(devinfo, desc);
   else if (devinfo->gen >= 5 || devinfo->is_g4x)
      return GET_BITS(desc, 13, 11);
   else
      return GET_BITS(desc, 13, 12);
}

static inline unsigned
brw_dp_read_desc_msg_control(const struct gen_device_info *devinfo,
                             uint32_t desc)
{
   if (devinfo->gen >= 6)
      return brw_dp_desc_msg_control(devinfo, desc);
   else if (devinfo->gen >= 5 || devinfo->is_g4x)
      return GET_BITS(desc, 10, 8);
   else
      return GET_BITS(desc, 11, 8);
}

/**
 * Construct a message descriptor immediate with the specified dataport write
 * function controls.
 */
static inline uint32_t
brw_dp_write_desc(const struct gen_device_info *devinfo,
                  unsigned binding_table_index,
                  unsigned msg_control,
                  unsigned msg_type,
                  unsigned last_render_target,
                  unsigned send_commit_msg)
{
   assert(devinfo->gen <= 6 || !send_commit_msg);
   if (devinfo->gen >= 6)
      return brw_dp_desc(devinfo, binding_table_index, msg_type, msg_control) |
             SET_BITS(last_render_target, 12, 12) |
             SET_BITS(send_commit_msg, 17, 17);
   else
      return (SET_BITS(binding_table_index, 7, 0) |
              SET_BITS(msg_control, 11, 8) |
              SET_BITS(last_render_target, 11, 11) |
              SET_BITS(msg_type, 14, 12) |
              SET_BITS(send_commit_msg, 15, 15));
}

static inline unsigned
brw_dp_write_desc_msg_type(const struct gen_device_info *devinfo,
                           uint32_t desc)
{
   if (devinfo->gen >= 6)
      return brw_dp_desc_msg_type(devinfo, desc);
   else
      return GET_BITS(desc, 14, 12);
}

static inline unsigned
brw_dp_write_desc_msg_control(const struct gen_device_info *devinfo,
                              uint32_t desc)
{
   if (devinfo->gen >= 6)
      return brw_dp_desc_msg_control(devinfo, desc);
   else
      return GET_BITS(desc, 11, 8);
}

static inline bool
brw_dp_write_desc_last_render_target(const struct gen_device_info *devinfo,
                                     uint32_t desc)
{
   if (devinfo->gen >= 6)
      return GET_BITS(desc, 12, 12);
   else
      return GET_BITS(desc, 11, 11);
}

static inline bool
brw_dp_write_desc_write_commit(const struct gen_device_info *devinfo,
                               uint32_t desc)
{
   assert(devinfo->gen <= 6);
   if (devinfo->gen >= 6)
      return GET_BITS(desc, 17, 17);
   else
      return GET_BITS(desc, 15, 15);
}

/**
 * Construct a message descriptor immediate with the specified dataport
 * surface function controls.
 */
static inline uint32_t
brw_dp_surface_desc(const struct gen_device_info *devinfo,
                    unsigned msg_type,
                    unsigned msg_control)
{
   assert(devinfo->gen >= 7);
   /* We'll OR in the binding table index later */
   return brw_dp_desc(devinfo, 0, msg_type, msg_control);
}

static inline uint32_t
brw_dp_untyped_atomic_desc(const struct gen_device_info *devinfo,
                           unsigned exec_size, /**< 0 for SIMD4x2 */
                           unsigned atomic_op,
                           bool response_expected)
{
   assert(exec_size <= 8 || exec_size == 16);

   unsigned msg_type;
   if (devinfo->gen >= 8 || devinfo->is_haswell) {
      if (exec_size > 0) {
         msg_type = HSW_DATAPORT_DC_PORT1_UNTYPED_ATOMIC_OP;
      } else {
         msg_type = HSW_DATAPORT_DC_PORT1_UNTYPED_ATOMIC_OP_SIMD4X2;
      }
   } else {
      msg_type = GEN7_DATAPORT_DC_UNTYPED_ATOMIC_OP;
   }

   const unsigned msg_control =
      SET_BITS(atomic_op, 3, 0) |
      SET_BITS(0 < exec_size && exec_size <= 8, 4, 4) |
      SET_BITS(response_expected, 5, 5);

   return brw_dp_surface_desc(devinfo, msg_type, msg_control);
}

static inline uint32_t
brw_dp_untyped_atomic_float_desc(const struct gen_device_info *devinfo,
                                 unsigned exec_size,
                                 unsigned atomic_op,
                                 bool response_expected)
{
   assert(exec_size <= 8 || exec_size == 16);
   assert(devinfo->gen >= 9);

   assert(exec_size > 0);
   const unsigned msg_type = GEN9_DATAPORT_DC_PORT1_UNTYPED_ATOMIC_FLOAT_OP;

   const unsigned msg_control =
      SET_BITS(atomic_op, 1, 0) |
      SET_BITS(exec_size <= 8, 4, 4) |
      SET_BITS(response_expected, 5, 5);

   return brw_dp_surface_desc(devinfo, msg_type, msg_control);
}

static inline unsigned
brw_mdc_cmask(unsigned num_channels)
{
   /* See also MDC_CMASK in the SKL PRM Vol 2d. */
   return 0xf & (0xf << num_channels);
}

static inline uint32_t
brw_dp_untyped_surface_rw_desc(const struct gen_device_info *devinfo,
                               unsigned exec_size, /**< 0 for SIMD4x2 */
                               unsigned num_channels,
                               bool write)
{
   assert(exec_size <= 8 || exec_size == 16);

   unsigned msg_type;
   if (write) {
      if (devinfo->gen >= 8 || devinfo->is_haswell) {
         msg_type = HSW_DATAPORT_DC_PORT1_UNTYPED_SURFACE_WRITE;
      } else {
         msg_type = GEN7_DATAPORT_DC_UNTYPED_SURFACE_WRITE;
      }
   } else {
      /* Read */
      if (devinfo->gen >= 8 || devinfo->is_haswell) {
         msg_type = HSW_DATAPORT_DC_PORT1_UNTYPED_SURFACE_READ;
      } else {
         msg_type = GEN7_DATAPORT_DC_UNTYPED_SURFACE_READ;
      }
   }

   /* SIMD4x2 is only valid for read messages on IVB; use SIMD8 instead */
   if (write && devinfo->gen == 7 && !devinfo->is_haswell && exec_size == 0)
      exec_size = 8;

   /* See also MDC_SM3 in the SKL PRM Vol 2d. */
   const unsigned simd_mode = exec_size == 0 ? 0 : /* SIMD4x2 */
                              exec_size <= 8 ? 2 : 1;

   const unsigned msg_control =
      SET_BITS(brw_mdc_cmask(num_channels), 3, 0) |
      SET_BITS(simd_mode, 5, 4);

   return brw_dp_surface_desc(devinfo, msg_type, msg_control);
}

static inline unsigned
brw_mdc_ds(unsigned bit_size)
{
   switch (bit_size) {
   case 8:
      return GEN7_BYTE_SCATTERED_DATA_ELEMENT_BYTE;
   case 16:
      return GEN7_BYTE_SCATTERED_DATA_ELEMENT_WORD;
   case 32:
      return GEN7_BYTE_SCATTERED_DATA_ELEMENT_DWORD;
   default:
      unreachable("Unsupported bit_size for byte scattered messages");
   }
}

static inline uint32_t
brw_dp_byte_scattered_rw_desc(const struct gen_device_info *devinfo,
                              unsigned exec_size,
                              unsigned bit_size,
                              bool write)
{
   assert(exec_size <= 8 || exec_size == 16);

   assert(devinfo->gen > 7 || devinfo->is_haswell);
   const unsigned msg_type =
      write ? HSW_DATAPORT_DC_PORT0_BYTE_SCATTERED_WRITE :
              HSW_DATAPORT_DC_PORT0_BYTE_SCATTERED_READ;

   assert(exec_size > 0);
   const unsigned msg_control =
      SET_BITS(exec_size == 16, 0, 0) |
      SET_BITS(brw_mdc_ds(bit_size), 3, 2);

   return brw_dp_surface_desc(devinfo, msg_type, msg_control);
}

static inline uint32_t
brw_dp_dword_scattered_rw_desc(const struct gen_device_info *devinfo,
                               unsigned exec_size,
                               bool write)
{
   assert(exec_size == 8 || exec_size == 16);

   unsigned msg_type;
   if (write) {
      if (devinfo->gen >= 6) {
         msg_type = GEN6_DATAPORT_WRITE_MESSAGE_DWORD_SCATTERED_WRITE;
      } else {
         msg_type = BRW_DATAPORT_WRITE_MESSAGE_DWORD_SCATTERED_WRITE;
      }
   } else {
      if (devinfo->gen >= 7) {
         msg_type = GEN7_DATAPORT_DC_DWORD_SCATTERED_READ;
      } else if (devinfo->gen > 4 || devinfo->is_g4x) {
         msg_type = G45_DATAPORT_READ_MESSAGE_DWORD_SCATTERED_READ;
      } else {
         msg_type = BRW_DATAPORT_READ_MESSAGE_DWORD_SCATTERED_READ;
      }
   }

   const unsigned msg_control =
      SET_BITS(1, 1, 1) | /* Legacy SIMD Mode */
      SET_BITS(exec_size == 16, 0, 0);

   return brw_dp_surface_desc(devinfo, msg_type, msg_control);
}

static inline uint32_t
brw_dp_a64_untyped_surface_rw_desc(const struct gen_device_info *devinfo,
                                   unsigned exec_size, /**< 0 for SIMD4x2 */
                                   unsigned num_channels,
                                   bool write)
{
   assert(exec_size <= 8 || exec_size == 16);
   assert(devinfo->gen >= 8);

   unsigned msg_type =
      write ? GEN8_DATAPORT_DC_PORT1_A64_UNTYPED_SURFACE_WRITE :
              GEN8_DATAPORT_DC_PORT1_A64_UNTYPED_SURFACE_READ;

   /* See also MDC_SM3 in the SKL PRM Vol 2d. */
   const unsigned simd_mode = exec_size == 0 ? 0 : /* SIMD4x2 */
                              exec_size <= 8 ? 2 : 1;

   const unsigned msg_control =
      SET_BITS(brw_mdc_cmask(num_channels), 3, 0) |
      SET_BITS(simd_mode, 5, 4);

   return brw_dp_desc(devinfo, BRW_BTI_STATELESS, msg_type, msg_control);
}

/**
 * Calculate the data size (see MDC_A64_DS in the "Structures" volume of the
 * Skylake PRM).
 */
static inline uint32_t
brw_mdc_a64_ds(unsigned elems)
{
   switch (elems) {
   case 1:  return 0;
   case 2:  return 1;
   case 4:  return 2;
   case 8:  return 3;
   default:
      unreachable("Unsupported elmeent count for A64 scattered message");
   }
}

static inline uint32_t
brw_dp_a64_byte_scattered_rw_desc(const struct gen_device_info *devinfo,
                                  unsigned exec_size, /**< 0 for SIMD4x2 */
                                  unsigned bit_size,
                                  bool write)
{
   assert(exec_size <= 8 || exec_size == 16);
   assert(devinfo->gen >= 8);

   unsigned msg_type =
      write ? GEN8_DATAPORT_DC_PORT1_A64_SCATTERED_WRITE :
              GEN9_DATAPORT_DC_PORT1_A64_SCATTERED_READ;

   const unsigned msg_control =
      SET_BITS(GEN8_A64_SCATTERED_SUBTYPE_BYTE, 1, 0) |
      SET_BITS(brw_mdc_a64_ds(bit_size / 8), 3, 2) |
      SET_BITS(exec_size == 16, 4, 4);

   return brw_dp_desc(devinfo, BRW_BTI_STATELESS, msg_type, msg_control);
}

static inline uint32_t
brw_dp_a64_untyped_atomic_desc(const struct gen_device_info *devinfo,
                               ASSERTED unsigned exec_size, /**< 0 for SIMD4x2 */
                               unsigned bit_size,
                               unsigned atomic_op,
                               bool response_expected)
{
   assert(exec_size == 8);
   assert(devinfo->gen >= 8);
   assert(bit_size == 32 || bit_size == 64);

   const unsigned msg_type = GEN8_DATAPORT_DC_PORT1_A64_UNTYPED_ATOMIC_OP;

   const unsigned msg_control =
      SET_BITS(atomic_op, 3, 0) |
      SET_BITS(bit_size == 64, 4, 4) |
      SET_BITS(response_expected, 5, 5);

   return brw_dp_desc(devinfo, BRW_BTI_STATELESS, msg_type, msg_control);
}

static inline uint32_t
brw_dp_a64_untyped_atomic_float_desc(const struct gen_device_info *devinfo,
                                     ASSERTED unsigned exec_size,
                                     unsigned atomic_op,
                                     bool response_expected)
{
   assert(exec_size == 8);
   assert(devinfo->gen >= 9);

   assert(exec_size > 0);
   const unsigned msg_type = GEN9_DATAPORT_DC_PORT1_A64_UNTYPED_ATOMIC_FLOAT_OP;

   const unsigned msg_control =
      SET_BITS(atomic_op, 1, 0) |
      SET_BITS(response_expected, 5, 5);

   return brw_dp_desc(devinfo, BRW_BTI_STATELESS, msg_type, msg_control);
}

static inline uint32_t
brw_dp_typed_atomic_desc(const struct gen_device_info *devinfo,
                         unsigned exec_size,
                         unsigned exec_group,
                         unsigned atomic_op,
                         bool response_expected)
{
   assert(exec_size > 0 || exec_group == 0);
   assert(exec_group % 8 == 0);

   unsigned msg_type;
   if (devinfo->gen >= 8 || devinfo->is_haswell) {
      if (exec_size == 0) {
         msg_type = HSW_DATAPORT_DC_PORT1_TYPED_ATOMIC_OP_SIMD4X2;
      } else {
         msg_type = HSW_DATAPORT_DC_PORT1_TYPED_ATOMIC_OP;
      }
   } else {
      /* SIMD4x2 typed surface R/W messages only exist on HSW+ */
      assert(exec_size > 0);
      msg_type = GEN7_DATAPORT_RC_TYPED_ATOMIC_OP;
   }

   const bool high_sample_mask = (exec_group / 8) % 2 == 1;

   const unsigned msg_control =
      SET_BITS(atomic_op, 3, 0) |
      SET_BITS(high_sample_mask, 4, 4) |
      SET_BITS(response_expected, 5, 5);

   return brw_dp_surface_desc(devinfo, msg_type, msg_control);
}

static inline uint32_t
brw_dp_typed_surface_rw_desc(const struct gen_device_info *devinfo,
                             unsigned exec_size,
                             unsigned exec_group,
                             unsigned num_channels,
                             bool write)
{
   assert(exec_size > 0 || exec_group == 0);
   assert(exec_group % 8 == 0);

   /* Typed surface reads and writes don't support SIMD16 */
   assert(exec_size <= 8);

   unsigned msg_type;
   if (write) {
      if (devinfo->gen >= 8 || devinfo->is_haswell) {
         msg_type = HSW_DATAPORT_DC_PORT1_TYPED_SURFACE_WRITE;
      } else {
         msg_type = GEN7_DATAPORT_RC_TYPED_SURFACE_WRITE;
      }
   } else {
      if (devinfo->gen >= 8 || devinfo->is_haswell) {
         msg_type = HSW_DATAPORT_DC_PORT1_TYPED_SURFACE_READ;
      } else {
         msg_type = GEN7_DATAPORT_RC_TYPED_SURFACE_READ;
      }
   }

   /* See also MDC_SG3 in the SKL PRM Vol 2d. */
   unsigned msg_control;
   if (devinfo->gen >= 8 || devinfo->is_haswell) {
      /* See also MDC_SG3 in the SKL PRM Vol 2d. */
      const unsigned slot_group = exec_size == 0 ? 0 : /* SIMD4x2 */
                                  1 + ((exec_group / 8) % 2);

      msg_control =
         SET_BITS(brw_mdc_cmask(num_channels), 3, 0) |
         SET_BITS(slot_group, 5, 4);
   } else {
      /* SIMD4x2 typed surface R/W messages only exist on HSW+ */
      assert(exec_size > 0);
      const unsigned slot_group = ((exec_group / 8) % 2);

      msg_control =
         SET_BITS(brw_mdc_cmask(num_channels), 3, 0) |
         SET_BITS(slot_group, 5, 5);
   }

   return brw_dp_surface_desc(devinfo, msg_type, msg_control);
}

/**
 * Construct a message descriptor immediate with the specified pixel
 * interpolator function controls.
 */
static inline uint32_t
brw_pixel_interp_desc(UNUSED const struct gen_device_info *devinfo,
                      unsigned msg_type,
                      bool noperspective,
                      unsigned simd_mode,
                      unsigned slot_group)
{
   return (SET_BITS(slot_group, 11, 11) |
           SET_BITS(msg_type, 13, 12) |
           SET_BITS(!!noperspective, 14, 14) |
           SET_BITS(simd_mode, 16, 16));
}

void brw_urb_WRITE(struct brw_codegen *p,
		   struct brw_reg dest,
		   unsigned msg_reg_nr,
		   struct brw_reg src0,
                   enum brw_urb_write_flags flags,
		   unsigned msg_length,
		   unsigned response_length,
		   unsigned offset,
		   unsigned swizzle);

/**
 * Send message to shared unit \p sfid with a possibly indirect descriptor \p
 * desc.  If \p desc is not an immediate it will be transparently loaded to an
 * address register using an OR instruction.
 */
void
brw_send_indirect_message(struct brw_codegen *p,
                          unsigned sfid,
                          struct brw_reg dst,
                          struct brw_reg payload,
                          struct brw_reg desc,
                          unsigned desc_imm,
                          bool eot);

void
brw_send_indirect_split_message(struct brw_codegen *p,
                                unsigned sfid,
                                struct brw_reg dst,
                                struct brw_reg payload0,
                                struct brw_reg payload1,
                                struct brw_reg desc,
                                unsigned desc_imm,
                                struct brw_reg ex_desc,
                                unsigned ex_desc_imm,
                                bool eot);

void brw_ff_sync(struct brw_codegen *p,
		   struct brw_reg dest,
		   unsigned msg_reg_nr,
		   struct brw_reg src0,
		   bool allocate,
		   unsigned response_length,
		   bool eot);

void brw_svb_write(struct brw_codegen *p,
                   struct brw_reg dest,
                   unsigned msg_reg_nr,
                   struct brw_reg src0,
                   unsigned binding_table_index,
                   bool   send_commit_msg);

brw_inst *brw_fb_WRITE(struct brw_codegen *p,
                       struct brw_reg payload,
                       struct brw_reg implied_header,
                       unsigned msg_control,
                       unsigned binding_table_index,
                       unsigned msg_length,
                       unsigned response_length,
                       bool eot,
                       bool last_render_target,
                       bool header_present);

brw_inst *gen9_fb_READ(struct brw_codegen *p,
                       struct brw_reg dst,
                       struct brw_reg payload,
                       unsigned binding_table_index,
                       unsigned msg_length,
                       unsigned response_length,
                       bool per_sample);

void brw_SAMPLE(struct brw_codegen *p,
		struct brw_reg dest,
		unsigned msg_reg_nr,
		struct brw_reg src0,
		unsigned binding_table_index,
		unsigned sampler,
		unsigned msg_type,
		unsigned response_length,
		unsigned msg_length,
		unsigned header_present,
		unsigned simd_mode,
		unsigned return_format);

void brw_adjust_sampler_state_pointer(struct brw_codegen *p,
                                      struct brw_reg header,
                                      struct brw_reg sampler_index);

void gen4_math(struct brw_codegen *p,
	       struct brw_reg dest,
	       unsigned function,
	       unsigned msg_reg_nr,
	       struct brw_reg src,
	       unsigned precision );

void gen6_math(struct brw_codegen *p,
	       struct brw_reg dest,
	       unsigned function,
	       struct brw_reg src0,
	       struct brw_reg src1);

void brw_oword_block_read(struct brw_codegen *p,
			  struct brw_reg dest,
			  struct brw_reg mrf,
			  uint32_t offset,
			  uint32_t bind_table_index);

unsigned brw_scratch_surface_idx(const struct brw_codegen *p);

void brw_oword_block_read_scratch(struct brw_codegen *p,
				  struct brw_reg dest,
				  struct brw_reg mrf,
				  int num_regs,
				  unsigned offset);

void brw_oword_block_write_scratch(struct brw_codegen *p,
				   struct brw_reg mrf,
				   int num_regs,
				   unsigned offset);

void gen7_block_read_scratch(struct brw_codegen *p,
                             struct brw_reg dest,
                             int num_regs,
                             unsigned offset);

void brw_shader_time_add(struct brw_codegen *p,
                         struct brw_reg payload,
                         uint32_t surf_index);

/**
 * Return the generation-specific jump distance scaling factor.
 *
 * Given the number of instructions to jump, we need to scale by
 * some number to obtain the actual jump distance to program in an
 * instruction.
 */
static inline unsigned
brw_jump_scale(const struct gen_device_info *devinfo)
{
   /* Broadwell measures jump targets in bytes. */
   if (devinfo->gen >= 8)
      return 16;

   /* Ironlake and later measure jump targets in 64-bit data chunks (in order
    * (to support compaction), so each 128-bit instruction requires 2 chunks.
    */
   if (devinfo->gen >= 5)
      return 2;

   /* Gen4 simply uses the number of 128-bit instructions. */
   return 1;
}

void brw_barrier(struct brw_codegen *p, struct brw_reg src);

/* If/else/endif.  Works by manipulating the execution flags on each
 * channel.
 */
brw_inst *brw_IF(struct brw_codegen *p, unsigned execute_size);
brw_inst *gen6_IF(struct brw_codegen *p, enum brw_conditional_mod conditional,
                  struct brw_reg src0, struct brw_reg src1);

void brw_ELSE(struct brw_codegen *p);
void brw_ENDIF(struct brw_codegen *p);

/* DO/WHILE loops:
 */
brw_inst *brw_DO(struct brw_codegen *p, unsigned execute_size);

brw_inst *brw_WHILE(struct brw_codegen *p);

brw_inst *brw_BREAK(struct brw_codegen *p);
brw_inst *brw_CONT(struct brw_codegen *p);
brw_inst *gen6_HALT(struct brw_codegen *p);

/* Forward jumps:
 */
void brw_land_fwd_jump(struct brw_codegen *p, int jmp_insn_idx);

brw_inst *brw_JMPI(struct brw_codegen *p, struct brw_reg index,
                   unsigned predicate_control);

void brw_NOP(struct brw_codegen *p);

void brw_WAIT(struct brw_codegen *p);

void brw_SYNC(struct brw_codegen *p, enum tgl_sync_function func);

/* Special case: there is never a destination, execution size will be
 * taken from src0:
 */
void brw_CMP(struct brw_codegen *p,
	     struct brw_reg dest,
	     unsigned conditional,
	     struct brw_reg src0,
	     struct brw_reg src1);

void
brw_untyped_atomic(struct brw_codegen *p,
                   struct brw_reg dst,
                   struct brw_reg payload,
                   struct brw_reg surface,
                   unsigned atomic_op,
                   unsigned msg_length,
                   bool response_expected,
                   bool header_present);

void
brw_untyped_surface_read(struct brw_codegen *p,
                         struct brw_reg dst,
                         struct brw_reg payload,
                         struct brw_reg surface,
                         unsigned msg_length,
                         unsigned num_channels);

void
brw_untyped_surface_write(struct brw_codegen *p,
                          struct brw_reg payload,
                          struct brw_reg surface,
                          unsigned msg_length,
                          unsigned num_channels,
                          bool header_present);

void
brw_memory_fence(struct brw_codegen *p,
                 struct brw_reg dst,
                 struct brw_reg src,
                 enum opcode send_op,
<<<<<<< HEAD
                 bool stall);
=======
                 bool stall,
                 unsigned bti);
>>>>>>> 4392cf2d

void
brw_pixel_interpolator_query(struct brw_codegen *p,
                             struct brw_reg dest,
                             struct brw_reg mrf,
                             bool noperspective,
                             unsigned mode,
                             struct brw_reg data,
                             unsigned msg_length,
                             unsigned response_length);

void
brw_find_live_channel(struct brw_codegen *p,
                      struct brw_reg dst,
                      struct brw_reg mask);

void
brw_broadcast(struct brw_codegen *p,
              struct brw_reg dst,
              struct brw_reg src,
              struct brw_reg idx);

void
brw_float_controls_mode(struct brw_codegen *p,
                        unsigned mode, unsigned mask);

/***********************************************************************
 * brw_eu_util.c:
 */

void brw_copy_indirect_to_indirect(struct brw_codegen *p,
				   struct brw_indirect dst_ptr,
				   struct brw_indirect src_ptr,
				   unsigned count);

void brw_copy_from_indirect(struct brw_codegen *p,
			    struct brw_reg dst,
			    struct brw_indirect ptr,
			    unsigned count);

void brw_copy4(struct brw_codegen *p,
	       struct brw_reg dst,
	       struct brw_reg src,
	       unsigned count);

void brw_copy8(struct brw_codegen *p,
	       struct brw_reg dst,
	       struct brw_reg src,
	       unsigned count);

void brw_math_invert( struct brw_codegen *p,
		      struct brw_reg dst,
		      struct brw_reg src);

void brw_set_src1(struct brw_codegen *p, brw_inst *insn, struct brw_reg reg);

void brw_set_desc_ex(struct brw_codegen *p, brw_inst *insn,
                     unsigned desc, unsigned ex_desc);

static inline void
brw_set_desc(struct brw_codegen *p, brw_inst *insn, unsigned desc)
{
   brw_set_desc_ex(p, insn, desc, 0);
}

void brw_set_uip_jip(struct brw_codegen *p, int start_offset);

enum brw_conditional_mod brw_negate_cmod(enum brw_conditional_mod cmod);
enum brw_conditional_mod brw_swap_cmod(enum brw_conditional_mod cmod);

/* brw_eu_compact.c */
void brw_init_compaction_tables(const struct gen_device_info *devinfo);
void brw_compact_instructions(struct brw_codegen *p, int start_offset,
                              struct disasm_info *disasm);
void brw_uncompact_instruction(const struct gen_device_info *devinfo,
                               brw_inst *dst, brw_compact_inst *src);
bool brw_try_compact_instruction(const struct gen_device_info *devinfo,
                                 brw_compact_inst *dst, const brw_inst *src);

void brw_debug_compact_uncompact(const struct gen_device_info *devinfo,
                                 brw_inst *orig, brw_inst *uncompacted);

/* brw_eu_validate.c */
bool brw_validate_instruction(const struct gen_device_info *devinfo,
                              const brw_inst *inst, int offset,
                              struct disasm_info *disasm);
bool brw_validate_instructions(const struct gen_device_info *devinfo,
                               const void *assembly, int start_offset, int end_offset,
                               struct disasm_info *disasm);

static inline int
next_offset(const struct gen_device_info *devinfo, void *store, int offset)
{
   brw_inst *insn = (brw_inst *)((char *)store + offset);

   if (brw_inst_cmpt_control(devinfo, insn))
      return offset + 8;
   else
      return offset + 16;
}

struct opcode_desc {
   unsigned ir;
   unsigned hw;
   const char *name;
   int nsrc;
   int ndst;
   int gens;
};

const struct opcode_desc *
brw_opcode_desc(const struct gen_device_info *devinfo, enum opcode opcode);

const struct opcode_desc *
brw_opcode_desc_from_hw(const struct gen_device_info *devinfo, unsigned hw);

static inline unsigned
brw_opcode_encode(const struct gen_device_info *devinfo, enum opcode opcode)
{
   return brw_opcode_desc(devinfo, opcode)->hw;
}

static inline enum opcode
brw_opcode_decode(const struct gen_device_info *devinfo, unsigned hw)
{
   const struct opcode_desc *desc = brw_opcode_desc_from_hw(devinfo, hw);
   return desc ? (enum opcode)desc->ir : BRW_OPCODE_ILLEGAL;
}

static inline void
brw_inst_set_opcode(const struct gen_device_info *devinfo,
                    brw_inst *inst, enum opcode opcode)
{
   brw_inst_set_hw_opcode(devinfo, inst, brw_opcode_encode(devinfo, opcode));
}

static inline enum opcode
brw_inst_opcode(const struct gen_device_info *devinfo, const brw_inst *inst)
{
   return brw_opcode_decode(devinfo, brw_inst_hw_opcode(devinfo, inst));
}

static inline bool
is_3src(const struct gen_device_info *devinfo, enum opcode opcode)
{
   const struct opcode_desc *desc = brw_opcode_desc(devinfo, opcode);
   return desc && desc->nsrc == 3;
}

/** Maximum SEND message length */
#define BRW_MAX_MSG_LENGTH 15

/** First MRF register used by pull loads */
#define FIRST_SPILL_MRF(gen) ((gen) == 6 ? 21 : 13)

/** First MRF register used by spills */
#define FIRST_PULL_LOAD_MRF(gen) ((gen) == 6 ? 16 : 13)

#ifdef __cplusplus
}
#endif

#endif<|MERGE_RESOLUTION|>--- conflicted
+++ resolved
@@ -1153,12 +1153,8 @@
                  struct brw_reg dst,
                  struct brw_reg src,
                  enum opcode send_op,
-<<<<<<< HEAD
-                 bool stall);
-=======
                  bool stall,
                  unsigned bti);
->>>>>>> 4392cf2d
 
 void
 brw_pixel_interpolator_query(struct brw_codegen *p,
