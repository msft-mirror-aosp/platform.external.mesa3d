--- conflicted
+++ resolved
@@ -570,7 +570,18 @@
       OPT(nir_opt_cse);
       OPT(nir_opt_combine_stores, nir_var_all);
 
-      /* For indirect loads of uniforms (push constants), we assume that array
+      /* Passing 0 to the peephole select pass causes it to convert
+       * if-statements that contain only move instructions in the branches
+       * regardless of the count.
+       *
+       * Passing 1 to the peephole select pass causes it to convert
+       * if-statements that contain at most a single ALU instruction (total)
+       * in both branches.  Before Gen6, some math instructions were
+       * prohibitively expensive and the results of compare operations need an
+       * extra resolve step.  For these reasons, this pass is more harmful
+       * than good on those platforms.
+       *
+       * For indirect loads of uniforms (push constants), we assume that array
        * indices will nearly always be in bounds and the cost of the load is
        * low.  Therefore there shouldn't be a performance benefit to avoid it.
        * However, in vec4 tessellation shaders, these loads operate by
@@ -579,7 +590,9 @@
       const bool is_vec4_tessellation = !is_scalar &&
          (nir->info.stage == MESA_SHADER_TESS_CTRL ||
           nir->info.stage == MESA_SHADER_TESS_EVAL);
-      OPT(nir_opt_peephole_select, 0, !is_vec4_tessellation);
+      OPT(nir_opt_peephole_select, 0, !is_vec4_tessellation, false);
+      OPT(nir_opt_peephole_select, 1, !is_vec4_tessellation,
+          compiler->devinfo->gen >= 6);
 
       OPT(nir_opt_intrinsics);
       OPT(nir_opt_idiv_const, 32);
@@ -756,17 +769,6 @@
        nir_var_mem_ubo | nir_var_mem_ssbo,
        nir_lower_direct_array_deref_of_vec_load);
 
-   /* Lower array derefs of vectors for SSBO and UBO loads.  For both UBOs and
-    * SSBOs, our back-end is capable of loading an entire vec4 at a time and
-    * we would like to take advantage of that whenever possible regardless of
-    * whether or not the app gives us full loads.  This should allow the
-    * optimizer to combine UBO and SSBO load operations and save us some send
-    * messages.
-    */
-   OPT(nir_lower_array_deref_of_vec,
-       nir_var_mem_ubo | nir_var_mem_ssbo,
-       nir_lower_direct_array_deref_of_vec_load);
-
    /* Get rid of split copies */
    nir = brw_nir_optimize(nir, compiler, is_scalar, false);
 
@@ -817,10 +819,7 @@
    }
 
    NIR_PASS_V(*producer, nir_lower_io_to_vector, nir_var_shader_out);
-<<<<<<< HEAD
-=======
    NIR_PASS_V(*producer, nir_opt_combine_stores, nir_var_shader_out);
->>>>>>> e42399f4
    NIR_PASS_V(*consumer, nir_lower_io_to_vector, nir_var_shader_in);
 
    if ((*producer)->info.stage != MESA_SHADER_TESS_CTRL) {
@@ -951,10 +950,7 @@
 {
    const struct gen_device_info *devinfo = compiler->devinfo;
    nir_lower_tex_options tex_options = {
-<<<<<<< HEAD
-=======
       .lower_txd_clamp_bindless_sampler = true,
->>>>>>> e42399f4
       .lower_txd_clamp_if_sampler_index_not_lt_16 = true,
    };
 
