--- conflicted
+++ resolved
@@ -555,7 +555,6 @@
       }
       OPT(nir_opt_copy_prop_vars);
       OPT(nir_opt_dead_write_vars);
-      OPT(nir_opt_combine_stores, nir_var_all);
 
       if (is_scalar) {
          OPT(nir_lower_alu_to_scalar);
@@ -570,7 +569,6 @@
       OPT(nir_copy_prop);
       OPT(nir_opt_dce);
       OPT(nir_opt_cse);
-      OPT(nir_opt_combine_stores, nir_var_all);
 
       /* For indirect loads of uniforms (push constants), we assume that array
        * indices will nearly always be in bounds and the cost of the load is
@@ -642,8 +640,7 @@
  * is_scalar = true to scalarize everything prior to code gen.
  */
 nir_shader *
-brw_preprocess_nir(const struct brw_compiler *compiler, nir_shader *nir,
-                   const nir_shader *softfp64)
+brw_preprocess_nir(const struct brw_compiler *compiler, nir_shader *nir)
 {
    const struct gen_device_info *devinfo = compiler->devinfo;
    UNUSED bool progress; /* Written by OPT */
@@ -653,6 +650,72 @@
    if (is_scalar) {
       OPT(nir_lower_alu_to_scalar);
    }
+
+   /* Run opt_algebraic before int64 lowering so we can hopefully get rid
+    * of some int64 instructions.
+    */
+   OPT(nir_opt_algebraic);
+
+   /* Lower 64-bit operations before nir_optimize so that loop unrolling sees
+    * their actual cost.
+    */
+   nir_lower_int64_options int64_options =
+      nir_lower_imul64 |
+      nir_lower_isign64 |
+      nir_lower_divmod64 |
+      nir_lower_imul_high64;
+   nir_lower_doubles_options fp64_options =
+      nir_lower_drcp |
+      nir_lower_dsqrt |
+      nir_lower_drsq |
+      nir_lower_dtrunc |
+      nir_lower_dfloor |
+      nir_lower_dceil |
+      nir_lower_dfract |
+      nir_lower_dround_even |
+      nir_lower_dmod;
+
+   if (!devinfo->has_64bit_types) {
+      int64_options |= nir_lower_mov64 |
+                       nir_lower_icmp64 |
+                       nir_lower_iadd64 |
+                       nir_lower_iabs64 |
+                       nir_lower_ineg64 |
+                       nir_lower_logic64 |
+                       nir_lower_minmax64 |
+                       nir_lower_shift64;
+      fp64_options |= nir_lower_fp64_full_software;
+   }
+
+   bool lowered_64bit_ops = false;
+   do {
+      progress = false;
+
+      OPT(nir_lower_int64, int64_options);
+      OPT(nir_lower_doubles, fp64_options);
+
+      /* Necessary to lower add -> sub and div -> mul/rcp */
+      OPT(nir_opt_algebraic);
+
+      lowered_64bit_ops |= progress;
+   } while (progress);
+
+   if (lowered_64bit_ops) {
+      OPT(nir_lower_constant_initializers, nir_var_function_temp);
+      OPT(nir_lower_returns);
+      OPT(nir_inline_functions);
+      OPT(nir_opt_deref);
+   }
+
+   const nir_function *entry_point = nir_shader_get_entrypoint(nir)->function;
+   foreach_list_typed_safe(nir_function, func, node, &nir->functions) {
+      if (func != entry_point) {
+         exec_node_remove(&func->node);
+      }
+   }
+   assert(exec_list_length(&nir->functions) == 1);
+
+   OPT(nir_lower_constant_initializers, ~nir_var_function_temp);
 
    if (nir->info.stage == MESA_SHADER_GEOMETRY)
       OPT(nir_lower_gs_intrinsics);
@@ -670,7 +733,6 @@
       .lower_txb_shadow_clamp = true,
       .lower_txd_shadow_clamp = true,
       .lower_txd_offset_clamp = true,
-      .lower_tg4_offsets = true,
    };
 
    OPT(nir_lower_tex, &tex_options);
@@ -682,19 +744,6 @@
    OPT(nir_split_struct_vars, nir_var_function_temp);
 
    nir = brw_nir_optimize(nir, compiler, is_scalar, true);
-
-   bool lowered_64bit_ops = false;
-   do {
-      progress = false;
-
-      OPT(nir_lower_int64, nir->options->lower_int64_options);
-      OPT(nir_lower_doubles, softfp64, nir->options->lower_doubles_options);
-
-      /* Necessary to lower add -> sub and div -> mul/rcp */
-      OPT(nir_opt_algebraic);
-
-      lowered_64bit_ops |= progress;
-   } while (progress);
 
    /* This needs to be run after the first optimization pass but before we
     * lower indirect derefs away
@@ -729,6 +778,8 @@
    nir_variable_mode indirect_mask =
       brw_nir_no_indirect_mask(compiler, nir->info.stage);
    OPT(nir_lower_indirect_derefs, indirect_mask);
+
+   OPT(brw_nir_lower_mem_access_bit_sizes);
 
    /* Lower array derefs of vectors for SSBO and UBO loads.  For both UBOs and
     * SSBOs, our back-end is capable of loading an entire vec4 at a time and
@@ -741,17 +792,6 @@
        nir_var_mem_ubo | nir_var_mem_ssbo,
        nir_lower_direct_array_deref_of_vec_load);
 
-   /* Lower array derefs of vectors for SSBO and UBO loads.  For both UBOs and
-    * SSBOs, our back-end is capable of loading an entire vec4 at a time and
-    * we would like to take advantage of that whenever possible regardless of
-    * whether or not the app gives us full loads.  This should allow the
-    * optimizer to combine UBO and SSBO load operations and save us some send
-    * messages.
-    */
-   OPT(nir_lower_array_deref_of_vec,
-       nir_var_mem_ubo | nir_var_mem_ssbo,
-       nir_lower_direct_array_deref_of_vec_load);
-
    /* Get rid of split copies */
    nir = brw_nir_optimize(nir, compiler, is_scalar, false);
 
@@ -802,10 +842,6 @@
    }
 
    NIR_PASS_V(*producer, nir_lower_io_to_vector, nir_var_shader_out);
-<<<<<<< HEAD
-   NIR_PASS_V(*producer, nir_opt_combine_stores, nir_var_shader_out);
-=======
->>>>>>> ef961309
    NIR_PASS_V(*consumer, nir_lower_io_to_vector, nir_var_shader_in);
 
    if ((*producer)->info.stage != MESA_SHADER_TESS_CTRL) {
@@ -840,7 +876,6 @@
 
    UNUSED bool progress; /* Written by OPT */
 
-   OPT(brw_nir_lower_mem_access_bit_sizes);
 
    do {
       progress = false;
@@ -852,26 +887,6 @@
    if (devinfo->gen >= 6) {
       /* Try and fuse multiply-adds */
       OPT(brw_nir_opt_peephole_ffma);
-   }
-
-   if (OPT(nir_opt_comparison_pre)) {
-      OPT(nir_copy_prop);
-      OPT(nir_opt_dce);
-      OPT(nir_opt_cse);
-
-      /* Do the select peepehole again.  nir_opt_comparison_pre (combined with
-       * the other optimization passes) will have removed at least one
-       * instruction from one of the branches of the if-statement, so now it
-       * might be under the threshold of conversion to bcsel.
-       *
-       * See brw_nir_optimize for the explanation of is_vec4_tessellation.
-       */
-      const bool is_vec4_tessellation = !is_scalar &&
-         (nir->info.stage == MESA_SHADER_TESS_CTRL ||
-          nir->info.stage == MESA_SHADER_TESS_EVAL);
-      OPT(nir_opt_peephole_select, 0, is_vec4_tessellation, false);
-      OPT(nir_opt_peephole_select, 1, is_vec4_tessellation,
-          compiler->devinfo->gen >= 6);
    }
 
    OPT(nir_opt_algebraic_late);
@@ -965,11 +980,6 @@
    tex_options.lower_yx_xuxv_external = key_tex->yx_xuxv_image_mask;
    tex_options.lower_xy_uxvx_external = key_tex->xy_uxvx_image_mask;
    tex_options.lower_ayuv_external = key_tex->ayuv_image_mask;
-   tex_options.lower_xyuv_external = key_tex->xyuv_image_mask;
-
-   /* Setup array of scaling factors for each texture. */
-   memcpy(&tex_options.scale_factors, &key_tex->scale_factors,
-          sizeof(tex_options.scale_factors));
 
    if (nir_lower_tex(nir, &tex_options)) {
       nir_validate_shader(nir, "after nir_lower_tex");
@@ -1128,7 +1138,7 @@
 
    nir_validate_shader(nir, "in brw_nir_create_passthrough_tcs");
 
-   nir = brw_preprocess_nir(compiler, nir, NULL);
+   nir = brw_preprocess_nir(compiler, nir);
 
    return nir;
 }