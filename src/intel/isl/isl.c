/*
 * Copyright 2015 Intel Corporation
 *
 *  Permission is hereby granted, free of charge, to any person obtaining a
 *  copy of this software and associated documentation files (the "Software"),
 *  to deal in the Software without restriction, including without limitation
 *  the rights to use, copy, modify, merge, publish, distribute, sublicense,
 *  and/or sell copies of the Software, and to permit persons to whom the
 *  Software is furnished to do so, subject to the following conditions:
 *
 *  The above copyright notice and this permission notice (including the next
 *  paragraph) shall be included in all copies or substantial portions of the
 *  Software.
 *
 *  THE SOFTWARE IS PROVIDED "AS IS", WITHOUT WARRANTY OF ANY KIND, EXPRESS OR
 *  IMPLIED, INCLUDING BUT NOT LIMITED TO THE WARRANTIES OF MERCHANTABILITY,
 *  FITNESS FOR A PARTICULAR PURPOSE AND NONINFRINGEMENT.  IN NO EVENT SHALL
 *  THE AUTHORS OR COPYRIGHT HOLDERS BE LIABLE FOR ANY CLAIM, DAMAGES OR OTHER
 *  LIABILITY, WHETHER IN AN ACTION OF CONTRACT, TORT OR OTHERWISE, ARISING
 *  FROM, OUT OF OR IN CONNECTION WITH THE SOFTWARE OR THE USE OR OTHER DEALINGS
 *  IN THE SOFTWARE.
 */

#include <assert.h>
#include <stdarg.h>
#include <stdio.h>

#include "genxml/genX_bits.h"

#include "isl.h"
#include "isl_gen4.h"
#include "isl_gen6.h"
#include "isl_gen7.h"
#include "isl_gen8.h"
#include "isl_gen9.h"
#include "isl_priv.h"

void PRINTFLIKE(3, 4) UNUSED
__isl_finishme(const char *file, int line, const char *fmt, ...)
{
   va_list ap;
   char buf[512];

   va_start(ap, fmt);
   vsnprintf(buf, sizeof(buf), fmt, ap);
   va_end(ap);

   fprintf(stderr, "%s:%d: FINISHME: %s\n", file, line, buf);
}

<<<<<<< HEAD
static const struct {
   uint8_t size;
   uint8_t align;
   uint8_t addr_offset;
   uint8_t aux_addr_offset;
} ss_infos[] = {
   [4] = {24, 32,  4},
   [5] = {24, 32,  4},
   [6] = {24, 32,  4},
   [7] = {32, 32,  4, 24},
   [8] = {64, 64, 32, 40},
   [9] = {64, 64, 32, 40},
};

=======
>>>>>>> 5d3caa1c
void
isl_device_init(struct isl_device *dev,
                const struct gen_device_info *info,
                bool has_bit6_swizzling)
{
   dev->info = info;
   dev->use_separate_stencil = ISL_DEV_GEN(dev) >= 6;
   dev->has_bit6_swizzling = has_bit6_swizzling;

   /* The ISL_DEV macros may be defined in the CFLAGS, thus hardcoding some
    * device properties at buildtime. Verify that the macros with the device
    * properties chosen during runtime.
    */
   ISL_DEV_GEN_SANITIZE(dev);
   ISL_DEV_USE_SEPARATE_STENCIL_SANITIZE(dev);

   /* Did we break hiz or stencil? */
   if (ISL_DEV_USE_SEPARATE_STENCIL(dev))
      assert(info->has_hiz_and_separate_stencil);
   if (info->must_use_separate_stencil)
      assert(ISL_DEV_USE_SEPARATE_STENCIL(dev));

   dev->ss.size = RENDER_SURFACE_STATE_length(info) * 4;
   dev->ss.align = isl_align(dev->ss.size, 32);

   dev->ss.clear_value_size =
      isl_align(RENDER_SURFACE_STATE_RedClearColor_bits(info) +
                RENDER_SURFACE_STATE_GreenClearColor_bits(info) +
                RENDER_SURFACE_STATE_BlueClearColor_bits(info) +
                RENDER_SURFACE_STATE_AlphaClearColor_bits(info), 32) / 8;

   dev->ss.clear_value_offset =
      RENDER_SURFACE_STATE_RedClearColor_start(info) / 32 * 4;

   assert(RENDER_SURFACE_STATE_SurfaceBaseAddress_start(info) % 8 == 0);
   dev->ss.addr_offset =
      RENDER_SURFACE_STATE_SurfaceBaseAddress_start(info) / 8;

   /* The "Auxiliary Surface Base Address" field starts a bit higher up
    * because the bottom 12 bits are used for other things.  Round down to
    * the nearest dword before.
    */
   dev->ss.aux_addr_offset =
      (RENDER_SURFACE_STATE_AuxiliarySurfaceBaseAddress_start(info) & ~31) / 8;

   dev->ds.size = _3DSTATE_DEPTH_BUFFER_length(info) * 4;
   assert(_3DSTATE_DEPTH_BUFFER_SurfaceBaseAddress_start(info) % 8 == 0);
   dev->ds.depth_offset =
      _3DSTATE_DEPTH_BUFFER_SurfaceBaseAddress_start(info) / 8;

   if (dev->use_separate_stencil) {
      dev->ds.size += _3DSTATE_STENCIL_BUFFER_length(info) * 4 +
                      _3DSTATE_HIER_DEPTH_BUFFER_length(info) * 4 +
                      _3DSTATE_CLEAR_PARAMS_length(info) * 4;

      assert(_3DSTATE_STENCIL_BUFFER_SurfaceBaseAddress_start(info) % 8 == 0);
      dev->ds.stencil_offset =
         _3DSTATE_DEPTH_BUFFER_length(info) * 4 +
         _3DSTATE_STENCIL_BUFFER_SurfaceBaseAddress_start(info) / 8;

      assert(_3DSTATE_HIER_DEPTH_BUFFER_SurfaceBaseAddress_start(info) % 8 == 0);
      dev->ds.hiz_offset =
         _3DSTATE_DEPTH_BUFFER_length(info) * 4 +
         _3DSTATE_STENCIL_BUFFER_length(info) * 4 +
         _3DSTATE_HIER_DEPTH_BUFFER_SurfaceBaseAddress_start(info) / 8;
   } else {
      dev->ds.stencil_offset = 0;
      dev->ds.hiz_offset = 0;
   }
}

/**
 * @brief Query the set of multisamples supported by the device.
 *
 * This function always returns non-zero, as ISL_SAMPLE_COUNT_1_BIT is always
 * supported.
 */
isl_sample_count_mask_t ATTRIBUTE_CONST
isl_device_get_sample_counts(struct isl_device *dev)
{
   if (ISL_DEV_GEN(dev) >= 9) {
      return ISL_SAMPLE_COUNT_1_BIT |
             ISL_SAMPLE_COUNT_2_BIT |
             ISL_SAMPLE_COUNT_4_BIT |
             ISL_SAMPLE_COUNT_8_BIT |
             ISL_SAMPLE_COUNT_16_BIT;
   } else if (ISL_DEV_GEN(dev) >= 8) {
      return ISL_SAMPLE_COUNT_1_BIT |
             ISL_SAMPLE_COUNT_2_BIT |
             ISL_SAMPLE_COUNT_4_BIT |
             ISL_SAMPLE_COUNT_8_BIT;
   } else if (ISL_DEV_GEN(dev) >= 7) {
      return ISL_SAMPLE_COUNT_1_BIT |
             ISL_SAMPLE_COUNT_4_BIT |
             ISL_SAMPLE_COUNT_8_BIT;
   } else if (ISL_DEV_GEN(dev) >= 6) {
      return ISL_SAMPLE_COUNT_1_BIT |
             ISL_SAMPLE_COUNT_4_BIT;
   } else {
      return ISL_SAMPLE_COUNT_1_BIT;
   }
}

/**
 * @param[out] info is written only on success
 */
static void
isl_tiling_get_info(enum isl_tiling tiling,
                    uint32_t format_bpb,
                    struct isl_tile_info *tile_info)
{
   const uint32_t bs = format_bpb / 8;
   struct isl_extent2d logical_el, phys_B;

   if (tiling != ISL_TILING_LINEAR && !isl_is_pow2(format_bpb)) {
      /* It is possible to have non-power-of-two formats in a tiled buffer.
       * The easiest way to handle this is to treat the tile as if it is three
       * times as wide.  This way no pixel will ever cross a tile boundary.
       * This really only works on legacy X and Y tiling formats.
       */
      assert(tiling == ISL_TILING_X || tiling == ISL_TILING_Y0);
      assert(bs % 3 == 0 && isl_is_pow2(format_bpb / 3));
      isl_tiling_get_info(tiling, format_bpb / 3, tile_info);
      return;
   }

   switch (tiling) {
   case ISL_TILING_LINEAR:
      assert(bs > 0);
      logical_el = isl_extent2d(1, 1);
      phys_B = isl_extent2d(bs, 1);
      break;

   case ISL_TILING_X:
      assert(bs > 0);
      logical_el = isl_extent2d(512 / bs, 8);
      phys_B = isl_extent2d(512, 8);
      break;

   case ISL_TILING_Y0:
      assert(bs > 0);
      logical_el = isl_extent2d(128 / bs, 32);
      phys_B = isl_extent2d(128, 32);
      break;

   case ISL_TILING_W:
      assert(bs == 1);
      logical_el = isl_extent2d(64, 64);
      /* From the Broadwell PRM Vol 2d, RENDER_SURFACE_STATE::SurfacePitch:
       *
       *    "If the surface is a stencil buffer (and thus has Tile Mode set
       *    to TILEMODE_WMAJOR), the pitch must be set to 2x the value
       *    computed based on width, as the stencil buffer is stored with two
       *    rows interleaved."
       *
       * This, together with the fact that stencil buffers are referred to as
       * being Y-tiled in the PRMs for older hardware implies that the
       * physical size of a W-tile is actually the same as for a Y-tile.
       */
      phys_B = isl_extent2d(128, 32);
      break;

   case ISL_TILING_Yf:
   case ISL_TILING_Ys: {
      bool is_Ys = tiling == ISL_TILING_Ys;

      assert(bs > 0);
      unsigned width = 1 << (6 + (ffs(bs) / 2) + (2 * is_Ys));
      unsigned height = 1 << (6 - (ffs(bs) / 2) + (2 * is_Ys));

      logical_el = isl_extent2d(width / bs, height);
      phys_B = isl_extent2d(width, height);
      break;
   }

   case ISL_TILING_HIZ:
      /* HiZ buffers are required to have ISL_FORMAT_HIZ which is an 8x4
       * 128bpb format.  The tiling has the same physical dimensions as
       * Y-tiling but actually has two HiZ columns per Y-tiled column.
       */
      assert(bs == 16);
      logical_el = isl_extent2d(16, 16);
      phys_B = isl_extent2d(128, 32);
      break;

   case ISL_TILING_CCS:
      /* CCS surfaces are required to have one of the GENX_CCS_* formats which
       * have a block size of 1 or 2 bits per block and each CCS element
       * corresponds to one cache-line pair in the main surface.  From the Sky
       * Lake PRM Vol. 12 in the section on planes:
       *
       *    "The Color Control Surface (CCS) contains the compression status
       *    of the cache-line pairs. The compression state of the cache-line
       *    pair is specified by 2 bits in the CCS.  Each CCS cache-line
       *    represents an area on the main surface of 16x16 sets of 128 byte
       *    Y-tiled cache-line-pairs. CCS is always Y tiled."
       *
       * The CCS being Y-tiled implies that it's an 8x8 grid of cache-lines.
       * Since each cache line corresponds to a 16x16 set of cache-line pairs,
       * that yields total tile area of 128x128 cache-line pairs or CCS
       * elements.  On older hardware, each CCS element is 1 bit and the tile
       * is 128x256 elements.
       */
      assert(format_bpb == 1 || format_bpb == 2);
      logical_el = isl_extent2d(128, 256 / format_bpb);
      phys_B = isl_extent2d(128, 32);
      break;

   default:
      unreachable("not reached");
   } /* end switch */

   *tile_info = (struct isl_tile_info) {
      .tiling = tiling,
      .format_bpb = format_bpb,
      .logical_extent_el = logical_el,
      .phys_extent_B = phys_B,
   };
}

bool
isl_color_value_is_zero(union isl_color_value value,
                        enum isl_format format)
{
   const struct isl_format_layout *fmtl = isl_format_get_layout(format);

#define RETURN_FALSE_IF_NOT_0(c, i) \
   if (fmtl->channels.c.bits && value.u32[i] != 0) \
      return false

   RETURN_FALSE_IF_NOT_0(r, 0);
   RETURN_FALSE_IF_NOT_0(g, 1);
   RETURN_FALSE_IF_NOT_0(b, 2);
   RETURN_FALSE_IF_NOT_0(a, 3);

#undef RETURN_FALSE_IF_NOT_0

   return true;
}

bool
isl_color_value_is_zero_one(union isl_color_value value,
                            enum isl_format format)
{
   const struct isl_format_layout *fmtl = isl_format_get_layout(format);

#define RETURN_FALSE_IF_NOT_0_1(c, i, field) \
   if (fmtl->channels.c.bits && value.field[i] != 0 && value.field[i] != 1) \
      return false

   if (isl_format_has_int_channel(format)) {
      RETURN_FALSE_IF_NOT_0_1(r, 0, u32);
      RETURN_FALSE_IF_NOT_0_1(g, 1, u32);
      RETURN_FALSE_IF_NOT_0_1(b, 2, u32);
      RETURN_FALSE_IF_NOT_0_1(a, 3, u32);
   } else {
      RETURN_FALSE_IF_NOT_0_1(r, 0, f32);
      RETURN_FALSE_IF_NOT_0_1(g, 1, f32);
      RETURN_FALSE_IF_NOT_0_1(b, 2, f32);
      RETURN_FALSE_IF_NOT_0_1(a, 3, f32);
   }

#undef RETURN_FALSE_IF_NOT_0_1

   return true;
}

/**
 * @param[out] tiling is set only on success
 */
static bool
isl_surf_choose_tiling(const struct isl_device *dev,
                       const struct isl_surf_init_info *restrict info,
                       enum isl_tiling *tiling)
{
   isl_tiling_flags_t tiling_flags = info->tiling_flags;

   /* HiZ surfaces always use the HiZ tiling */
   if (info->usage & ISL_SURF_USAGE_HIZ_BIT) {
      assert(info->format == ISL_FORMAT_HIZ);
      assert(tiling_flags == ISL_TILING_HIZ_BIT);
      *tiling = ISL_TILING_HIZ;
      return true;
   }

   /* CCS surfaces always use the CCS tiling */
   if (info->usage & ISL_SURF_USAGE_CCS_BIT) {
      assert(isl_format_get_layout(info->format)->txc == ISL_TXC_CCS);
      assert(tiling_flags == ISL_TILING_CCS_BIT);
      *tiling = ISL_TILING_CCS;
      return true;
   }

   if (ISL_DEV_GEN(dev) >= 6) {
      isl_gen6_filter_tiling(dev, info, &tiling_flags);
   } else {
      isl_gen4_filter_tiling(dev, info, &tiling_flags);
   }

   #define CHOOSE(__tiling) \
      do { \
         if (tiling_flags & (1u << (__tiling))) { \
            *tiling = (__tiling); \
            return true; \
          } \
      } while (0)

   /* Of the tiling modes remaining, choose the one that offers the best
    * performance.
    */

   if (info->dim == ISL_SURF_DIM_1D) {
      /* Prefer linear for 1D surfaces because they do not benefit from
       * tiling. To the contrary, tiling leads to wasted memory and poor
       * memory locality due to the swizzling and alignment restrictions
       * required in tiled surfaces.
       */
      CHOOSE(ISL_TILING_LINEAR);
   }

   CHOOSE(ISL_TILING_Ys);
   CHOOSE(ISL_TILING_Yf);
   CHOOSE(ISL_TILING_Y0);
   CHOOSE(ISL_TILING_X);
   CHOOSE(ISL_TILING_W);
   CHOOSE(ISL_TILING_LINEAR);

   #undef CHOOSE

   /* No tiling mode accomodates the inputs. */
   return false;
}

static bool
isl_choose_msaa_layout(const struct isl_device *dev,
                 const struct isl_surf_init_info *info,
                 enum isl_tiling tiling,
                 enum isl_msaa_layout *msaa_layout)
{
   if (ISL_DEV_GEN(dev) >= 8) {
      return isl_gen8_choose_msaa_layout(dev, info, tiling, msaa_layout);
   } else if (ISL_DEV_GEN(dev) >= 7) {
      return isl_gen7_choose_msaa_layout(dev, info, tiling, msaa_layout);
   } else if (ISL_DEV_GEN(dev) >= 6) {
      return isl_gen6_choose_msaa_layout(dev, info, tiling, msaa_layout);
   } else {
      return isl_gen4_choose_msaa_layout(dev, info, tiling, msaa_layout);
   }
}

struct isl_extent2d
isl_get_interleaved_msaa_px_size_sa(uint32_t samples)
{
   assert(isl_is_pow2(samples));

   /* From the Broadwell PRM >> Volume 5: Memory Views >> Computing Mip Level
    * Sizes (p133):
    *
    *    If the surface is multisampled and it is a depth or stencil surface
    *    or Multisampled Surface StorageFormat in SURFACE_STATE is
    *    MSFMT_DEPTH_STENCIL, W_L and H_L must be adjusted as follows before
    *    proceeding: [...]
    */
   return (struct isl_extent2d) {
      .width = 1 << ((ffs(samples) - 0) / 2),
      .height = 1 << ((ffs(samples) - 1) / 2),
   };
}

static void
isl_msaa_interleaved_scale_px_to_sa(uint32_t samples,
                                    uint32_t *width, uint32_t *height)
{
   const struct isl_extent2d px_size_sa =
      isl_get_interleaved_msaa_px_size_sa(samples);

   if (width)
      *width = isl_align(*width, 2) * px_size_sa.width;
   if (height)
      *height = isl_align(*height, 2) * px_size_sa.height;
}

static enum isl_array_pitch_span
isl_choose_array_pitch_span(const struct isl_device *dev,
                            const struct isl_surf_init_info *restrict info,
                            enum isl_dim_layout dim_layout,
                            const struct isl_extent4d *phys_level0_sa)
{
   switch (dim_layout) {
   case ISL_DIM_LAYOUT_GEN9_1D:
   case ISL_DIM_LAYOUT_GEN4_2D:
      if (ISL_DEV_GEN(dev) >= 8) {
         /* QPitch becomes programmable in Broadwell. So choose the
          * most compact QPitch possible in order to conserve memory.
          *
          * From the Broadwell PRM >> Volume 2d: Command Reference: Structures
          * >> RENDER_SURFACE_STATE Surface QPitch (p325):
          *
          *    - Software must ensure that this field is set to a value
          *      sufficiently large such that the array slices in the surface
          *      do not overlap. Refer to the Memory Data Formats section for
          *      information on how surfaces are stored in memory.
          *
          *    - This field specifies the distance in rows between array
          *      slices.  It is used only in the following cases:
          *
          *          - Surface Array is enabled OR
          *          - Number of Mulitsamples is not NUMSAMPLES_1 and
          *            Multisampled Surface Storage Format set to MSFMT_MSS OR
          *          - Surface Type is SURFTYPE_CUBE
          */
         return ISL_ARRAY_PITCH_SPAN_COMPACT;
      } else if (ISL_DEV_GEN(dev) >= 7) {
         /* Note that Ivybridge introduces
          * RENDER_SURFACE_STATE.SurfaceArraySpacing, which provides the
          * driver more control over the QPitch.
          */

         if (phys_level0_sa->array_len == 1) {
            /* The hardware will never use the QPitch. So choose the most
             * compact QPitch possible in order to conserve memory.
             */
            return ISL_ARRAY_PITCH_SPAN_COMPACT;
         }

         if (isl_surf_usage_is_depth_or_stencil(info->usage) ||
             (info->usage & ISL_SURF_USAGE_HIZ_BIT)) {
            /* From the Ivybridge PRM >> Volume 1 Part 1: Graphics Core >>
             * Section 6.18.4.7: Surface Arrays (p112):
             *
             *    If Surface Array Spacing is set to ARYSPC_FULL (note that
             *    the depth buffer and stencil buffer have an implied value of
             *    ARYSPC_FULL):
             */
            return ISL_ARRAY_PITCH_SPAN_FULL;
         }

         if (info->levels == 1) {
            /* We are able to set RENDER_SURFACE_STATE.SurfaceArraySpacing
             * to ARYSPC_LOD0.
             */
            return ISL_ARRAY_PITCH_SPAN_COMPACT;
         }

         return ISL_ARRAY_PITCH_SPAN_FULL;
      } else if ((ISL_DEV_GEN(dev) == 5 || ISL_DEV_GEN(dev) == 6) &&
                 ISL_DEV_USE_SEPARATE_STENCIL(dev) &&
                 isl_surf_usage_is_stencil(info->usage)) {
         /* [ILK-SNB] Errata from the Sandy Bridge PRM >> Volume 4 Part 1:
          * Graphics Core >> Section 7.18.3.7: Surface Arrays:
          *
          *    The separate stencil buffer does not support mip mapping, thus
          *    the storage for LODs other than LOD 0 is not needed.
          */
         assert(info->levels == 1);
         return ISL_ARRAY_PITCH_SPAN_COMPACT;
      } else {
         if ((ISL_DEV_GEN(dev) == 5 || ISL_DEV_GEN(dev) == 6) &&
             ISL_DEV_USE_SEPARATE_STENCIL(dev) &&
             isl_surf_usage_is_stencil(info->usage)) {
            /* [ILK-SNB] Errata from the Sandy Bridge PRM >> Volume 4 Part 1:
             * Graphics Core >> Section 7.18.3.7: Surface Arrays:
             *
             *    The separate stencil buffer does not support mip mapping,
             *    thus the storage for LODs other than LOD 0 is not needed.
             */
            assert(info->levels == 1);
            assert(phys_level0_sa->array_len == 1);
            return ISL_ARRAY_PITCH_SPAN_COMPACT;
         }

         if (phys_level0_sa->array_len == 1) {
            /* The hardware will never use the QPitch. So choose the most
             * compact QPitch possible in order to conserve memory.
             */
            return ISL_ARRAY_PITCH_SPAN_COMPACT;
         }

         return ISL_ARRAY_PITCH_SPAN_FULL;
      }

   case ISL_DIM_LAYOUT_GEN4_3D:
      /* The hardware will never use the QPitch. So choose the most
       * compact QPitch possible in order to conserve memory.
       */
      return ISL_ARRAY_PITCH_SPAN_COMPACT;

   case ISL_DIM_LAYOUT_GEN6_STENCIL_HIZ:
      /* Each array image in the gen6 stencil of HiZ surface is compact in the
       * sense that every LOD is a compact array of the same size as LOD0.
       */
      return ISL_ARRAY_PITCH_SPAN_COMPACT;
   }

   unreachable("bad isl_dim_layout");
   return ISL_ARRAY_PITCH_SPAN_FULL;
}

static void
isl_choose_image_alignment_el(const struct isl_device *dev,
                              const struct isl_surf_init_info *restrict info,
                              enum isl_tiling tiling,
                              enum isl_dim_layout dim_layout,
                              enum isl_msaa_layout msaa_layout,
                              struct isl_extent3d *image_align_el)
{
   const struct isl_format_layout *fmtl = isl_format_get_layout(info->format);
   if (fmtl->txc == ISL_TXC_MCS) {
      assert(tiling == ISL_TILING_Y0);

      /*
       * IvyBrigde PRM Vol 2, Part 1, "11.7 MCS Buffer for Render Target(s)":
       *
       * Height, width, and layout of MCS buffer in this case must match with
       * Render Target height, width, and layout. MCS buffer is tiledY.
       *
       * To avoid wasting memory, choose the smallest alignment possible:
       * HALIGN_4 and VALIGN_4.
       */
      *image_align_el = isl_extent3d(4, 4, 1);
      return;
   } else if (info->format == ISL_FORMAT_HIZ) {
      assert(ISL_DEV_GEN(dev) >= 6);
      if (ISL_DEV_GEN(dev) == 6) {
         /* HiZ surfaces on Sandy Bridge are packed tightly. */
         *image_align_el = isl_extent3d(1, 1, 1);
      } else {
         /* On gen7+, HiZ surfaces are always aligned to 16x8 pixels in the
          * primary surface which works out to 2x2 HiZ elments.
          */
         *image_align_el = isl_extent3d(2, 2, 1);
      }
      return;
   }

   if (ISL_DEV_GEN(dev) >= 9) {
      isl_gen9_choose_image_alignment_el(dev, info, tiling, dim_layout,
                                         msaa_layout, image_align_el);
   } else if (ISL_DEV_GEN(dev) >= 8) {
      isl_gen8_choose_image_alignment_el(dev, info, tiling, dim_layout,
                                         msaa_layout, image_align_el);
   } else if (ISL_DEV_GEN(dev) >= 7) {
      isl_gen7_choose_image_alignment_el(dev, info, tiling, dim_layout,
                                          msaa_layout, image_align_el);
   } else if (ISL_DEV_GEN(dev) >= 6) {
      isl_gen6_choose_image_alignment_el(dev, info, tiling, dim_layout,
                                         msaa_layout, image_align_el);
   } else {
      isl_gen4_choose_image_alignment_el(dev, info, tiling, dim_layout,
                                         msaa_layout, image_align_el);
   }
}

static enum isl_dim_layout
isl_surf_choose_dim_layout(const struct isl_device *dev,
                           enum isl_surf_dim logical_dim,
                           enum isl_tiling tiling,
                           isl_surf_usage_flags_t usage)
{
   /* Sandy bridge needs a special layout for HiZ and stencil. */
   if (ISL_DEV_GEN(dev) == 6 &&
       (tiling == ISL_TILING_W || tiling == ISL_TILING_HIZ))
      return ISL_DIM_LAYOUT_GEN6_STENCIL_HIZ;

   if (ISL_DEV_GEN(dev) >= 9) {
      switch (logical_dim) {
      case ISL_SURF_DIM_1D:
         /* From the Sky Lake PRM Vol. 5, "1D Surfaces":
          *
          *    One-dimensional surfaces use a tiling mode of linear.
          *    Technically, they are not tiled resources, but the Tiled
          *    Resource Mode field in RENDER_SURFACE_STATE is still used to
          *    indicate the alignment requirements for this linear surface
          *    (See 1D Alignment requirements for how 4K and 64KB Tiled
          *    Resource Modes impact alignment). Alternatively, a 1D surface
          *    can be defined as a 2D tiled surface (e.g. TileY or TileX) with
          *    a height of 0.
          *
          * In other words, ISL_DIM_LAYOUT_GEN9_1D is only used for linear
          * surfaces and, for tiled surfaces, ISL_DIM_LAYOUT_GEN4_2D is used.
          */
         if (tiling == ISL_TILING_LINEAR)
            return ISL_DIM_LAYOUT_GEN9_1D;
         else
            return ISL_DIM_LAYOUT_GEN4_2D;
      case ISL_SURF_DIM_2D:
      case ISL_SURF_DIM_3D:
         return ISL_DIM_LAYOUT_GEN4_2D;
      }
   } else {
      switch (logical_dim) {
      case ISL_SURF_DIM_1D:
      case ISL_SURF_DIM_2D:
         /* From the G45 PRM Vol. 1a, "6.17.4.1 Hardware Cube Map Layout":
          *
          * The cube face textures are stored in the same way as 3D surfaces
          * are stored (see section 6.17.5 for details).  For cube surfaces,
          * however, the depth is equal to the number of faces (always 6) and 
          * is not reduced for each MIP.
          */
         if (ISL_DEV_GEN(dev) == 4 && (usage & ISL_SURF_USAGE_CUBE_BIT))
            return ISL_DIM_LAYOUT_GEN4_3D;

         return ISL_DIM_LAYOUT_GEN4_2D;
      case ISL_SURF_DIM_3D:
         return ISL_DIM_LAYOUT_GEN4_3D;
      }
   }

   unreachable("bad isl_surf_dim");
   return ISL_DIM_LAYOUT_GEN4_2D;
}

/**
 * Calculate the physical extent of the surface's first level, in units of
 * surface samples. The result is aligned to the format's compression block.
 */
static void
isl_calc_phys_level0_extent_sa(const struct isl_device *dev,
                               const struct isl_surf_init_info *restrict info,
                               enum isl_dim_layout dim_layout,
                               enum isl_tiling tiling,
                               enum isl_msaa_layout msaa_layout,
                               struct isl_extent4d *phys_level0_sa)
{
   const struct isl_format_layout *fmtl = isl_format_get_layout(info->format);

   if (isl_format_is_yuv(info->format))
      isl_finishme("%s:%s: YUV format", __FILE__, __func__);

   switch (info->dim) {
   case ISL_SURF_DIM_1D:
      assert(info->height == 1);
      assert(info->depth == 1);
      assert(info->samples == 1);

      switch (dim_layout) {
      case ISL_DIM_LAYOUT_GEN4_3D:
         unreachable("bad isl_dim_layout");

      case ISL_DIM_LAYOUT_GEN9_1D:
      case ISL_DIM_LAYOUT_GEN4_2D:
      case ISL_DIM_LAYOUT_GEN6_STENCIL_HIZ:
         *phys_level0_sa = (struct isl_extent4d) {
            .w = isl_align_npot(info->width, fmtl->bw),
            .h = fmtl->bh,
            .d = 1,
            .a = info->array_len,
         };
         break;
      }
      break;

   case ISL_SURF_DIM_2D:
      if (ISL_DEV_GEN(dev) == 4 && (info->usage & ISL_SURF_USAGE_CUBE_BIT))
         assert(dim_layout == ISL_DIM_LAYOUT_GEN4_3D);
      else
         assert(dim_layout == ISL_DIM_LAYOUT_GEN4_2D ||
                dim_layout == ISL_DIM_LAYOUT_GEN6_STENCIL_HIZ);

      if (tiling == ISL_TILING_Ys && info->samples > 1)
         isl_finishme("%s:%s: multisample TileYs layout", __FILE__, __func__);

      switch (msaa_layout) {
      case ISL_MSAA_LAYOUT_NONE:
         assert(info->depth == 1);
         assert(info->samples == 1);

         *phys_level0_sa = (struct isl_extent4d) {
            .w = isl_align_npot(info->width, fmtl->bw),
            .h = isl_align_npot(info->height, fmtl->bh),
            .d = 1,
            .a = info->array_len,
         };
         break;

      case ISL_MSAA_LAYOUT_ARRAY:
         assert(info->depth == 1);
         assert(info->levels == 1);
         assert(isl_format_supports_multisampling(dev->info, info->format));
         assert(fmtl->bw == 1 && fmtl->bh == 1);

         *phys_level0_sa = (struct isl_extent4d) {
            .w = info->width,
            .h = info->height,
            .d = 1,
            .a = info->array_len * info->samples,
         };
         break;

      case ISL_MSAA_LAYOUT_INTERLEAVED:
         assert(info->depth == 1);
         assert(info->levels == 1);
         assert(isl_format_supports_multisampling(dev->info, info->format));

         *phys_level0_sa = (struct isl_extent4d) {
            .w = info->width,
            .h = info->height,
            .d = 1,
            .a = info->array_len,
         };

         isl_msaa_interleaved_scale_px_to_sa(info->samples,
                                             &phys_level0_sa->w,
                                             &phys_level0_sa->h);

         phys_level0_sa->w = isl_align(phys_level0_sa->w, fmtl->bw);
         phys_level0_sa->h = isl_align(phys_level0_sa->h, fmtl->bh);
         break;
      }
      break;

   case ISL_SURF_DIM_3D:
      assert(info->array_len == 1);
      assert(info->samples == 1);

      if (fmtl->bd > 1) {
         isl_finishme("%s:%s: compression block with depth > 1",
                      __FILE__, __func__);
      }

      switch (dim_layout) {
      case ISL_DIM_LAYOUT_GEN9_1D:
      case ISL_DIM_LAYOUT_GEN6_STENCIL_HIZ:
         unreachable("bad isl_dim_layout");

      case ISL_DIM_LAYOUT_GEN4_2D:
         assert(ISL_DEV_GEN(dev) >= 9);

         *phys_level0_sa = (struct isl_extent4d) {
            .w = isl_align_npot(info->width, fmtl->bw),
            .h = isl_align_npot(info->height, fmtl->bh),
            .d = 1,
            .a = info->depth,
         };
         break;

      case ISL_DIM_LAYOUT_GEN4_3D:
         assert(ISL_DEV_GEN(dev) < 9);
         *phys_level0_sa = (struct isl_extent4d) {
            .w = isl_align(info->width, fmtl->bw),
            .h = isl_align(info->height, fmtl->bh),
            .d = info->depth,
            .a = 1,
         };
         break;
      }
      break;
   }
}

/**
 * Calculate the pitch between physical array slices, in units of rows of
 * surface elements.
 */
static uint32_t
isl_calc_array_pitch_el_rows_gen4_2d(
      const struct isl_device *dev,
      const struct isl_surf_init_info *restrict info,
      const struct isl_tile_info *tile_info,
      const struct isl_extent3d *image_align_sa,
      const struct isl_extent4d *phys_level0_sa,
      enum isl_array_pitch_span array_pitch_span,
      const struct isl_extent2d *phys_slice0_sa)
{
   const struct isl_format_layout *fmtl = isl_format_get_layout(info->format);
   uint32_t pitch_sa_rows = 0;

   switch (array_pitch_span) {
   case ISL_ARRAY_PITCH_SPAN_COMPACT:
      pitch_sa_rows = isl_align_npot(phys_slice0_sa->h, image_align_sa->h);
      break;
   case ISL_ARRAY_PITCH_SPAN_FULL: {
      /* The QPitch equation is found in the Broadwell PRM >> Volume 5:
       * Memory Views >> Common Surface Formats >> Surface Layout >> 2D
       * Surfaces >> Surface Arrays.
       */
      uint32_t H0_sa = phys_level0_sa->h;
      uint32_t H1_sa = isl_minify(H0_sa, 1);

      uint32_t h0_sa = isl_align_npot(H0_sa, image_align_sa->h);
      uint32_t h1_sa = isl_align_npot(H1_sa, image_align_sa->h);

      uint32_t m;
      if (ISL_DEV_GEN(dev) >= 7) {
         /* The QPitch equation changed slightly in Ivybridge. */
         m = 12;
      } else {
         m = 11;
      }

      pitch_sa_rows = h0_sa + h1_sa + (m * image_align_sa->h);

      if (ISL_DEV_GEN(dev) == 6 && info->samples > 1 &&
          (info->height % 4 == 1)) {
         /* [SNB] Errata from the Sandy Bridge PRM >> Volume 4 Part 1:
          * Graphics Core >> Section 7.18.3.7: Surface Arrays:
          *
          *    [SNB] Errata: Sampler MSAA Qpitch will be 4 greater than
          *    the value calculated in the equation above , for every
          *    other odd Surface Height starting from 1 i.e. 1,5,9,13.
          *
          * XXX(chadv): Is the errata natural corollary of the physical
          * layout of interleaved samples?
          */
         pitch_sa_rows += 4;
      }

      pitch_sa_rows = isl_align_npot(pitch_sa_rows, fmtl->bh);
      } /* end case */
      break;
   }

   assert(pitch_sa_rows % fmtl->bh == 0);
   uint32_t pitch_el_rows = pitch_sa_rows / fmtl->bh;

   if (ISL_DEV_GEN(dev) >= 9 && fmtl->txc == ISL_TXC_CCS) {
      /*
       * From the Sky Lake PRM Vol 7, "MCS Buffer for Render Target(s)" (p. 632):
       *
       *    "Mip-mapped and arrayed surfaces are supported with MCS buffer
       *    layout with these alignments in the RT space: Horizontal
       *    Alignment = 128 and Vertical Alignment = 64."
       *
       * From the Sky Lake PRM Vol. 2d, "RENDER_SURFACE_STATE" (p. 435):
       *
       *    "For non-multisampled render target's CCS auxiliary surface,
       *    QPitch must be computed with Horizontal Alignment = 128 and
       *    Surface Vertical Alignment = 256. These alignments are only for
       *    CCS buffer and not for associated render target."
       *
       * The first restriction is already handled by isl_choose_image_alignment_el
       * but the second restriction, which is an extension of the first, only
       * applies to qpitch and must be applied here.
       */
      assert(fmtl->bh == 4);
      pitch_el_rows = isl_align(pitch_el_rows, 256 / 4);
   }

   if (ISL_DEV_GEN(dev) >= 9 &&
       info->dim == ISL_SURF_DIM_3D &&
       tile_info->tiling != ISL_TILING_LINEAR) {
      /* From the Skylake BSpec >> RENDER_SURFACE_STATE >> Surface QPitch:
       *
       *    Tile Mode != Linear: This field must be set to an integer multiple
       *    of the tile height
       */
      pitch_el_rows = isl_align(pitch_el_rows, tile_info->logical_extent_el.height);
   }

   return pitch_el_rows;
}

/**
 * A variant of isl_calc_phys_slice0_extent_sa() specific to
 * ISL_DIM_LAYOUT_GEN4_2D.
 */
static void
isl_calc_phys_slice0_extent_sa_gen4_2d(
      const struct isl_device *dev,
      const struct isl_surf_init_info *restrict info,
      enum isl_msaa_layout msaa_layout,
      const struct isl_extent3d *image_align_sa,
      const struct isl_extent4d *phys_level0_sa,
      struct isl_extent2d *phys_slice0_sa)
{
   const struct isl_format_layout *fmtl = isl_format_get_layout(info->format);

   assert(phys_level0_sa->depth == 1);

   if (info->levels == 1) {
      /* Do not pad the surface to the image alignment. Instead, pad it only
       * to the pixel format's block alignment.
       *
       * For tiled surfaces, using a reduced alignment here avoids wasting CPU
       * cycles on the below mipmap layout caluclations. Reducing the
       * alignment here is safe because we later align the row pitch and array
       * pitch to the tile boundary. It is safe even for
       * ISL_MSAA_LAYOUT_INTERLEAVED, because phys_level0_sa is already scaled
       * to accomodate the interleaved samples.
       *
       * For linear surfaces, reducing the alignment here permits us to later
       * choose an arbitrary, non-aligned row pitch. If the surface backs
       * a VkBuffer, then an arbitrary pitch may be needed to accomodate
       * VkBufferImageCopy::bufferRowLength.
       */
      *phys_slice0_sa = (struct isl_extent2d) {
         .w = isl_align_npot(phys_level0_sa->w, fmtl->bw),
         .h = isl_align_npot(phys_level0_sa->h, fmtl->bh),
      };
      return;
   }

   uint32_t slice_top_w = 0;
   uint32_t slice_bottom_w = 0;
   uint32_t slice_left_h = 0;
   uint32_t slice_right_h = 0;

   uint32_t W0 = phys_level0_sa->w;
   uint32_t H0 = phys_level0_sa->h;

   for (uint32_t l = 0; l < info->levels; ++l) {
      uint32_t W = isl_minify(W0, l);
      uint32_t H = isl_minify(H0, l);

      uint32_t w = isl_align_npot(W, image_align_sa->w);
      uint32_t h = isl_align_npot(H, image_align_sa->h);

      if (l == 0) {
         slice_top_w = w;
         slice_left_h = h;
         slice_right_h = h;
      } else if (l == 1) {
         slice_bottom_w = w;
         slice_left_h += h;
      } else if (l == 2) {
         slice_bottom_w += w;
         slice_right_h += h;
      } else {
         slice_right_h += h;
      }
   }

   *phys_slice0_sa = (struct isl_extent2d) {
      .w = MAX(slice_top_w, slice_bottom_w),
      .h = MAX(slice_left_h, slice_right_h),
   };
}

static void
isl_calc_phys_total_extent_el_gen4_2d(
      const struct isl_device *dev,
      const struct isl_surf_init_info *restrict info,
      const struct isl_tile_info *tile_info,
      enum isl_msaa_layout msaa_layout,
      const struct isl_extent3d *image_align_sa,
      const struct isl_extent4d *phys_level0_sa,
      enum isl_array_pitch_span array_pitch_span,
      uint32_t *array_pitch_el_rows,
      struct isl_extent2d *total_extent_el)
{
   const struct isl_format_layout *fmtl = isl_format_get_layout(info->format);

   struct isl_extent2d phys_slice0_sa;
   isl_calc_phys_slice0_extent_sa_gen4_2d(dev, info, msaa_layout,
                                          image_align_sa, phys_level0_sa,
                                          &phys_slice0_sa);
   *array_pitch_el_rows =
      isl_calc_array_pitch_el_rows_gen4_2d(dev, info, tile_info,
                                           image_align_sa, phys_level0_sa,
                                           array_pitch_span,
                                           &phys_slice0_sa);
   *total_extent_el = (struct isl_extent2d) {
      .w = isl_assert_div(phys_slice0_sa.w, fmtl->bw),
      .h = *array_pitch_el_rows * (phys_level0_sa->array_len - 1) +
           isl_assert_div(phys_slice0_sa.h, fmtl->bh),
   };
}

/**
 * A variant of isl_calc_phys_slice0_extent_sa() specific to
 * ISL_DIM_LAYOUT_GEN4_3D.
 */
static void
isl_calc_phys_total_extent_el_gen4_3d(
      const struct isl_device *dev,
      const struct isl_surf_init_info *restrict info,
      const struct isl_extent3d *image_align_sa,
      const struct isl_extent4d *phys_level0_sa,
      uint32_t *array_pitch_el_rows,
      struct isl_extent2d *phys_total_el)
{
   const struct isl_format_layout *fmtl = isl_format_get_layout(info->format);

   assert(info->samples == 1);

   if (info->dim != ISL_SURF_DIM_3D) {
      /* From the G45 PRM Vol. 1a, "6.17.4.1 Hardware Cube Map Layout":
       *
       * The cube face textures are stored in the same way as 3D surfaces
       * are stored (see section 6.17.5 for details).  For cube surfaces,
       * however, the depth is equal to the number of faces (always 6) and
       * is not reduced for each MIP.
       */
      assert(ISL_DEV_GEN(dev) == 4);
      assert(info->usage & ISL_SURF_USAGE_CUBE_BIT);
      assert(phys_level0_sa->array_len == 6);
   } else {
      assert(phys_level0_sa->array_len == 1);
   }

   uint32_t total_w = 0;
   uint32_t total_h = 0;

   uint32_t W0 = phys_level0_sa->w;
   uint32_t H0 = phys_level0_sa->h;
   uint32_t D0 = phys_level0_sa->d;
   uint32_t A0 = phys_level0_sa->a;

   for (uint32_t l = 0; l < info->levels; ++l) {
      uint32_t level_w = isl_align_npot(isl_minify(W0, l), image_align_sa->w);
      uint32_t level_h = isl_align_npot(isl_minify(H0, l), image_align_sa->h);
      uint32_t level_d = info->dim == ISL_SURF_DIM_3D ? isl_minify(D0, l) : A0;

      uint32_t max_layers_horiz = MIN(level_d, 1u << l);
      uint32_t max_layers_vert = isl_align(level_d, 1u << l) / (1u << l);

      total_w = MAX(total_w, level_w * max_layers_horiz);
      total_h += level_h * max_layers_vert;
   }

   /* GEN4_3D layouts don't really have an array pitch since each LOD has a
    * different number of horizontal and vertical layers.  We have to set it
    * to something, so at least make it true for LOD0.
    */
   *array_pitch_el_rows =
      isl_align_npot(phys_level0_sa->h, image_align_sa->h) / fmtl->bw;
   *phys_total_el = (struct isl_extent2d) {
      .w = isl_assert_div(total_w, fmtl->bw),
      .h = isl_assert_div(total_h, fmtl->bh),
   };
}

/**
 * A variant of isl_calc_phys_slice0_extent_sa() specific to
 * ISL_DIM_LAYOUT_GEN6_STENCIL_HIZ.
 */
static void
isl_calc_phys_total_extent_el_gen6_stencil_hiz(
      const struct isl_device *dev,
      const struct isl_surf_init_info *restrict info,
      const struct isl_tile_info *tile_info,
      const struct isl_extent3d *image_align_sa,
      const struct isl_extent4d *phys_level0_sa,
      uint32_t *array_pitch_el_rows,
      struct isl_extent2d *phys_total_el)
{
   const struct isl_format_layout *fmtl = isl_format_get_layout(info->format);

   const struct isl_extent2d tile_extent_sa = {
      .w = tile_info->logical_extent_el.w * fmtl->bw,
      .h = tile_info->logical_extent_el.h * fmtl->bh,
   };
   /* Tile size is a multiple of image alignment */
   assert(tile_extent_sa.w % image_align_sa->w == 0);
   assert(tile_extent_sa.h % image_align_sa->h == 0);

   const uint32_t W0 = phys_level0_sa->w;
   const uint32_t H0 = phys_level0_sa->h;

   /* Each image has the same height as LOD0 because the hardware thinks
    * everything is LOD0
    */
   const uint32_t H = isl_align(H0, image_align_sa->h) * phys_level0_sa->a;

   uint32_t total_top_w = 0;
   uint32_t total_bottom_w = 0;
   uint32_t total_h = 0;

   for (uint32_t l = 0; l < info->levels; ++l) {
      const uint32_t W = isl_minify(W0, l);

      const uint32_t w = isl_align(W, tile_extent_sa.w);
      const uint32_t h = isl_align(H, tile_extent_sa.h);

      if (l == 0) {
         total_top_w = w;
         total_h = h;
      } else if (l == 1) {
         total_bottom_w = w;
         total_h += h;
      } else {
         total_bottom_w += w;
      }
   }

   *array_pitch_el_rows =
      isl_assert_div(isl_align(H0, image_align_sa->h), fmtl->bh);
   *phys_total_el = (struct isl_extent2d) {
      .w = isl_assert_div(MAX(total_top_w, total_bottom_w), fmtl->bw),
      .h = isl_assert_div(total_h, fmtl->bh),
   };
}

/**
 * A variant of isl_calc_phys_slice0_extent_sa() specific to
 * ISL_DIM_LAYOUT_GEN9_1D.
 */
static void
isl_calc_phys_total_extent_el_gen9_1d(
      const struct isl_device *dev,
      const struct isl_surf_init_info *restrict info,
      const struct isl_extent3d *image_align_sa,
      const struct isl_extent4d *phys_level0_sa,
      uint32_t *array_pitch_el_rows,
      struct isl_extent2d *phys_total_el)
{
   MAYBE_UNUSED const struct isl_format_layout *fmtl = isl_format_get_layout(info->format);

   assert(phys_level0_sa->height / fmtl->bh == 1);
   assert(phys_level0_sa->depth == 1);
   assert(info->samples == 1);
   assert(image_align_sa->w >= fmtl->bw);

   uint32_t slice_w = 0;
   const uint32_t W0 = phys_level0_sa->w;

   for (uint32_t l = 0; l < info->levels; ++l) {
      uint32_t W = isl_minify(W0, l);
      uint32_t w = isl_align_npot(W, image_align_sa->w);

      slice_w += w;
   }

   *array_pitch_el_rows = 1;
   *phys_total_el = (struct isl_extent2d) {
      .w = isl_assert_div(slice_w, fmtl->bw),
      .h = phys_level0_sa->array_len,
   };
}

/**
 * Calculate the two-dimensional total physical extent of the surface, in
 * units of surface elements.
 */
static void
isl_calc_phys_total_extent_el(const struct isl_device *dev,
                              const struct isl_surf_init_info *restrict info,
                              const struct isl_tile_info *tile_info,
                              enum isl_dim_layout dim_layout,
                              enum isl_msaa_layout msaa_layout,
                              const struct isl_extent3d *image_align_sa,
                              const struct isl_extent4d *phys_level0_sa,
                              enum isl_array_pitch_span array_pitch_span,
                              uint32_t *array_pitch_el_rows,
                              struct isl_extent2d *total_extent_el)
{
   switch (dim_layout) {
   case ISL_DIM_LAYOUT_GEN9_1D:
      assert(array_pitch_span == ISL_ARRAY_PITCH_SPAN_COMPACT);
      isl_calc_phys_total_extent_el_gen9_1d(dev, info,
                                            image_align_sa, phys_level0_sa,
                                            array_pitch_el_rows,
                                            total_extent_el);
      return;
   case ISL_DIM_LAYOUT_GEN4_2D:
      isl_calc_phys_total_extent_el_gen4_2d(dev, info, tile_info, msaa_layout,
                                            image_align_sa, phys_level0_sa,
                                            array_pitch_span,
                                            array_pitch_el_rows,
                                            total_extent_el);
      return;
   case ISL_DIM_LAYOUT_GEN6_STENCIL_HIZ:
      assert(array_pitch_span == ISL_ARRAY_PITCH_SPAN_COMPACT);
      isl_calc_phys_total_extent_el_gen6_stencil_hiz(dev, info, tile_info,
                                                     image_align_sa,
                                                     phys_level0_sa,
                                                     array_pitch_el_rows,
                                                     total_extent_el);
      return;
   case ISL_DIM_LAYOUT_GEN4_3D:
      assert(array_pitch_span == ISL_ARRAY_PITCH_SPAN_COMPACT);
      isl_calc_phys_total_extent_el_gen4_3d(dev, info,
                                            image_align_sa, phys_level0_sa,
                                            array_pitch_el_rows,
                                            total_extent_el);
      return;
   }
}

static uint32_t
isl_calc_row_pitch_alignment(const struct isl_surf_init_info *surf_info,
                             const struct isl_tile_info *tile_info)
{
   if (tile_info->tiling != ISL_TILING_LINEAR)
      return tile_info->phys_extent_B.width;

   /* From the Broadwel PRM >> Volume 2d: Command Reference: Structures >>
    * RENDER_SURFACE_STATE Surface Pitch (p349):
    *
    *    - For linear render target surfaces and surfaces accessed with the
    *      typed data port messages, the pitch must be a multiple of the
    *      element size for non-YUV surface formats.  Pitch must be
    *      a multiple of 2 * element size for YUV surface formats.
    *
    *    - [Requirements for SURFTYPE_BUFFER and SURFTYPE_STRBUF, which we
    *      ignore because isl doesn't do buffers.]
    *
    *    - For other linear surfaces, the pitch can be any multiple of
    *      bytes.
    */
   const struct isl_format_layout *fmtl = isl_format_get_layout(surf_info->format);
   const uint32_t bs = fmtl->bpb / 8;

   if (surf_info->usage & ISL_SURF_USAGE_RENDER_TARGET_BIT) {
      if (isl_format_is_yuv(surf_info->format)) {
         return 2 * bs;
      } else  {
         return bs;
      }
   }

   return 1;
}

static uint32_t
isl_calc_linear_min_row_pitch(const struct isl_device *dev,
                              const struct isl_surf_init_info *info,
                              const struct isl_extent2d *phys_total_el,
                              uint32_t alignment)
{
   const struct isl_format_layout *fmtl = isl_format_get_layout(info->format);
   const uint32_t bs = fmtl->bpb / 8;

   return isl_align_npot(bs * phys_total_el->w, alignment);
}

static uint32_t
isl_calc_tiled_min_row_pitch(const struct isl_device *dev,
                             const struct isl_surf_init_info *surf_info,
                             const struct isl_tile_info *tile_info,
                             const struct isl_extent2d *phys_total_el,
                             uint32_t alignment)
{
   const struct isl_format_layout *fmtl = isl_format_get_layout(surf_info->format);

   assert(fmtl->bpb % tile_info->format_bpb == 0);

   const uint32_t tile_el_scale = fmtl->bpb / tile_info->format_bpb;
   const uint32_t total_w_tl =
      isl_align_div(phys_total_el->w * tile_el_scale,
                    tile_info->logical_extent_el.width);

   assert(alignment == tile_info->phys_extent_B.width);
   return total_w_tl * tile_info->phys_extent_B.width;
}

static uint32_t
isl_calc_min_row_pitch(const struct isl_device *dev,
                       const struct isl_surf_init_info *surf_info,
                       const struct isl_tile_info *tile_info,
                       const struct isl_extent2d *phys_total_el,
                       uint32_t alignment)
{
   if (tile_info->tiling == ISL_TILING_LINEAR) {
      return isl_calc_linear_min_row_pitch(dev, surf_info, phys_total_el,
                                           alignment);
   } else {
      return isl_calc_tiled_min_row_pitch(dev, surf_info, tile_info,
                                          phys_total_el, alignment);
   }
}

/**
 * Is `pitch` in the valid range for a hardware bitfield, if the bitfield's
 * size is `bits` bits?
 *
 * Hardware pitch fields are offset by 1. For example, if the size of
 * RENDER_SURFACE_STATE::SurfacePitch is B bits, then the range of valid
 * pitches is [1, 2^b] inclusive.  If the surface pitch is N, then
 * RENDER_SURFACE_STATE::SurfacePitch must be set to N-1.
 */
static bool
pitch_in_range(uint32_t n, uint32_t bits)
{
   assert(n != 0);
   return likely(bits != 0 && 1 <= n && n <= (1 << bits));
}

static bool
isl_calc_row_pitch(const struct isl_device *dev,
                   const struct isl_surf_init_info *surf_info,
                   const struct isl_tile_info *tile_info,
                   enum isl_dim_layout dim_layout,
                   const struct isl_extent2d *phys_total_el,
                   uint32_t *out_row_pitch)
{
   uint32_t alignment =
      isl_calc_row_pitch_alignment(surf_info, tile_info);

   /* If pitch isn't given and it can be chosen freely, align it by cache line
    * allowing one to use blit engine on the surface.
    */
   if (surf_info->row_pitch == 0 && tile_info->tiling == ISL_TILING_LINEAR) {
      /* From the Broadwell PRM docs for XY_SRC_COPY_BLT::SourceBaseAddress:
       *
       *    "Base address of the destination surface: X=0, Y=0. Lower 32bits
       *    of the 48bit addressing. When Src Tiling is enabled (Bit_15
       *    enabled), this address must be 4KB-aligned. When Tiling is not
       *    enabled, this address should be CL (64byte) aligned."
       */
      alignment = MAX2(alignment, 64);
   }

   const uint32_t min_row_pitch =
      isl_calc_min_row_pitch(dev, surf_info, tile_info, phys_total_el,
                             alignment);

   uint32_t row_pitch = min_row_pitch;

   if (surf_info->row_pitch != 0) {
      row_pitch = surf_info->row_pitch;

      if (row_pitch < min_row_pitch)
         return false;

      if (row_pitch % alignment != 0)
         return false;
   }

   const uint32_t row_pitch_tiles = row_pitch / tile_info->phys_extent_B.width;

   if (row_pitch == 0)
      return false;

   if (dim_layout == ISL_DIM_LAYOUT_GEN9_1D) {
      /* SurfacePitch is ignored for this layout. */
      goto done;
   }

   if ((surf_info->usage & (ISL_SURF_USAGE_RENDER_TARGET_BIT |
                            ISL_SURF_USAGE_TEXTURE_BIT |
                            ISL_SURF_USAGE_STORAGE_BIT)) &&
       !pitch_in_range(row_pitch, RENDER_SURFACE_STATE_SurfacePitch_bits(dev->info)))
      return false;

   if ((surf_info->usage & (ISL_SURF_USAGE_CCS_BIT |
                            ISL_SURF_USAGE_MCS_BIT)) &&
       !pitch_in_range(row_pitch_tiles, RENDER_SURFACE_STATE_AuxiliarySurfacePitch_bits(dev->info)))
      return false;

   if ((surf_info->usage & ISL_SURF_USAGE_DEPTH_BIT) &&
       !pitch_in_range(row_pitch, _3DSTATE_DEPTH_BUFFER_SurfacePitch_bits(dev->info)))
      return false;

   if ((surf_info->usage & ISL_SURF_USAGE_HIZ_BIT) &&
       !pitch_in_range(row_pitch, _3DSTATE_HIER_DEPTH_BUFFER_SurfacePitch_bits(dev->info)))
      return false;

   const uint32_t stencil_pitch_bits = dev->use_separate_stencil ?
      _3DSTATE_STENCIL_BUFFER_SurfacePitch_bits(dev->info) :
      _3DSTATE_DEPTH_BUFFER_SurfacePitch_bits(dev->info);

   if ((surf_info->usage & ISL_SURF_USAGE_STENCIL_BIT) &&
       !pitch_in_range(row_pitch, stencil_pitch_bits))
      return false;

 done:
   *out_row_pitch = row_pitch;
   return true;
}

bool
isl_surf_init_s(const struct isl_device *dev,
                struct isl_surf *surf,
                const struct isl_surf_init_info *restrict info)
{
   const struct isl_format_layout *fmtl = isl_format_get_layout(info->format);

   const struct isl_extent4d logical_level0_px = {
      .w = info->width,
      .h = info->height,
      .d = info->depth,
      .a = info->array_len,
   };

   enum isl_tiling tiling;
   if (!isl_surf_choose_tiling(dev, info, &tiling))
      return false;

   struct isl_tile_info tile_info;
   isl_tiling_get_info(tiling, fmtl->bpb, &tile_info);

   const enum isl_dim_layout dim_layout =
      isl_surf_choose_dim_layout(dev, info->dim, tiling, info->usage);

   enum isl_msaa_layout msaa_layout;
   if (!isl_choose_msaa_layout(dev, info, tiling, &msaa_layout))
       return false;

   struct isl_extent3d image_align_el;
   isl_choose_image_alignment_el(dev, info, tiling, dim_layout, msaa_layout,
                                 &image_align_el);

   struct isl_extent3d image_align_sa =
      isl_extent3d_el_to_sa(info->format, image_align_el);

   struct isl_extent4d phys_level0_sa;
   isl_calc_phys_level0_extent_sa(dev, info, dim_layout, tiling, msaa_layout,
                                  &phys_level0_sa);
   assert(phys_level0_sa.w % fmtl->bw == 0);
   assert(phys_level0_sa.h % fmtl->bh == 0);

   enum isl_array_pitch_span array_pitch_span =
      isl_choose_array_pitch_span(dev, info, dim_layout, &phys_level0_sa);

   uint32_t array_pitch_el_rows;
   struct isl_extent2d phys_total_el;
   isl_calc_phys_total_extent_el(dev, info, &tile_info,
                                 dim_layout, msaa_layout,
                                 &image_align_sa, &phys_level0_sa,
                                 array_pitch_span, &array_pitch_el_rows,
                                 &phys_total_el);

   uint32_t row_pitch;
   if (!isl_calc_row_pitch(dev, info, &tile_info, dim_layout,
                           &phys_total_el, &row_pitch))
      return false;

   uint32_t base_alignment;
   uint64_t size;
   if (tiling == ISL_TILING_LINEAR) {
      size = (uint64_t) row_pitch * phys_total_el.h;

      /* From the Broadwell PRM Vol 2d, RENDER_SURFACE_STATE::SurfaceBaseAddress:
       *
       *    "The Base Address for linear render target surfaces and surfaces
       *    accessed with the typed surface read/write data port messages must
       *    be element-size aligned, for non-YUV surface formats, or a
       *    multiple of 2 element-sizes for YUV surface formats. Other linear
       *    surfaces have no alignment requirements (byte alignment is
       *    sufficient.)"
       */
      base_alignment = MAX(1, info->min_alignment);
      if (info->usage & ISL_SURF_USAGE_RENDER_TARGET_BIT) {
         if (isl_format_is_yuv(info->format)) {
            base_alignment = MAX(base_alignment, fmtl->bpb / 4);
         } else {
            base_alignment = MAX(base_alignment, fmtl->bpb / 8);
         }
      }
      base_alignment = isl_round_up_to_power_of_two(base_alignment);
   } else {
      const uint32_t total_h_tl =
         isl_align_div(phys_total_el.h, tile_info.logical_extent_el.height);

      size = (uint64_t) total_h_tl * tile_info.phys_extent_B.height * row_pitch;

      const uint32_t tile_size = tile_info.phys_extent_B.width *
                                 tile_info.phys_extent_B.height;
      assert(isl_is_pow2(info->min_alignment) && isl_is_pow2(tile_size));
      base_alignment = MAX(info->min_alignment, tile_size);
   }

   if (ISL_DEV_GEN(dev) < 9) {
      /* From the Broadwell PRM Vol 5, Surface Layout:
       *
       *    "In addition to restrictions on maximum height, width, and depth,
       *     surfaces are also restricted to a maximum size in bytes. This
       *     maximum is 2 GB for all products and all surface types."
       *
       * This comment is applicable to all Pre-gen9 platforms.
       */
      if (size > (uint64_t) 1 << 31)
         return false;
   } else {
      /* From the Skylake PRM Vol 5, Maximum Surface Size in Bytes:
       *    "In addition to restrictions on maximum height, width, and depth,
       *     surfaces are also restricted to a maximum size of 2^38 bytes.
       *     All pixels within the surface must be contained within 2^38 bytes
       *     of the base address."
       */
      if (size > (uint64_t) 1 << 38)
         return false;
   }

   *surf = (struct isl_surf) {
      .dim = info->dim,
      .dim_layout = dim_layout,
      .msaa_layout = msaa_layout,
      .tiling = tiling,
      .format = info->format,

      .levels = info->levels,
      .samples = info->samples,

      .image_alignment_el = image_align_el,
      .logical_level0_px = logical_level0_px,
      .phys_level0_sa = phys_level0_sa,

      .size = size,
      .alignment = base_alignment,
      .row_pitch = row_pitch,
      .array_pitch_el_rows = array_pitch_el_rows,
      .array_pitch_span = array_pitch_span,

      .usage = info->usage,
   };

   return true;
}

void
isl_surf_get_tile_info(const struct isl_surf *surf,
                       struct isl_tile_info *tile_info)
{
   const struct isl_format_layout *fmtl = isl_format_get_layout(surf->format);
   isl_tiling_get_info(surf->tiling, fmtl->bpb, tile_info);
}

bool
isl_surf_get_hiz_surf(const struct isl_device *dev,
                      const struct isl_surf *surf,
                      struct isl_surf *hiz_surf)
{
   assert(ISL_DEV_GEN(dev) >= 5 && ISL_DEV_USE_SEPARATE_STENCIL(dev));

   /* Multisampled depth is always interleaved */
   assert(surf->msaa_layout == ISL_MSAA_LAYOUT_NONE ||
          surf->msaa_layout == ISL_MSAA_LAYOUT_INTERLEAVED);

   /* From the Broadwell PRM Vol. 7, "Hierarchical Depth Buffer":
    *
    *    "The Surface Type, Height, Width, Depth, Minimum Array Element, Render
    *    Target View Extent, and Depth Coordinate Offset X/Y of the
    *    hierarchical depth buffer are inherited from the depth buffer. The
    *    height and width of the hierarchical depth buffer that must be
    *    allocated are computed by the following formulas, where HZ is the
    *    hierarchical depth buffer and Z is the depth buffer. The Z_Height,
    *    Z_Width, and Z_Depth values given in these formulas are those present
    *    in 3DSTATE_DEPTH_BUFFER incremented by one.
    *
    *    "The value of Z_Height and Z_Width must each be multiplied by 2 before
    *    being applied to the table below if Number of Multisamples is set to
    *    NUMSAMPLES_4. The value of Z_Height must be multiplied by 2 and
    *    Z_Width must be multiplied by 4 before being applied to the table
    *    below if Number of Multisamples is set to NUMSAMPLES_8."
    *
    * In the Sky Lake PRM, the second paragraph is replaced with this:
    *
    *    "The Z_Height and Z_Width values must equal those present in
    *    3DSTATE_DEPTH_BUFFER incremented by one."
    *
    * In other words, on Sandy Bridge through Broadwell, each 128-bit HiZ
    * block corresponds to a region of 8x4 samples in the primary depth
    * surface.  On Sky Lake, on the other hand, each HiZ block corresponds to
    * a region of 8x4 pixels in the primary depth surface regardless of the
    * number of samples.  The dimensions of a HiZ block in both pixels and
    * samples are given in the table below:
    *
    *                    | SNB - BDW |     SKL+
    *              ------+-----------+-------------
    *                1x  |  8 x 4 sa |   8 x 4 sa
    *               MSAA |  8 x 4 px |   8 x 4 px
    *              ------+-----------+-------------
    *                2x  |  8 x 4 sa |  16 x 4 sa
    *               MSAA |  4 x 4 px |   8 x 4 px
    *              ------+-----------+-------------
    *                4x  |  8 x 4 sa |  16 x 8 sa
    *               MSAA |  4 x 2 px |   8 x 4 px
    *              ------+-----------+-------------
    *                8x  |  8 x 4 sa |  32 x 8 sa
    *               MSAA |  2 x 2 px |   8 x 4 px
    *              ------+-----------+-------------
    *               16x  |    N/A    | 32 x 16 sa
    *               MSAA |    N/A    |  8 x  4 px
    *              ------+-----------+-------------
    *
    * There are a number of different ways that this discrepency could be
    * handled.  The way we have chosen is to simply make MSAA HiZ have the
    * same number of samples as the parent surface pre-Sky Lake and always be
    * single-sampled on Sky Lake and above.  Since the block sizes of
    * compressed formats are given in samples, this neatly handles everything
    * without the need for additional HiZ formats with different block sizes
    * on SKL+.
    */
   const unsigned samples = ISL_DEV_GEN(dev) >= 9 ? 1 : surf->samples;

   return isl_surf_init(dev, hiz_surf,
                        .dim = surf->dim,
                        .format = ISL_FORMAT_HIZ,
                        .width = surf->logical_level0_px.width,
                        .height = surf->logical_level0_px.height,
                        .depth = surf->logical_level0_px.depth,
                        .levels = surf->levels,
                        .array_len = surf->logical_level0_px.array_len,
                        .samples = samples,
                        .usage = ISL_SURF_USAGE_HIZ_BIT,
                        .tiling_flags = ISL_TILING_HIZ_BIT);
}

bool
isl_surf_get_mcs_surf(const struct isl_device *dev,
                      const struct isl_surf *surf,
                      struct isl_surf *mcs_surf)
{
   /* It must be multisampled with an array layout */
   assert(surf->samples > 1 && surf->msaa_layout == ISL_MSAA_LAYOUT_ARRAY);

   /* The following are true of all multisampled surfaces */
   assert(surf->dim == ISL_SURF_DIM_2D);
   assert(surf->levels == 1);
   assert(surf->logical_level0_px.depth == 1);

   /* The "Auxiliary Surface Pitch" field in RENDER_SURFACE_STATE is only 9
    * bits which means the maximum pitch of a compression surface is 512
    * tiles or 64KB (since MCS is always Y-tiled).  Since a 16x MCS buffer is
    * 64bpp, this gives us a maximum width of 8192 pixels.  We can create
    * larger multisampled surfaces, we just can't compress them.   For 2x, 4x,
    * and 8x, we have enough room for the full 16k supported by the hardware.
    */
   if (surf->samples == 16 && surf->logical_level0_px.width > 8192)
      return false;

   enum isl_format mcs_format;
   switch (surf->samples) {
   case 2:  mcs_format = ISL_FORMAT_MCS_2X;  break;
   case 4:  mcs_format = ISL_FORMAT_MCS_4X;  break;
   case 8:  mcs_format = ISL_FORMAT_MCS_8X;  break;
   case 16: mcs_format = ISL_FORMAT_MCS_16X; break;
   default:
      unreachable("Invalid sample count");
   }

   return isl_surf_init(dev, mcs_surf,
                        .dim = ISL_SURF_DIM_2D,
                        .format = mcs_format,
                        .width = surf->logical_level0_px.width,
                        .height = surf->logical_level0_px.height,
                        .depth = 1,
                        .levels = 1,
                        .array_len = surf->logical_level0_px.array_len,
                        .samples = 1, /* MCS surfaces are really single-sampled */
                        .usage = ISL_SURF_USAGE_MCS_BIT,
                        .tiling_flags = ISL_TILING_Y0_BIT);
}

bool
isl_surf_get_ccs_surf(const struct isl_device *dev,
                      const struct isl_surf *surf,
                      struct isl_surf *ccs_surf,
                      uint32_t row_pitch)
{
   assert(surf->samples == 1 && surf->msaa_layout == ISL_MSAA_LAYOUT_NONE);
   assert(ISL_DEV_GEN(dev) >= 7);

   if (surf->usage & ISL_SURF_USAGE_DISABLE_AUX_BIT)
      return false;

   /* The PRM doesn't say this explicitly, but fast-clears don't appear to
    * work for 3D textures until gen9 where the layout of 3D textures changes
    * to match 2D array textures.
    */
   if (ISL_DEV_GEN(dev) <= 8 && surf->dim != ISL_SURF_DIM_2D)
      return false;

   /* From the HSW PRM Volume 7: 3D-Media-GPGPU, page 652 (Color Clear of
    * Non-MultiSampler Render Target Restrictions):
    *
    *    "Support is for non-mip-mapped and non-array surface types only."
    *
    * This restriction is lifted on gen8+.  Technically, it may be possible to
    * create a CCS for an arrayed or mipmapped image and only enable CCS_D
    * when rendering to the base slice.  However, there is no documentation
    * tell us what the hardware would do in that case or what it does if you
    * walk off the bases slice.  (Does it ignore CCS or does it start
    * scribbling over random memory?)  We play it safe and just follow the
    * docs and don't allow CCS_D for arrayed or mip-mapped surfaces.
    */
   if (ISL_DEV_GEN(dev) <= 7 &&
       (surf->levels > 1 || surf->logical_level0_px.array_len > 1))
      return false;

   if (isl_format_is_compressed(surf->format))
      return false;

   /* TODO: More conditions where it can fail. */

   enum isl_format ccs_format;
   if (ISL_DEV_GEN(dev) >= 9) {
      if (!isl_tiling_is_any_y(surf->tiling))
         return false;

      switch (isl_format_get_layout(surf->format)->bpb) {
      case 32:    ccs_format = ISL_FORMAT_GEN9_CCS_32BPP;   break;
      case 64:    ccs_format = ISL_FORMAT_GEN9_CCS_64BPP;   break;
      case 128:   ccs_format = ISL_FORMAT_GEN9_CCS_128BPP;  break;
      default:
         return false;
      }
   } else if (surf->tiling == ISL_TILING_Y0) {
      switch (isl_format_get_layout(surf->format)->bpb) {
      case 32:    ccs_format = ISL_FORMAT_GEN7_CCS_32BPP_Y;    break;
      case 64:    ccs_format = ISL_FORMAT_GEN7_CCS_64BPP_Y;    break;
      case 128:   ccs_format = ISL_FORMAT_GEN7_CCS_128BPP_Y;   break;
      default:
         return false;
      }
   } else if (surf->tiling == ISL_TILING_X) {
      switch (isl_format_get_layout(surf->format)->bpb) {
      case 32:    ccs_format = ISL_FORMAT_GEN7_CCS_32BPP_X;    break;
      case 64:    ccs_format = ISL_FORMAT_GEN7_CCS_64BPP_X;    break;
      case 128:   ccs_format = ISL_FORMAT_GEN7_CCS_128BPP_X;   break;
      default:
         return false;
      }
   } else {
      return false;
   }

   return isl_surf_init(dev, ccs_surf,
                        .dim = surf->dim,
                        .format = ccs_format,
                        .width = surf->logical_level0_px.width,
                        .height = surf->logical_level0_px.height,
                        .depth = surf->logical_level0_px.depth,
                        .levels = surf->levels,
                        .array_len = surf->logical_level0_px.array_len,
                        .samples = 1,
                        .row_pitch = row_pitch,
                        .usage = ISL_SURF_USAGE_CCS_BIT,
                        .tiling_flags = ISL_TILING_CCS_BIT);
}

#define isl_genX_call(dev, func, ...)              \
   switch (ISL_DEV_GEN(dev)) {                     \
   case 4:                                         \
      /* G45 surface state is the same as gen5 */  \
      if (ISL_DEV_IS_G4X(dev)) {                   \
         isl_gen5_##func(__VA_ARGS__);             \
      } else {                                     \
         isl_gen4_##func(__VA_ARGS__);             \
      }                                            \
      break;                                       \
   case 5:                                         \
      isl_gen5_##func(__VA_ARGS__);                \
      break;                                       \
   case 6:                                         \
      isl_gen6_##func(__VA_ARGS__);                \
      break;                                       \
   case 7:                                         \
      if (ISL_DEV_IS_HASWELL(dev)) {               \
         isl_gen75_##func(__VA_ARGS__);            \
      } else {                                     \
         isl_gen7_##func(__VA_ARGS__);             \
      }                                            \
      break;                                       \
   case 8:                                         \
      isl_gen8_##func(__VA_ARGS__);                \
      break;                                       \
   case 9:                                         \
      isl_gen9_##func(__VA_ARGS__);                \
      break;                                       \
   case 10:                                        \
      isl_gen10_##func(__VA_ARGS__);               \
      break;                                       \
   default:                                        \
      assert(!"Unknown hardware generation");      \
   }

void
isl_surf_fill_state_s(const struct isl_device *dev, void *state,
                      const struct isl_surf_fill_state_info *restrict info)
{
#ifndef NDEBUG
   isl_surf_usage_flags_t _base_usage =
      info->view->usage & (ISL_SURF_USAGE_RENDER_TARGET_BIT |
                           ISL_SURF_USAGE_TEXTURE_BIT |
                           ISL_SURF_USAGE_STORAGE_BIT);
   /* They may only specify one of the above bits at a time */
   assert(__builtin_popcount(_base_usage) == 1);
   /* The only other allowed bit is ISL_SURF_USAGE_CUBE_BIT */
   assert((info->view->usage & ~ISL_SURF_USAGE_CUBE_BIT) == _base_usage);
#endif

   if (info->surf->dim == ISL_SURF_DIM_3D) {
      assert(info->view->base_array_layer + info->view->array_len <=
             info->surf->logical_level0_px.depth);
   } else {
      assert(info->view->base_array_layer + info->view->array_len <=
             info->surf->logical_level0_px.array_len);
   }

   isl_genX_call(dev, surf_fill_state_s, dev, state, info);
}

void
isl_buffer_fill_state_s(const struct isl_device *dev, void *state,
                        const struct isl_buffer_fill_state_info *restrict info)
{
   isl_genX_call(dev, buffer_fill_state_s, state, info);
}

void
isl_null_fill_state(const struct isl_device *dev, void *state,
                    struct isl_extent3d size)
{
   isl_genX_call(dev, null_fill_state, state, size);
}

void
isl_emit_depth_stencil_hiz_s(const struct isl_device *dev, void *batch,
                             const struct isl_depth_stencil_hiz_emit_info *restrict info)
{
   if (info->depth_surf && info->stencil_surf) {
      if (!dev->info->has_hiz_and_separate_stencil) {
         assert(info->depth_surf == info->stencil_surf);
         assert(info->depth_address == info->stencil_address);
      }
      assert(info->depth_surf->dim == info->stencil_surf->dim);
   }

   if (info->depth_surf) {
      assert((info->depth_surf->usage & ISL_SURF_USAGE_DEPTH_BIT));
      if (info->depth_surf->dim == ISL_SURF_DIM_3D) {
         assert(info->view->base_array_layer + info->view->array_len <=
                info->depth_surf->logical_level0_px.depth);
      } else {
         assert(info->view->base_array_layer + info->view->array_len <=
                info->depth_surf->logical_level0_px.array_len);
      }
   }

   if (info->stencil_surf) {
      assert((info->stencil_surf->usage & ISL_SURF_USAGE_STENCIL_BIT));
      if (info->stencil_surf->dim == ISL_SURF_DIM_3D) {
         assert(info->view->base_array_layer + info->view->array_len <=
                info->stencil_surf->logical_level0_px.depth);
      } else {
         assert(info->view->base_array_layer + info->view->array_len <=
                info->stencil_surf->logical_level0_px.array_len);
      }
   }

   isl_genX_call(dev, emit_depth_stencil_hiz_s, dev, batch, info);
}

/**
 * A variant of isl_surf_get_image_offset_sa() specific to
 * ISL_DIM_LAYOUT_GEN4_2D.
 */
static void
get_image_offset_sa_gen4_2d(const struct isl_surf *surf,
                            uint32_t level, uint32_t logical_array_layer,
                            uint32_t *x_offset_sa,
                            uint32_t *y_offset_sa)
{
   assert(level < surf->levels);
   if (surf->dim == ISL_SURF_DIM_3D)
      assert(logical_array_layer < surf->logical_level0_px.depth);
   else
      assert(logical_array_layer < surf->logical_level0_px.array_len);

   const struct isl_extent3d image_align_sa =
      isl_surf_get_image_alignment_sa(surf);

   const uint32_t W0 = surf->phys_level0_sa.width;
   const uint32_t H0 = surf->phys_level0_sa.height;

   const uint32_t phys_layer = logical_array_layer *
      (surf->msaa_layout == ISL_MSAA_LAYOUT_ARRAY ? surf->samples : 1);

   uint32_t x = 0;
   uint32_t y = phys_layer * isl_surf_get_array_pitch_sa_rows(surf);

   for (uint32_t l = 0; l < level; ++l) {
      if (l == 1) {
         uint32_t W = isl_minify(W0, l);
         x += isl_align_npot(W, image_align_sa.w);
      } else {
         uint32_t H = isl_minify(H0, l);
         y += isl_align_npot(H, image_align_sa.h);
      }
   }

   *x_offset_sa = x;
   *y_offset_sa = y;
}

/**
 * A variant of isl_surf_get_image_offset_sa() specific to
 * ISL_DIM_LAYOUT_GEN4_3D.
 */
static void
get_image_offset_sa_gen4_3d(const struct isl_surf *surf,
                            uint32_t level, uint32_t logical_z_offset_px,
                            uint32_t *x_offset_sa,
                            uint32_t *y_offset_sa)
{
   assert(level < surf->levels);
   if (surf->dim == ISL_SURF_DIM_3D) {
      assert(surf->phys_level0_sa.array_len == 1);
      assert(logical_z_offset_px < isl_minify(surf->phys_level0_sa.depth, level));
   } else {
      assert(surf->dim == ISL_SURF_DIM_2D);
      assert(surf->usage & ISL_SURF_USAGE_CUBE_BIT);
      assert(surf->phys_level0_sa.array_len == 6);
      assert(logical_z_offset_px < surf->phys_level0_sa.array_len);
   }

   const struct isl_extent3d image_align_sa =
      isl_surf_get_image_alignment_sa(surf);

   const uint32_t W0 = surf->phys_level0_sa.width;
   const uint32_t H0 = surf->phys_level0_sa.height;
   const uint32_t D0 = surf->phys_level0_sa.depth;
   const uint32_t AL = surf->phys_level0_sa.array_len;

   uint32_t x = 0;
   uint32_t y = 0;

   for (uint32_t l = 0; l < level; ++l) {
      const uint32_t level_h = isl_align_npot(isl_minify(H0, l), image_align_sa.h);
      const uint32_t level_d =
         isl_align_npot(surf->dim == ISL_SURF_DIM_3D ? isl_minify(D0, l) : AL,
                        image_align_sa.d);
      const uint32_t max_layers_vert = isl_align(level_d, 1u << l) / (1u << l);

      y += level_h * max_layers_vert;
   }

   const uint32_t level_w = isl_align_npot(isl_minify(W0, level), image_align_sa.w);
   const uint32_t level_h = isl_align_npot(isl_minify(H0, level), image_align_sa.h);
   const uint32_t level_d =
      isl_align_npot(surf->dim == ISL_SURF_DIM_3D ? isl_minify(D0, level) : AL,
                     image_align_sa.d);

   const uint32_t max_layers_horiz = MIN(level_d, 1u << level);

   x += level_w * (logical_z_offset_px % max_layers_horiz);
   y += level_h * (logical_z_offset_px / max_layers_horiz);

   *x_offset_sa = x;
   *y_offset_sa = y;
}

static void
get_image_offset_sa_gen6_stencil_hiz(const struct isl_surf *surf,
                                     uint32_t level,
                                     uint32_t logical_array_layer,
                                     uint32_t *x_offset_sa,
                                     uint32_t *y_offset_sa)
{
   assert(level < surf->levels);
   assert(surf->logical_level0_px.depth == 1);
   assert(logical_array_layer < surf->logical_level0_px.array_len);

   const struct isl_format_layout *fmtl = isl_format_get_layout(surf->format);

   const struct isl_extent3d image_align_sa =
      isl_surf_get_image_alignment_sa(surf);

   struct isl_tile_info tile_info;
   isl_tiling_get_info(surf->tiling, fmtl->bpb, &tile_info);
   const struct isl_extent2d tile_extent_sa = {
      .w = tile_info.logical_extent_el.w * fmtl->bw,
      .h = tile_info.logical_extent_el.h * fmtl->bh,
   };
   /* Tile size is a multiple of image alignment */
   assert(tile_extent_sa.w % image_align_sa.w == 0);
   assert(tile_extent_sa.h % image_align_sa.h == 0);

   const uint32_t W0 = surf->phys_level0_sa.w;
   const uint32_t H0 = surf->phys_level0_sa.h;

   /* Each image has the same height as LOD0 because the hardware thinks
    * everything is LOD0
    */
   const uint32_t H = isl_align(H0, image_align_sa.h);

   /* Quick sanity check for consistency */
   if (surf->phys_level0_sa.array_len > 1)
      assert(surf->array_pitch_el_rows == isl_assert_div(H, fmtl->bh));

   uint32_t x = 0, y = 0;
   for (uint32_t l = 0; l < level; ++l) {
      const uint32_t W = isl_minify(W0, l);

      const uint32_t w = isl_align(W, tile_extent_sa.w);
      const uint32_t h = isl_align(H * surf->phys_level0_sa.a,
                                   tile_extent_sa.h);

      if (l == 0) {
         y += h;
      } else {
         x += w;
      }
   }

   y += H * logical_array_layer;

   *x_offset_sa = x;
   *y_offset_sa = y;
}

/**
 * A variant of isl_surf_get_image_offset_sa() specific to
 * ISL_DIM_LAYOUT_GEN9_1D.
 */
static void
get_image_offset_sa_gen9_1d(const struct isl_surf *surf,
                            uint32_t level, uint32_t layer,
                            uint32_t *x_offset_sa,
                            uint32_t *y_offset_sa)
{
   assert(level < surf->levels);
   assert(layer < surf->phys_level0_sa.array_len);
   assert(surf->phys_level0_sa.height == 1);
   assert(surf->phys_level0_sa.depth == 1);
   assert(surf->samples == 1);

   const uint32_t W0 = surf->phys_level0_sa.width;
   const struct isl_extent3d image_align_sa =
      isl_surf_get_image_alignment_sa(surf);

   uint32_t x = 0;

   for (uint32_t l = 0; l < level; ++l) {
      uint32_t W = isl_minify(W0, l);
      uint32_t w = isl_align_npot(W, image_align_sa.w);

      x += w;
   }

   *x_offset_sa = x;
   *y_offset_sa = layer * isl_surf_get_array_pitch_sa_rows(surf);
}

/**
 * Calculate the offset, in units of surface samples, to a subimage in the
 * surface.
 *
 * @invariant level < surface levels
 * @invariant logical_array_layer < logical array length of surface
 * @invariant logical_z_offset_px < logical depth of surface at level
 */
void
isl_surf_get_image_offset_sa(const struct isl_surf *surf,
                             uint32_t level,
                             uint32_t logical_array_layer,
                             uint32_t logical_z_offset_px,
                             uint32_t *x_offset_sa,
                             uint32_t *y_offset_sa)
{
   assert(level < surf->levels);
   assert(logical_array_layer < surf->logical_level0_px.array_len);
   assert(logical_z_offset_px
          < isl_minify(surf->logical_level0_px.depth, level));

   switch (surf->dim_layout) {
   case ISL_DIM_LAYOUT_GEN9_1D:
      get_image_offset_sa_gen9_1d(surf, level, logical_array_layer,
                                  x_offset_sa, y_offset_sa);
      break;
   case ISL_DIM_LAYOUT_GEN4_2D:
      get_image_offset_sa_gen4_2d(surf, level, logical_array_layer
                                  + logical_z_offset_px,
                                  x_offset_sa, y_offset_sa);
      break;
   case ISL_DIM_LAYOUT_GEN4_3D:
      get_image_offset_sa_gen4_3d(surf, level, logical_array_layer +
                                  logical_z_offset_px,
                                  x_offset_sa, y_offset_sa);
      break;
   case ISL_DIM_LAYOUT_GEN6_STENCIL_HIZ:
      get_image_offset_sa_gen6_stencil_hiz(surf, level, logical_array_layer +
                                           logical_z_offset_px,
                                           x_offset_sa, y_offset_sa);
      break;

   default:
      unreachable("not reached");
   }
}

void
isl_surf_get_image_offset_el(const struct isl_surf *surf,
                             uint32_t level,
                             uint32_t logical_array_layer,
                             uint32_t logical_z_offset_px,
                             uint32_t *x_offset_el,
                             uint32_t *y_offset_el)
{
   const struct isl_format_layout *fmtl = isl_format_get_layout(surf->format);

   assert(level < surf->levels);
   assert(logical_array_layer < surf->logical_level0_px.array_len);
   assert(logical_z_offset_px
          < isl_minify(surf->logical_level0_px.depth, level));

   uint32_t x_offset_sa, y_offset_sa;
   isl_surf_get_image_offset_sa(surf, level,
                                logical_array_layer,
                                logical_z_offset_px,
                                &x_offset_sa,
                                &y_offset_sa);

   *x_offset_el = x_offset_sa / fmtl->bw;
   *y_offset_el = y_offset_sa / fmtl->bh;
}

void
isl_surf_get_image_offset_B_tile_sa(const struct isl_surf *surf,
                                    uint32_t level,
                                    uint32_t logical_array_layer,
                                    uint32_t logical_z_offset_px,
                                    uint32_t *offset_B,
                                    uint32_t *x_offset_sa,
                                    uint32_t *y_offset_sa)
{
   const struct isl_format_layout *fmtl = isl_format_get_layout(surf->format);

   uint32_t total_x_offset_el, total_y_offset_el;
   isl_surf_get_image_offset_el(surf, level, logical_array_layer,
                                logical_z_offset_px,
                                &total_x_offset_el,
                                &total_y_offset_el);

   uint32_t x_offset_el, y_offset_el;
   isl_tiling_get_intratile_offset_el(surf->tiling, fmtl->bpb,
                                      surf->row_pitch,
                                      total_x_offset_el,
                                      total_y_offset_el,
                                      offset_B,
                                      &x_offset_el,
                                      &y_offset_el);

   if (x_offset_sa) {
      *x_offset_sa = x_offset_el * fmtl->bw;
   } else {
      assert(x_offset_el == 0);
   }

   if (y_offset_sa) {
      *y_offset_sa = y_offset_el * fmtl->bh;
   } else {
      assert(y_offset_el == 0);
   }
}

void
isl_surf_get_image_surf(const struct isl_device *dev,
                        const struct isl_surf *surf,
                        uint32_t level,
                        uint32_t logical_array_layer,
                        uint32_t logical_z_offset_px,
                        struct isl_surf *image_surf,
                        uint32_t *offset_B,
                        uint32_t *x_offset_sa,
                        uint32_t *y_offset_sa)
{
   isl_surf_get_image_offset_B_tile_sa(surf,
                                       level,
                                       logical_array_layer,
                                       logical_z_offset_px,
                                       offset_B,
                                       x_offset_sa,
                                       y_offset_sa);

   /* Even for cube maps there will be only single face, therefore drop the
    * corresponding flag if present.
    */
   const isl_surf_usage_flags_t usage =
      surf->usage & (~ISL_SURF_USAGE_CUBE_BIT);

   bool ok UNUSED;
   ok = isl_surf_init(dev, image_surf,
                      .dim = ISL_SURF_DIM_2D,
                      .format = surf->format,
                      .width = isl_minify(surf->logical_level0_px.w, level),
                      .height = isl_minify(surf->logical_level0_px.h, level),
                      .depth = 1,
                      .levels = 1,
                      .array_len = 1,
                      .samples = surf->samples,
                      .row_pitch = surf->row_pitch,
                      .usage = usage,
                      .tiling_flags = (1 << surf->tiling));
   assert(ok);
}

void
isl_tiling_get_intratile_offset_el(enum isl_tiling tiling,
                                   uint32_t bpb,
                                   uint32_t row_pitch,
                                   uint32_t total_x_offset_el,
                                   uint32_t total_y_offset_el,
                                   uint32_t *base_address_offset,
                                   uint32_t *x_offset_el,
                                   uint32_t *y_offset_el)
{
   if (tiling == ISL_TILING_LINEAR) {
      assert(bpb % 8 == 0);
      *base_address_offset = total_y_offset_el * row_pitch +
                             total_x_offset_el * (bpb / 8);
      *x_offset_el = 0;
      *y_offset_el = 0;
      return;
   }

   struct isl_tile_info tile_info;
   isl_tiling_get_info(tiling, bpb, &tile_info);

   assert(row_pitch % tile_info.phys_extent_B.width == 0);

   /* For non-power-of-two formats, we need the address to be both tile and
    * element-aligned.  The easiest way to achieve this is to work with a tile
    * that is three times as wide as the regular tile.
    *
    * The tile info returned by get_tile_info has a logical size that is an
    * integer number of tile_info.format_bpb size elements.  To scale the
    * tile, we scale up the physical width and then treat the logical tile
    * size as if it has bpb size elements.
    */
   const uint32_t tile_el_scale = bpb / tile_info.format_bpb;
   tile_info.phys_extent_B.width *= tile_el_scale;

   /* Compute the offset into the tile */
   *x_offset_el = total_x_offset_el % tile_info.logical_extent_el.w;
   *y_offset_el = total_y_offset_el % tile_info.logical_extent_el.h;

   /* Compute the offset of the tile in units of whole tiles */
   uint32_t x_offset_tl = total_x_offset_el / tile_info.logical_extent_el.w;
   uint32_t y_offset_tl = total_y_offset_el / tile_info.logical_extent_el.h;

   *base_address_offset =
      y_offset_tl * tile_info.phys_extent_B.h * row_pitch +
      x_offset_tl * tile_info.phys_extent_B.h * tile_info.phys_extent_B.w;
}

uint32_t
isl_surf_get_depth_format(const struct isl_device *dev,
                          const struct isl_surf *surf)
{
   /* Support for separate stencil buffers began in gen5. Support for
    * interleaved depthstencil buffers ceased in gen7. The intermediate gens,
    * those that supported separate and interleaved stencil, were gen5 and
    * gen6.
    *
    * For a list of all available formats, see the Sandybridge PRM >> Volume
    * 2 Part 1: 3D/Media - 3D Pipeline >> 3DSTATE_DEPTH_BUFFER >> Surface
    * Format (p321).
    */

   bool has_stencil = surf->usage & ISL_SURF_USAGE_STENCIL_BIT;

   assert(surf->usage & ISL_SURF_USAGE_DEPTH_BIT);

   if (has_stencil)
      assert(ISL_DEV_GEN(dev) < 7);

   switch (surf->format) {
   default:
      unreachable("bad isl depth format");
   case ISL_FORMAT_R32_FLOAT_X8X24_TYPELESS:
      assert(ISL_DEV_GEN(dev) < 7);
      return 0; /* D32_FLOAT_S8X24_UINT */
   case ISL_FORMAT_R32_FLOAT:
      assert(!has_stencil);
      return 1; /* D32_FLOAT */
   case ISL_FORMAT_R24_UNORM_X8_TYPELESS:
      if (has_stencil) {
         assert(ISL_DEV_GEN(dev) < 7);
         return 2; /* D24_UNORM_S8_UINT */
      } else {
         assert(ISL_DEV_GEN(dev) >= 5);
         return 3; /* D24_UNORM_X8_UINT */
      }
   case ISL_FORMAT_R16_UNORM:
      assert(!has_stencil);
      return 5; /* D16_UNORM */
   }
}<|MERGE_RESOLUTION|>--- conflicted
+++ resolved
@@ -48,23 +48,6 @@
    fprintf(stderr, "%s:%d: FINISHME: %s\n", file, line, buf);
 }
 
-<<<<<<< HEAD
-static const struct {
-   uint8_t size;
-   uint8_t align;
-   uint8_t addr_offset;
-   uint8_t aux_addr_offset;
-} ss_infos[] = {
-   [4] = {24, 32,  4},
-   [5] = {24, 32,  4},
-   [6] = {24, 32,  4},
-   [7] = {32, 32,  4, 24},
-   [8] = {64, 64, 32, 40},
-   [9] = {64, 64, 32, 40},
-};
-
-=======
->>>>>>> 5d3caa1c
 void
 isl_device_init(struct isl_device *dev,
                 const struct gen_device_info *info,
