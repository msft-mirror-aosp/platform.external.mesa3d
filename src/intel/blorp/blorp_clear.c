--- conflicted
+++ resolved
@@ -361,11 +361,7 @@
    batch->blorp->exec(batch, &params);
 }
 
-<<<<<<< HEAD
-static union isl_color_value
-=======
 union isl_color_value
->>>>>>> b85ca86c
 swizzle_color_value(union isl_color_value src, struct isl_swizzle swizzle)
 {
    union isl_color_value dst = { .u32 = { 0, } };
@@ -406,19 +402,6 @@
    clear_color = swizzle_color_value(clear_color, swizzle);
    swizzle = ISL_SWIZZLE_IDENTITY;
 
-<<<<<<< HEAD
-   /* Manually apply the clear destination swizzle.  This way swizzled clears
-    * will work for swizzles which we can't normally use for rendering and it
-    * also ensures that they work on pre-Haswell hardware which can't swizlle
-    * at all.
-    */
-   clear_color = swizzle_color_value(clear_color, swizzle);
-   swizzle = ISL_SWIZZLE_IDENTITY;
-
-   if (format == ISL_FORMAT_R9G9B9E5_SHAREDEXP) {
-      clear_color.u32[0] = float3_to_rgb9e5(clear_color.f32);
-      format = ISL_FORMAT_R32_UINT;
-=======
    bool clear_rgb_as_red = false;
    if (format == ISL_FORMAT_R9G9B9E5_SHAREDEXP) {
       clear_color.u32[0] = float3_to_rgb9e5(clear_color.f32);
@@ -426,7 +409,6 @@
    } else if (format == ISL_FORMAT_L8_UNORM_SRGB) {
       clear_color.f32[0] = util_format_linear_to_srgb_float(clear_color.f32[0]);
       format = ISL_FORMAT_R8_UNORM;
->>>>>>> b85ca86c
    } else if (format == ISL_FORMAT_A4B4G4R4_UNORM) {
       /* Broadwell and earlier cannot render to this format so we need to work
        * around it by swapping the colors around and using B4G4R4A4 instead.
@@ -434,8 +416,6 @@
       const struct isl_swizzle ARGB = ISL_SWIZZLE(ALPHA, RED, GREEN, BLUE);
       clear_color = swizzle_color_value(clear_color, ARGB);
       format = ISL_FORMAT_B4G4R4A4_UNORM;
-<<<<<<< HEAD
-=======
    } else if (isl_format_get_layout(format)->bpb % 3 == 0) {
       clear_rgb_as_red = true;
       if (format == ISL_FORMAT_R8G8B8_UNORM_SRGB) {
@@ -443,7 +423,6 @@
          clear_color.f32[1] = util_format_linear_to_srgb_float(clear_color.f32[1]);
          clear_color.f32[2] = util_format_linear_to_srgb_float(clear_color.f32[2]);
       }
->>>>>>> b85ca86c
    }
 
    memcpy(&params.wm_inputs.clear_color, clear_color.f32, sizeof(float) * 4);
