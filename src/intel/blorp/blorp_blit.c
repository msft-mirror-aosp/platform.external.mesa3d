/*
 * Copyright © 2012 Intel Corporation
 *
 * Permission is hereby granted, free of charge, to any person obtaining a
 * copy of this software and associated documentation files (the "Software"),
 * to deal in the Software without restriction, including without limitation
 * the rights to use, copy, modify, merge, publish, distribute, sublicense,
 * and/or sell copies of the Software, and to permit persons to whom the
 * Software is furnished to do so, subject to the following conditions:
 *
 * The above copyright notice and this permission notice (including the next
 * paragraph) shall be included in all copies or substantial portions of the
 * Software.
 *
 * THE SOFTWARE IS PROVIDED "AS IS", WITHOUT WARRANTY OF ANY KIND, EXPRESS OR
 * IMPLIED, INCLUDING BUT NOT LIMITED TO THE WARRANTIES OF MERCHANTABILITY,
 * FITNESS FOR A PARTICULAR PURPOSE AND NONINFRINGEMENT.  IN NO EVENT SHALL
 * THE AUTHORS OR COPYRIGHT HOLDERS BE LIABLE FOR ANY CLAIM, DAMAGES OR OTHER
 * LIABILITY, WHETHER IN AN ACTION OF CONTRACT, TORT OR OTHERWISE, ARISING
 * FROM, OUT OF OR IN CONNECTION WITH THE SOFTWARE OR THE USE OR OTHER DEALINGS
 * IN THE SOFTWARE.
 */

#include "blorp_nir_builder.h"
#include "compiler/nir/nir_format_convert.h"

#include "blorp_priv.h"

#include "util/format_rgb9e5.h"
/* header-only include needed for _mesa_unorm_to_float and friends. */
#include "mesa/main/format_utils.h"
#include "util/u_math.h"

/* header-only include needed for _mesa_unorm_to_float and friends. */
#include "mesa/main/format_utils.h"

#define FILE_DEBUG_FLAG DEBUG_BLORP

static const bool split_blorp_blit_debug = false;

/**
 * Enum to specify the order of arguments in a sampler message
 */
enum sampler_message_arg
{
   SAMPLER_MESSAGE_ARG_U_FLOAT,
   SAMPLER_MESSAGE_ARG_V_FLOAT,
   SAMPLER_MESSAGE_ARG_U_INT,
   SAMPLER_MESSAGE_ARG_V_INT,
   SAMPLER_MESSAGE_ARG_R_INT,
   SAMPLER_MESSAGE_ARG_SI_INT,
   SAMPLER_MESSAGE_ARG_MCS_INT,
   SAMPLER_MESSAGE_ARG_ZERO_INT,
};

struct brw_blorp_blit_vars {
   /* Input values from brw_blorp_wm_inputs */
   nir_variable *v_discard_rect;
   nir_variable *v_rect_grid;
   nir_variable *v_coord_transform;
   nir_variable *v_src_z;
   nir_variable *v_src_offset;
   nir_variable *v_dst_offset;
   nir_variable *v_src_inv_size;

   /* gl_FragCoord */
   nir_variable *frag_coord;

   /* gl_FragColor */
   nir_variable *color_out;
};

static void
brw_blorp_blit_vars_init(nir_builder *b, struct brw_blorp_blit_vars *v,
                         const struct brw_blorp_blit_prog_key *key)
{
#define LOAD_INPUT(name, type)\
   v->v_##name = BLORP_CREATE_NIR_INPUT(b->shader, name, type);

   LOAD_INPUT(discard_rect, glsl_vec4_type())
   LOAD_INPUT(rect_grid, glsl_vec4_type())
   LOAD_INPUT(coord_transform, glsl_vec4_type())
   LOAD_INPUT(src_z, glsl_uint_type())
   LOAD_INPUT(src_offset, glsl_vector_type(GLSL_TYPE_UINT, 2))
   LOAD_INPUT(dst_offset, glsl_vector_type(GLSL_TYPE_UINT, 2))
   LOAD_INPUT(src_inv_size, glsl_vector_type(GLSL_TYPE_FLOAT, 2))

#undef LOAD_INPUT

   v->frag_coord = nir_variable_create(b->shader, nir_var_shader_in,
                                       glsl_vec4_type(), "gl_FragCoord");
   v->frag_coord->data.location = VARYING_SLOT_POS;

   v->color_out = nir_variable_create(b->shader, nir_var_shader_out,
                                      glsl_vec4_type(), "gl_FragColor");
   v->color_out->data.location = FRAG_RESULT_COLOR;
}

static nir_ssa_def *
blorp_blit_get_frag_coords(nir_builder *b,
                           const struct brw_blorp_blit_prog_key *key,
                           struct brw_blorp_blit_vars *v)
{
   nir_ssa_def *coord = nir_f2i32(b, nir_load_var(b, v->frag_coord));

   /* Account for destination surface intratile offset
    *
    * Transformation parameters giving translation from destination to source
    * coordinates don't take into account possible intra-tile destination
    * offset.  Therefore it has to be first subtracted from the incoming
    * coordinates.  Vertices are set up based on coordinates containing the
    * intra-tile offset.
    */
   if (key->need_dst_offset)
      coord = nir_isub(b, coord, nir_load_var(b, v->v_dst_offset));

   if (key->persample_msaa_dispatch) {
      return nir_vec3(b, nir_channel(b, coord, 0), nir_channel(b, coord, 1),
                      nir_load_sample_id(b));
   } else {
      return nir_vec2(b, nir_channel(b, coord, 0), nir_channel(b, coord, 1));
   }
}

/**
 * Emit code to translate from destination (X, Y) coordinates to source (X, Y)
 * coordinates.
 */
static nir_ssa_def *
blorp_blit_apply_transform(nir_builder *b, nir_ssa_def *src_pos,
                           struct brw_blorp_blit_vars *v)
{
   nir_ssa_def *coord_transform = nir_load_var(b, v->v_coord_transform);

   nir_ssa_def *offset = nir_vec2(b, nir_channel(b, coord_transform, 1),
                                     nir_channel(b, coord_transform, 3));
   nir_ssa_def *mul = nir_vec2(b, nir_channel(b, coord_transform, 0),
                                  nir_channel(b, coord_transform, 2));

   return nir_fadd(b, nir_fmul(b, src_pos, mul), offset);
}

static inline void
blorp_nir_discard_if_outside_rect(nir_builder *b, nir_ssa_def *pos,
                                  struct brw_blorp_blit_vars *v)
{
   nir_ssa_def *c0, *c1, *c2, *c3;
   nir_ssa_def *discard_rect = nir_load_var(b, v->v_discard_rect);
   nir_ssa_def *dst_x0 = nir_channel(b, discard_rect, 0);
   nir_ssa_def *dst_x1 = nir_channel(b, discard_rect, 1);
   nir_ssa_def *dst_y0 = nir_channel(b, discard_rect, 2);
   nir_ssa_def *dst_y1 = nir_channel(b, discard_rect, 3);

   c0 = nir_ult(b, nir_channel(b, pos, 0), dst_x0);
   c1 = nir_uge(b, nir_channel(b, pos, 0), dst_x1);
   c2 = nir_ult(b, nir_channel(b, pos, 1), dst_y0);
   c3 = nir_uge(b, nir_channel(b, pos, 1), dst_y1);

   nir_ssa_def *oob = nir_ior(b, nir_ior(b, c0, c1), nir_ior(b, c2, c3));

   nir_intrinsic_instr *discard =
      nir_intrinsic_instr_create(b->shader, nir_intrinsic_discard_if);
   discard->src[0] = nir_src_for_ssa(oob);
   nir_builder_instr_insert(b, &discard->instr);
}

static nir_tex_instr *
blorp_create_nir_tex_instr(nir_builder *b, struct brw_blorp_blit_vars *v,
                           nir_texop op, nir_ssa_def *pos, unsigned num_srcs,
                           nir_alu_type dst_type)
{
   nir_tex_instr *tex = nir_tex_instr_create(b->shader, num_srcs);

   tex->op = op;

   tex->dest_type = dst_type;
   tex->is_array = false;
   tex->is_shadow = false;

   /* Blorp only has one texture and it's bound at unit 0 */
   tex->texture_index = 0;
   tex->sampler_index = 0;

   /* To properly handle 3-D and 2-D array textures, we pull the Z component
    * from an input.  TODO: This is a bit magic; we should probably make this
    * more explicit in the future.
    */
   assert(pos->num_components >= 2);
   pos = nir_vec3(b, nir_channel(b, pos, 0), nir_channel(b, pos, 1),
                     nir_load_var(b, v->v_src_z));

   tex->src[0].src_type = nir_tex_src_coord;
   tex->src[0].src = nir_src_for_ssa(pos);
   tex->coord_components = 3;

   nir_ssa_dest_init(&tex->instr, &tex->dest, 4, 32, NULL);

   return tex;
}

static nir_ssa_def *
blorp_nir_tex(nir_builder *b, struct brw_blorp_blit_vars *v,
              const struct brw_blorp_blit_prog_key *key, nir_ssa_def *pos)
{
   if (key->need_src_offset)
      pos = nir_fadd(b, pos, nir_i2f32(b, nir_load_var(b, v->v_src_offset)));

   /* If the sampler requires normalized coordinates, we need to compensate. */
   if (key->src_coords_normalized)
      pos = nir_fmul(b, pos, nir_load_var(b, v->v_src_inv_size));

   nir_tex_instr *tex =
      blorp_create_nir_tex_instr(b, v, nir_texop_tex, pos, 2,
                                 key->texture_data_type);

   assert(pos->num_components == 2);
   tex->sampler_dim = GLSL_SAMPLER_DIM_2D;
   tex->src[1].src_type = nir_tex_src_lod;
   tex->src[1].src = nir_src_for_ssa(nir_imm_int(b, 0));

   nir_builder_instr_insert(b, &tex->instr);

   return &tex->dest.ssa;
}

static nir_ssa_def *
blorp_nir_txf(nir_builder *b, struct brw_blorp_blit_vars *v,
              nir_ssa_def *pos, nir_alu_type dst_type)
{
   nir_tex_instr *tex =
      blorp_create_nir_tex_instr(b, v, nir_texop_txf, pos, 2, dst_type);

   tex->sampler_dim = GLSL_SAMPLER_DIM_3D;
   tex->src[1].src_type = nir_tex_src_lod;
   tex->src[1].src = nir_src_for_ssa(nir_imm_int(b, 0));

   nir_builder_instr_insert(b, &tex->instr);

   return &tex->dest.ssa;
}

static nir_ssa_def *
blorp_nir_txf_ms(nir_builder *b, struct brw_blorp_blit_vars *v,
                 nir_ssa_def *pos, nir_ssa_def *mcs, nir_alu_type dst_type)
{
   nir_tex_instr *tex =
      blorp_create_nir_tex_instr(b, v, nir_texop_txf_ms, pos,
                                 mcs != NULL ? 3 : 2, dst_type);

   tex->sampler_dim = GLSL_SAMPLER_DIM_MS;

   tex->src[1].src_type = nir_tex_src_ms_index;
   if (pos->num_components == 2) {
      tex->src[1].src = nir_src_for_ssa(nir_imm_int(b, 0));
   } else {
      assert(pos->num_components == 3);
      tex->src[1].src = nir_src_for_ssa(nir_channel(b, pos, 2));
   }

   if (mcs) {
      tex->src[2].src_type = nir_tex_src_ms_mcs;
      tex->src[2].src = nir_src_for_ssa(mcs);
   }

   nir_builder_instr_insert(b, &tex->instr);

   return &tex->dest.ssa;
}

static nir_ssa_def *
blorp_blit_txf_ms_mcs(nir_builder *b, struct brw_blorp_blit_vars *v,
                      nir_ssa_def *pos)
{
   nir_tex_instr *tex =
      blorp_create_nir_tex_instr(b, v, nir_texop_txf_ms_mcs,
                                 pos, 1, nir_type_int);

   tex->sampler_dim = GLSL_SAMPLER_DIM_MS;

   nir_builder_instr_insert(b, &tex->instr);

   return &tex->dest.ssa;
}

/**
 * Emit code to compensate for the difference between Y and W tiling.
 *
 * This code modifies the X and Y coordinates according to the formula:
 *
 *   (X', Y', S') = detile(W-MAJOR, tile(Y-MAJOR, X, Y, S))
 *
 * (See brw_blorp_build_nir_shader).
 */
static inline nir_ssa_def *
blorp_nir_retile_y_to_w(nir_builder *b, nir_ssa_def *pos)
{
   assert(pos->num_components == 2);
   nir_ssa_def *x_Y = nir_channel(b, pos, 0);
   nir_ssa_def *y_Y = nir_channel(b, pos, 1);

   /* Given X and Y coordinates that describe an address using Y tiling,
    * translate to the X and Y coordinates that describe the same address
    * using W tiling.
    *
    * If we break down the low order bits of X and Y, using a
    * single letter to represent each low-order bit:
    *
    *   X = A << 7 | 0bBCDEFGH
    *   Y = J << 5 | 0bKLMNP                                       (1)
    *
    * Then we can apply the Y tiling formula to see the memory offset being
    * addressed:
    *
    *   offset = (J * tile_pitch + A) << 12 | 0bBCDKLMNPEFGH       (2)
    *
    * If we apply the W detiling formula to this memory location, that the
    * corresponding X' and Y' coordinates are:
    *
    *   X' = A << 6 | 0bBCDPFH                                     (3)
    *   Y' = J << 6 | 0bKLMNEG
    *
    * Combining (1) and (3), we see that to transform (X, Y) to (X', Y'),
    * we need to make the following computation:
    *
    *   X' = (X & ~0b1011) >> 1 | (Y & 0b1) << 2 | X & 0b1         (4)
    *   Y' = (Y & ~0b1) << 1 | (X & 0b1000) >> 2 | (X & 0b10) >> 1
    */
   nir_ssa_def *x_W = nir_imm_int(b, 0);
   x_W = nir_mask_shift_or(b, x_W, x_Y, 0xfffffff4, -1);
   x_W = nir_mask_shift_or(b, x_W, y_Y, 0x1, 2);
   x_W = nir_mask_shift_or(b, x_W, x_Y, 0x1, 0);

   nir_ssa_def *y_W = nir_imm_int(b, 0);
   y_W = nir_mask_shift_or(b, y_W, y_Y, 0xfffffffe, 1);
   y_W = nir_mask_shift_or(b, y_W, x_Y, 0x8, -2);
   y_W = nir_mask_shift_or(b, y_W, x_Y, 0x2, -1);

   return nir_vec2(b, x_W, y_W);
}

/**
 * Emit code to compensate for the difference between Y and W tiling.
 *
 * This code modifies the X and Y coordinates according to the formula:
 *
 *   (X', Y', S') = detile(Y-MAJOR, tile(W-MAJOR, X, Y, S))
 *
 * (See brw_blorp_build_nir_shader).
 */
static inline nir_ssa_def *
blorp_nir_retile_w_to_y(nir_builder *b, nir_ssa_def *pos)
{
   assert(pos->num_components == 2);
   nir_ssa_def *x_W = nir_channel(b, pos, 0);
   nir_ssa_def *y_W = nir_channel(b, pos, 1);

   /* Applying the same logic as above, but in reverse, we obtain the
    * formulas:
    *
    * X' = (X & ~0b101) << 1 | (Y & 0b10) << 2 | (Y & 0b1) << 1 | X & 0b1
    * Y' = (Y & ~0b11) >> 1 | (X & 0b100) >> 2
    */
   nir_ssa_def *x_Y = nir_imm_int(b, 0);
   x_Y = nir_mask_shift_or(b, x_Y, x_W, 0xfffffffa, 1);
   x_Y = nir_mask_shift_or(b, x_Y, y_W, 0x2, 2);
   x_Y = nir_mask_shift_or(b, x_Y, y_W, 0x1, 1);
   x_Y = nir_mask_shift_or(b, x_Y, x_W, 0x1, 0);

   nir_ssa_def *y_Y = nir_imm_int(b, 0);
   y_Y = nir_mask_shift_or(b, y_Y, y_W, 0xfffffffc, -1);
   y_Y = nir_mask_shift_or(b, y_Y, x_W, 0x4, -2);

   return nir_vec2(b, x_Y, y_Y);
}

/**
 * Emit code to compensate for the difference between MSAA and non-MSAA
 * surfaces.
 *
 * This code modifies the X and Y coordinates according to the formula:
 *
 *   (X', Y', S') = encode_msaa(num_samples, IMS, X, Y, S)
 *
 * (See brw_blorp_blit_program).
 */
static inline nir_ssa_def *
blorp_nir_encode_msaa(nir_builder *b, nir_ssa_def *pos,
                      unsigned num_samples, enum isl_msaa_layout layout)
{
   assert(pos->num_components == 2 || pos->num_components == 3);

   switch (layout) {
   case ISL_MSAA_LAYOUT_NONE:
      assert(pos->num_components == 2);
      return pos;
   case ISL_MSAA_LAYOUT_ARRAY:
      /* No translation needed */
      return pos;
   case ISL_MSAA_LAYOUT_INTERLEAVED: {
      nir_ssa_def *x_in = nir_channel(b, pos, 0);
      nir_ssa_def *y_in = nir_channel(b, pos, 1);
      nir_ssa_def *s_in = pos->num_components == 2 ? nir_imm_int(b, 0) :
                                                     nir_channel(b, pos, 2);

      nir_ssa_def *x_out = nir_imm_int(b, 0);
      nir_ssa_def *y_out = nir_imm_int(b, 0);
      switch (num_samples) {
      case 2:
      case 4:
         /* encode_msaa(2, IMS, X, Y, S) = (X', Y', 0)
          *   where X' = (X & ~0b1) << 1 | (S & 0b1) << 1 | (X & 0b1)
          *         Y' = Y
          *
          * encode_msaa(4, IMS, X, Y, S) = (X', Y', 0)
          *   where X' = (X & ~0b1) << 1 | (S & 0b1) << 1 | (X & 0b1)
          *         Y' = (Y & ~0b1) << 1 | (S & 0b10) | (Y & 0b1)
          */
         x_out = nir_mask_shift_or(b, x_out, x_in, 0xfffffffe, 1);
         x_out = nir_mask_shift_or(b, x_out, s_in, 0x1, 1);
         x_out = nir_mask_shift_or(b, x_out, x_in, 0x1, 0);
         if (num_samples == 2) {
            y_out = y_in;
         } else {
            y_out = nir_mask_shift_or(b, y_out, y_in, 0xfffffffe, 1);
            y_out = nir_mask_shift_or(b, y_out, s_in, 0x2, 0);
            y_out = nir_mask_shift_or(b, y_out, y_in, 0x1, 0);
         }
         break;

      case 8:
         /* encode_msaa(8, IMS, X, Y, S) = (X', Y', 0)
          *   where X' = (X & ~0b1) << 2 | (S & 0b100) | (S & 0b1) << 1
          *              | (X & 0b1)
          *         Y' = (Y & ~0b1) << 1 | (S & 0b10) | (Y & 0b1)
          */
         x_out = nir_mask_shift_or(b, x_out, x_in, 0xfffffffe, 2);
         x_out = nir_mask_shift_or(b, x_out, s_in, 0x4, 0);
         x_out = nir_mask_shift_or(b, x_out, s_in, 0x1, 1);
         x_out = nir_mask_shift_or(b, x_out, x_in, 0x1, 0);
         y_out = nir_mask_shift_or(b, y_out, y_in, 0xfffffffe, 1);
         y_out = nir_mask_shift_or(b, y_out, s_in, 0x2, 0);
         y_out = nir_mask_shift_or(b, y_out, y_in, 0x1, 0);
         break;

      case 16:
         /* encode_msaa(16, IMS, X, Y, S) = (X', Y', 0)
          *   where X' = (X & ~0b1) << 2 | (S & 0b100) | (S & 0b1) << 1
          *              | (X & 0b1)
          *         Y' = (Y & ~0b1) << 2 | (S & 0b1000) >> 1 (S & 0b10)
          *              | (Y & 0b1)
          */
         x_out = nir_mask_shift_or(b, x_out, x_in, 0xfffffffe, 2);
         x_out = nir_mask_shift_or(b, x_out, s_in, 0x4, 0);
         x_out = nir_mask_shift_or(b, x_out, s_in, 0x1, 1);
         x_out = nir_mask_shift_or(b, x_out, x_in, 0x1, 0);
         y_out = nir_mask_shift_or(b, y_out, y_in, 0xfffffffe, 2);
         y_out = nir_mask_shift_or(b, y_out, s_in, 0x8, -1);
         y_out = nir_mask_shift_or(b, y_out, s_in, 0x2, 0);
         y_out = nir_mask_shift_or(b, y_out, y_in, 0x1, 0);
         break;

      default:
         unreachable("Invalid number of samples for IMS layout");
      }

      return nir_vec2(b, x_out, y_out);
   }

   default:
      unreachable("Invalid MSAA layout");
   }
}

/**
 * Emit code to compensate for the difference between MSAA and non-MSAA
 * surfaces.
 *
 * This code modifies the X and Y coordinates according to the formula:
 *
 *   (X', Y', S) = decode_msaa(num_samples, IMS, X, Y, S)
 *
 * (See brw_blorp_blit_program).
 */
static inline nir_ssa_def *
blorp_nir_decode_msaa(nir_builder *b, nir_ssa_def *pos,
                      unsigned num_samples, enum isl_msaa_layout layout)
{
   assert(pos->num_components == 2 || pos->num_components == 3);

   switch (layout) {
   case ISL_MSAA_LAYOUT_NONE:
      /* No translation necessary, and S should already be zero. */
      assert(pos->num_components == 2);
      return pos;
   case ISL_MSAA_LAYOUT_ARRAY:
      /* No translation necessary. */
      return pos;
   case ISL_MSAA_LAYOUT_INTERLEAVED: {
      assert(pos->num_components == 2);

      nir_ssa_def *x_in = nir_channel(b, pos, 0);
      nir_ssa_def *y_in = nir_channel(b, pos, 1);

      nir_ssa_def *x_out = nir_imm_int(b, 0);
      nir_ssa_def *y_out = nir_imm_int(b, 0);
      nir_ssa_def *s_out = nir_imm_int(b, 0);
      switch (num_samples) {
      case 2:
      case 4:
         /* decode_msaa(2, IMS, X, Y, 0) = (X', Y', S)
          *   where X' = (X & ~0b11) >> 1 | (X & 0b1)
          *         S = (X & 0b10) >> 1
          *
          * decode_msaa(4, IMS, X, Y, 0) = (X', Y', S)
          *   where X' = (X & ~0b11) >> 1 | (X & 0b1)
          *         Y' = (Y & ~0b11) >> 1 | (Y & 0b1)
          *         S = (Y & 0b10) | (X & 0b10) >> 1
          */
         x_out = nir_mask_shift_or(b, x_out, x_in, 0xfffffffc, -1);
         x_out = nir_mask_shift_or(b, x_out, x_in, 0x1, 0);
         if (num_samples == 2) {
            y_out = y_in;
            s_out = nir_mask_shift_or(b, s_out, x_in, 0x2, -1);
         } else {
            y_out = nir_mask_shift_or(b, y_out, y_in, 0xfffffffc, -1);
            y_out = nir_mask_shift_or(b, y_out, y_in, 0x1, 0);
            s_out = nir_mask_shift_or(b, s_out, x_in, 0x2, -1);
            s_out = nir_mask_shift_or(b, s_out, y_in, 0x2, 0);
         }
         break;

      case 8:
         /* decode_msaa(8, IMS, X, Y, 0) = (X', Y', S)
          *   where X' = (X & ~0b111) >> 2 | (X & 0b1)
          *         Y' = (Y & ~0b11) >> 1 | (Y & 0b1)
          *         S = (X & 0b100) | (Y & 0b10) | (X & 0b10) >> 1
          */
         x_out = nir_mask_shift_or(b, x_out, x_in, 0xfffffff8, -2);
         x_out = nir_mask_shift_or(b, x_out, x_in, 0x1, 0);
         y_out = nir_mask_shift_or(b, y_out, y_in, 0xfffffffc, -1);
         y_out = nir_mask_shift_or(b, y_out, y_in, 0x1, 0);
         s_out = nir_mask_shift_or(b, s_out, x_in, 0x4, 0);
         s_out = nir_mask_shift_or(b, s_out, y_in, 0x2, 0);
         s_out = nir_mask_shift_or(b, s_out, x_in, 0x2, -1);
         break;

      case 16:
         /* decode_msaa(16, IMS, X, Y, 0) = (X', Y', S)
          *   where X' = (X & ~0b111) >> 2 | (X & 0b1)
          *         Y' = (Y & ~0b111) >> 2 | (Y & 0b1)
          *         S = (Y & 0b100) << 1 | (X & 0b100) |
          *             (Y & 0b10) | (X & 0b10) >> 1
          */
         x_out = nir_mask_shift_or(b, x_out, x_in, 0xfffffff8, -2);
         x_out = nir_mask_shift_or(b, x_out, x_in, 0x1, 0);
         y_out = nir_mask_shift_or(b, y_out, y_in, 0xfffffff8, -2);
         y_out = nir_mask_shift_or(b, y_out, y_in, 0x1, 0);
         s_out = nir_mask_shift_or(b, s_out, y_in, 0x4, 1);
         s_out = nir_mask_shift_or(b, s_out, x_in, 0x4, 0);
         s_out = nir_mask_shift_or(b, s_out, y_in, 0x2, 0);
         s_out = nir_mask_shift_or(b, s_out, x_in, 0x2, -1);
         break;

      default:
         unreachable("Invalid number of samples for IMS layout");
      }

      return nir_vec3(b, x_out, y_out, s_out);
   }

   default:
      unreachable("Invalid MSAA layout");
   }
}

/**
 * Count the number of trailing 1 bits in the given value.  For example:
 *
 * count_trailing_one_bits(0) == 0
 * count_trailing_one_bits(7) == 3
 * count_trailing_one_bits(11) == 2
 */
static inline int count_trailing_one_bits(unsigned value)
{
#ifdef HAVE___BUILTIN_CTZ
   return __builtin_ctz(~value);
#else
   return util_bitcount(value & ~(value + 1));
#endif
}

static nir_ssa_def *
blorp_nir_combine_samples(nir_builder *b, struct brw_blorp_blit_vars *v,
                          nir_ssa_def *pos, unsigned tex_samples,
                          enum isl_aux_usage tex_aux_usage,
                          nir_alu_type dst_type,
                          enum blorp_filter filter)
{
   /* If non-null, this is the outer-most if statement */
   nir_if *outer_if = NULL;

   nir_variable *color =
      nir_local_variable_create(b->impl, glsl_vec4_type(), "color");

   nir_ssa_def *mcs = NULL;
   if (tex_aux_usage == ISL_AUX_USAGE_MCS)
      mcs = blorp_blit_txf_ms_mcs(b, v, pos);

   nir_op combine_op;
   switch (filter) {
   case BLORP_FILTER_AVERAGE:
      assert(dst_type == nir_type_float);
      combine_op = nir_op_fadd;
      break;

   case BLORP_FILTER_MIN_SAMPLE:
      switch (dst_type) {
      case nir_type_int:   combine_op = nir_op_imin;  break;
      case nir_type_uint:  combine_op = nir_op_umin;  break;
      case nir_type_float: combine_op = nir_op_fmin;  break;
      default: unreachable("Invalid dst_type");
      }
      break;

   case BLORP_FILTER_MAX_SAMPLE:
      switch (dst_type) {
      case nir_type_int:   combine_op = nir_op_imax;  break;
      case nir_type_uint:  combine_op = nir_op_umax;  break;
      case nir_type_float: combine_op = nir_op_fmax;  break;
      default: unreachable("Invalid dst_type");
      }
      break;

   default:
      unreachable("Invalid filter");
   }

   /* We add together samples using a binary tree structure, e.g. for 4x MSAA:
    *
    *   result = ((sample[0] + sample[1]) + (sample[2] + sample[3])) / 4
    *
    * This ensures that when all samples have the same value, no numerical
    * precision is lost, since each addition operation always adds two equal
    * values, and summing two equal floating point values does not lose
    * precision.
    *
    * We perform this computation by treating the texture_data array as a
    * stack and performing the following operations:
    *
    * - push sample 0 onto stack
    * - push sample 1 onto stack
    * - add top two stack entries
    * - push sample 2 onto stack
    * - push sample 3 onto stack
    * - add top two stack entries
    * - add top two stack entries
    * - divide top stack entry by 4
    *
    * Note that after pushing sample i onto the stack, the number of add
    * operations we do is equal to the number of trailing 1 bits in i.  This
    * works provided the total number of samples is a power of two, which it
    * always is for i965.
    *
    * For integer formats, we replace the add operations with average
    * operations and skip the final division.
    */
   nir_ssa_def *texture_data[5];
   unsigned stack_depth = 0;
   for (unsigned i = 0; i < tex_samples; ++i) {
      assert(stack_depth == util_bitcount(i)); /* Loop invariant */

      /* Push sample i onto the stack */
      assert(stack_depth < ARRAY_SIZE(texture_data));

      nir_ssa_def *ms_pos = nir_vec3(b, nir_channel(b, pos, 0),
                                        nir_channel(b, pos, 1),
                                        nir_imm_int(b, i));
      texture_data[stack_depth++] = blorp_nir_txf_ms(b, v, ms_pos, mcs, dst_type);

      if (i == 0 && tex_aux_usage == ISL_AUX_USAGE_MCS) {
         /* The Ivy Bridge PRM, Vol4 Part1 p27 (Multisample Control Surface)
          * suggests an optimization:
          *
          *     "A simple optimization with probable large return in
          *     performance is to compare the MCS value to zero (indicating
          *     all samples are on sample slice 0), and sample only from
          *     sample slice 0 using ld2dss if MCS is zero."
          *
          * Note that in the case where the MCS value is zero, sampling from
          * sample slice 0 using ld2dss and sampling from sample 0 using
          * ld2dms are equivalent (since all samples are on sample slice 0).
          * Since we have already sampled from sample 0, all we need to do is
          * skip the remaining fetches and averaging if MCS is zero.
          *
          * It's also trivial to detect when the MCS has the magic clear color
          * value.  In this case, the txf we did on sample 0 will return the
          * clear color and we can skip the remaining fetches just like we do
          * when MCS == 0.
          */
         nir_ssa_def *mcs_zero =
            nir_ieq(b, nir_channel(b, mcs, 0), nir_imm_int(b, 0));
         if (tex_samples == 16) {
            mcs_zero = nir_iand(b, mcs_zero,
               nir_ieq(b, nir_channel(b, mcs, 1), nir_imm_int(b, 0)));
         }
         nir_ssa_def *mcs_clear =
            blorp_nir_mcs_is_clear_color(b, mcs, tex_samples);

         nir_if *if_stmt = nir_if_create(b->shader);
         if_stmt->condition = nir_src_for_ssa(nir_ior(b, mcs_zero, mcs_clear));
         nir_cf_node_insert(b->cursor, &if_stmt->cf_node);

         b->cursor = nir_after_cf_list(&if_stmt->then_list);
         nir_store_var(b, color, texture_data[0], 0xf);

         b->cursor = nir_after_cf_list(&if_stmt->else_list);
         outer_if = if_stmt;
      }

      for (int j = 0; j < count_trailing_one_bits(i); j++) {
         assert(stack_depth >= 2);
         --stack_depth;

         texture_data[stack_depth - 1] =
            nir_build_alu(b, combine_op,
                             texture_data[stack_depth - 1],
                             texture_data[stack_depth],
                             NULL, NULL);
      }
   }

   /* We should have just 1 sample on the stack now. */
   assert(stack_depth == 1);

   if (filter == BLORP_FILTER_AVERAGE) {
      assert(dst_type == nir_type_float);
      texture_data[0] = nir_fmul(b, texture_data[0],
                                 nir_imm_float(b, 1.0 / tex_samples));
   }

   nir_store_var(b, color, texture_data[0], 0xf);

   if (outer_if)
      b->cursor = nir_after_cf_node(&outer_if->cf_node);

   return nir_load_var(b, color);
}

static inline nir_ssa_def *
nir_imm_vec2(nir_builder *build, float x, float y)
{
   nir_const_value v;

   memset(&v, 0, sizeof(v));
   v.f32[0] = x;
   v.f32[1] = y;

   return nir_build_imm(build, 4, 32, v);
}

static nir_ssa_def *
blorp_nir_manual_blend_bilinear(nir_builder *b, nir_ssa_def *pos,
                                unsigned tex_samples,
                                const struct brw_blorp_blit_prog_key *key,
                                struct brw_blorp_blit_vars *v)
{
   nir_ssa_def *pos_xy = nir_channels(b, pos, 0x3);
   nir_ssa_def *rect_grid = nir_load_var(b, v->v_rect_grid);
   nir_ssa_def *scale = nir_imm_vec2(b, key->x_scale, key->y_scale);

   /* Translate coordinates to lay out the samples in a rectangular  grid
    * roughly corresponding to sample locations.
    */
   pos_xy = nir_fmul(b, pos_xy, scale);
   /* Adjust coordinates so that integers represent pixel centers rather
    * than pixel edges.
    */
   pos_xy = nir_fadd(b, pos_xy, nir_imm_float(b, -0.5));
   /* Clamp the X, Y texture coordinates to properly handle the sampling of
    * texels on texture edges.
    */
   pos_xy = nir_fmin(b, nir_fmax(b, pos_xy, nir_imm_float(b, 0.0)),
                        nir_vec2(b, nir_channel(b, rect_grid, 0),
                                    nir_channel(b, rect_grid, 1)));

   /* Store the fractional parts to be used as bilinear interpolation
    * coefficients.
    */
   nir_ssa_def *frac_xy = nir_ffract(b, pos_xy);
   /* Round the float coordinates down to nearest integer */
   pos_xy = nir_fdiv(b, nir_ftrunc(b, pos_xy), scale);

   nir_ssa_def *tex_data[4];
   for (unsigned i = 0; i < 4; ++i) {
      float sample_off_x = (float)(i & 0x1) / key->x_scale;
      float sample_off_y = (float)((i >> 1) & 0x1) / key->y_scale;
      nir_ssa_def *sample_off = nir_imm_vec2(b, sample_off_x, sample_off_y);

      nir_ssa_def *sample_coords = nir_fadd(b, pos_xy, sample_off);
      nir_ssa_def *sample_coords_int = nir_f2i32(b, sample_coords);

      /* The MCS value we fetch has to match up with the pixel that we're
       * sampling from. Since we sample from different pixels in each
       * iteration of this "for" loop, the call to mcs_fetch() should be
       * here inside the loop after computing the pixel coordinates.
       */
      nir_ssa_def *mcs = NULL;
      if (key->tex_aux_usage == ISL_AUX_USAGE_MCS)
         mcs = blorp_blit_txf_ms_mcs(b, v, sample_coords_int);

      /* Compute sample index and map the sample index to a sample number.
       * Sample index layout shows the numbering of slots in a rectangular
       * grid of samples with in a pixel. Sample number layout shows the
       * rectangular grid of samples roughly corresponding to the real sample
       * locations with in a pixel.
       *
       * In the case of 2x MSAA, the layout of sample indices is reversed from
       * the layout of sample numbers:
       *
       * sample index layout :  ---------    sample number layout :  ---------
       *                        | 0 | 1 |                            | 1 | 0 |
       *                        ---------                            ---------
       *
       * In case of 4x MSAA, layout of sample indices matches the layout of
       * sample numbers:
       *           ---------
       *           | 0 | 1 |
       *           ---------
       *           | 2 | 3 |
       *           ---------
       *
       * In case of 8x MSAA the two layouts don't match.
       * sample index layout :  ---------    sample number layout :  ---------
       *                        | 0 | 1 |                            | 3 | 7 |
       *                        ---------                            ---------
       *                        | 2 | 3 |                            | 5 | 0 |
       *                        ---------                            ---------
       *                        | 4 | 5 |                            | 1 | 2 |
       *                        ---------                            ---------
       *                        | 6 | 7 |                            | 4 | 6 |
       *                        ---------                            ---------
       *
       * Fortunately, this can be done fairly easily as:
       * S' = (0x17306425 >> (S * 4)) & 0xf
       *
       * In the case of 16x MSAA the two layouts don't match.
       * Sample index layout:                Sample number layout:
       * ---------------------               ---------------------
       * |  0 |  1 |  2 |  3 |               | 15 | 10 |  9 |  7 |
       * ---------------------               ---------------------
       * |  4 |  5 |  6 |  7 |               |  4 |  1 |  3 | 13 |
       * ---------------------               ---------------------
       * |  8 |  9 | 10 | 11 |               | 12 |  2 |  0 |  6 |
       * ---------------------               ---------------------
       * | 12 | 13 | 14 | 15 |               | 11 |  8 |  5 | 14 |
       * ---------------------               ---------------------
       *
       * This is equivalent to
       * S' = (0xe58b602cd31479af >> (S * 4)) & 0xf
       */
      nir_ssa_def *frac = nir_ffract(b, sample_coords);
      nir_ssa_def *sample =
         nir_fdot2(b, frac, nir_imm_vec2(b, key->x_scale,
                                            key->x_scale * key->y_scale));
      sample = nir_f2i32(b, sample);

      if (tex_samples == 2) {
         sample = nir_isub(b, nir_imm_int(b, 1), sample);
      } else if (tex_samples == 8) {
         sample = nir_iand(b, nir_ishr(b, nir_imm_int(b, 0x64210573),
                                       nir_ishl(b, sample, nir_imm_int(b, 2))),
                           nir_imm_int(b, 0xf));
      } else if (tex_samples == 16) {
         nir_ssa_def *sample_low =
            nir_iand(b, nir_ishr(b, nir_imm_int(b, 0xd31479af),
                                 nir_ishl(b, sample, nir_imm_int(b, 2))),
                     nir_imm_int(b, 0xf));
         nir_ssa_def *sample_high =
            nir_iand(b, nir_ishr(b, nir_imm_int(b, 0xe58b602c),
                                 nir_ishl(b, nir_iadd(b, sample,
                                                      nir_imm_int(b, -8)),
                                          nir_imm_int(b, 2))),
                     nir_imm_int(b, 0xf));

         sample = nir_bcsel(b, nir_ilt(b, sample, nir_imm_int(b, 8)),
                            sample_low, sample_high);
      }
      nir_ssa_def *pos_ms = nir_vec3(b, nir_channel(b, sample_coords_int, 0),
                                        nir_channel(b, sample_coords_int, 1),
                                        sample);
      tex_data[i] = blorp_nir_txf_ms(b, v, pos_ms, mcs, key->texture_data_type);
   }

   nir_ssa_def *frac_x = nir_channel(b, frac_xy, 0);
   nir_ssa_def *frac_y = nir_channel(b, frac_xy, 1);
   return nir_flrp(b, nir_flrp(b, tex_data[0], tex_data[1], frac_x),
                      nir_flrp(b, tex_data[2], tex_data[3], frac_x),
                      frac_y);
}

/** Perform a color bit-cast operation
 *
 * For copy operations involving CCS, we may need to use different formats for
 * the source and destination surfaces.  The two formats must both be UINT
 * formats and must have the same size but may have different bit layouts.
 * For instance, we may be copying from R8G8B8A8_UINT to R32_UINT or R32_UINT
 * to R16G16_UINT.  This function generates code to shuffle bits around to get
 * us from one to the other.
 */
static nir_ssa_def *
bit_cast_color(struct nir_builder *b, nir_ssa_def *color,
               const struct brw_blorp_blit_prog_key *key)
{
   assert(key->texture_data_type == nir_type_uint);

   if (key->src_format == key->dst_format)
      return color;

   const struct isl_format_layout *src_fmtl =
      isl_format_get_layout(key->src_format);
   const struct isl_format_layout *dst_fmtl =
      isl_format_get_layout(key->dst_format);

   /* They must be uint formats with the same bit size */
   assert(src_fmtl->bpb == dst_fmtl->bpb);
   assert(src_fmtl->channels.r.type == ISL_UINT);
   assert(dst_fmtl->channels.r.type == ISL_UINT);

   /* They must be in regular color formats (no luminance or alpha) */
   assert(src_fmtl->channels.r.bits > 0);
   assert(dst_fmtl->channels.r.bits > 0);

   /* They must be in RGBA order (possibly with channels missing) */
   assert(src_fmtl->channels.r.start_bit == 0);
   assert(dst_fmtl->channels.r.start_bit == 0);

   if (src_fmtl->bpb <= 32) {
      const unsigned src_channels =
         isl_format_get_num_channels(key->src_format);
      const unsigned src_bits[4] = {
         src_fmtl->channels.r.bits,
         src_fmtl->channels.g.bits,
         src_fmtl->channels.b.bits,
         src_fmtl->channels.a.bits,
      };
      const unsigned dst_channels =
         isl_format_get_num_channels(key->dst_format);
      const unsigned dst_bits[4] = {
         dst_fmtl->channels.r.bits,
         dst_fmtl->channels.g.bits,
         dst_fmtl->channels.b.bits,
         dst_fmtl->channels.a.bits,
      };
      nir_ssa_def *packed =
         nir_format_pack_uint_unmasked(b, color, src_bits, src_channels);
      color = nir_format_unpack_uint(b, packed, dst_bits, dst_channels);
   } else {
      const unsigned src_bpc = src_fmtl->channels.r.bits;
      const unsigned dst_bpc = dst_fmtl->channels.r.bits;

      assert(src_fmtl->channels.g.bits == 0 ||
             src_fmtl->channels.g.bits == src_fmtl->channels.r.bits);
      assert(src_fmtl->channels.b.bits == 0 ||
             src_fmtl->channels.b.bits == src_fmtl->channels.r.bits);
      assert(src_fmtl->channels.a.bits == 0 ||
             src_fmtl->channels.a.bits == src_fmtl->channels.r.bits);
      assert(dst_fmtl->channels.g.bits == 0 ||
             dst_fmtl->channels.g.bits == dst_fmtl->channels.r.bits);
      assert(dst_fmtl->channels.b.bits == 0 ||
             dst_fmtl->channels.b.bits == dst_fmtl->channels.r.bits);
      assert(dst_fmtl->channels.a.bits == 0 ||
             dst_fmtl->channels.a.bits == dst_fmtl->channels.r.bits);

      /* Restrict to only the channels we actually have */
      const unsigned src_channels =
         isl_format_get_num_channels(key->src_format);
      color = nir_channels(b, color, (1 << src_channels) - 1);

      color = nir_format_bitcast_uvec_unmasked(b, color, src_bpc, dst_bpc);
   }

   /* Blorp likes to assume that colors are vec4s */
   nir_ssa_def *u = nir_ssa_undef(b, 1, 32);
   nir_ssa_def *chans[4] = { u, u, u, u };
   for (unsigned i = 0; i < color->num_components; i++)
      chans[i] = nir_channel(b, color, i);
   return nir_vec4(b, chans[0], chans[1], chans[2], chans[3]);
}

static nir_ssa_def *
select_color_channel(struct nir_builder *b, nir_ssa_def *color,
                     nir_alu_type data_type,
                     enum isl_channel_select chan)
{
   if (chan == ISL_CHANNEL_SELECT_ZERO) {
      return nir_imm_int(b, 0);
   } else if (chan == ISL_CHANNEL_SELECT_ONE) {
      switch (data_type) {
      case nir_type_int:
      case nir_type_uint:
         return nir_imm_int(b, 1);
      case nir_type_float:
         return nir_imm_float(b, 1);
      default:
         unreachable("Invalid data type");
      }
   } else {
      assert((unsigned)(chan - ISL_CHANNEL_SELECT_RED) < 4);
      return nir_channel(b, color, chan - ISL_CHANNEL_SELECT_RED);
   }
}

static nir_ssa_def *
swizzle_color(struct nir_builder *b, nir_ssa_def *color,
              struct isl_swizzle swizzle, nir_alu_type data_type)
{
   return nir_vec4(b,
                   select_color_channel(b, color, data_type, swizzle.r),
                   select_color_channel(b, color, data_type, swizzle.g),
                   select_color_channel(b, color, data_type, swizzle.b),
                   select_color_channel(b, color, data_type, swizzle.a));
}

static nir_ssa_def *
convert_color(struct nir_builder *b, nir_ssa_def *color,
              const struct brw_blorp_blit_prog_key *key)
{
   /* All of our color conversions end up generating a single-channel color
    * value that we need to write out.
    */
   nir_ssa_def *value;

   if (key->dst_format == ISL_FORMAT_R24_UNORM_X8_TYPELESS) {
      /* The destination image is bound as R32_UINT but the data needs to be
       * in R24_UNORM_X8_TYPELESS.  The bottom 24 are the actual data and the
       * top 8 need to be zero.  We can accomplish this by simply multiplying
       * by a factor to scale things down.
       */
      unsigned factor = (1 << 24) - 1;
      value = nir_fsat(b, nir_channel(b, color, 0));
      value = nir_f2i32(b, nir_fmul(b, value, nir_imm_float(b, factor)));
   } else if (key->dst_format == ISL_FORMAT_L8_UNORM_SRGB) {
      value = nir_format_linear_to_srgb(b, nir_channel(b, color, 0));
   } else if (key->dst_format == ISL_FORMAT_R8G8B8_UNORM_SRGB) {
      value = nir_format_linear_to_srgb(b, color);
   } else if (key->dst_format == ISL_FORMAT_R9G9B9E5_SHAREDEXP) {
      value = nir_format_pack_r9g9b9e5(b, color);
   } else {
      unreachable("Unsupported format conversion");
   }

   nir_ssa_def *out_comps[4];
   for (unsigned i = 0; i < 4; i++) {
      if (i < value->num_components)
         out_comps[i] = nir_channel(b, value, i);
      else
         out_comps[i] = nir_ssa_undef(b, 1, 32);
   }
   return nir_vec(b, out_comps, 4);
}

/**
 * Generator for WM programs used in BLORP blits.
 *
 * The bulk of the work done by the WM program is to wrap and unwrap the
 * coordinate transformations used by the hardware to store surfaces in
 * memory.  The hardware transforms a pixel location (X, Y, S) (where S is the
 * sample index for a multisampled surface) to a memory offset by the
 * following formulas:
 *
 *   offset = tile(tiling_format, encode_msaa(num_samples, layout, X, Y, S))
 *   (X, Y, S) = decode_msaa(num_samples, layout, detile(tiling_format, offset))
 *
 * For a single-sampled surface, or for a multisampled surface using
 * INTEL_MSAA_LAYOUT_UMS, encode_msaa() and decode_msaa are the identity
 * function:
 *
 *   encode_msaa(1, NONE, X, Y, 0) = (X, Y, 0)
 *   decode_msaa(1, NONE, X, Y, 0) = (X, Y, 0)
 *   encode_msaa(n, UMS, X, Y, S) = (X, Y, S)
 *   decode_msaa(n, UMS, X, Y, S) = (X, Y, S)
 *
 * For a 4x multisampled surface using INTEL_MSAA_LAYOUT_IMS, encode_msaa()
 * embeds the sample number into bit 1 of the X and Y coordinates:
 *
 *   encode_msaa(4, IMS, X, Y, S) = (X', Y', 0)
 *     where X' = (X & ~0b1) << 1 | (S & 0b1) << 1 | (X & 0b1)
 *           Y' = (Y & ~0b1 ) << 1 | (S & 0b10) | (Y & 0b1)
 *   decode_msaa(4, IMS, X, Y, 0) = (X', Y', S)
 *     where X' = (X & ~0b11) >> 1 | (X & 0b1)
 *           Y' = (Y & ~0b11) >> 1 | (Y & 0b1)
 *           S = (Y & 0b10) | (X & 0b10) >> 1
 *
 * For an 8x multisampled surface using INTEL_MSAA_LAYOUT_IMS, encode_msaa()
 * embeds the sample number into bits 1 and 2 of the X coordinate and bit 1 of
 * the Y coordinate:
 *
 *   encode_msaa(8, IMS, X, Y, S) = (X', Y', 0)
 *     where X' = (X & ~0b1) << 2 | (S & 0b100) | (S & 0b1) << 1 | (X & 0b1)
 *           Y' = (Y & ~0b1) << 1 | (S & 0b10) | (Y & 0b1)
 *   decode_msaa(8, IMS, X, Y, 0) = (X', Y', S)
 *     where X' = (X & ~0b111) >> 2 | (X & 0b1)
 *           Y' = (Y & ~0b11) >> 1 | (Y & 0b1)
 *           S = (X & 0b100) | (Y & 0b10) | (X & 0b10) >> 1
 *
 * For X tiling, tile() combines together the low-order bits of the X and Y
 * coordinates in the pattern 0byyyxxxxxxxxx, creating 4k tiles that are 512
 * bytes wide and 8 rows high:
 *
 *   tile(x_tiled, X, Y, S) = A
 *     where A = tile_num << 12 | offset
 *           tile_num = (Y' >> 3) * tile_pitch + (X' >> 9)
 *           offset = (Y' & 0b111) << 9
 *                    | (X & 0b111111111)
 *           X' = X * cpp
 *           Y' = Y + S * qpitch
 *   detile(x_tiled, A) = (X, Y, S)
 *     where X = X' / cpp
 *           Y = Y' % qpitch
 *           S = Y' / qpitch
 *           Y' = (tile_num / tile_pitch) << 3
 *                | (A & 0b111000000000) >> 9
 *           X' = (tile_num % tile_pitch) << 9
 *                | (A & 0b111111111)
 *
 * (In all tiling formulas, cpp is the number of bytes occupied by a single
 * sample ("chars per pixel"), tile_pitch is the number of 4k tiles required
 * to fill the width of the surface, and qpitch is the spacing (in rows)
 * between array slices).
 *
 * For Y tiling, tile() combines together the low-order bits of the X and Y
 * coordinates in the pattern 0bxxxyyyyyxxxx, creating 4k tiles that are 128
 * bytes wide and 32 rows high:
 *
 *   tile(y_tiled, X, Y, S) = A
 *     where A = tile_num << 12 | offset
 *           tile_num = (Y' >> 5) * tile_pitch + (X' >> 7)
 *           offset = (X' & 0b1110000) << 5
 *                    | (Y' & 0b11111) << 4
 *                    | (X' & 0b1111)
 *           X' = X * cpp
 *           Y' = Y + S * qpitch
 *   detile(y_tiled, A) = (X, Y, S)
 *     where X = X' / cpp
 *           Y = Y' % qpitch
 *           S = Y' / qpitch
 *           Y' = (tile_num / tile_pitch) << 5
 *                | (A & 0b111110000) >> 4
 *           X' = (tile_num % tile_pitch) << 7
 *                | (A & 0b111000000000) >> 5
 *                | (A & 0b1111)
 *
 * For W tiling, tile() combines together the low-order bits of the X and Y
 * coordinates in the pattern 0bxxxyyyyxyxyx, creating 4k tiles that are 64
 * bytes wide and 64 rows high (note that W tiling is only used for stencil
 * buffers, which always have cpp = 1 and S=0):
 *
 *   tile(w_tiled, X, Y, S) = A
 *     where A = tile_num << 12 | offset
 *           tile_num = (Y' >> 6) * tile_pitch + (X' >> 6)
 *           offset = (X' & 0b111000) << 6
 *                    | (Y' & 0b111100) << 3
 *                    | (X' & 0b100) << 2
 *                    | (Y' & 0b10) << 2
 *                    | (X' & 0b10) << 1
 *                    | (Y' & 0b1) << 1
 *                    | (X' & 0b1)
 *           X' = X * cpp = X
 *           Y' = Y + S * qpitch
 *   detile(w_tiled, A) = (X, Y, S)
 *     where X = X' / cpp = X'
 *           Y = Y' % qpitch = Y'
 *           S = Y / qpitch = 0
 *           Y' = (tile_num / tile_pitch) << 6
 *                | (A & 0b111100000) >> 3
 *                | (A & 0b1000) >> 2
 *                | (A & 0b10) >> 1
 *           X' = (tile_num % tile_pitch) << 6
 *                | (A & 0b111000000000) >> 6
 *                | (A & 0b10000) >> 2
 *                | (A & 0b100) >> 1
 *                | (A & 0b1)
 *
 * Finally, for a non-tiled surface, tile() simply combines together the X and
 * Y coordinates in the natural way:
 *
 *   tile(untiled, X, Y, S) = A
 *     where A = Y * pitch + X'
 *           X' = X * cpp
 *           Y' = Y + S * qpitch
 *   detile(untiled, A) = (X, Y, S)
 *     where X = X' / cpp
 *           Y = Y' % qpitch
 *           S = Y' / qpitch
 *           X' = A % pitch
 *           Y' = A / pitch
 *
 * (In these formulas, pitch is the number of bytes occupied by a single row
 * of samples).
 */
static nir_shader *
brw_blorp_build_nir_shader(struct blorp_context *blorp, void *mem_ctx,
                           const struct brw_blorp_blit_prog_key *key)
{
   const struct gen_device_info *devinfo = blorp->isl_dev->info;
   nir_ssa_def *src_pos, *dst_pos, *color;

   /* Sanity checks */
   if (key->dst_tiled_w && key->rt_samples > 1) {
      /* If the destination image is W tiled and multisampled, then the thread
       * must be dispatched once per sample, not once per pixel.  This is
       * necessary because after conversion between W and Y tiling, there's no
       * guarantee that all samples corresponding to a single pixel will still
       * be together.
       */
      assert(key->persample_msaa_dispatch);
   }

   if (key->persample_msaa_dispatch) {
      /* It only makes sense to do persample dispatch if the render target is
       * configured as multisampled.
       */
      assert(key->rt_samples > 0);
   }

   /* Make sure layout is consistent with sample count */
   assert((key->tex_layout == ISL_MSAA_LAYOUT_NONE) ==
          (key->tex_samples <= 1));
   assert((key->rt_layout == ISL_MSAA_LAYOUT_NONE) ==
          (key->rt_samples <= 1));
   assert((key->src_layout == ISL_MSAA_LAYOUT_NONE) ==
          (key->src_samples <= 1));
   assert((key->dst_layout == ISL_MSAA_LAYOUT_NONE) ==
          (key->dst_samples <= 1));

   nir_builder b;
   blorp_nir_init_shader(&b, mem_ctx, MESA_SHADER_FRAGMENT, NULL);

   struct brw_blorp_blit_vars v;
   brw_blorp_blit_vars_init(&b, &v, key);

   dst_pos = blorp_blit_get_frag_coords(&b, key, &v);

   /* Render target and texture hardware don't support W tiling until Gen8. */
   const bool rt_tiled_w = false;
   const bool tex_tiled_w = devinfo->gen >= 8 && key->src_tiled_w;

   /* The address that data will be written to is determined by the
    * coordinates supplied to the WM thread and the tiling and sample count of
    * the render target, according to the formula:
    *
    * (X, Y, S) = decode_msaa(rt_samples, detile(rt_tiling, offset))
    *
    * If the actual tiling and sample count of the destination surface are not
    * the same as the configuration of the render target, then these
    * coordinates are wrong and we have to adjust them to compensate for the
    * difference.
    */
   if (rt_tiled_w != key->dst_tiled_w ||
       key->rt_samples != key->dst_samples ||
       key->rt_layout != key->dst_layout) {
      dst_pos = blorp_nir_encode_msaa(&b, dst_pos, key->rt_samples,
                                      key->rt_layout);
      /* Now (X, Y, S) = detile(rt_tiling, offset) */
      if (rt_tiled_w != key->dst_tiled_w)
         dst_pos = blorp_nir_retile_y_to_w(&b, dst_pos);
      /* Now (X, Y, S) = detile(rt_tiling, offset) */
      dst_pos = blorp_nir_decode_msaa(&b, dst_pos, key->dst_samples,
                                      key->dst_layout);
   }

   nir_ssa_def *comp = NULL;
   if (key->dst_rgb) {
      /* The destination image is bound as a red texture three times as wide
       * as the actual image.  Our shader is effectively running one color
       * component at a time.  We need to save off the component and adjust
       * the destination position.
       */
      assert(dst_pos->num_components == 2);
      nir_ssa_def *dst_x = nir_channel(&b, dst_pos, 0);
      comp = nir_umod(&b, dst_x, nir_imm_int(&b, 3));
      dst_pos = nir_vec2(&b, nir_idiv(&b, dst_x, nir_imm_int(&b, 3)),
                             nir_channel(&b, dst_pos, 1));
   }

   /* Now (X, Y, S) = decode_msaa(dst_samples, detile(dst_tiling, offset)).
    *
    * That is: X, Y and S now contain the true coordinates and sample index of
    * the data that the WM thread should output.
    *
    * If we need to kill pixels that are outside the destination rectangle,
    * now is the time to do it.
    */
   if (key->use_kill)
      blorp_nir_discard_if_outside_rect(&b, dst_pos, &v);

   src_pos = blorp_blit_apply_transform(&b, nir_i2f32(&b, dst_pos), &v);
   if (dst_pos->num_components == 3) {
      /* The sample coordinate is an integer that we want left alone but
       * blorp_blit_apply_transform() blindly applies the transform to all
       * three coordinates.  Grab the original sample index.
       */
      src_pos = nir_vec3(&b, nir_channel(&b, src_pos, 0),
                             nir_channel(&b, src_pos, 1),
                             nir_channel(&b, dst_pos, 2));
   }

   /* If the source image is not multisampled, then we want to fetch sample
    * number 0, because that's the only sample there is.
    */
   if (key->src_samples == 1)
      src_pos = nir_channels(&b, src_pos, 0x3);

   /* X, Y, and S are now the coordinates of the pixel in the source image
    * that we want to texture from.  Exception: if we are blending, then S is
    * irrelevant, because we are going to fetch all samples.
    */
   switch (key->filter) {
   case BLORP_FILTER_NONE:
   case BLORP_FILTER_NEAREST:
   case BLORP_FILTER_SAMPLE_0:
      /* We're going to use texelFetch, so we need integers */
      if (src_pos->num_components == 2) {
         src_pos = nir_f2i32(&b, src_pos);
      } else {
         assert(src_pos->num_components == 3);
         src_pos = nir_vec3(&b, nir_channel(&b, nir_f2i32(&b, src_pos), 0),
                                nir_channel(&b, nir_f2i32(&b, src_pos), 1),
                                nir_channel(&b, src_pos, 2));
      }

      /* We aren't blending, which means we just want to fetch a single
       * sample from the source surface.  The address that we want to fetch
       * from is related to the X, Y and S values according to the formula:
       *
       * (X, Y, S) = decode_msaa(src_samples, detile(src_tiling, offset)).
       *
       * If the actual tiling and sample count of the source surface are
       * not the same as the configuration of the texture, then we need to
       * adjust the coordinates to compensate for the difference.
       */
      if (tex_tiled_w != key->src_tiled_w ||
          key->tex_samples != key->src_samples ||
          key->tex_layout != key->src_layout) {
         src_pos = blorp_nir_encode_msaa(&b, src_pos, key->src_samples,
                                         key->src_layout);
         /* Now (X, Y, S) = detile(src_tiling, offset) */
         if (tex_tiled_w != key->src_tiled_w)
            src_pos = blorp_nir_retile_w_to_y(&b, src_pos);
         /* Now (X, Y, S) = detile(tex_tiling, offset) */
         src_pos = blorp_nir_decode_msaa(&b, src_pos, key->tex_samples,
                                         key->tex_layout);
      }

      if (key->need_src_offset)
         src_pos = nir_iadd(&b, src_pos, nir_load_var(&b, v.v_src_offset));

      /* Now (X, Y, S) = decode_msaa(tex_samples, detile(tex_tiling, offset)).
       *
       * In other words: X, Y, and S now contain values which, when passed to
       * the texturing unit, will cause data to be read from the correct
       * memory location.  So we can fetch the texel now.
       */
      if (key->src_samples == 1) {
         color = blorp_nir_txf(&b, &v, src_pos, key->texture_data_type);
      } else {
         nir_ssa_def *mcs = NULL;
         if (key->tex_aux_usage == ISL_AUX_USAGE_MCS)
            mcs = blorp_blit_txf_ms_mcs(&b, &v, src_pos);

         color = blorp_nir_txf_ms(&b, &v, src_pos, mcs, key->texture_data_type);
      }
      break;

   case BLORP_FILTER_BILINEAR:
      assert(!key->src_tiled_w);
      assert(key->tex_samples == key->src_samples);
      assert(key->tex_layout == key->src_layout);

      if (key->src_samples == 1) {
         color = blorp_nir_tex(&b, &v, key, src_pos);
      } else {
         assert(!key->use_kill);
         color = blorp_nir_manual_blend_bilinear(&b, src_pos, key->src_samples,
                                                 key, &v);
      }
      break;

   case BLORP_FILTER_AVERAGE:
   case BLORP_FILTER_MIN_SAMPLE:
   case BLORP_FILTER_MAX_SAMPLE:
      assert(!key->src_tiled_w);
      assert(key->tex_samples == key->src_samples);
      assert(key->tex_layout == key->src_layout);

      /* Resolves (effecively) use texelFetch, so we need integers and we
       * don't care about the sample index if we got one.
       */
      src_pos = nir_f2i32(&b, nir_channels(&b, src_pos, 0x3));

      if (devinfo->gen == 6) {
         /* Because gen6 only supports 4x interleved MSAA, we can do all the
          * blending we need with a single linear-interpolated texture lookup
          * at the center of the sample. The texture coordinates to be odd
          * integers so that they correspond to the center of a 2x2 block
          * representing the four samples that maxe up a pixel.  So we need
          * to multiply our X and Y coordinates each by 2 and then add 1.
          */
         assert(key->src_coords_normalized);
         assert(key->filter == BLORP_FILTER_AVERAGE);
         src_pos = nir_fadd(&b,
                            nir_i2f32(&b, src_pos),
                            nir_imm_float(&b, 0.5f));
         color = blorp_nir_tex(&b, &v, key, src_pos);
      } else {
         /* Gen7+ hardware doesn't automaticaly blend. */
         color = blorp_nir_combine_samples(&b, &v, src_pos, key->src_samples,
                                           key->tex_aux_usage,
                                           key->texture_data_type,
                                           key->filter);
      }
      break;

   default:
      unreachable("Invalid blorp filter");
   }

   if (!isl_swizzle_is_identity(key->src_swizzle)) {
      color = swizzle_color(&b, color, key->src_swizzle,
                            key->texture_data_type);
   }

   if (!isl_swizzle_is_identity(key->dst_swizzle)) {
      color = swizzle_color(&b, color, isl_swizzle_invert(key->dst_swizzle),
                            nir_type_int);
   }

   if (key->format_bit_cast) {
      assert(isl_swizzle_is_identity(key->src_swizzle));
      assert(isl_swizzle_is_identity(key->dst_swizzle));
      color = bit_cast_color(&b, color, key);
   } else if (key->dst_format) {
      color = convert_color(&b, color, key);
   }

   if (key->dst_rgb) {
      /* The destination image is bound as a red texture three times as wide
       * as the actual image.  Our shader is effectively running one color
       * component at a time.  We need to pick off the appropriate component
       * from the source color and write that to destination red.
       */
      assert(dst_pos->num_components == 2);

      nir_ssa_def *color_component =
         nir_bcsel(&b, nir_ieq(&b, comp, nir_imm_int(&b, 0)),
                       nir_channel(&b, color, 0),
                       nir_bcsel(&b, nir_ieq(&b, comp, nir_imm_int(&b, 1)),
                                     nir_channel(&b, color, 1),
                                     nir_channel(&b, color, 2)));

      nir_ssa_def *u = nir_ssa_undef(&b, 1, 32);
      color = nir_vec4(&b, color_component, u, u, u);
   }

   nir_store_var(&b, v.color_out, color, 0xf);

   return b.shader;
}

static bool
brw_blorp_get_blit_kernel(struct blorp_batch *batch,
                          struct blorp_params *params,
                          const struct brw_blorp_blit_prog_key *prog_key)
{
   struct blorp_context *blorp = batch->blorp;

   if (blorp->lookup_shader(batch, prog_key, sizeof(*prog_key),
                            &params->wm_prog_kernel, &params->wm_prog_data))
      return true;

   void *mem_ctx = ralloc_context(NULL);

   const unsigned *program;
   struct brw_wm_prog_data prog_data;

   nir_shader *nir = brw_blorp_build_nir_shader(blorp, mem_ctx, prog_key);
   nir->info.name = ralloc_strdup(nir, "BLORP-blit");

   struct brw_wm_prog_key wm_key;
   brw_blorp_init_wm_prog_key(&wm_key);
   wm_key.tex.compressed_multisample_layout_mask =
      prog_key->tex_aux_usage == ISL_AUX_USAGE_MCS;
   wm_key.tex.msaa_16 = prog_key->tex_samples == 16;
   wm_key.multisample_fbo = prog_key->rt_samples > 1;

   program = blorp_compile_fs(blorp, mem_ctx, nir, &wm_key, false,
                              &prog_data);

   bool result =
      blorp->upload_shader(batch, prog_key, sizeof(*prog_key),
                           program, prog_data.base.program_size,
                           &prog_data.base, sizeof(prog_data),
                           &params->wm_prog_kernel, &params->wm_prog_data);

   ralloc_free(mem_ctx);
   return result;
}

static void
brw_blorp_setup_coord_transform(struct brw_blorp_coord_transform *xform,
                                GLfloat src0, GLfloat src1,
                                GLfloat dst0, GLfloat dst1,
                                bool mirror)
{
   double scale = (double)(src1 - src0) / (double)(dst1 - dst0);
   if (!mirror) {
      /* When not mirroring a coordinate (say, X), we need:
       *   src_x - src_x0 = (dst_x - dst_x0 + 0.5) * scale
       * Therefore:
       *   src_x = src_x0 + (dst_x - dst_x0 + 0.5) * scale
       *
       * blorp program uses "round toward zero" to convert the
       * transformed floating point coordinates to integer coordinates,
       * whereas the behaviour we actually want is "round to nearest",
       * so 0.5 provides the necessary correction.
       */
      xform->multiplier = scale;
      xform->offset = src0 + (-(double)dst0 + 0.5) * scale;
   } else {
      /* When mirroring X we need:
       *   src_x - src_x0 = dst_x1 - dst_x - 0.5
       * Therefore:
       *   src_x = src_x0 + (dst_x1 -dst_x - 0.5) * scale
       */
      xform->multiplier = -scale;
      xform->offset = src0 + ((double)dst1 - 0.5) * scale;
   }
}

static inline void
surf_get_intratile_offset_px(struct brw_blorp_surface_info *info,
                             uint32_t *tile_x_px, uint32_t *tile_y_px)
{
   if (info->surf.msaa_layout == ISL_MSAA_LAYOUT_INTERLEAVED) {
      struct isl_extent2d px_size_sa =
         isl_get_interleaved_msaa_px_size_sa(info->surf.samples);
      assert(info->tile_x_sa % px_size_sa.width == 0);
      assert(info->tile_y_sa % px_size_sa.height == 0);
      *tile_x_px = info->tile_x_sa / px_size_sa.width;
      *tile_y_px = info->tile_y_sa / px_size_sa.height;
   } else {
      *tile_x_px = info->tile_x_sa;
      *tile_y_px = info->tile_y_sa;
   }
}

void
blorp_surf_convert_to_single_slice(const struct isl_device *isl_dev,
                                   struct brw_blorp_surface_info *info)
{
   bool ok UNUSED;

   /* It would be insane to try and do this on a compressed surface */
   assert(info->aux_usage == ISL_AUX_USAGE_NONE);

   /* Just bail if we have nothing to do. */
   if (info->surf.dim == ISL_SURF_DIM_2D &&
       info->view.base_level == 0 && info->view.base_array_layer == 0 &&
       info->surf.levels == 1 && info->surf.logical_level0_px.array_len == 1)
      return;

   /* If this gets triggered then we've gotten here twice which.  This
    * shouldn't happen thanks to the above early return.
    */
   assert(info->tile_x_sa == 0 && info->tile_y_sa == 0);

   uint32_t layer = 0, z = 0;
   if (info->surf.dim == ISL_SURF_DIM_3D)
      z = info->view.base_array_layer + info->z_offset;
   else
      layer = info->view.base_array_layer;

   uint32_t byte_offset;
   isl_surf_get_image_surf(isl_dev, &info->surf,
                           info->view.base_level, layer, z,
                           &info->surf,
                           &byte_offset, &info->tile_x_sa, &info->tile_y_sa);
   info->addr.offset += byte_offset;

   uint32_t tile_x_px, tile_y_px;
   surf_get_intratile_offset_px(info, &tile_x_px, &tile_y_px);

   /* Instead of using the X/Y Offset fields in RENDER_SURFACE_STATE, we place
    * the image at the tile boundary and offset our sampling or rendering.
    * For this reason, we need to grow the image by the offset to ensure that
    * the hardware doesn't think we've gone past the edge.
    */
   info->surf.logical_level0_px.w += tile_x_px;
   info->surf.logical_level0_px.h += tile_y_px;
   info->surf.phys_level0_sa.w += info->tile_x_sa;
   info->surf.phys_level0_sa.h += info->tile_y_sa;

   /* The view is also different now. */
   info->view.base_level = 0;
   info->view.levels = 1;
   info->view.base_array_layer = 0;
   info->view.array_len = 1;
   info->z_offset = 0;
}

static void
surf_fake_interleaved_msaa(const struct isl_device *isl_dev,
                           struct brw_blorp_surface_info *info)
{
   assert(info->surf.msaa_layout == ISL_MSAA_LAYOUT_INTERLEAVED);

   /* First, we need to convert it to a simple 1-level 1-layer 2-D surface */
   blorp_surf_convert_to_single_slice(isl_dev, info);

   info->surf.logical_level0_px = info->surf.phys_level0_sa;
   info->surf.samples = 1;
   info->surf.msaa_layout = ISL_MSAA_LAYOUT_NONE;
}

static void
surf_retile_w_to_y(const struct isl_device *isl_dev,
                   struct brw_blorp_surface_info *info)
{
   assert(info->surf.tiling == ISL_TILING_W);

   /* First, we need to convert it to a simple 1-level 1-layer 2-D surface */
   blorp_surf_convert_to_single_slice(isl_dev, info);

   /* On gen7+, we don't have interleaved multisampling for color render
    * targets so we have to fake it.
    *
    * TODO: Are we sure we don't also need to fake it on gen6?
    */
   if (isl_dev->info->gen > 6 &&
       info->surf.msaa_layout == ISL_MSAA_LAYOUT_INTERLEAVED) {
      surf_fake_interleaved_msaa(isl_dev, info);
   }

   if (isl_dev->info->gen == 6) {
      /* Gen6 stencil buffers have a very large alignment coming in from the
       * miptree.  It's out-of-bounds for what the surface state can handle.
       * Since we have a single layer and level, it doesn't really matter as
       * long as we don't pass a bogus value into isl_surf_fill_state().
       */
      info->surf.image_alignment_el = isl_extent3d(4, 2, 1);
   }

   /* Now that we've converted everything to a simple 2-D surface with only
    * one miplevel, we can go about retiling it.
    */
   const unsigned x_align = 8, y_align = info->surf.samples != 0 ? 8 : 4;
   info->surf.tiling = ISL_TILING_Y0;
   info->surf.logical_level0_px.width =
      ALIGN(info->surf.logical_level0_px.width, x_align) * 2;
   info->surf.logical_level0_px.height =
      ALIGN(info->surf.logical_level0_px.height, y_align) / 2;
   info->tile_x_sa *= 2;
   info->tile_y_sa /= 2;
}

static bool
can_shrink_surface(const struct brw_blorp_surface_info *surf)
{
   /* The current code doesn't support offsets into the aux buffers. This
    * should be possible, but we need to make sure the offset is page
    * aligned for both the surface and the aux buffer surface. Generally
    * this mean using the page aligned offset for the aux buffer.
    *
    * Currently the cases where we must split the blit are limited to cases
    * where we don't have a aux buffer.
    */
   if (surf->aux_addr.buffer != NULL)
      return false;

   /* We can't support splitting the blit for gen <= 7, because the qpitch
    * size is calculated by the hardware based on the surface height for
    * gen <= 7. In gen >= 8, the qpitch is controlled by the driver.
    */
   if (surf->surf.msaa_layout == ISL_MSAA_LAYOUT_ARRAY)
      return false;

   return true;
}

static bool
can_shrink_surfaces(const struct blorp_params *params)
{
   return
      can_shrink_surface(&params->src) &&
      can_shrink_surface(&params->dst);
}

static unsigned
get_max_surface_size(const struct gen_device_info *devinfo,
                     const struct blorp_params *params)
{
   const unsigned max = devinfo->gen >= 7 ? 16384 : 8192;
   if (split_blorp_blit_debug && can_shrink_surfaces(params))
      return max >> 4; /* A smaller restriction when debug is enabled */
   else
      return max;
}

struct blt_axis {
   double src0, src1, dst0, dst1;
   bool mirror;
};

struct blt_coords {
   struct blt_axis x, y;
};

static enum isl_format
get_red_format_for_rgb_format(enum isl_format format)
{
   const struct isl_format_layout *fmtl = isl_format_get_layout(format);

   switch (fmtl->channels.r.bits) {
   case 8:
      switch (fmtl->channels.r.type) {
      case ISL_UNORM:
         return ISL_FORMAT_R8_UNORM;
      case ISL_SNORM:
         return ISL_FORMAT_R8_SNORM;
      case ISL_UINT:
         return ISL_FORMAT_R8_UINT;
      case ISL_SINT:
         return ISL_FORMAT_R8_SINT;
      default:
         unreachable("Invalid 8-bit RGB channel type");
      }
   case 16:
      switch (fmtl->channels.r.type) {
      case ISL_UNORM:
         return ISL_FORMAT_R16_UNORM;
      case ISL_SNORM:
         return ISL_FORMAT_R16_SNORM;
      case ISL_SFLOAT:
         return ISL_FORMAT_R16_FLOAT;
      case ISL_UINT:
         return ISL_FORMAT_R16_UINT;
      case ISL_SINT:
         return ISL_FORMAT_R16_SINT;
      default:
         unreachable("Invalid 8-bit RGB channel type");
      }
   case 32:
      switch (fmtl->channels.r.type) {
      case ISL_SFLOAT:
         return ISL_FORMAT_R32_FLOAT;
      case ISL_UINT:
         return ISL_FORMAT_R32_UINT;
      case ISL_SINT:
         return ISL_FORMAT_R32_SINT;
      default:
         unreachable("Invalid 8-bit RGB channel type");
      }
   default:
      unreachable("Invalid number of red channel bits");
   }
}

void
surf_fake_rgb_with_red(const struct isl_device *isl_dev,
                       struct brw_blorp_surface_info *info)
{
   blorp_surf_convert_to_single_slice(isl_dev, info);

   info->surf.logical_level0_px.width *= 3;
   info->surf.phys_level0_sa.width *= 3;
   info->tile_x_sa *= 3;

   enum isl_format red_format =
      get_red_format_for_rgb_format(info->view.format);

   assert(isl_format_get_layout(red_format)->channels.r.type ==
          isl_format_get_layout(info->view.format)->channels.r.type);
   assert(isl_format_get_layout(red_format)->channels.r.bits ==
          isl_format_get_layout(info->view.format)->channels.r.bits);

   info->surf.format = info->view.format = red_format;
}

enum blit_shrink_status {
   BLIT_NO_SHRINK = 0,
   BLIT_WIDTH_SHRINK = 1,
   BLIT_HEIGHT_SHRINK = 2,
};

/* Try to blit. If the surface parameters exceed the size allowed by hardware,
 * then enum blit_shrink_status will be returned. If BLIT_NO_SHRINK is
 * returned, then the blit was successful.
 */
static enum blit_shrink_status
try_blorp_blit(struct blorp_batch *batch,
               struct blorp_params *params,
               struct brw_blorp_blit_prog_key *wm_prog_key,
               struct blt_coords *coords)
{
   const struct gen_device_info *devinfo = batch->blorp->isl_dev->info;

   if (isl_format_has_sint_channel(params->src.view.format)) {
      wm_prog_key->texture_data_type = nir_type_int;
   } else if (isl_format_has_uint_channel(params->src.view.format)) {
      wm_prog_key->texture_data_type = nir_type_uint;
   } else {
      wm_prog_key->texture_data_type = nir_type_float;
   }

   /* src_samples and dst_samples are the true sample counts */
   wm_prog_key->src_samples = params->src.surf.samples;
   wm_prog_key->dst_samples = params->dst.surf.samples;

   wm_prog_key->tex_aux_usage = params->src.aux_usage;

   /* src_layout and dst_layout indicate the true MSAA layout used by src and
    * dst.
    */
   wm_prog_key->src_layout = params->src.surf.msaa_layout;
   wm_prog_key->dst_layout = params->dst.surf.msaa_layout;

   /* Round floating point values to nearest integer to avoid "off by one texel"
    * kind of errors when blitting.
    */
   params->x0 = params->wm_inputs.discard_rect.x0 = round(coords->x.dst0);
   params->y0 = params->wm_inputs.discard_rect.y0 = round(coords->y.dst0);
   params->x1 = params->wm_inputs.discard_rect.x1 = round(coords->x.dst1);
   params->y1 = params->wm_inputs.discard_rect.y1 = round(coords->y.dst1);

   brw_blorp_setup_coord_transform(&params->wm_inputs.coord_transform[0],
                                   coords->x.src0, coords->x.src1,
                                   coords->x.dst0, coords->x.dst1,
                                   coords->x.mirror);
   brw_blorp_setup_coord_transform(&params->wm_inputs.coord_transform[1],
                                   coords->y.src0, coords->y.src1,
                                   coords->y.dst0, coords->y.dst1,
                                   coords->y.mirror);


   if (devinfo->gen == 4) {
      /* The MinLOD and MinimumArrayElement don't work properly for cube maps.
       * Convert them to a single slice on gen4.
       */
      if (params->dst.surf.usage & ISL_SURF_USAGE_CUBE_BIT) {
         blorp_surf_convert_to_single_slice(batch->blorp->isl_dev, &params->dst);
         wm_prog_key->need_dst_offset = true;
      }

      if (params->src.surf.usage & ISL_SURF_USAGE_CUBE_BIT) {
         blorp_surf_convert_to_single_slice(batch->blorp->isl_dev, &params->src);
         wm_prog_key->need_src_offset = true;
      }
   }

   if (devinfo->gen > 6 &&
       params->dst.surf.msaa_layout == ISL_MSAA_LAYOUT_INTERLEAVED) {
      assert(params->dst.surf.samples > 1);

      /* We must expand the rectangle we send through the rendering pipeline,
       * to account for the fact that we are mapping the destination region as
       * single-sampled when it is in fact multisampled.  We must also align
       * it to a multiple of the multisampling pattern, because the
       * differences between multisampled and single-sampled surface formats
       * will mean that pixels are scrambled within the multisampling pattern.
       * TODO: what if this makes the coordinates too large?
       *
       * Note: this only works if the destination surface uses the IMS layout.
       * If it's UMS, then we have no choice but to set up the rendering
       * pipeline as multisampled.
       */
      struct isl_extent2d px_size_sa =
         isl_get_interleaved_msaa_px_size_sa(params->dst.surf.samples);
      params->x0 = ROUND_DOWN_TO(params->x0, 2) * px_size_sa.width;
      params->y0 = ROUND_DOWN_TO(params->y0, 2) * px_size_sa.height;
      params->x1 = ALIGN(params->x1, 2) * px_size_sa.width;
      params->y1 = ALIGN(params->y1, 2) * px_size_sa.height;

      surf_fake_interleaved_msaa(batch->blorp->isl_dev, &params->dst);

      wm_prog_key->use_kill = true;
      wm_prog_key->need_dst_offset = true;
   }

   if (params->dst.surf.tiling == ISL_TILING_W) {
      /* We must modify the rectangle we send through the rendering pipeline
       * (and the size and x/y offset of the destination surface), to account
       * for the fact that we are mapping it as Y-tiled when it is in fact
       * W-tiled.
       *
       * Both Y tiling and W tiling can be understood as organizations of
       * 32-byte sub-tiles; within each 32-byte sub-tile, the layout of pixels
       * is different, but the layout of the 32-byte sub-tiles within the 4k
       * tile is the same (8 sub-tiles across by 16 sub-tiles down, in
       * column-major order).  In Y tiling, the sub-tiles are 16 bytes wide
       * and 2 rows high; in W tiling, they are 8 bytes wide and 4 rows high.
       *
       * Therefore, to account for the layout differences within the 32-byte
       * sub-tiles, we must expand the rectangle so the X coordinates of its
       * edges are multiples of 8 (the W sub-tile width), and its Y
       * coordinates of its edges are multiples of 4 (the W sub-tile height).
       * Then we need to scale the X and Y coordinates of the rectangle to
       * account for the differences in aspect ratio between the Y and W
       * sub-tiles.  We need to modify the layer width and height similarly.
       *
       * A correction needs to be applied when MSAA is in use: since
       * INTEL_MSAA_LAYOUT_IMS uses an interleaving pattern whose height is 4,
       * we need to align the Y coordinates to multiples of 8, so that when
       * they are divided by two they are still multiples of 4.
       *
       * Note: Since the x/y offset of the surface will be applied using the
       * SURFACE_STATE command packet, it will be invisible to the swizzling
       * code in the shader; therefore it needs to be in a multiple of the
       * 32-byte sub-tile size.  Fortunately it is, since the sub-tile is 8
       * pixels wide and 4 pixels high (when viewed as a W-tiled stencil
       * buffer), and the miplevel alignment used for stencil buffers is 8
       * pixels horizontally and either 4 or 8 pixels vertically (see
       * intel_horizontal_texture_alignment_unit() and
       * intel_vertical_texture_alignment_unit()).
       *
       * Note: Also, since the SURFACE_STATE command packet can only apply
       * offsets that are multiples of 4 pixels horizontally and 2 pixels
       * vertically, it is important that the offsets will be multiples of
       * these sizes after they are converted into Y-tiled coordinates.
       * Fortunately they will be, since we know from above that the offsets
       * are a multiple of the 32-byte sub-tile size, and in Y-tiled
       * coordinates the sub-tile is 16 pixels wide and 2 pixels high.
       *
       * TODO: what if this makes the coordinates (or the texture size) too
       * large?
       */
      const unsigned x_align = 8;
      const unsigned y_align = params->dst.surf.samples != 0 ? 8 : 4;
      params->x0 = ROUND_DOWN_TO(params->x0, x_align) * 2;
      params->y0 = ROUND_DOWN_TO(params->y0, y_align) / 2;
      params->x1 = ALIGN(params->x1, x_align) * 2;
      params->y1 = ALIGN(params->y1, y_align) / 2;

      /* Retile the surface to Y-tiled */
      surf_retile_w_to_y(batch->blorp->isl_dev, &params->dst);

      wm_prog_key->dst_tiled_w = true;
      wm_prog_key->use_kill = true;
      wm_prog_key->need_dst_offset = true;

      if (params->dst.surf.samples > 1) {
         /* If the destination surface is a W-tiled multisampled stencil
          * buffer that we're mapping as Y tiled, then we need to arrange for
          * the WM program to run once per sample rather than once per pixel,
          * because the memory layout of related samples doesn't match between
          * W and Y tiling.
          */
         wm_prog_key->persample_msaa_dispatch = true;
      }
   }

   if (devinfo->gen < 8 && params->src.surf.tiling == ISL_TILING_W) {
      /* On Haswell and earlier, we have to fake W-tiled sources as Y-tiled.
       * Broadwell adds support for sampling from stencil.
       *
       * See the comments above concerning x/y offset alignment for the
       * destination surface.
       *
       * TODO: what if this makes the texture size too large?
       */
      surf_retile_w_to_y(batch->blorp->isl_dev, &params->src);

      wm_prog_key->src_tiled_w = true;
      wm_prog_key->need_src_offset = true;
   }

   /* tex_samples and rt_samples are the sample counts that are set up in
    * SURFACE_STATE.
    */
   wm_prog_key->tex_samples = params->src.surf.samples;
   wm_prog_key->rt_samples  = params->dst.surf.samples;

   /* tex_layout and rt_layout indicate the MSAA layout the GPU pipeline will
    * use to access the source and destination surfaces.
    */
   wm_prog_key->tex_layout = params->src.surf.msaa_layout;
   wm_prog_key->rt_layout = params->dst.surf.msaa_layout;

   if (params->src.surf.samples > 0 && params->dst.surf.samples > 1) {
      /* We are blitting from a multisample buffer to a multisample buffer, so
       * we must preserve samples within a pixel.  This means we have to
       * arrange for the WM program to run once per sample rather than once
       * per pixel.
       */
      wm_prog_key->persample_msaa_dispatch = true;
   }

   params->num_samples = params->dst.surf.samples;

   if ((wm_prog_key->filter == BLORP_FILTER_AVERAGE ||
        wm_prog_key->filter == BLORP_FILTER_BILINEAR) &&
       batch->blorp->isl_dev->info->gen <= 6) {
      /* Gen4-5 don't support non-normalized texture coordinates */
      wm_prog_key->src_coords_normalized = true;
      params->wm_inputs.src_inv_size[0] =
         1.0f / minify(params->src.surf.logical_level0_px.width,
                       params->src.view.base_level);
      params->wm_inputs.src_inv_size[1] =
         1.0f / minify(params->src.surf.logical_level0_px.height,
                       params->src.view.base_level);
   }

   if (isl_format_get_layout(params->dst.view.format)->bpb % 3 == 0) {
      /* We can't render to  RGB formats natively because they aren't a
       * power-of-two size.  Instead, we fake them by using a red format
       * with the same channel type and size and emitting shader code to
       * only write one channel at a time.
       */
      params->x0 *= 3;
      params->x1 *= 3;

      /* If it happens to be sRGB, we need to force a conversion */
      if (params->dst.view.format == ISL_FORMAT_R8G8B8_UNORM_SRGB)
         wm_prog_key->dst_format = ISL_FORMAT_R8G8B8_UNORM_SRGB;

      surf_fake_rgb_with_red(batch->blorp->isl_dev, &params->dst);

      wm_prog_key->dst_rgb = true;
      wm_prog_key->need_dst_offset = true;
   } else if (isl_format_is_rgbx(params->dst.view.format)) {
      /* We can handle RGBX formats easily enough by treating them as RGBA */
      params->dst.view.format =
         isl_format_rgbx_to_rgba(params->dst.view.format);
   } else if (params->dst.view.format == ISL_FORMAT_R24_UNORM_X8_TYPELESS) {
      wm_prog_key->dst_format = params->dst.view.format;
      params->dst.view.format = ISL_FORMAT_R32_UINT;
   } else if (params->dst.view.format == ISL_FORMAT_A4B4G4R4_UNORM) {
      params->dst.view.swizzle =
         isl_swizzle_compose(params->dst.view.swizzle,
                             ISL_SWIZZLE(ALPHA, RED, GREEN, BLUE));
      params->dst.view.format = ISL_FORMAT_B4G4R4A4_UNORM;
   } else if (params->dst.view.format == ISL_FORMAT_L8_UNORM_SRGB) {
      wm_prog_key->dst_format = params->dst.view.format;
      params->dst.view.format = ISL_FORMAT_R8_UNORM;
   } else if (params->dst.view.format == ISL_FORMAT_R9G9B9E5_SHAREDEXP) {
      wm_prog_key->dst_format = params->dst.view.format;
      params->dst.view.format = ISL_FORMAT_R32_UINT;
   }

   if (devinfo->gen <= 7 && !devinfo->is_haswell &&
       !isl_swizzle_is_identity(params->src.view.swizzle)) {
      wm_prog_key->src_swizzle = params->src.view.swizzle;
      params->src.view.swizzle = ISL_SWIZZLE_IDENTITY;
   } else {
      wm_prog_key->src_swizzle = ISL_SWIZZLE_IDENTITY;
   }

   if (!isl_swizzle_supports_rendering(devinfo, params->dst.view.swizzle)) {
      wm_prog_key->dst_swizzle = params->dst.view.swizzle;
      params->dst.view.swizzle = ISL_SWIZZLE_IDENTITY;
   } else {
      wm_prog_key->dst_swizzle = ISL_SWIZZLE_IDENTITY;
   }

   if (params->src.tile_x_sa || params->src.tile_y_sa) {
      assert(wm_prog_key->need_src_offset);
      surf_get_intratile_offset_px(&params->src,
                                   &params->wm_inputs.src_offset.x,
                                   &params->wm_inputs.src_offset.y);
   }

   if (params->dst.tile_x_sa || params->dst.tile_y_sa) {
      assert(wm_prog_key->need_dst_offset);
      surf_get_intratile_offset_px(&params->dst,
                                   &params->wm_inputs.dst_offset.x,
                                   &params->wm_inputs.dst_offset.y);
      params->x0 += params->wm_inputs.dst_offset.x;
      params->y0 += params->wm_inputs.dst_offset.y;
      params->x1 += params->wm_inputs.dst_offset.x;
      params->y1 += params->wm_inputs.dst_offset.y;
   }

   /* For some texture types, we need to pass the layer through the sampler. */
   params->wm_inputs.src_z = params->src.z_offset;

   if (!brw_blorp_get_blit_kernel(batch, params, wm_prog_key))
      return 0;

   if (!blorp_ensure_sf_program(batch, params))
      return 0;

   unsigned result = 0;
   unsigned max_surface_size = get_max_surface_size(devinfo, params);
   if (params->src.surf.logical_level0_px.width > max_surface_size ||
       params->dst.surf.logical_level0_px.width > max_surface_size)
      result |= BLIT_WIDTH_SHRINK;
   if (params->src.surf.logical_level0_px.height > max_surface_size ||
       params->dst.surf.logical_level0_px.height > max_surface_size)
      result |= BLIT_HEIGHT_SHRINK;

   if (result == 0) {
      batch->blorp->exec(batch, params);
   }

   return result;
}

/* Adjust split blit source coordinates for the current destination
 * coordinates.
 */
static void
adjust_split_source_coords(const struct blt_axis *orig,
                           struct blt_axis *split_coords,
                           double scale)
{
   /* When scale is greater than 0, then we are growing from the start, so
    * src0 uses delta0, and src1 uses delta1. When scale is less than 0, the
    * source range shrinks from the end. In that case src0 is adjusted by
    * delta1, and src1 is adjusted by delta0.
    */
   double delta0 = scale * (split_coords->dst0 - orig->dst0);
   double delta1 = scale * (split_coords->dst1 - orig->dst1);
   split_coords->src0 = orig->src0 + (scale >= 0.0 ? delta0 : delta1);
   split_coords->src1 = orig->src1 + (scale >= 0.0 ? delta1 : delta0);
}

static struct isl_extent2d
get_px_size_sa(const struct isl_surf *surf)
{
   static const struct isl_extent2d one_to_one = { .w = 1, .h = 1 };

   if (surf->msaa_layout != ISL_MSAA_LAYOUT_INTERLEAVED)
      return one_to_one;
   else
      return isl_get_interleaved_msaa_px_size_sa(surf->samples);
}

static void
shrink_surface_params(const struct isl_device *dev,
                      struct brw_blorp_surface_info *info,
                      double *x0, double *x1, double *y0, double *y1)
{
   uint32_t byte_offset, x_offset_sa, y_offset_sa, size;
   struct isl_extent2d px_size_sa;
   int adjust;

   blorp_surf_convert_to_single_slice(dev, info);

   px_size_sa = get_px_size_sa(&info->surf);

   /* Because this gets called after we lower compressed images, the tile
    * offsets may be non-zero and we need to incorporate them in our
    * calculations.
    */
   x_offset_sa = (uint32_t)*x0 * px_size_sa.w + info->tile_x_sa;
   y_offset_sa = (uint32_t)*y0 * px_size_sa.h + info->tile_y_sa;
   isl_tiling_get_intratile_offset_sa(info->surf.tiling,
                                      info->surf.format, info->surf.row_pitch_B,
                                      x_offset_sa, y_offset_sa,
                                      &byte_offset,
                                      &info->tile_x_sa, &info->tile_y_sa);

   info->addr.offset += byte_offset;

   adjust = (int)info->tile_x_sa / px_size_sa.w - (int)*x0;
   *x0 += adjust;
   *x1 += adjust;
   info->tile_x_sa = 0;

   adjust = (int)info->tile_y_sa / px_size_sa.h - (int)*y0;
   *y0 += adjust;
   *y1 += adjust;
   info->tile_y_sa = 0;

   size = MIN2((uint32_t)ceil(*x1), info->surf.logical_level0_px.width);
   info->surf.logical_level0_px.width = size;
   info->surf.phys_level0_sa.width = size * px_size_sa.w;

   size = MIN2((uint32_t)ceil(*y1), info->surf.logical_level0_px.height);
   info->surf.logical_level0_px.height = size;
   info->surf.phys_level0_sa.height = size * px_size_sa.h;
}

static void
shrink_surfaces(const struct isl_device *dev,
                struct blorp_params *params,
                struct brw_blorp_blit_prog_key *wm_prog_key,
                struct blt_coords *coords)
{
   /* Shrink source surface */
   shrink_surface_params(dev, &params->src, &coords->x.src0, &coords->x.src1,
                         &coords->y.src0, &coords->y.src1);
   wm_prog_key->need_src_offset = false;

   /* Shrink destination surface */
   shrink_surface_params(dev, &params->dst, &coords->x.dst0, &coords->x.dst1,
                         &coords->y.dst0, &coords->y.dst1);
   wm_prog_key->need_dst_offset = false;
}

static void
do_blorp_blit(struct blorp_batch *batch,
              const struct blorp_params *orig_params,
              struct brw_blorp_blit_prog_key *wm_prog_key,
              const struct blt_coords *orig)
{
   struct blorp_params params;
   struct blt_coords blit_coords;
   struct blt_coords split_coords = *orig;
   double w = orig->x.dst1 - orig->x.dst0;
   double h = orig->y.dst1 - orig->y.dst0;
   double x_scale = (orig->x.src1 - orig->x.src0) / w;
   double y_scale = (orig->y.src1 - orig->y.src0) / h;
   if (orig->x.mirror)
      x_scale = -x_scale;
   if (orig->y.mirror)
      y_scale = -y_scale;

   bool x_done, y_done;
   bool shrink = split_blorp_blit_debug && can_shrink_surfaces(orig_params);
   do {
      params = *orig_params;
      blit_coords = split_coords;
      if (shrink)
         shrink_surfaces(batch->blorp->isl_dev, &params, wm_prog_key,
                         &blit_coords);
      enum blit_shrink_status result =
         try_blorp_blit(batch, &params, wm_prog_key, &blit_coords);

      if (result & BLIT_WIDTH_SHRINK) {
         w /= 2.0;
         assert(w >= 1.0);
         split_coords.x.dst1 = MIN2(split_coords.x.dst0 + w, orig->x.dst1);
         adjust_split_source_coords(&orig->x, &split_coords.x, x_scale);
      }
      if (result & BLIT_HEIGHT_SHRINK) {
         h /= 2.0;
         assert(h >= 1.0);
         split_coords.y.dst1 = MIN2(split_coords.y.dst0 + h, orig->y.dst1);
         adjust_split_source_coords(&orig->y, &split_coords.y, y_scale);
      }

      if (result != 0) {
         assert(can_shrink_surfaces(orig_params));
         shrink = true;
         continue;
      }

      y_done = (orig->y.dst1 - split_coords.y.dst1 < 0.5);
      x_done = y_done && (orig->x.dst1 - split_coords.x.dst1 < 0.5);
      if (x_done) {
         break;
      } else if (y_done) {
         split_coords.x.dst0 += w;
         split_coords.x.dst1 = MIN2(split_coords.x.dst0 + w, orig->x.dst1);
         split_coords.y.dst0 = orig->y.dst0;
         split_coords.y.dst1 = MIN2(split_coords.y.dst0 + h, orig->y.dst1);
         adjust_split_source_coords(&orig->x, &split_coords.x, x_scale);
      } else {
         split_coords.y.dst0 += h;
         split_coords.y.dst1 = MIN2(split_coords.y.dst0 + h, orig->y.dst1);
         adjust_split_source_coords(&orig->y, &split_coords.y, y_scale);
      }
   } while (true);
}

void
blorp_blit(struct blorp_batch *batch,
           const struct blorp_surf *src_surf,
           unsigned src_level, unsigned src_layer,
           enum isl_format src_format, struct isl_swizzle src_swizzle,
           const struct blorp_surf *dst_surf,
           unsigned dst_level, unsigned dst_layer,
           enum isl_format dst_format, struct isl_swizzle dst_swizzle,
           float src_x0, float src_y0,
           float src_x1, float src_y1,
           float dst_x0, float dst_y0,
           float dst_x1, float dst_y1,
           enum blorp_filter filter,
           bool mirror_x, bool mirror_y)
{
   struct blorp_params params;
   blorp_params_init(&params);

   /* We cannot handle combined depth and stencil. */
   if (src_surf->surf->usage & ISL_SURF_USAGE_STENCIL_BIT)
      assert(src_surf->surf->format == ISL_FORMAT_R8_UINT);
   if (dst_surf->surf->usage & ISL_SURF_USAGE_STENCIL_BIT)
      assert(dst_surf->surf->format == ISL_FORMAT_R8_UINT);

   if (dst_surf->surf->usage & ISL_SURF_USAGE_STENCIL_BIT) {
      assert(src_surf->surf->usage & ISL_SURF_USAGE_STENCIL_BIT);
      /* Prior to Broadwell, we can't render to R8_UINT */
      if (batch->blorp->isl_dev->info->gen < 8) {
         src_format = ISL_FORMAT_R8_UNORM;
         dst_format = ISL_FORMAT_R8_UNORM;
      }
   }

   /* ISL_FORMAT_R24_UNORM_X8_TYPELESS it isn't supported as a render target,
    * which requires shader math to render to it.  Blitting Z24X8 to Z24X8
    * is fairly common though, so we'd like to avoid it.  Since we don't need
    * to blend depth values, we can simply pick a renderable format with the
    * right number of bits-per-pixel, like 8-bit BGRA.
    */
   if (dst_surf->surf->format == ISL_FORMAT_R24_UNORM_X8_TYPELESS &&
       src_surf->surf->format == ISL_FORMAT_R24_UNORM_X8_TYPELESS) {
      src_format = dst_format = ISL_FORMAT_B8G8R8A8_UNORM;
   }

   brw_blorp_surface_info_init(batch->blorp, &params.src, src_surf, src_level,
                               src_layer, src_format, false);
   brw_blorp_surface_info_init(batch->blorp, &params.dst, dst_surf, dst_level,
                               dst_layer, dst_format, true);

   params.src.view.swizzle = src_swizzle;
   params.dst.view.swizzle = dst_swizzle;

   struct brw_blorp_blit_prog_key wm_prog_key = {
      .shader_type = BLORP_SHADER_TYPE_BLIT,
      .filter = filter,
   };

   /* Scaling factors used for bilinear filtering in multisample scaled
    * blits.
    */
   if (params.src.surf.samples == 16)
      wm_prog_key.x_scale = 4.0f;
   else
      wm_prog_key.x_scale = 2.0f;
   wm_prog_key.y_scale = params.src.surf.samples / wm_prog_key.x_scale;

   params.wm_inputs.rect_grid.x1 =
      minify(params.src.surf.logical_level0_px.width, src_level) *
      wm_prog_key.x_scale - 1.0f;
   params.wm_inputs.rect_grid.y1 =
      minify(params.src.surf.logical_level0_px.height, src_level) *
      wm_prog_key.y_scale - 1.0f;

   struct blt_coords coords = {
      .x = {
         .src0 = src_x0,
         .src1 = src_x1,
         .dst0 = dst_x0,
         .dst1 = dst_x1,
         .mirror = mirror_x
      },
      .y = {
         .src0 = src_y0,
         .src1 = src_y1,
         .dst0 = dst_y0,
         .dst1 = dst_y1,
         .mirror = mirror_y
      }
   };

   do_blorp_blit(batch, &params, &wm_prog_key, &coords);
}

static enum isl_format
get_copy_format_for_bpb(const struct isl_device *isl_dev, unsigned bpb)
{
   /* The choice of UNORM and UINT formats is very intentional here.  Most
    * of the time, we want to use a UINT format to avoid any rounding error
    * in the blit.  For stencil blits, R8_UINT is required by the hardware.
    * (It's the only format allowed in conjunction with W-tiling.)  Also we
    * intentionally use the 4-channel formats whenever we can.  This is so
    * that, when we do a RGB <-> RGBX copy, the two formats will line up
    * even though one of them is 3/4 the size of the other.  The choice of
    * UNORM vs. UINT is also very intentional because we don't have 8 or
    * 16-bit RGB UINT formats until Sky Lake so we have to use UNORM there.
    * Fortunately, the only time we should ever use two different formats in
    * the table below is for RGB -> RGBA blits and so we will never have any
    * UNORM/UINT mismatch.
    */
   if (ISL_DEV_GEN(isl_dev) >= 9) {
      switch (bpb) {
      case 8:  return ISL_FORMAT_R8_UINT;
      case 16: return ISL_FORMAT_R8G8_UINT;
      case 24: return ISL_FORMAT_R8G8B8_UINT;
      case 32: return ISL_FORMAT_R8G8B8A8_UINT;
      case 48: return ISL_FORMAT_R16G16B16_UINT;
      case 64: return ISL_FORMAT_R16G16B16A16_UINT;
      case 96: return ISL_FORMAT_R32G32B32_UINT;
      case 128:return ISL_FORMAT_R32G32B32A32_UINT;
      default:
         unreachable("Unknown format bpb");
      }
   } else {
      switch (bpb) {
      case 8:  return ISL_FORMAT_R8_UINT;
      case 16: return ISL_FORMAT_R8G8_UINT;
      case 24: return ISL_FORMAT_R8G8B8_UNORM;
      case 32: return ISL_FORMAT_R8G8B8A8_UNORM;
      case 48: return ISL_FORMAT_R16G16B16_UNORM;
      case 64: return ISL_FORMAT_R16G16B16A16_UNORM;
      case 96: return ISL_FORMAT_R32G32B32_UINT;
      case 128:return ISL_FORMAT_R32G32B32A32_UINT;
      default:
         unreachable("Unknown format bpb");
      }
   }
}

/** Returns a UINT format that is CCS-compatible with the given format
 *
 * The PRM's say absolutely nothing about how render compression works.  The
 * only thing they provide is a list of formats on which it is and is not
 * supported.  Empirical testing indicates that the compression is only based
 * on the bit-layout of the format and the channel encoding doesn't matter.
 * So, while texture views don't work in general, you can create a view as
 * long as the bit-layout of the formats are the same.
 *
 * Fortunately, for every render compression capable format, the UINT format
 * with the same bit layout also supports render compression.  This means that
 * we only need to handle UINT formats for copy operations.  In order to do
 * copies between formats with different bit layouts, we attach both with a
 * UINT format and use bit_cast_color() to generate code to do the bit-cast
 * operation between the two bit layouts.
 */
static enum isl_format
get_ccs_compatible_uint_format(const struct isl_format_layout *fmtl)
{
   switch (fmtl->format) {
   case ISL_FORMAT_R32G32B32A32_FLOAT:
   case ISL_FORMAT_R32G32B32A32_SINT:
   case ISL_FORMAT_R32G32B32A32_UINT:
   case ISL_FORMAT_R32G32B32A32_UNORM:
   case ISL_FORMAT_R32G32B32A32_SNORM:
   case ISL_FORMAT_R32G32B32X32_FLOAT:
      return ISL_FORMAT_R32G32B32A32_UINT;

   case ISL_FORMAT_R16G16B16A16_UNORM:
   case ISL_FORMAT_R16G16B16A16_SNORM:
   case ISL_FORMAT_R16G16B16A16_SINT:
   case ISL_FORMAT_R16G16B16A16_UINT:
   case ISL_FORMAT_R16G16B16A16_FLOAT:
   case ISL_FORMAT_R16G16B16X16_UNORM:
   case ISL_FORMAT_R16G16B16X16_FLOAT:
      return ISL_FORMAT_R16G16B16A16_UINT;

   case ISL_FORMAT_R32G32_FLOAT:
   case ISL_FORMAT_R32G32_SINT:
   case ISL_FORMAT_R32G32_UINT:
   case ISL_FORMAT_R32G32_UNORM:
   case ISL_FORMAT_R32G32_SNORM:
      return ISL_FORMAT_R32G32_UINT;

   case ISL_FORMAT_B8G8R8A8_UNORM:
   case ISL_FORMAT_B8G8R8A8_UNORM_SRGB:
   case ISL_FORMAT_R8G8B8A8_UNORM:
   case ISL_FORMAT_R8G8B8A8_UNORM_SRGB:
   case ISL_FORMAT_R8G8B8A8_SNORM:
   case ISL_FORMAT_R8G8B8A8_SINT:
   case ISL_FORMAT_R8G8B8A8_UINT:
   case ISL_FORMAT_B8G8R8X8_UNORM:
   case ISL_FORMAT_B8G8R8X8_UNORM_SRGB:
   case ISL_FORMAT_R8G8B8X8_UNORM:
   case ISL_FORMAT_R8G8B8X8_UNORM_SRGB:
      return ISL_FORMAT_R8G8B8A8_UINT;

   case ISL_FORMAT_R16G16_UNORM:
   case ISL_FORMAT_R16G16_SNORM:
   case ISL_FORMAT_R16G16_SINT:
   case ISL_FORMAT_R16G16_UINT:
   case ISL_FORMAT_R16G16_FLOAT:
      return ISL_FORMAT_R16G16_UINT;

   case ISL_FORMAT_R32_SINT:
   case ISL_FORMAT_R32_UINT:
   case ISL_FORMAT_R32_FLOAT:
   case ISL_FORMAT_R32_UNORM:
   case ISL_FORMAT_R32_SNORM:
      return ISL_FORMAT_R32_UINT;

   case ISL_FORMAT_B10G10R10A2_UNORM:
   case ISL_FORMAT_B10G10R10A2_UNORM_SRGB:
   case ISL_FORMAT_R10G10B10A2_UNORM:
   case ISL_FORMAT_R10G10B10A2_UINT:
      return ISL_FORMAT_R10G10B10A2_UINT;

   default:
      unreachable("Not a compressible format");
   }
}

<<<<<<< HEAD
/* Takes an isl_color_value and returns a color value that is the original
 * color value only bit-casted to a UINT format.  This value, together with
 * the format from get_ccs_compatible_uint_format, will yield the same bit
 * value as the original color and format.
 */
static union isl_color_value
bitcast_color_value_to_uint(union isl_color_value color,
                            const struct isl_format_layout *fmtl)
{
   /* All CCS formats have the same number of bits in each channel */
   const struct isl_channel_layout *chan = &fmtl->channels.r;

   union isl_color_value bits;
   switch (chan->type) {
   case ISL_UINT:
   case ISL_SINT:
      /* Hardware will ignore the high bits so there's no need to cast */
      bits = color;
      break;

   case ISL_UNORM:
      for (unsigned i = 0; i < 4; i++)
         bits.u32[i] = _mesa_float_to_unorm(color.f32[i], chan->bits);
      break;

   case ISL_SNORM:
      for (unsigned i = 0; i < 4; i++)
         bits.i32[i] = _mesa_float_to_snorm(color.f32[i], chan->bits);
      break;

   case ISL_SFLOAT:
      switch (chan->bits) {
      case 16:
         for (unsigned i = 0; i < 4; i++)
            bits.u32[i] = _mesa_float_to_half(color.f32[i]);
         break;

      case 32:
         bits = color;
         break;

      default:
         unreachable("Invalid float format size");
      }
      break;

   default:
      unreachable("Invalid channel type");
   }

   switch (fmtl->format) {
   case ISL_FORMAT_B8G8R8A8_UNORM:
   case ISL_FORMAT_B8G8R8A8_UNORM_SRGB:
   case ISL_FORMAT_B8G8R8X8_UNORM:
   case ISL_FORMAT_B8G8R8X8_UNORM_SRGB: {
      /* If it's a BGRA format, we need to swap blue and red */
      uint32_t tmp = bits.u32[0];
      bits.u32[0] = bits.u32[2];
      bits.u32[2] = tmp;
      break;
   }

   default:
      break; /* Nothing to do */
   }

   return bits;
}

static void
surf_convert_to_uncompressed(const struct isl_device *isl_dev,
                             struct brw_blorp_surface_info *info,
                             uint32_t *x, uint32_t *y,
                             uint32_t *width, uint32_t *height)
=======
void
blorp_surf_convert_to_uncompressed(const struct isl_device *isl_dev,
                                   struct brw_blorp_surface_info *info,
                                   uint32_t *x, uint32_t *y,
                                   uint32_t *width, uint32_t *height)
>>>>>>> b85ca86c
{
   const struct isl_format_layout *fmtl =
      isl_format_get_layout(info->surf.format);

   assert(fmtl->bw > 1 || fmtl->bh > 1);

   /* This is a compressed surface.  We need to convert it to a single
    * slice (because compressed layouts don't perfectly match uncompressed
    * ones with the same bpb) and divide x, y, width, and height by the
    * block size.
    */
   blorp_surf_convert_to_single_slice(isl_dev, info);

   if (width && height) {
#ifndef NDEBUG
      uint32_t right_edge_px = info->tile_x_sa + *x + *width;
      uint32_t bottom_edge_px = info->tile_y_sa + *y + *height;
      assert(*width % fmtl->bw == 0 ||
             right_edge_px == info->surf.logical_level0_px.width);
      assert(*height % fmtl->bh == 0 ||
             bottom_edge_px == info->surf.logical_level0_px.height);
#endif
      *width = DIV_ROUND_UP(*width, fmtl->bw);
      *height = DIV_ROUND_UP(*height, fmtl->bh);
   }

   if (x && y) {
      assert(*x % fmtl->bw == 0);
      assert(*y % fmtl->bh == 0);
      *x /= fmtl->bw;
      *y /= fmtl->bh;
   }

   info->surf.logical_level0_px.width =
      DIV_ROUND_UP(info->surf.logical_level0_px.width, fmtl->bw);
   info->surf.logical_level0_px.height =
      DIV_ROUND_UP(info->surf.logical_level0_px.height, fmtl->bh);

   assert(info->surf.phys_level0_sa.width % fmtl->bw == 0);
   assert(info->surf.phys_level0_sa.height % fmtl->bh == 0);
   info->surf.phys_level0_sa.width /= fmtl->bw;
   info->surf.phys_level0_sa.height /= fmtl->bh;

   assert(info->tile_x_sa % fmtl->bw == 0);
   assert(info->tile_y_sa % fmtl->bh == 0);
   info->tile_x_sa /= fmtl->bw;
   info->tile_y_sa /= fmtl->bh;

   /* It's now an uncompressed surface so we need an uncompressed format */
   info->surf.format = get_copy_format_for_bpb(isl_dev, fmtl->bpb);
}

void
blorp_copy(struct blorp_batch *batch,
           const struct blorp_surf *src_surf,
           unsigned src_level, unsigned src_layer,
           const struct blorp_surf *dst_surf,
           unsigned dst_level, unsigned dst_layer,
           uint32_t src_x, uint32_t src_y,
           uint32_t dst_x, uint32_t dst_y,
           uint32_t src_width, uint32_t src_height)
{
   const struct isl_device *isl_dev = batch->blorp->isl_dev;
   struct blorp_params params;

   if (src_width == 0 || src_height == 0)
      return;

   blorp_params_init(&params);
   brw_blorp_surface_info_init(batch->blorp, &params.src, src_surf, src_level,
                               src_layer, ISL_FORMAT_UNSUPPORTED, false);
   brw_blorp_surface_info_init(batch->blorp, &params.dst, dst_surf, dst_level,
                               dst_layer, ISL_FORMAT_UNSUPPORTED, true);

   struct brw_blorp_blit_prog_key wm_prog_key = {
      .shader_type = BLORP_SHADER_TYPE_BLIT,
      .filter = BLORP_FILTER_NONE,
      .need_src_offset = src_surf->tile_x_sa || src_surf->tile_y_sa,
      .need_dst_offset = dst_surf->tile_x_sa || dst_surf->tile_y_sa,
   };

   const struct isl_format_layout *src_fmtl =
      isl_format_get_layout(params.src.surf.format);
   const struct isl_format_layout *dst_fmtl =
      isl_format_get_layout(params.dst.surf.format);

   assert(params.src.aux_usage == ISL_AUX_USAGE_NONE ||
          params.src.aux_usage == ISL_AUX_USAGE_MCS ||
          params.src.aux_usage == ISL_AUX_USAGE_CCS_E);
   assert(params.dst.aux_usage == ISL_AUX_USAGE_NONE ||
          params.dst.aux_usage == ISL_AUX_USAGE_MCS ||
          params.dst.aux_usage == ISL_AUX_USAGE_CCS_E);

   if (params.dst.aux_usage == ISL_AUX_USAGE_CCS_E) {
      params.dst.view.format = get_ccs_compatible_uint_format(dst_fmtl);
      if (params.src.aux_usage == ISL_AUX_USAGE_CCS_E) {
         params.src.view.format = get_ccs_compatible_uint_format(src_fmtl);
      } else if (src_fmtl->bpb == dst_fmtl->bpb) {
         params.src.view.format = params.dst.view.format;
      } else {
         params.src.view.format =
            get_copy_format_for_bpb(isl_dev, src_fmtl->bpb);
      }
   } else if (params.src.aux_usage == ISL_AUX_USAGE_CCS_E) {
      params.src.view.format = get_ccs_compatible_uint_format(src_fmtl);
      if (src_fmtl->bpb == dst_fmtl->bpb) {
         params.dst.view.format = params.src.view.format;
      } else {
         params.dst.view.format =
            get_copy_format_for_bpb(isl_dev, dst_fmtl->bpb);
      }
   } else {
      params.dst.view.format = get_copy_format_for_bpb(isl_dev, dst_fmtl->bpb);
      params.src.view.format = get_copy_format_for_bpb(isl_dev, src_fmtl->bpb);
   }

   if (params.src.aux_usage == ISL_AUX_USAGE_CCS_E) {
<<<<<<< HEAD
      params.src.clear_color =
         bitcast_color_value_to_uint(params.src.clear_color, src_fmtl);
   }

   if (params.dst.aux_usage == ISL_AUX_USAGE_CCS_E) {
      params.dst.clear_color =
         bitcast_color_value_to_uint(params.dst.clear_color, dst_fmtl);
   }

   wm_prog_key.src_bpc =
      isl_format_get_layout(params.src.view.format)->channels.r.bits;
   wm_prog_key.dst_bpc =
      isl_format_get_layout(params.dst.view.format)->channels.r.bits;
=======
      /* It's safe to do a blorp_copy between things which are sRGB with CCS_E
       * enabled even though CCS_E doesn't technically do sRGB on SKL because
       * we stomp everything to UINT anyway.  The one thing we have to be
       * careful of is clear colors.  Because fast clear colors for sRGB on
       * gen9 are encoded as the float values between format conversion and
       * sRGB curve application, a given clear color float will convert to the
       * same bits regardless of whether the format is UNORM or sRGB.
       * Therefore, we can handle sRGB without any special cases.
       */
      UNUSED enum isl_format linear_src_format =
         isl_format_srgb_to_linear(src_surf->surf->format);
      assert(isl_formats_are_ccs_e_compatible(batch->blorp->isl_dev->info,
                                              linear_src_format,
                                              params.src.view.format));
      uint32_t packed[4];
      isl_color_value_pack(&params.src.clear_color,
                           linear_src_format, packed);
      isl_color_value_unpack(&params.src.clear_color,
                             params.src.view.format, packed);
   }

   if (params.dst.aux_usage == ISL_AUX_USAGE_CCS_E) {
      /* See above where we handle linear_src_format */
      UNUSED enum isl_format linear_dst_format =
         isl_format_srgb_to_linear(dst_surf->surf->format);
      assert(isl_formats_are_ccs_e_compatible(batch->blorp->isl_dev->info,
                                              linear_dst_format,
                                              params.dst.view.format));
      uint32_t packed[4];
      isl_color_value_pack(&params.dst.clear_color,
                           linear_dst_format, packed);
      isl_color_value_unpack(&params.dst.clear_color,
                             params.dst.view.format, packed);
   }

   if (params.src.view.format != params.dst.view.format) {
      enum isl_format src_cast_format = params.src.view.format;
      enum isl_format dst_cast_format = params.dst.view.format;

      /* The BLORP bitcast code gets confused by RGB formats.  Just treat them
       * as RGBA and then everything will be happy.  This is perfectly safe
       * because BLORP likes to treat things as if they have vec4 colors all
       * the time anyway.
       */
      if (isl_format_is_rgb(src_cast_format))
         src_cast_format = isl_format_rgb_to_rgba(src_cast_format);
      if (isl_format_is_rgb(dst_cast_format))
         dst_cast_format = isl_format_rgb_to_rgba(dst_cast_format);

      if (src_cast_format != dst_cast_format) {
         wm_prog_key.format_bit_cast = true;
         wm_prog_key.src_format = src_cast_format;
         wm_prog_key.dst_format = dst_cast_format;
      }
   }
>>>>>>> b85ca86c

   if (src_fmtl->bw > 1 || src_fmtl->bh > 1) {
      blorp_surf_convert_to_uncompressed(batch->blorp->isl_dev, &params.src,
                                         &src_x, &src_y,
                                         &src_width, &src_height);
      wm_prog_key.need_src_offset = true;
   }

   if (dst_fmtl->bw > 1 || dst_fmtl->bh > 1) {
      blorp_surf_convert_to_uncompressed(batch->blorp->isl_dev, &params.dst,
                                         &dst_x, &dst_y, NULL, NULL);
      wm_prog_key.need_dst_offset = true;
   }

   /* Once both surfaces are stompped to uncompressed as needed, the
    * destination size is the same as the source size.
    */
   uint32_t dst_width = src_width;
   uint32_t dst_height = src_height;

   struct blt_coords coords = {
      .x = {
         .src0 = src_x,
         .src1 = src_x + src_width,
         .dst0 = dst_x,
         .dst1 = dst_x + dst_width,
         .mirror = false
      },
      .y = {
         .src0 = src_y,
         .src1 = src_y + src_height,
         .dst0 = dst_y,
         .dst1 = dst_y + dst_height,
         .mirror = false
      }
   };

   do_blorp_blit(batch, &params, &wm_prog_key, &coords);
}

static enum isl_format
isl_format_for_size(unsigned size_B)
{
   switch (size_B) {
   case 1:  return ISL_FORMAT_R8_UINT;
   case 2:  return ISL_FORMAT_R8G8_UINT;
   case 4:  return ISL_FORMAT_R8G8B8A8_UINT;
   case 8:  return ISL_FORMAT_R16G16B16A16_UINT;
   case 16: return ISL_FORMAT_R32G32B32A32_UINT;
   default:
      unreachable("Not a power-of-two format size");
   }
}

/**
 * Returns the greatest common divisor of a and b that is a power of two.
 */
static uint64_t
gcd_pow2_u64(uint64_t a, uint64_t b)
{
   assert(a > 0 || b > 0);

   unsigned a_log2 = ffsll(a) - 1;
   unsigned b_log2 = ffsll(b) - 1;

   /* If either a or b is 0, then a_log2 or b_log2 till be UINT_MAX in which
    * case, the MIN2() will take the other one.  If both are 0 then we will
    * hit the assert above.
    */
   return 1 << MIN2(a_log2, b_log2);
}

static void
do_buffer_copy(struct blorp_batch *batch,
               struct blorp_address *src,
               struct blorp_address *dst,
               int width, int height, int block_size)
{
   /* The actual format we pick doesn't matter as blorp will throw it away.
    * The only thing that actually matters is the size.
    */
   enum isl_format format = isl_format_for_size(block_size);

   UNUSED bool ok;
   struct isl_surf surf;
   ok = isl_surf_init(batch->blorp->isl_dev, &surf,
                      .dim = ISL_SURF_DIM_2D,
                      .format = format,
                      .width = width,
                      .height = height,
                      .depth = 1,
                      .levels = 1,
                      .array_len = 1,
                      .samples = 1,
                      .row_pitch_B = width * block_size,
                      .usage = ISL_SURF_USAGE_TEXTURE_BIT |
                               ISL_SURF_USAGE_RENDER_TARGET_BIT,
                      .tiling_flags = ISL_TILING_LINEAR_BIT);
   assert(ok);

   struct blorp_surf src_blorp_surf = {
      .surf = &surf,
      .addr = *src,
   };

   struct blorp_surf dst_blorp_surf = {
      .surf = &surf,
      .addr = *dst,
   };

   blorp_copy(batch, &src_blorp_surf, 0, 0, &dst_blorp_surf, 0, 0,
              0, 0, 0, 0, width, height);
}

void
blorp_buffer_copy(struct blorp_batch *batch,
                  struct blorp_address src,
                  struct blorp_address dst,
                  uint64_t size)
{
   const struct gen_device_info *devinfo = batch->blorp->isl_dev->info;
   uint64_t copy_size = size;

   /* This is maximum possible width/height our HW can handle */
   uint64_t max_surface_dim = 1 << (devinfo->gen >= 7 ? 14 : 13);

   /* First, we compute the biggest format that can be used with the
    * given offsets and size.
    */
   int bs = 16;
   bs = gcd_pow2_u64(bs, src.offset);
   bs = gcd_pow2_u64(bs, dst.offset);
   bs = gcd_pow2_u64(bs, size);

   /* First, we make a bunch of max-sized copies */
   uint64_t max_copy_size = max_surface_dim * max_surface_dim * bs;
   while (copy_size >= max_copy_size) {
      do_buffer_copy(batch, &src, &dst, max_surface_dim, max_surface_dim, bs);
      copy_size -= max_copy_size;
      src.offset += max_copy_size;
      dst.offset += max_copy_size;
   }

   /* Now make a max-width copy */
   uint64_t height = copy_size / (max_surface_dim * bs);
   assert(height < max_surface_dim);
   if (height != 0) {
      uint64_t rect_copy_size = height * max_surface_dim * bs;
      do_buffer_copy(batch, &src, &dst, max_surface_dim, height, bs);
      copy_size -= rect_copy_size;
      src.offset += rect_copy_size;
      dst.offset += rect_copy_size;
   }

   /* Finally, make a small copy to finish it off */
   if (copy_size != 0) {
      do_buffer_copy(batch, &src, &dst, copy_size / bs, 1, bs);
   }
}<|MERGE_RESOLUTION|>--- conflicted
+++ resolved
@@ -30,9 +30,6 @@
 /* header-only include needed for _mesa_unorm_to_float and friends. */
 #include "mesa/main/format_utils.h"
 #include "util/u_math.h"
-
-/* header-only include needed for _mesa_unorm_to_float and friends. */
-#include "mesa/main/format_utils.h"
 
 #define FILE_DEBUG_FLAG DEBUG_BLORP
 
@@ -2483,88 +2480,11 @@
    }
 }
 
-<<<<<<< HEAD
-/* Takes an isl_color_value and returns a color value that is the original
- * color value only bit-casted to a UINT format.  This value, together with
- * the format from get_ccs_compatible_uint_format, will yield the same bit
- * value as the original color and format.
- */
-static union isl_color_value
-bitcast_color_value_to_uint(union isl_color_value color,
-                            const struct isl_format_layout *fmtl)
-{
-   /* All CCS formats have the same number of bits in each channel */
-   const struct isl_channel_layout *chan = &fmtl->channels.r;
-
-   union isl_color_value bits;
-   switch (chan->type) {
-   case ISL_UINT:
-   case ISL_SINT:
-      /* Hardware will ignore the high bits so there's no need to cast */
-      bits = color;
-      break;
-
-   case ISL_UNORM:
-      for (unsigned i = 0; i < 4; i++)
-         bits.u32[i] = _mesa_float_to_unorm(color.f32[i], chan->bits);
-      break;
-
-   case ISL_SNORM:
-      for (unsigned i = 0; i < 4; i++)
-         bits.i32[i] = _mesa_float_to_snorm(color.f32[i], chan->bits);
-      break;
-
-   case ISL_SFLOAT:
-      switch (chan->bits) {
-      case 16:
-         for (unsigned i = 0; i < 4; i++)
-            bits.u32[i] = _mesa_float_to_half(color.f32[i]);
-         break;
-
-      case 32:
-         bits = color;
-         break;
-
-      default:
-         unreachable("Invalid float format size");
-      }
-      break;
-
-   default:
-      unreachable("Invalid channel type");
-   }
-
-   switch (fmtl->format) {
-   case ISL_FORMAT_B8G8R8A8_UNORM:
-   case ISL_FORMAT_B8G8R8A8_UNORM_SRGB:
-   case ISL_FORMAT_B8G8R8X8_UNORM:
-   case ISL_FORMAT_B8G8R8X8_UNORM_SRGB: {
-      /* If it's a BGRA format, we need to swap blue and red */
-      uint32_t tmp = bits.u32[0];
-      bits.u32[0] = bits.u32[2];
-      bits.u32[2] = tmp;
-      break;
-   }
-
-   default:
-      break; /* Nothing to do */
-   }
-
-   return bits;
-}
-
-static void
-surf_convert_to_uncompressed(const struct isl_device *isl_dev,
-                             struct brw_blorp_surface_info *info,
-                             uint32_t *x, uint32_t *y,
-                             uint32_t *width, uint32_t *height)
-=======
 void
 blorp_surf_convert_to_uncompressed(const struct isl_device *isl_dev,
                                    struct brw_blorp_surface_info *info,
                                    uint32_t *x, uint32_t *y,
                                    uint32_t *width, uint32_t *height)
->>>>>>> b85ca86c
 {
    const struct isl_format_layout *fmtl =
       isl_format_get_layout(info->surf.format);
@@ -2682,21 +2602,6 @@
    }
 
    if (params.src.aux_usage == ISL_AUX_USAGE_CCS_E) {
-<<<<<<< HEAD
-      params.src.clear_color =
-         bitcast_color_value_to_uint(params.src.clear_color, src_fmtl);
-   }
-
-   if (params.dst.aux_usage == ISL_AUX_USAGE_CCS_E) {
-      params.dst.clear_color =
-         bitcast_color_value_to_uint(params.dst.clear_color, dst_fmtl);
-   }
-
-   wm_prog_key.src_bpc =
-      isl_format_get_layout(params.src.view.format)->channels.r.bits;
-   wm_prog_key.dst_bpc =
-      isl_format_get_layout(params.dst.view.format)->channels.r.bits;
-=======
       /* It's safe to do a blorp_copy between things which are sRGB with CCS_E
        * enabled even though CCS_E doesn't technically do sRGB on SKL because
        * we stomp everything to UINT anyway.  The one thing we have to be
@@ -2752,7 +2657,6 @@
          wm_prog_key.dst_format = dst_cast_format;
       }
    }
->>>>>>> b85ca86c
 
    if (src_fmtl->bw > 1 || src_fmtl->bh > 1) {
       blorp_surf_convert_to_uncompressed(batch->blorp->isl_dev, &params.src,
