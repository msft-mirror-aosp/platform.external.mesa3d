--- conflicted
+++ resolved
@@ -276,8 +276,6 @@
    }
 
    blorp_flush_range(batch, data, *size);
-<<<<<<< HEAD
-=======
 
    if (params->dst_clear_color_as_input) {
 #if GEN_GEN >= 7
@@ -303,7 +301,6 @@
       unreachable("MCS partial resolve is not a thing on SNB and earlier");
 #endif
    }
->>>>>>> b85ca86c
 }
 
 static void
@@ -1040,16 +1037,7 @@
       pos += GENX(BLEND_STATE_ENTRY_length);
    }
 
-<<<<<<< HEAD
-   uint32_t offset;
-   void *state = blorp_alloc_dynamic_state(batch, AUB_TRACE_BLEND_STATE,
-                                           GENX(BLEND_STATE_length) * 4,
-                                           64, &offset);
-   GENX(BLEND_STATE_pack)(NULL, state, &blend);
-   blorp_flush_range(batch, state, GENX(BLEND_STATE_length) * 4);
-=======
    blorp_flush_range(batch, state, size);
->>>>>>> b85ca86c
 
 #if GEN_GEN >= 7
    blorp_emit(batch, GENX(3DSTATE_BLEND_STATE_POINTERS), sp) {
@@ -1078,17 +1066,7 @@
 #if GEN_GEN <= 8
       cc.StencilReferenceValue = params->stencil_ref;
 #endif
-<<<<<<< HEAD
-
-   uint32_t offset;
-   void *state = blorp_alloc_dynamic_state(batch, AUB_TRACE_CC_STATE,
-                                           GENX(COLOR_CALC_STATE_length) * 4,
-                                           64, &offset);
-   GENX(COLOR_CALC_STATE_pack)(NULL, state, &cc);
-   blorp_flush_range(batch, state, GENX(COLOR_CALC_STATE_length) * 4);
-=======
-   }
->>>>>>> b85ca86c
+   }
 
 #if GEN_GEN >= 7
    blorp_emit(batch, GENX(3DSTATE_CC_STATE_POINTERS), sp) {
@@ -1415,8 +1393,6 @@
                           surface->aux_addr, *aux_addr);
    }
 
-<<<<<<< HEAD
-=======
    if (aux_usage != ISL_AUX_USAGE_NONE && surface->clear_color_addr.buffer) {
 #if GEN_GEN >= 10
       assert((surface->clear_color_addr.offset & 0x3f) == 0);
@@ -1439,7 +1415,6 @@
 #endif
    }
 
->>>>>>> b85ca86c
    blorp_flush_range(batch, state, GENX(RENDER_SURFACE_STATE_length) * 4);
 }
 
@@ -1565,18 +1540,9 @@
 {
    const struct isl_device *isl_dev = batch->blorp->isl_dev;
 
-<<<<<<< HEAD
-   uint32_t offset;
-   void *state = blorp_alloc_dynamic_state(batch, AUB_TRACE_SAMPLER_STATE,
-                                           GENX(SAMPLER_STATE_length) * 4,
-                                           32, &offset);
-   GENX(SAMPLER_STATE_pack)(NULL, state, &sampler);
-   blorp_flush_range(batch, state, GENX(SAMPLER_STATE_length) * 4);
-=======
    uint32_t *dw = blorp_emit_dwords(batch, isl_dev->ds.size / 4);
    if (dw == NULL)
       return;
->>>>>>> b85ca86c
 
    struct isl_depth_stencil_hiz_emit_info info = { };
 
@@ -1762,30 +1728,6 @@
                          const struct brw_blorp_surface_info *info,
                          enum isl_aux_op op)
 {
-<<<<<<< HEAD
-   uint32_t cc_vp_offset;
-
-   void *state = blorp_alloc_dynamic_state(batch, AUB_TRACE_CC_VP_STATE,
-                                           GENX(CC_VIEWPORT_length) * 4, 32,
-                                           &cc_vp_offset);
-
-   GENX(CC_VIEWPORT_pack)(batch, state,
-      &(struct GENX(CC_VIEWPORT)) {
-         .MinimumDepth = 0.0,
-         .MaximumDepth = 1.0,
-      });
-   blorp_flush_range(batch, state, GENX(CC_VIEWPORT_length) * 4);
-
-#if GEN_GEN >= 7
-   blorp_emit(batch, GENX(3DSTATE_VIEWPORT_STATE_POINTERS_CC), vsp) {
-      vsp.CCViewportPointer = cc_vp_offset;
-   }
-#else
-   blorp_emit(batch, GENX(3DSTATE_VIEWPORT_STATE_POINTERS), vsp) {
-      vsp.CCViewportStateChange = true;
-      vsp.PointertoCC_VIEWPORT = cc_vp_offset;
-   }
-=======
    if (info->clear_color_addr.buffer && op == ISL_AUX_OP_FAST_CLEAR) {
 #if GEN_GEN >= 9
       for (int i = 0; i < 4; i++) {
@@ -1822,7 +1764,6 @@
             sdi.ImmediateData |= (info->clear_color.f32[3] != 0.0f) << 28;
          }
       }
->>>>>>> b85ca86c
 #endif
    }
 }
