--- conflicted
+++ resolved
@@ -67,11 +67,7 @@
                                            unsigned num_vbs);
 
 UNUSED static struct blorp_address
-<<<<<<< HEAD
-blorp_get_workaround_page(struct blorp_batch *batch);
-=======
 blorp_get_workaround_address(struct blorp_batch *batch);
->>>>>>> 6d8c6860
 
 static void
 blorp_alloc_binding_table(struct blorp_batch *batch, unsigned num_entries,
@@ -194,11 +190,7 @@
 static void
 emit_urb_config(struct blorp_batch *batch,
                 const struct blorp_params *params,
-<<<<<<< HEAD
-                enum gen_urb_deref_block_size *deref_block_size)
-=======
                 UNUSED enum gen_urb_deref_block_size *deref_block_size)
->>>>>>> 6d8c6860
 {
    /* Once vertex fetcher has written full VUE entries with complete
     * header the space requirement is as follows per vertex (in bytes):
@@ -242,11 +234,7 @@
    blorp_emit(batch, GENX(PIPE_CONTROL), pc) {
       pc.DepthStallEnable  = true;
       pc.PostSyncOperation = WriteImmediateData;
-<<<<<<< HEAD
-      pc.Address           = blorp_get_workaround_page(batch);
-=======
       pc.Address           = blorp_get_workaround_address(batch);
->>>>>>> 6d8c6860
    }
 #endif
 
@@ -699,11 +687,7 @@
 static void
 blorp_emit_sf_config(struct blorp_batch *batch,
                      const struct blorp_params *params,
-<<<<<<< HEAD
-                     enum gen_urb_deref_block_size urb_deref_block_size)
-=======
                      UNUSED enum gen_urb_deref_block_size urb_deref_block_size)
->>>>>>> 6d8c6860
 {
    const struct brw_wm_prog_data *prog_data = params->wm_prog_data;
 
