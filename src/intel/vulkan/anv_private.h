--- conflicted
+++ resolved
@@ -767,30 +767,9 @@
    /* Offset into the current block at which to allocate the next state */
    uint32_t next;
 
-<<<<<<< HEAD
-static inline void
-anv_invalidate_range(void *start, size_t size)
-{
-   void *p = (void *) (((uintptr_t) start) & ~CACHELINE_MASK);
-   void *end = start + size;
-
-   while (p < end) {
-      __builtin_ia32_clflush(p);
-      p += CACHELINE_SIZE;
-   }
-   __builtin_ia32_mfence();
-}
-
-static void inline
-anv_state_clflush(struct anv_state state)
-{
-   anv_clflush_range(state.map, state.alloc_size);
-}
-=======
    /* List of all blocks allocated from this pool */
    struct anv_state_stream_block *block_list;
 };
->>>>>>> b85ca86c
 
 /* The block_pool functions exported for testing only.  The block pool should
  * only be used via a state pool (see below).
@@ -3225,15 +3204,12 @@
                         const VkImageAspectFlagBits aspect,
                         const VkImageLayout layout);
 
-<<<<<<< HEAD
-=======
 enum anv_fast_clear_type
 anv_layout_to_fast_clear_type(const struct gen_device_info * const devinfo,
                               const struct anv_image * const image,
                               const VkImageAspectFlagBits aspect,
                               const VkImageLayout layout);
 
->>>>>>> b85ca86c
 /* This is defined as a macro so that it works for both
  * VkImageSubresourceRange and VkImageSubresourceLayers
  */
