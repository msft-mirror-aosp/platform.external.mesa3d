/*
 * Copyright © 2015 Intel Corporation
 *
 * Permission is hereby granted, free of charge, to any person obtaining a
 * copy of this software and associated documentation files (the "Software"),
 * to deal in the Software without restriction, including without limitation
 * the rights to use, copy, modify, merge, publish, distribute, sublicense,
 * and/or sell copies of the Software, and to permit persons to whom the
 * Software is furnished to do so, subject to the following conditions:
 *
 * The above copyright notice and this permission notice (including the next
 * paragraph) shall be included in all copies or substantial portions of the
 * Software.
 *
 * THE SOFTWARE IS PROVIDED "AS IS", WITHOUT WARRANTY OF ANY KIND, EXPRESS OR
 * IMPLIED, INCLUDING BUT NOT LIMITED TO THE WARRANTIES OF MERCHANTABILITY,
 * FITNESS FOR A PARTICULAR PURPOSE AND NONINFRINGEMENT.  IN NO EVENT SHALL
 * THE AUTHORS OR COPYRIGHT HOLDERS BE LIABLE FOR ANY CLAIM, DAMAGES OR OTHER
 * LIABILITY, WHETHER IN AN ACTION OF CONTRACT, TORT OR OTHERWISE, ARISING
 * FROM, OUT OF OR IN CONNECTION WITH THE SOFTWARE OR THE USE OR OTHER DEALINGS
 * IN THE SOFTWARE.
 */

#include <assert.h>
#include <stdbool.h>
#include <string.h>
#include <sys/mman.h>
#include <sys/sysinfo.h>
#include <unistd.h>
#include <fcntl.h>
#include <xf86drm.h>
#include "drm-uapi/drm_fourcc.h"

#include "anv_private.h"
#include "util/strtod.h"
#include "util/debug.h"
#include "util/build_id.h"
#include "util/disk_cache.h"
#include "util/mesa-sha1.h"
#include "util/u_string.h"
#include "git_sha1.h"
#include "vk_util.h"
#include "common/gen_defines.h"

#include "genxml/gen7_pack.h"

/* This is probably far to big but it reflects the max size used for messages
 * in OpenGLs KHR_debug.
 */
#define MAX_DEBUG_MESSAGE_LENGTH    4096

static void
compiler_debug_log(void *data, const char *fmt, ...)
{
   char str[MAX_DEBUG_MESSAGE_LENGTH];
   struct anv_device *device = (struct anv_device *)data;

   if (list_empty(&device->instance->debug_report_callbacks.callbacks))
      return;

   va_list args;
   va_start(args, fmt);
   (void) vsnprintf(str, MAX_DEBUG_MESSAGE_LENGTH, fmt, args);
   va_end(args);

   vk_debug_report(&device->instance->debug_report_callbacks,
                   VK_DEBUG_REPORT_DEBUG_BIT_EXT,
                   VK_DEBUG_REPORT_OBJECT_TYPE_UNKNOWN_EXT,
                   0, 0, 0, "anv", str);
}

static void
compiler_perf_log(void *data, const char *fmt, ...)
{
   va_list args;
   va_start(args, fmt);

   if (unlikely(INTEL_DEBUG & DEBUG_PERF))
      intel_logd_v(fmt, args);

   va_end(args);
}

static uint64_t
anv_compute_heap_size(int fd, uint64_t gtt_size)
{
   /* Query the total ram from the system */
   struct sysinfo info;
   sysinfo(&info);

   uint64_t total_ram = (uint64_t)info.totalram * (uint64_t)info.mem_unit;

   /* We don't want to burn too much ram with the GPU.  If the user has 4GiB
    * or less, we use at most half.  If they have more than 4GiB, we use 3/4.
    */
   uint64_t available_ram;
   if (total_ram <= 4ull * 1024ull * 1024ull * 1024ull)
      available_ram = total_ram / 2;
   else
      available_ram = total_ram * 3 / 4;

   /* We also want to leave some padding for things we allocate in the driver,
    * so don't go over 3/4 of the GTT either.
    */
   uint64_t available_gtt = gtt_size * 3 / 4;

   return MIN2(available_ram, available_gtt);
}

static VkResult
anv_physical_device_init_heaps(struct anv_physical_device *device, int fd)
{
   uint64_t gtt_size;
   if (anv_gem_get_context_param(fd, 0, I915_CONTEXT_PARAM_GTT_SIZE,
                                 &gtt_size) == -1) {
      /* If, for whatever reason, we can't actually get the GTT size from the
       * kernel (too old?) fall back to the aperture size.
       */
      anv_perf_warn(NULL, NULL,
                    "Failed to get I915_CONTEXT_PARAM_GTT_SIZE: %m");

      if (anv_gem_get_aperture(fd, &gtt_size) == -1) {
         return vk_errorf(NULL, NULL, VK_ERROR_INITIALIZATION_FAILED,
                          "failed to get aperture size: %m");
      }
   }

   device->supports_48bit_addresses = (device->info.gen >= 8) &&
      gtt_size > (4ULL << 30 /* GiB */);

   uint64_t heap_size = anv_compute_heap_size(fd, gtt_size);

   if (heap_size > (2ull << 30) && !device->supports_48bit_addresses) {
      /* When running with an overridden PCI ID, we may get a GTT size from
       * the kernel that is greater than 2 GiB but the execbuf check for 48bit
       * address support can still fail.  Just clamp the address space size to
       * 2 GiB if we don't have 48-bit support.
       */
      intel_logw("%s:%d: The kernel reported a GTT size larger than 2 GiB but "
                        "not support for 48-bit addresses",
                        __FILE__, __LINE__);
      heap_size = 2ull << 30;
   }

   if (heap_size <= 3ull * (1ull << 30)) {
      /* In this case, everything fits nicely into the 32-bit address space,
       * so there's no need for supporting 48bit addresses on client-allocated
       * memory objects.
       */
      device->memory.heap_count = 1;
      device->memory.heaps[0] = (struct anv_memory_heap) {
         .size = heap_size,
         .flags = VK_MEMORY_HEAP_DEVICE_LOCAL_BIT,
         .supports_48bit_addresses = false,
      };
   } else {
      /* Not everything will fit nicely into a 32-bit address space.  In this
       * case we need a 64-bit heap.  Advertise a small 32-bit heap and a
       * larger 48-bit heap.  If we're in this case, then we have a total heap
       * size larger than 3GiB which most likely means they have 8 GiB of
       * video memory and so carving off 1 GiB for the 32-bit heap should be
       * reasonable.
       */
      const uint64_t heap_size_32bit = 1ull << 30;
      const uint64_t heap_size_48bit = heap_size - heap_size_32bit;

      assert(device->supports_48bit_addresses);

      device->memory.heap_count = 2;
      device->memory.heaps[0] = (struct anv_memory_heap) {
         .size = heap_size_48bit,
         .flags = VK_MEMORY_HEAP_DEVICE_LOCAL_BIT,
         .supports_48bit_addresses = true,
      };
      device->memory.heaps[1] = (struct anv_memory_heap) {
         .size = heap_size_32bit,
         .flags = VK_MEMORY_HEAP_DEVICE_LOCAL_BIT,
         .supports_48bit_addresses = false,
      };
   }

   uint32_t type_count = 0;
   for (uint32_t heap = 0; heap < device->memory.heap_count; heap++) {
      uint32_t valid_buffer_usage = ~0;

      /* There appears to be a hardware issue in the VF cache where it only
       * considers the bottom 32 bits of memory addresses.  If you happen to
       * have two vertex buffers which get placed exactly 4 GiB apart and use
       * them in back-to-back draw calls, you can get collisions.  In order to
       * solve this problem, we require vertex and index buffers be bound to
       * memory allocated out of the 32-bit heap.
       */
      if (device->memory.heaps[heap].supports_48bit_addresses) {
         valid_buffer_usage &= ~(VK_BUFFER_USAGE_INDEX_BUFFER_BIT |
                                 VK_BUFFER_USAGE_VERTEX_BUFFER_BIT);
      }

      if (device->info.has_llc) {
         /* Big core GPUs share LLC with the CPU and thus one memory type can be
          * both cached and coherent at the same time.
          */
         device->memory.types[type_count++] = (struct anv_memory_type) {
            .propertyFlags = VK_MEMORY_PROPERTY_DEVICE_LOCAL_BIT |
                             VK_MEMORY_PROPERTY_HOST_VISIBLE_BIT |
                             VK_MEMORY_PROPERTY_HOST_COHERENT_BIT |
                             VK_MEMORY_PROPERTY_HOST_CACHED_BIT,
            .heapIndex = heap,
            .valid_buffer_usage = valid_buffer_usage,
         };
      } else {
         /* The spec requires that we expose a host-visible, coherent memory
          * type, but Atom GPUs don't share LLC. Thus we offer two memory types
          * to give the application a choice between cached, but not coherent and
          * coherent but uncached (WC though).
          */
         device->memory.types[type_count++] = (struct anv_memory_type) {
            .propertyFlags = VK_MEMORY_PROPERTY_DEVICE_LOCAL_BIT |
                             VK_MEMORY_PROPERTY_HOST_VISIBLE_BIT |
                             VK_MEMORY_PROPERTY_HOST_COHERENT_BIT,
            .heapIndex = heap,
            .valid_buffer_usage = valid_buffer_usage,
         };
         device->memory.types[type_count++] = (struct anv_memory_type) {
            .propertyFlags = VK_MEMORY_PROPERTY_DEVICE_LOCAL_BIT |
                             VK_MEMORY_PROPERTY_HOST_VISIBLE_BIT |
                             VK_MEMORY_PROPERTY_HOST_CACHED_BIT,
            .heapIndex = heap,
            .valid_buffer_usage = valid_buffer_usage,
         };
      }
   }
   device->memory.type_count = type_count;

   return VK_SUCCESS;
}

static VkResult
anv_physical_device_init_uuids(struct anv_physical_device *device)
{
   const struct build_id_note *note =
      build_id_find_nhdr_for_addr(anv_physical_device_init_uuids);
   if (!note) {
      return vk_errorf(device->instance, device,
                       VK_ERROR_INITIALIZATION_FAILED,
                       "Failed to find build-id");
   }

   unsigned build_id_len = build_id_length(note);
   if (build_id_len < 20) {
      return vk_errorf(device->instance, device,
                       VK_ERROR_INITIALIZATION_FAILED,
                       "build-id too short.  It needs to be a SHA");
   }

   memcpy(device->driver_build_sha1, build_id_data(note), 20);

   struct mesa_sha1 sha1_ctx;
   uint8_t sha1[20];
   STATIC_ASSERT(VK_UUID_SIZE <= sizeof(sha1));

   /* The pipeline cache UUID is used for determining when a pipeline cache is
    * invalid.  It needs both a driver build and the PCI ID of the device.
    */
   _mesa_sha1_init(&sha1_ctx);
   _mesa_sha1_update(&sha1_ctx, build_id_data(note), build_id_len);
   _mesa_sha1_update(&sha1_ctx, &device->chipset_id,
                     sizeof(device->chipset_id));
   _mesa_sha1_final(&sha1_ctx, sha1);
   memcpy(device->pipeline_cache_uuid, sha1, VK_UUID_SIZE);

   /* The driver UUID is used for determining sharability of images and memory
    * between two Vulkan instances in separate processes.  People who want to
    * share memory need to also check the device UUID (below) so all this
    * needs to be is the build-id.
    */
   memcpy(device->driver_uuid, build_id_data(note), VK_UUID_SIZE);

   /* The device UUID uniquely identifies the given device within the machine.
    * Since we never have more than one device, this doesn't need to be a real
    * UUID.  However, on the off-chance that someone tries to use this to
    * cache pre-tiled images or something of the like, we use the PCI ID and
    * some bits of ISL info to ensure that this is safe.
    */
   _mesa_sha1_init(&sha1_ctx);
   _mesa_sha1_update(&sha1_ctx, &device->chipset_id,
                     sizeof(device->chipset_id));
   _mesa_sha1_update(&sha1_ctx, &device->isl_dev.has_bit6_swizzling,
                     sizeof(device->isl_dev.has_bit6_swizzling));
   _mesa_sha1_final(&sha1_ctx, sha1);
   memcpy(device->device_uuid, sha1, VK_UUID_SIZE);

   return VK_SUCCESS;
}

static void
anv_physical_device_init_disk_cache(struct anv_physical_device *device)
{
#ifdef ENABLE_SHADER_CACHE
   char renderer[10];
   MAYBE_UNUSED int len = snprintf(renderer, sizeof(renderer), "anv_%04x",
                                   device->chipset_id);
   assert(len == sizeof(renderer) - 2);

   char timestamp[41];
   _mesa_sha1_format(timestamp, device->driver_build_sha1);

   const uint64_t driver_flags =
      brw_get_compiler_config_value(device->compiler);
   device->disk_cache = disk_cache_create(renderer, timestamp, driver_flags);
#else
   device->disk_cache = NULL;
#endif
}

static void
anv_physical_device_free_disk_cache(struct anv_physical_device *device)
{
#ifdef ENABLE_SHADER_CACHE
   if (device->disk_cache)
      disk_cache_destroy(device->disk_cache);
#else
   assert(device->disk_cache == NULL);
#endif
}

static VkResult
anv_physical_device_init(struct anv_physical_device *device,
                         struct anv_instance *instance,
                         drmDevicePtr drm_device)
{
   const char *primary_path = drm_device->nodes[DRM_NODE_PRIMARY];
   const char *path = drm_device->nodes[DRM_NODE_RENDER];
   VkResult result;
   int fd;
   int master_fd = -1;

   brw_process_intel_debug_variable();

   fd = open(path, O_RDWR | O_CLOEXEC);
   if (fd < 0)
      return vk_error(VK_ERROR_INCOMPATIBLE_DRIVER);

   device->_loader_data.loaderMagic = ICD_LOADER_MAGIC;
   device->instance = instance;

   assert(strlen(path) < ARRAY_SIZE(device->path));
   snprintf(device->path, ARRAY_SIZE(device->path), "%s", path);

   device->no_hw = getenv("INTEL_NO_HW") != NULL;

   const int pci_id_override = gen_get_pci_device_id_override();
   if (pci_id_override < 0) {
      device->chipset_id = anv_gem_get_param(fd, I915_PARAM_CHIPSET_ID);
      if (!device->chipset_id) {
         result = vk_error(VK_ERROR_INCOMPATIBLE_DRIVER);
         goto fail;
      }
   } else {
      device->chipset_id = pci_id_override;
      device->no_hw = true;
   }

   device->pci_info.domain = drm_device->businfo.pci->domain;
   device->pci_info.bus = drm_device->businfo.pci->bus;
   device->pci_info.device = drm_device->businfo.pci->dev;
   device->pci_info.function = drm_device->businfo.pci->func;

   device->name = gen_get_device_name(device->chipset_id);
   if (!gen_get_device_info(device->chipset_id, &device->info)) {
      result = vk_error(VK_ERROR_INCOMPATIBLE_DRIVER);
      goto fail;
   }

   if (device->info.is_haswell) {
      intel_logw("Haswell Vulkan support is incomplete");
   } else if (device->info.gen == 7 && !device->info.is_baytrail) {
      intel_logw("Ivy Bridge Vulkan support is incomplete");
   } else if (device->info.gen == 7 && device->info.is_baytrail) {
      intel_logw("Bay Trail Vulkan support is incomplete");
   } else if (device->info.gen >= 8 && device->info.gen <= 10) {
      /* Gen8-10 fully supported */
   } else if (device->info.gen == 11) {
      intel_logw("Vulkan is not yet fully supported on gen11.");
   } else {
      result = vk_errorf(device->instance, device,
                         VK_ERROR_INCOMPATIBLE_DRIVER,
                         "Vulkan not yet supported on %s", device->name);
      goto fail;
   }

   device->cmd_parser_version = -1;
   if (device->info.gen == 7) {
      device->cmd_parser_version =
         anv_gem_get_param(fd, I915_PARAM_CMD_PARSER_VERSION);
      if (device->cmd_parser_version == -1) {
         result = vk_errorf(device->instance, device,
                            VK_ERROR_INITIALIZATION_FAILED,
                            "failed to get command parser version");
         goto fail;
      }
   }

   if (!anv_gem_get_param(fd, I915_PARAM_HAS_WAIT_TIMEOUT)) {
      result = vk_errorf(device->instance, device,
                         VK_ERROR_INITIALIZATION_FAILED,
                         "kernel missing gem wait");
      goto fail;
   }

   if (!anv_gem_get_param(fd, I915_PARAM_HAS_EXECBUF2)) {
      result = vk_errorf(device->instance, device,
                         VK_ERROR_INITIALIZATION_FAILED,
                         "kernel missing execbuf2");
      goto fail;
   }

   if (!device->info.has_llc &&
       anv_gem_get_param(fd, I915_PARAM_MMAP_VERSION) < 1) {
      result = vk_errorf(device->instance, device,
                         VK_ERROR_INITIALIZATION_FAILED,
                         "kernel missing wc mmap");
      goto fail;
   }

   result = anv_physical_device_init_heaps(device, fd);
   if (result != VK_SUCCESS)
      goto fail;

   device->has_exec_async = anv_gem_get_param(fd, I915_PARAM_HAS_EXEC_ASYNC);
   device->has_exec_capture = anv_gem_get_param(fd, I915_PARAM_HAS_EXEC_CAPTURE);
   device->has_exec_fence = anv_gem_get_param(fd, I915_PARAM_HAS_EXEC_FENCE);
   device->has_syncobj = anv_gem_get_param(fd, I915_PARAM_HAS_EXEC_FENCE_ARRAY);
   device->has_syncobj_wait = device->has_syncobj &&
                              anv_gem_supports_syncobj_wait(fd);
   device->has_context_priority = anv_gem_has_context_priority(fd);

   device->use_softpin = anv_gem_get_param(fd, I915_PARAM_HAS_EXEC_SOFTPIN)
      && device->supports_48bit_addresses;

   device->has_context_isolation =
      anv_gem_get_param(fd, I915_PARAM_HAS_CONTEXT_ISOLATION);

   /* Starting with Gen10, the timestamp frequency of the command streamer may
    * vary from one part to another. We can query the value from the kernel.
    */
   if (device->info.gen >= 10) {
      int timestamp_frequency =
         anv_gem_get_param(fd, I915_PARAM_CS_TIMESTAMP_FREQUENCY);

      if (timestamp_frequency < 0)
         intel_logw("Kernel 4.16-rc1+ required to properly query CS timestamp frequency");
      else
         device->info.timestamp_frequency = timestamp_frequency;
   }

   /* GENs prior to 8 do not support EU/Subslice info */
   if (device->info.gen >= 8) {
      device->subslice_total = anv_gem_get_param(fd, I915_PARAM_SUBSLICE_TOTAL);
      device->eu_total = anv_gem_get_param(fd, I915_PARAM_EU_TOTAL);

      /* Without this information, we cannot get the right Braswell
       * brandstrings, and we have to use conservative numbers for GPGPU on
       * many platforms, but otherwise, things will just work.
       */
      if (device->subslice_total < 1 || device->eu_total < 1) {
         intel_logw("Kernel 4.1 required to properly query GPU properties");
      }
   } else if (device->info.gen == 7) {
      device->subslice_total = 1 << (device->info.gt - 1);
   }

   if (device->info.is_cherryview &&
       device->subslice_total > 0 && device->eu_total > 0) {
      /* Logical CS threads = EUs per subslice * num threads per EU */
      uint32_t max_cs_threads =
         device->eu_total / device->subslice_total * device->info.num_thread_per_eu;

      /* Fuse configurations may give more threads than expected, never less. */
      if (max_cs_threads > device->info.max_cs_threads)
         device->info.max_cs_threads = max_cs_threads;
   }

   device->compiler = brw_compiler_create(NULL, &device->info);
   if (device->compiler == NULL) {
      result = vk_error(VK_ERROR_OUT_OF_HOST_MEMORY);
      goto fail;
   }
   device->compiler->shader_debug_log = compiler_debug_log;
   device->compiler->shader_perf_log = compiler_perf_log;
   device->compiler->supports_pull_constants = false;
   device->compiler->constant_buffer_0_is_relative =
      device->info.gen < 8 || !device->has_context_isolation;
   device->compiler->supports_shader_constants = true;

   /* Broadwell PRM says:
    *
    *   "Before Gen8, there was a historical configuration control field to
    *    swizzle address bit[6] for in X/Y tiling modes. This was set in three
    *    different places: TILECTL[1:0], ARB_MODE[5:4], and
    *    DISP_ARB_CTL[14:13].
    *
    *    For Gen8 and subsequent generations, the swizzle fields are all
    *    reserved, and the CPU's memory controller performs all address
    *    swizzling modifications."
    */
   bool swizzled =
      device->info.gen < 8 && anv_gem_get_bit6_swizzle(fd, I915_TILING_X);

   isl_device_init(&device->isl_dev, &device->info, swizzled);

   result = anv_physical_device_init_uuids(device);
   if (result != VK_SUCCESS)
      goto fail;

   anv_physical_device_init_disk_cache(device);

   if (instance->enabled_extensions.KHR_display) {
      master_fd = open(primary_path, O_RDWR | O_CLOEXEC);
      if (master_fd >= 0) {
         /* prod the device with a GETPARAM call which will fail if
          * we don't have permission to even render on this device
          */
         if (anv_gem_get_param(master_fd, I915_PARAM_CHIPSET_ID) == 0) {
            close(master_fd);
            master_fd = -1;
         }
      }
   }
   device->master_fd = master_fd;

   result = anv_init_wsi(device);
   if (result != VK_SUCCESS) {
      ralloc_free(device->compiler);
      anv_physical_device_free_disk_cache(device);
      goto fail;
   }

   anv_physical_device_get_supported_extensions(device,
                                                &device->supported_extensions);


   device->local_fd = fd;

   return VK_SUCCESS;

fail:
   close(fd);
   if (master_fd != -1)
      close(master_fd);
   return result;
}

static void
anv_physical_device_finish(struct anv_physical_device *device)
{
   anv_finish_wsi(device);
   anv_physical_device_free_disk_cache(device);
   ralloc_free(device->compiler);
   close(device->local_fd);
   if (device->master_fd >= 0)
      close(device->master_fd);
}

static void *
default_alloc_func(void *pUserData, size_t size, size_t align,
                   VkSystemAllocationScope allocationScope)
{
   return malloc(size);
}

static void *
default_realloc_func(void *pUserData, void *pOriginal, size_t size,
                     size_t align, VkSystemAllocationScope allocationScope)
{
   return realloc(pOriginal, size);
}

static void
default_free_func(void *pUserData, void *pMemory)
{
   free(pMemory);
}

static const VkAllocationCallbacks default_alloc = {
   .pUserData = NULL,
   .pfnAllocation = default_alloc_func,
   .pfnReallocation = default_realloc_func,
   .pfnFree = default_free_func,
};

VkResult anv_EnumerateInstanceExtensionProperties(
    const char*                                 pLayerName,
    uint32_t*                                   pPropertyCount,
    VkExtensionProperties*                      pProperties)
{
   VK_OUTARRAY_MAKE(out, pProperties, pPropertyCount);

   for (int i = 0; i < ANV_INSTANCE_EXTENSION_COUNT; i++) {
      if (anv_instance_extensions_supported.extensions[i]) {
         vk_outarray_append(&out, prop) {
            *prop = anv_instance_extensions[i];
         }
      }
   }

   return vk_outarray_status(&out);
}

VkResult anv_CreateInstance(
    const VkInstanceCreateInfo*                 pCreateInfo,
    const VkAllocationCallbacks*                pAllocator,
    VkInstance*                                 pInstance)
{
   struct anv_instance *instance;
   VkResult result;

   assert(pCreateInfo->sType == VK_STRUCTURE_TYPE_INSTANCE_CREATE_INFO);

   struct anv_instance_extension_table enabled_extensions = {};
   for (uint32_t i = 0; i < pCreateInfo->enabledExtensionCount; i++) {
      int idx;
      for (idx = 0; idx < ANV_INSTANCE_EXTENSION_COUNT; idx++) {
         if (strcmp(pCreateInfo->ppEnabledExtensionNames[i],
                    anv_instance_extensions[idx].extensionName) == 0)
            break;
      }

      if (idx >= ANV_INSTANCE_EXTENSION_COUNT)
         return vk_error(VK_ERROR_EXTENSION_NOT_PRESENT);

      if (!anv_instance_extensions_supported.extensions[idx])
         return vk_error(VK_ERROR_EXTENSION_NOT_PRESENT);

      enabled_extensions.extensions[idx] = true;
   }

   instance = vk_alloc2(&default_alloc, pAllocator, sizeof(*instance), 8,
                         VK_SYSTEM_ALLOCATION_SCOPE_INSTANCE);
   if (!instance)
      return vk_error(VK_ERROR_OUT_OF_HOST_MEMORY);

   instance->_loader_data.loaderMagic = ICD_LOADER_MAGIC;

   if (pAllocator)
      instance->alloc = *pAllocator;
   else
      instance->alloc = default_alloc;

   instance->app_info = (struct anv_app_info) { .api_version = 0 };
   if (pCreateInfo->pApplicationInfo) {
      const VkApplicationInfo *app = pCreateInfo->pApplicationInfo;

      instance->app_info.app_name =
         vk_strdup(&instance->alloc, app->pApplicationName,
                   VK_SYSTEM_ALLOCATION_SCOPE_INSTANCE);
      instance->app_info.app_version = app->applicationVersion;

      instance->app_info.engine_name =
         vk_strdup(&instance->alloc, app->pEngineName,
                   VK_SYSTEM_ALLOCATION_SCOPE_INSTANCE);
      instance->app_info.engine_version = app->engineVersion;

      instance->app_info.api_version = app->apiVersion;
   }

   if (instance->app_info.api_version == 0)
      instance->app_info.api_version = VK_API_VERSION_1_0;

   instance->enabled_extensions = enabled_extensions;

   for (unsigned i = 0; i < ARRAY_SIZE(instance->dispatch.entrypoints); i++) {
      /* Vulkan requires that entrypoints for extensions which have not been
       * enabled must not be advertised.
       */
      if (!anv_instance_entrypoint_is_enabled(i, instance->app_info.api_version,
                                              &instance->enabled_extensions)) {
         instance->dispatch.entrypoints[i] = NULL;
      } else {
         instance->dispatch.entrypoints[i] =
            anv_instance_dispatch_table.entrypoints[i];
      }
   }

   for (unsigned i = 0; i < ARRAY_SIZE(instance->device_dispatch.entrypoints); i++) {
      /* Vulkan requires that entrypoints for extensions which have not been
       * enabled must not be advertised.
       */
      if (!anv_device_entrypoint_is_enabled(i, instance->app_info.api_version,
                                            &instance->enabled_extensions, NULL)) {
         instance->device_dispatch.entrypoints[i] = NULL;
      } else {
         instance->device_dispatch.entrypoints[i] =
            anv_device_dispatch_table.entrypoints[i];
      }
   }

   instance->physicalDeviceCount = -1;

   result = vk_debug_report_instance_init(&instance->debug_report_callbacks);
   if (result != VK_SUCCESS) {
      vk_free2(&default_alloc, pAllocator, instance);
      return vk_error(result);
   }

   instance->pipeline_cache_enabled =
      env_var_as_boolean("ANV_ENABLE_PIPELINE_CACHE", true);

   _mesa_locale_init();

   VG(VALGRIND_CREATE_MEMPOOL(instance, 0, false));

   *pInstance = anv_instance_to_handle(instance);

   return VK_SUCCESS;
}

void anv_DestroyInstance(
    VkInstance                                  _instance,
    const VkAllocationCallbacks*                pAllocator)
{
   ANV_FROM_HANDLE(anv_instance, instance, _instance);

   if (!instance)
      return;

   if (instance->physicalDeviceCount > 0) {
      /* We support at most one physical device. */
      assert(instance->physicalDeviceCount == 1);
      anv_physical_device_finish(&instance->physicalDevice);
   }

   vk_free(&instance->alloc, (char *)instance->app_info.app_name);
   vk_free(&instance->alloc, (char *)instance->app_info.engine_name);

   VG(VALGRIND_DESTROY_MEMPOOL(instance));

   vk_debug_report_instance_destroy(&instance->debug_report_callbacks);

   _mesa_locale_fini();

   vk_free(&instance->alloc, instance);
}

static VkResult
anv_enumerate_devices(struct anv_instance *instance)
{
   /* TODO: Check for more devices ? */
   drmDevicePtr devices[8];
   VkResult result = VK_ERROR_INCOMPATIBLE_DRIVER;
   int max_devices;

   instance->physicalDeviceCount = 0;

   max_devices = drmGetDevices2(0, devices, ARRAY_SIZE(devices));
   if (max_devices < 1)
      return VK_ERROR_INCOMPATIBLE_DRIVER;

   for (unsigned i = 0; i < (unsigned)max_devices; i++) {
      if (devices[i]->available_nodes & 1 << DRM_NODE_RENDER &&
          devices[i]->bustype == DRM_BUS_PCI &&
          devices[i]->deviceinfo.pci->vendor_id == 0x8086) {

         result = anv_physical_device_init(&instance->physicalDevice,
                                           instance, devices[i]);
         if (result != VK_ERROR_INCOMPATIBLE_DRIVER)
            break;
      }
   }
   drmFreeDevices(devices, max_devices);

   if (result == VK_SUCCESS)
      instance->physicalDeviceCount = 1;

   return result;
}

static VkResult
anv_instance_ensure_physical_device(struct anv_instance *instance)
{
   if (instance->physicalDeviceCount < 0) {
      VkResult result = anv_enumerate_devices(instance);
      if (result != VK_SUCCESS &&
          result != VK_ERROR_INCOMPATIBLE_DRIVER)
         return result;
   }

   return VK_SUCCESS;
}

VkResult anv_EnumeratePhysicalDevices(
    VkInstance                                  _instance,
    uint32_t*                                   pPhysicalDeviceCount,
    VkPhysicalDevice*                           pPhysicalDevices)
{
   ANV_FROM_HANDLE(anv_instance, instance, _instance);
   VK_OUTARRAY_MAKE(out, pPhysicalDevices, pPhysicalDeviceCount);

   VkResult result = anv_instance_ensure_physical_device(instance);
   if (result != VK_SUCCESS)
      return result;

   if (instance->physicalDeviceCount == 0)
      return VK_SUCCESS;

   assert(instance->physicalDeviceCount == 1);
   vk_outarray_append(&out, i) {
      *i = anv_physical_device_to_handle(&instance->physicalDevice);
   }

   return vk_outarray_status(&out);
}

VkResult anv_EnumeratePhysicalDeviceGroups(
    VkInstance                                  _instance,
    uint32_t*                                   pPhysicalDeviceGroupCount,
    VkPhysicalDeviceGroupProperties*            pPhysicalDeviceGroupProperties)
{
   ANV_FROM_HANDLE(anv_instance, instance, _instance);
   VK_OUTARRAY_MAKE(out, pPhysicalDeviceGroupProperties,
                         pPhysicalDeviceGroupCount);

   VkResult result = anv_instance_ensure_physical_device(instance);
   if (result != VK_SUCCESS)
      return result;

   if (instance->physicalDeviceCount == 0)
      return VK_SUCCESS;

   assert(instance->physicalDeviceCount == 1);

   vk_outarray_append(&out, p) {
      p->physicalDeviceCount = 1;
      memset(p->physicalDevices, 0, sizeof(p->physicalDevices));
      p->physicalDevices[0] =
         anv_physical_device_to_handle(&instance->physicalDevice);
      p->subsetAllocation = false;

      vk_foreach_struct(ext, p->pNext)
         anv_debug_ignored_stype(ext->sType);
   }

   return vk_outarray_status(&out);
}

void anv_GetPhysicalDeviceFeatures(
    VkPhysicalDevice                            physicalDevice,
    VkPhysicalDeviceFeatures*                   pFeatures)
{
   ANV_FROM_HANDLE(anv_physical_device, pdevice, physicalDevice);

   *pFeatures = (VkPhysicalDeviceFeatures) {
      .robustBufferAccess                       = true,
      .fullDrawIndexUint32                      = true,
      .imageCubeArray                           = true,
      .independentBlend                         = true,
      .geometryShader                           = true,
      .tessellationShader                       = true,
      .sampleRateShading                        = true,
      .dualSrcBlend                             = true,
      .logicOp                                  = true,
      .multiDrawIndirect                        = true,
      .drawIndirectFirstInstance                = true,
      .depthClamp                               = true,
      .depthBiasClamp                           = true,
      .fillModeNonSolid                         = true,
      .depthBounds                              = false,
      .wideLines                                = true,
      .largePoints                              = true,
      .alphaToOne                               = true,
      .multiViewport                            = true,
      .samplerAnisotropy                        = true,
      .textureCompressionETC2                   = pdevice->info.gen >= 8 ||
                                                  pdevice->info.is_baytrail,
      .textureCompressionASTC_LDR               = pdevice->info.gen >= 9, /* FINISHME CHV */
      .textureCompressionBC                     = true,
      .occlusionQueryPrecise                    = true,
      .pipelineStatisticsQuery                  = true,
      .fragmentStoresAndAtomics                 = true,
      .shaderTessellationAndGeometryPointSize   = true,
      .shaderImageGatherExtended                = true,
      .shaderStorageImageExtendedFormats        = true,
      .shaderStorageImageMultisample            = false,
      .shaderStorageImageReadWithoutFormat      = false,
      .shaderStorageImageWriteWithoutFormat     = true,
      .shaderUniformBufferArrayDynamicIndexing  = true,
      .shaderSampledImageArrayDynamicIndexing   = true,
      .shaderStorageBufferArrayDynamicIndexing  = true,
      .shaderStorageImageArrayDynamicIndexing   = true,
      .shaderClipDistance                       = true,
      .shaderCullDistance                       = true,
      .shaderFloat64                            = pdevice->info.gen >= 8 &&
                                                  pdevice->info.has_64bit_types,
      .shaderInt64                              = pdevice->info.gen >= 8 &&
                                                  pdevice->info.has_64bit_types,
      .shaderInt16                              = pdevice->info.gen >= 8,
      .shaderResourceMinLod                     = pdevice->info.gen >= 9,
      .variableMultisampleRate                  = true,
      .inheritedQueries                         = true,
   };

   /* We can't do image stores in vec4 shaders */
   pFeatures->vertexPipelineStoresAndAtomics =
      pdevice->compiler->scalar_stage[MESA_SHADER_VERTEX] &&
      pdevice->compiler->scalar_stage[MESA_SHADER_GEOMETRY];

   struct anv_app_info *app_info = &pdevice->instance->app_info;

   /* The new DOOM and Wolfenstein games require depthBounds without
    * checking for it.  They seem to run fine without it so just claim it's
    * there and accept the consequences.
    */
   if (app_info->engine_name && strcmp(app_info->engine_name, "idTech") == 0)
      pFeatures->depthBounds = true;
}

void anv_GetPhysicalDeviceFeatures2(
    VkPhysicalDevice                            physicalDevice,
    VkPhysicalDeviceFeatures2*                  pFeatures)
{
   ANV_FROM_HANDLE(anv_physical_device, pdevice, physicalDevice);
   anv_GetPhysicalDeviceFeatures(physicalDevice, &pFeatures->features);

   vk_foreach_struct(ext, pFeatures->pNext) {
      switch (ext->sType) {
      case VK_STRUCTURE_TYPE_PHYSICAL_DEVICE_8BIT_STORAGE_FEATURES_KHR: {
         VkPhysicalDevice8BitStorageFeaturesKHR *features =
            (VkPhysicalDevice8BitStorageFeaturesKHR *)ext;
         ANV_FROM_HANDLE(anv_physical_device, pdevice, physicalDevice);

         features->storageBuffer8BitAccess = pdevice->info.gen >= 8;
         features->uniformAndStorageBuffer8BitAccess = pdevice->info.gen >= 8;
         features->storagePushConstant8 = pdevice->info.gen >= 8;
         break;
      }

      case VK_STRUCTURE_TYPE_PHYSICAL_DEVICE_16BIT_STORAGE_FEATURES: {
         VkPhysicalDevice16BitStorageFeatures *features =
            (VkPhysicalDevice16BitStorageFeatures *)ext;
         features->storageBuffer16BitAccess = pdevice->info.gen >= 8;
         features->uniformAndStorageBuffer16BitAccess = pdevice->info.gen >= 8;
         features->storagePushConstant16 = pdevice->info.gen >= 8;
         features->storageInputOutput16 = false;
         break;
      }

      case VK_STRUCTURE_TYPE_PHYSICAL_DEVICE_BUFFER_ADDRESS_FEATURES_EXT: {
         VkPhysicalDeviceBufferAddressFeaturesEXT *features = (void *)ext;
         features->bufferDeviceAddress = pdevice->use_softpin &&
                                         pdevice->info.gen >= 8;
         features->bufferDeviceAddressCaptureReplay = false;
         features->bufferDeviceAddressMultiDevice = false;
         break;
      }

      case VK_STRUCTURE_TYPE_PHYSICAL_DEVICE_CONDITIONAL_RENDERING_FEATURES_EXT: {
         VkPhysicalDeviceConditionalRenderingFeaturesEXT *features =
            (VkPhysicalDeviceConditionalRenderingFeaturesEXT*)ext;
         ANV_FROM_HANDLE(anv_physical_device, pdevice, physicalDevice);

         features->conditionalRendering = pdevice->info.gen >= 8 ||
                                          pdevice->info.is_haswell;
         features->inheritedConditionalRendering = pdevice->info.gen >= 8 ||
                                                   pdevice->info.is_haswell;
         break;
      }

      case VK_STRUCTURE_TYPE_PHYSICAL_DEVICE_DEPTH_CLIP_ENABLE_FEATURES_EXT: {
         VkPhysicalDeviceDepthClipEnableFeaturesEXT *features =
            (VkPhysicalDeviceDepthClipEnableFeaturesEXT *)ext;
         features->depthClipEnable = true;
         break;
      }

      case VK_STRUCTURE_TYPE_PHYSICAL_DEVICE_HOST_QUERY_RESET_FEATURES_EXT: {
         VkPhysicalDeviceHostQueryResetFeaturesEXT *features =
            (VkPhysicalDeviceHostQueryResetFeaturesEXT *)ext;
         features->hostQueryReset = true;
         break;
      }

      case VK_STRUCTURE_TYPE_PHYSICAL_DEVICE_INLINE_UNIFORM_BLOCK_FEATURES_EXT: {
         VkPhysicalDeviceInlineUniformBlockFeaturesEXT *features =
            (VkPhysicalDeviceInlineUniformBlockFeaturesEXT *)ext;
         features->inlineUniformBlock = true;
         features->descriptorBindingInlineUniformBlockUpdateAfterBind = false;
         break;
      }

      case VK_STRUCTURE_TYPE_PHYSICAL_DEVICE_MULTIVIEW_FEATURES: {
         VkPhysicalDeviceMultiviewFeatures *features =
            (VkPhysicalDeviceMultiviewFeatures *)ext;
         features->multiview = true;
         features->multiviewGeometryShader = true;
         features->multiviewTessellationShader = true;
         break;
      }

      case VK_STRUCTURE_TYPE_PHYSICAL_DEVICE_PROTECTED_MEMORY_FEATURES: {
         VkPhysicalDeviceProtectedMemoryFeatures *features = (void *)ext;
         features->protectedMemory = false;
         break;
      }

      case VK_STRUCTURE_TYPE_PHYSICAL_DEVICE_SAMPLER_YCBCR_CONVERSION_FEATURES: {
         VkPhysicalDeviceSamplerYcbcrConversionFeatures *features =
            (VkPhysicalDeviceSamplerYcbcrConversionFeatures *) ext;
         features->samplerYcbcrConversion = true;
         break;
      }

      case VK_STRUCTURE_TYPE_PHYSICAL_DEVICE_SCALAR_BLOCK_LAYOUT_FEATURES_EXT: {
         VkPhysicalDeviceScalarBlockLayoutFeaturesEXT *features =
            (VkPhysicalDeviceScalarBlockLayoutFeaturesEXT *)ext;
         features->scalarBlockLayout = true;
         break;
      }

      case VK_STRUCTURE_TYPE_PHYSICAL_DEVICE_SHADER_DRAW_PARAMETER_FEATURES: {
         VkPhysicalDeviceShaderDrawParameterFeatures *features = (void *)ext;
         features->shaderDrawParameters = true;
         break;
      }

      case VK_STRUCTURE_TYPE_PHYSICAL_DEVICE_VARIABLE_POINTER_FEATURES: {
         VkPhysicalDeviceVariablePointerFeatures *features = (void *)ext;
         features->variablePointersStorageBuffer = true;
         features->variablePointers = true;
         break;
      }

      case VK_STRUCTURE_TYPE_PHYSICAL_DEVICE_TRANSFORM_FEEDBACK_FEATURES_EXT: {
         VkPhysicalDeviceTransformFeedbackFeaturesEXT *features =
            (VkPhysicalDeviceTransformFeedbackFeaturesEXT *)ext;
         features->transformFeedback = true;
         features->geometryStreams = true;
         break;
      }

      case VK_STRUCTURE_TYPE_PHYSICAL_DEVICE_VERTEX_ATTRIBUTE_DIVISOR_FEATURES_EXT: {
         VkPhysicalDeviceVertexAttributeDivisorFeaturesEXT *features =
            (VkPhysicalDeviceVertexAttributeDivisorFeaturesEXT *)ext;
         features->vertexAttributeInstanceRateDivisor = true;
         features->vertexAttributeInstanceRateZeroDivisor = true;
         break;
      }

      case VK_STRUCTURE_TYPE_PHYSICAL_DEVICE_YCBCR_IMAGE_ARRAYS_FEATURES_EXT: {
         VkPhysicalDeviceYcbcrImageArraysFeaturesEXT *features =
            (VkPhysicalDeviceYcbcrImageArraysFeaturesEXT *)ext;
         features->ycbcrImageArrays = true;
         break;
      }

      default:
         anv_debug_ignored_stype(ext->sType);
         break;
      }
   }
}

void anv_GetPhysicalDeviceProperties(
    VkPhysicalDevice                            physicalDevice,
    VkPhysicalDeviceProperties*                 pProperties)
{
   ANV_FROM_HANDLE(anv_physical_device, pdevice, physicalDevice);
   const struct gen_device_info *devinfo = &pdevice->info;

   /* See assertions made when programming the buffer surface state. */
   const uint32_t max_raw_buffer_sz = devinfo->gen >= 7 ?
                                      (1ul << 30) : (1ul << 27);

   const uint32_t max_samplers = (devinfo->gen >= 8 || devinfo->is_haswell) ?
                                 128 : 16;

   const uint32_t max_images = devinfo->gen < 9 ? MAX_GEN8_IMAGES : MAX_IMAGES;

   VkSampleCountFlags sample_counts =
      isl_device_get_sample_counts(&pdevice->isl_dev);


   VkPhysicalDeviceLimits limits = {
      .maxImageDimension1D                      = (1 << 14),
      .maxImageDimension2D                      = (1 << 14),
      .maxImageDimension3D                      = (1 << 11),
      .maxImageDimensionCube                    = (1 << 14),
      .maxImageArrayLayers                      = (1 << 11),
      .maxTexelBufferElements                   = 128 * 1024 * 1024,
      .maxUniformBufferRange                    = (1ul << 27),
      .maxStorageBufferRange                    = max_raw_buffer_sz,
      .maxPushConstantsSize                     = MAX_PUSH_CONSTANTS_SIZE,
      .maxMemoryAllocationCount                 = UINT32_MAX,
      .maxSamplerAllocationCount                = 64 * 1024,
      .bufferImageGranularity                   = 64, /* A cache line */
      .sparseAddressSpaceSize                   = 0,
      .maxBoundDescriptorSets                   = MAX_SETS,
      .maxPerStageDescriptorSamplers            = max_samplers,
      .maxPerStageDescriptorUniformBuffers      = 64,
      .maxPerStageDescriptorStorageBuffers      = 64,
      .maxPerStageDescriptorSampledImages       = max_samplers,
      .maxPerStageDescriptorStorageImages       = max_images,
      .maxPerStageDescriptorInputAttachments    = 64,
<<<<<<< HEAD
      .maxPerStageResources                     = 128,
      .maxDescriptorSetSamplers                 = 256,
      .maxDescriptorSetUniformBuffers           = 256,
      .maxDescriptorSetUniformBuffersDynamic    = MAX_DYNAMIC_BUFFERS / 2,
      .maxDescriptorSetStorageBuffers           = 256,
      .maxDescriptorSetStorageBuffersDynamic    = MAX_DYNAMIC_BUFFERS / 2,
      .maxDescriptorSetSampledImages            = 256,
      .maxDescriptorSetStorageImages            = 256,
=======
      .maxPerStageResources                     = 250,
      .maxDescriptorSetSamplers                 = 6 * max_samplers, /* number of stages * maxPerStageDescriptorSamplers */
      .maxDescriptorSetUniformBuffers           = 6 * 64,           /* number of stages * maxPerStageDescriptorUniformBuffers */
      .maxDescriptorSetUniformBuffersDynamic    = MAX_DYNAMIC_BUFFERS / 2,
      .maxDescriptorSetStorageBuffers           = 6 * 64,           /* number of stages * maxPerStageDescriptorStorageBuffers */
      .maxDescriptorSetStorageBuffersDynamic    = MAX_DYNAMIC_BUFFERS / 2,
      .maxDescriptorSetSampledImages            = 6 * max_samplers, /* number of stages * maxPerStageDescriptorSampledImages */
      .maxDescriptorSetStorageImages            = 6 * max_images,   /* number of stages * maxPerStageDescriptorStorageImages */
>>>>>>> b85ca86c
      .maxDescriptorSetInputAttachments         = 256,
      .maxVertexInputAttributes                 = MAX_VBS,
      .maxVertexInputBindings                   = MAX_VBS,
      .maxVertexInputAttributeOffset            = 2047,
      .maxVertexInputBindingStride              = 2048,
      .maxVertexOutputComponents                = 128,
      .maxTessellationGenerationLevel           = 64,
      .maxTessellationPatchSize                 = 32,
      .maxTessellationControlPerVertexInputComponents = 128,
      .maxTessellationControlPerVertexOutputComponents = 128,
      .maxTessellationControlPerPatchOutputComponents = 128,
      .maxTessellationControlTotalOutputComponents = 2048,
      .maxTessellationEvaluationInputComponents = 128,
      .maxTessellationEvaluationOutputComponents = 128,
      .maxGeometryShaderInvocations             = 32,
      .maxGeometryInputComponents               = 64,
      .maxGeometryOutputComponents              = 128,
      .maxGeometryOutputVertices                = 256,
      .maxGeometryTotalOutputComponents         = 1024,
      .maxFragmentInputComponents               = 112, /* 128 components - (POS, PSIZ, CLIP_DIST0, CLIP_DIST1) */
      .maxFragmentOutputAttachments             = 8,
      .maxFragmentDualSrcAttachments            = 1,
      .maxFragmentCombinedOutputResources       = 8,
      .maxComputeSharedMemorySize               = 32768,
      .maxComputeWorkGroupCount                 = { 65535, 65535, 65535 },
      .maxComputeWorkGroupInvocations           = 32 * devinfo->max_cs_threads,
      .maxComputeWorkGroupSize = {
         16 * devinfo->max_cs_threads,
         16 * devinfo->max_cs_threads,
         16 * devinfo->max_cs_threads,
      },
      .subPixelPrecisionBits                    = 8,
      .subTexelPrecisionBits                    = 4 /* FIXME */,
      .mipmapPrecisionBits                      = 4 /* FIXME */,
      .maxDrawIndexedIndexValue                 = UINT32_MAX,
      .maxDrawIndirectCount                     = UINT32_MAX,
      .maxSamplerLodBias                        = 16,
      .maxSamplerAnisotropy                     = 16,
      .maxViewports                             = MAX_VIEWPORTS,
      .maxViewportDimensions                    = { (1 << 14), (1 << 14) },
      .viewportBoundsRange                      = { INT16_MIN, INT16_MAX },
      .viewportSubPixelBits                     = 13, /* We take a float? */
      .minMemoryMapAlignment                    = 4096, /* A page */
      .minTexelBufferOffsetAlignment            = 1,
      /* We need 16 for UBO block reads to work and 32 for push UBOs */
      .minUniformBufferOffsetAlignment          = 32,
      .minStorageBufferOffsetAlignment          = 4,
      .minTexelOffset                           = -8,
      .maxTexelOffset                           = 7,
      .minTexelGatherOffset                     = -32,
      .maxTexelGatherOffset                     = 31,
      .minInterpolationOffset                   = -0.5,
      .maxInterpolationOffset                   = 0.4375,
      .subPixelInterpolationOffsetBits          = 4,
      .maxFramebufferWidth                      = (1 << 14),
      .maxFramebufferHeight                     = (1 << 14),
      .maxFramebufferLayers                     = (1 << 11),
      .framebufferColorSampleCounts             = sample_counts,
      .framebufferDepthSampleCounts             = sample_counts,
      .framebufferStencilSampleCounts           = sample_counts,
      .framebufferNoAttachmentsSampleCounts     = sample_counts,
      .maxColorAttachments                      = MAX_RTS,
      .sampledImageColorSampleCounts            = sample_counts,
      .sampledImageIntegerSampleCounts          = VK_SAMPLE_COUNT_1_BIT,
      .sampledImageDepthSampleCounts            = sample_counts,
      .sampledImageStencilSampleCounts          = sample_counts,
      .storageImageSampleCounts                 = VK_SAMPLE_COUNT_1_BIT,
      .maxSampleMaskWords                       = 1,
      .timestampComputeAndGraphics              = false,
      .timestampPeriod                          = 1000000000.0 / devinfo->timestamp_frequency,
      .maxClipDistances                         = 8,
      .maxCullDistances                         = 8,
      .maxCombinedClipAndCullDistances          = 8,
      .discreteQueuePriorities                  = 2,
      .pointSizeRange                           = { 0.125, 255.875 },
      .lineWidthRange                           = { 0.0, 7.9921875 },
      .pointSizeGranularity                     = (1.0 / 8.0),
      .lineWidthGranularity                     = (1.0 / 128.0),
      .strictLines                              = false, /* FINISHME */
      .standardSampleLocations                  = true,
      .optimalBufferCopyOffsetAlignment         = 128,
      .optimalBufferCopyRowPitchAlignment       = 128,
      .nonCoherentAtomSize                      = 64,
   };

   *pProperties = (VkPhysicalDeviceProperties) {
      .apiVersion = anv_physical_device_api_version(pdevice),
      .driverVersion = vk_get_driver_version(),
      .vendorID = 0x8086,
      .deviceID = pdevice->chipset_id,
      .deviceType = VK_PHYSICAL_DEVICE_TYPE_INTEGRATED_GPU,
      .limits = limits,
      .sparseProperties = {0}, /* Broadwell doesn't do sparse. */
   };

   snprintf(pProperties->deviceName, sizeof(pProperties->deviceName),
            "%s", pdevice->name);
   memcpy(pProperties->pipelineCacheUUID,
          pdevice->pipeline_cache_uuid, VK_UUID_SIZE);
}

void anv_GetPhysicalDeviceProperties2(
    VkPhysicalDevice                            physicalDevice,
    VkPhysicalDeviceProperties2*                pProperties)
{
   ANV_FROM_HANDLE(anv_physical_device, pdevice, physicalDevice);

   anv_GetPhysicalDeviceProperties(physicalDevice, &pProperties->properties);

   vk_foreach_struct(ext, pProperties->pNext) {
      switch (ext->sType) {
      case VK_STRUCTURE_TYPE_PHYSICAL_DEVICE_DEPTH_STENCIL_RESOLVE_PROPERTIES_KHR: {
         VkPhysicalDeviceDepthStencilResolvePropertiesKHR *props =
            (VkPhysicalDeviceDepthStencilResolvePropertiesKHR *)ext;

         /* We support all of the depth resolve modes */
         props->supportedDepthResolveModes =
            VK_RESOLVE_MODE_SAMPLE_ZERO_BIT_KHR |
            VK_RESOLVE_MODE_AVERAGE_BIT_KHR |
            VK_RESOLVE_MODE_MIN_BIT_KHR |
            VK_RESOLVE_MODE_MAX_BIT_KHR;

         /* Average doesn't make sense for stencil so we don't support that */
         props->supportedStencilResolveModes =
            VK_RESOLVE_MODE_SAMPLE_ZERO_BIT_KHR;
         if (pdevice->info.gen >= 8) {
            /* The advanced stencil resolve modes currently require stencil
             * sampling be supported by the hardware.
             */
            props->supportedStencilResolveModes |=
               VK_RESOLVE_MODE_MIN_BIT_KHR |
               VK_RESOLVE_MODE_MAX_BIT_KHR;
         }

         props->independentResolveNone = true;
         props->independentResolve = true;
         break;
      }

      case VK_STRUCTURE_TYPE_PHYSICAL_DEVICE_DRIVER_PROPERTIES_KHR: {
         VkPhysicalDeviceDriverPropertiesKHR *driver_props =
            (VkPhysicalDeviceDriverPropertiesKHR *) ext;

         driver_props->driverID = VK_DRIVER_ID_INTEL_OPEN_SOURCE_MESA_KHR;
         util_snprintf(driver_props->driverName, VK_MAX_DRIVER_NAME_SIZE_KHR,
                "Intel open-source Mesa driver");

         util_snprintf(driver_props->driverInfo, VK_MAX_DRIVER_INFO_SIZE_KHR,
                "Mesa " PACKAGE_VERSION MESA_GIT_SHA1);

         driver_props->conformanceVersion = (VkConformanceVersionKHR) {
            .major = 1,
            .minor = 1,
            .subminor = 2,
            .patch = 0,
         };
         break;
      }

      case VK_STRUCTURE_TYPE_PHYSICAL_DEVICE_EXTERNAL_MEMORY_HOST_PROPERTIES_EXT: {
         VkPhysicalDeviceExternalMemoryHostPropertiesEXT *props =
            (VkPhysicalDeviceExternalMemoryHostPropertiesEXT *) ext;
         /* Userptr needs page aligned memory. */
         props->minImportedHostPointerAlignment = 4096;
         break;
      }

      case VK_STRUCTURE_TYPE_PHYSICAL_DEVICE_ID_PROPERTIES: {
         VkPhysicalDeviceIDProperties *id_props =
            (VkPhysicalDeviceIDProperties *)ext;
         memcpy(id_props->deviceUUID, pdevice->device_uuid, VK_UUID_SIZE);
         memcpy(id_props->driverUUID, pdevice->driver_uuid, VK_UUID_SIZE);
         /* The LUID is for Windows. */
         id_props->deviceLUIDValid = false;
         break;
      }

      case VK_STRUCTURE_TYPE_PHYSICAL_DEVICE_INLINE_UNIFORM_BLOCK_PROPERTIES_EXT: {
         VkPhysicalDeviceInlineUniformBlockPropertiesEXT *props =
            (VkPhysicalDeviceInlineUniformBlockPropertiesEXT *)ext;
         props->maxInlineUniformBlockSize = MAX_INLINE_UNIFORM_BLOCK_SIZE;
         props->maxPerStageDescriptorInlineUniformBlocks =
            MAX_INLINE_UNIFORM_BLOCK_DESCRIPTORS;
         props->maxPerStageDescriptorUpdateAfterBindInlineUniformBlocks =
            MAX_INLINE_UNIFORM_BLOCK_DESCRIPTORS;
         props->maxDescriptorSetInlineUniformBlocks =
            MAX_INLINE_UNIFORM_BLOCK_DESCRIPTORS;
         props->maxDescriptorSetUpdateAfterBindInlineUniformBlocks =
            MAX_INLINE_UNIFORM_BLOCK_DESCRIPTORS;
         break;
      }

      case VK_STRUCTURE_TYPE_PHYSICAL_DEVICE_MAINTENANCE_3_PROPERTIES: {
         VkPhysicalDeviceMaintenance3Properties *props =
            (VkPhysicalDeviceMaintenance3Properties *)ext;
         /* This value doesn't matter for us today as our per-stage
          * descriptors are the real limit.
          */
         props->maxPerSetDescriptors = 1024;
         props->maxMemoryAllocationSize = MAX_MEMORY_ALLOCATION_SIZE;
         break;
      }

      case VK_STRUCTURE_TYPE_PHYSICAL_DEVICE_MULTIVIEW_PROPERTIES: {
         VkPhysicalDeviceMultiviewProperties *properties =
            (VkPhysicalDeviceMultiviewProperties *)ext;
         properties->maxMultiviewViewCount = 16;
         properties->maxMultiviewInstanceIndex = UINT32_MAX / 16;
         break;
      }

      case VK_STRUCTURE_TYPE_PHYSICAL_DEVICE_PCI_BUS_INFO_PROPERTIES_EXT: {
         VkPhysicalDevicePCIBusInfoPropertiesEXT *properties =
            (VkPhysicalDevicePCIBusInfoPropertiesEXT *)ext;
         properties->pciDomain = pdevice->pci_info.domain;
         properties->pciBus = pdevice->pci_info.bus;
         properties->pciDevice = pdevice->pci_info.device;
         properties->pciFunction = pdevice->pci_info.function;
         break;
      }

      case VK_STRUCTURE_TYPE_PHYSICAL_DEVICE_POINT_CLIPPING_PROPERTIES: {
         VkPhysicalDevicePointClippingProperties *properties =
            (VkPhysicalDevicePointClippingProperties *) ext;
         properties->pointClippingBehavior = VK_POINT_CLIPPING_BEHAVIOR_ALL_CLIP_PLANES;
         anv_finishme("Implement pop-free point clipping");
         break;
      }

      case VK_STRUCTURE_TYPE_PHYSICAL_DEVICE_PROTECTED_MEMORY_PROPERTIES: {
         VkPhysicalDeviceProtectedMemoryProperties *props =
            (VkPhysicalDeviceProtectedMemoryProperties *)ext;
         props->protectedNoFault = false;
         break;
      }

      case VK_STRUCTURE_TYPE_PHYSICAL_DEVICE_PUSH_DESCRIPTOR_PROPERTIES_KHR: {
         VkPhysicalDevicePushDescriptorPropertiesKHR *properties =
            (VkPhysicalDevicePushDescriptorPropertiesKHR *) ext;

         properties->maxPushDescriptors = MAX_PUSH_DESCRIPTORS;
         break;
      }

      case VK_STRUCTURE_TYPE_PHYSICAL_DEVICE_SAMPLER_FILTER_MINMAX_PROPERTIES_EXT: {
         VkPhysicalDeviceSamplerFilterMinmaxPropertiesEXT *properties =
            (VkPhysicalDeviceSamplerFilterMinmaxPropertiesEXT *)ext;
         properties->filterMinmaxImageComponentMapping = pdevice->info.gen >= 9;
         properties->filterMinmaxSingleComponentFormats = true;
         break;
      }

      case VK_STRUCTURE_TYPE_PHYSICAL_DEVICE_SUBGROUP_PROPERTIES: {
         VkPhysicalDeviceSubgroupProperties *properties = (void *)ext;

         properties->subgroupSize = BRW_SUBGROUP_SIZE;

         VkShaderStageFlags scalar_stages = 0;
         for (unsigned stage = 0; stage < MESA_SHADER_STAGES; stage++) {
            if (pdevice->compiler->scalar_stage[stage])
               scalar_stages |= mesa_to_vk_shader_stage(stage);
         }
         properties->supportedStages = scalar_stages;

         properties->supportedOperations = VK_SUBGROUP_FEATURE_BASIC_BIT |
                                           VK_SUBGROUP_FEATURE_VOTE_BIT |
                                           VK_SUBGROUP_FEATURE_ARITHMETIC_BIT |
                                           VK_SUBGROUP_FEATURE_BALLOT_BIT |
                                           VK_SUBGROUP_FEATURE_SHUFFLE_BIT |
                                           VK_SUBGROUP_FEATURE_SHUFFLE_RELATIVE_BIT |
                                           VK_SUBGROUP_FEATURE_CLUSTERED_BIT |
                                           VK_SUBGROUP_FEATURE_QUAD_BIT;
         properties->quadOperationsInAllStages = true;
         break;
      }

      case VK_STRUCTURE_TYPE_PHYSICAL_DEVICE_TRANSFORM_FEEDBACK_PROPERTIES_EXT: {
         VkPhysicalDeviceTransformFeedbackPropertiesEXT *props =
            (VkPhysicalDeviceTransformFeedbackPropertiesEXT *)ext;

         props->maxTransformFeedbackStreams = MAX_XFB_STREAMS;
         props->maxTransformFeedbackBuffers = MAX_XFB_BUFFERS;
         props->maxTransformFeedbackBufferSize = (1ull << 32);
         props->maxTransformFeedbackStreamDataSize = 128 * 4;
         props->maxTransformFeedbackBufferDataSize = 128 * 4;
         props->maxTransformFeedbackBufferDataStride = 2048;
         props->transformFeedbackQueries = true;
         props->transformFeedbackStreamsLinesTriangles = false;
         props->transformFeedbackRasterizationStreamSelect = false;
         props->transformFeedbackDraw = true;
         break;
      }

      case VK_STRUCTURE_TYPE_PHYSICAL_DEVICE_VERTEX_ATTRIBUTE_DIVISOR_PROPERTIES_EXT: {
         VkPhysicalDeviceVertexAttributeDivisorPropertiesEXT *props =
            (VkPhysicalDeviceVertexAttributeDivisorPropertiesEXT *)ext;
         /* We have to restrict this a bit for multiview */
         props->maxVertexAttribDivisor = UINT32_MAX / 16;
         break;
      }

      default:
         anv_debug_ignored_stype(ext->sType);
         break;
      }
   }
}

/* We support exactly one queue family. */
static const VkQueueFamilyProperties
anv_queue_family_properties = {
   .queueFlags = VK_QUEUE_GRAPHICS_BIT |
                 VK_QUEUE_COMPUTE_BIT |
                 VK_QUEUE_TRANSFER_BIT,
   .queueCount = 1,
   .timestampValidBits = 36, /* XXX: Real value here */
   .minImageTransferGranularity = { 1, 1, 1 },
};

void anv_GetPhysicalDeviceQueueFamilyProperties(
    VkPhysicalDevice                            physicalDevice,
    uint32_t*                                   pCount,
    VkQueueFamilyProperties*                    pQueueFamilyProperties)
{
   VK_OUTARRAY_MAKE(out, pQueueFamilyProperties, pCount);

   vk_outarray_append(&out, p) {
      *p = anv_queue_family_properties;
   }
}

void anv_GetPhysicalDeviceQueueFamilyProperties2(
    VkPhysicalDevice                            physicalDevice,
    uint32_t*                                   pQueueFamilyPropertyCount,
    VkQueueFamilyProperties2*                   pQueueFamilyProperties)
{

   VK_OUTARRAY_MAKE(out, pQueueFamilyProperties, pQueueFamilyPropertyCount);

   vk_outarray_append(&out, p) {
      p->queueFamilyProperties = anv_queue_family_properties;

      vk_foreach_struct(s, p->pNext) {
         anv_debug_ignored_stype(s->sType);
      }
   }
}

void anv_GetPhysicalDeviceMemoryProperties(
    VkPhysicalDevice                            physicalDevice,
    VkPhysicalDeviceMemoryProperties*           pMemoryProperties)
{
   ANV_FROM_HANDLE(anv_physical_device, physical_device, physicalDevice);

   pMemoryProperties->memoryTypeCount = physical_device->memory.type_count;
   for (uint32_t i = 0; i < physical_device->memory.type_count; i++) {
      pMemoryProperties->memoryTypes[i] = (VkMemoryType) {
         .propertyFlags = physical_device->memory.types[i].propertyFlags,
         .heapIndex     = physical_device->memory.types[i].heapIndex,
      };
   }

   pMemoryProperties->memoryHeapCount = physical_device->memory.heap_count;
   for (uint32_t i = 0; i < physical_device->memory.heap_count; i++) {
      pMemoryProperties->memoryHeaps[i] = (VkMemoryHeap) {
         .size    = physical_device->memory.heaps[i].size,
         .flags   = physical_device->memory.heaps[i].flags,
      };
   }
}

void anv_GetPhysicalDeviceMemoryProperties2(
    VkPhysicalDevice                            physicalDevice,
    VkPhysicalDeviceMemoryProperties2*          pMemoryProperties)
{
   anv_GetPhysicalDeviceMemoryProperties(physicalDevice,
                                         &pMemoryProperties->memoryProperties);

   vk_foreach_struct(ext, pMemoryProperties->pNext) {
      switch (ext->sType) {
      default:
         anv_debug_ignored_stype(ext->sType);
         break;
      }
   }
}

void
anv_GetDeviceGroupPeerMemoryFeatures(
    VkDevice                                    device,
    uint32_t                                    heapIndex,
    uint32_t                                    localDeviceIndex,
    uint32_t                                    remoteDeviceIndex,
    VkPeerMemoryFeatureFlags*                   pPeerMemoryFeatures)
{
   assert(localDeviceIndex == 0 && remoteDeviceIndex == 0);
   *pPeerMemoryFeatures = VK_PEER_MEMORY_FEATURE_COPY_SRC_BIT |
                          VK_PEER_MEMORY_FEATURE_COPY_DST_BIT |
                          VK_PEER_MEMORY_FEATURE_GENERIC_SRC_BIT |
                          VK_PEER_MEMORY_FEATURE_GENERIC_DST_BIT;
}

PFN_vkVoidFunction anv_GetInstanceProcAddr(
    VkInstance                                  _instance,
    const char*                                 pName)
{
   ANV_FROM_HANDLE(anv_instance, instance, _instance);

   /* The Vulkan 1.0 spec for vkGetInstanceProcAddr has a table of exactly
    * when we have to return valid function pointers, NULL, or it's left
    * undefined.  See the table for exact details.
    */
   if (pName == NULL)
      return NULL;

#define LOOKUP_ANV_ENTRYPOINT(entrypoint) \
   if (strcmp(pName, "vk" #entrypoint) == 0) \
      return (PFN_vkVoidFunction)anv_##entrypoint

   LOOKUP_ANV_ENTRYPOINT(EnumerateInstanceExtensionProperties);
   LOOKUP_ANV_ENTRYPOINT(EnumerateInstanceLayerProperties);
   LOOKUP_ANV_ENTRYPOINT(EnumerateInstanceVersion);
   LOOKUP_ANV_ENTRYPOINT(CreateInstance);

#undef LOOKUP_ANV_ENTRYPOINT

   if (instance == NULL)
      return NULL;

   int idx = anv_get_instance_entrypoint_index(pName);
   if (idx >= 0)
      return instance->dispatch.entrypoints[idx];

   idx = anv_get_device_entrypoint_index(pName);
   if (idx >= 0)
      return instance->device_dispatch.entrypoints[idx];

   return NULL;
}

/* With version 1+ of the loader interface the ICD should expose
 * vk_icdGetInstanceProcAddr to work around certain LD_PRELOAD issues seen in apps.
 */
PUBLIC
VKAPI_ATTR PFN_vkVoidFunction VKAPI_CALL vk_icdGetInstanceProcAddr(
    VkInstance                                  instance,
    const char*                                 pName);

PUBLIC
VKAPI_ATTR PFN_vkVoidFunction VKAPI_CALL vk_icdGetInstanceProcAddr(
    VkInstance                                  instance,
    const char*                                 pName)
{
   return anv_GetInstanceProcAddr(instance, pName);
}

PFN_vkVoidFunction anv_GetDeviceProcAddr(
    VkDevice                                    _device,
    const char*                                 pName)
{
   ANV_FROM_HANDLE(anv_device, device, _device);

   if (!device || !pName)
      return NULL;

   int idx = anv_get_device_entrypoint_index(pName);
   if (idx < 0)
      return NULL;

   return device->dispatch.entrypoints[idx];
}

VkResult
anv_CreateDebugReportCallbackEXT(VkInstance _instance,
                                 const VkDebugReportCallbackCreateInfoEXT* pCreateInfo,
                                 const VkAllocationCallbacks* pAllocator,
                                 VkDebugReportCallbackEXT* pCallback)
{
   ANV_FROM_HANDLE(anv_instance, instance, _instance);
   return vk_create_debug_report_callback(&instance->debug_report_callbacks,
                                          pCreateInfo, pAllocator, &instance->alloc,
                                          pCallback);
}

void
anv_DestroyDebugReportCallbackEXT(VkInstance _instance,
                                  VkDebugReportCallbackEXT _callback,
                                  const VkAllocationCallbacks* pAllocator)
{
   ANV_FROM_HANDLE(anv_instance, instance, _instance);
   vk_destroy_debug_report_callback(&instance->debug_report_callbacks,
                                    _callback, pAllocator, &instance->alloc);
}

void
anv_DebugReportMessageEXT(VkInstance _instance,
                          VkDebugReportFlagsEXT flags,
                          VkDebugReportObjectTypeEXT objectType,
                          uint64_t object,
                          size_t location,
                          int32_t messageCode,
                          const char* pLayerPrefix,
                          const char* pMessage)
{
   ANV_FROM_HANDLE(anv_instance, instance, _instance);
   vk_debug_report(&instance->debug_report_callbacks, flags, objectType,
                   object, location, messageCode, pLayerPrefix, pMessage);
}

static void
anv_queue_init(struct anv_device *device, struct anv_queue *queue)
{
   queue->_loader_data.loaderMagic = ICD_LOADER_MAGIC;
   queue->device = device;
   queue->flags = 0;
}

static void
anv_queue_finish(struct anv_queue *queue)
{
}

static struct anv_state
anv_state_pool_emit_data(struct anv_state_pool *pool, size_t size, size_t align, const void *p)
{
   struct anv_state state;

   state = anv_state_pool_alloc(pool, size, align);
   memcpy(state.map, p, size);

   return state;
}

struct gen8_border_color {
   union {
      float float32[4];
      uint32_t uint32[4];
   };
   /* Pad out to 64 bytes */
   uint32_t _pad[12];
};

static void
anv_device_init_border_colors(struct anv_device *device)
{
   static const struct gen8_border_color border_colors[] = {
      [VK_BORDER_COLOR_FLOAT_TRANSPARENT_BLACK] =  { .float32 = { 0.0, 0.0, 0.0, 0.0 } },
      [VK_BORDER_COLOR_FLOAT_OPAQUE_BLACK] =       { .float32 = { 0.0, 0.0, 0.0, 1.0 } },
      [VK_BORDER_COLOR_FLOAT_OPAQUE_WHITE] =       { .float32 = { 1.0, 1.0, 1.0, 1.0 } },
      [VK_BORDER_COLOR_INT_TRANSPARENT_BLACK] =    { .uint32 = { 0, 0, 0, 0 } },
      [VK_BORDER_COLOR_INT_OPAQUE_BLACK] =         { .uint32 = { 0, 0, 0, 1 } },
      [VK_BORDER_COLOR_INT_OPAQUE_WHITE] =         { .uint32 = { 1, 1, 1, 1 } },
   };

   device->border_colors = anv_state_pool_emit_data(&device->dynamic_state_pool,
                                                    sizeof(border_colors), 64,
                                                    border_colors);
}

static void
anv_device_init_trivial_batch(struct anv_device *device)
{
   anv_bo_init_new(&device->trivial_batch_bo, device, 4096);

   if (device->instance->physicalDevice.has_exec_async)
      device->trivial_batch_bo.flags |= EXEC_OBJECT_ASYNC;

   if (device->instance->physicalDevice.use_softpin)
      device->trivial_batch_bo.flags |= EXEC_OBJECT_PINNED;

   anv_vma_alloc(device, &device->trivial_batch_bo);

   void *map = anv_gem_mmap(device, device->trivial_batch_bo.gem_handle,
                            0, 4096, 0);

   struct anv_batch batch = {
      .start = map,
      .next = map,
      .end = map + 4096,
   };

   anv_batch_emit(&batch, GEN7_MI_BATCH_BUFFER_END, bbe);
   anv_batch_emit(&batch, GEN7_MI_NOOP, noop);

   if (!device->info.has_llc)
      gen_clflush_range(map, batch.next - map);

   anv_gem_munmap(map, device->trivial_batch_bo.size);
}

VkResult anv_EnumerateDeviceExtensionProperties(
    VkPhysicalDevice                            physicalDevice,
    const char*                                 pLayerName,
    uint32_t*                                   pPropertyCount,
    VkExtensionProperties*                      pProperties)
{
   ANV_FROM_HANDLE(anv_physical_device, device, physicalDevice);
   VK_OUTARRAY_MAKE(out, pProperties, pPropertyCount);

   for (int i = 0; i < ANV_DEVICE_EXTENSION_COUNT; i++) {
      if (device->supported_extensions.extensions[i]) {
         vk_outarray_append(&out, prop) {
            *prop = anv_device_extensions[i];
         }
      }
   }

   return vk_outarray_status(&out);
}

static void
anv_device_init_dispatch(struct anv_device *device)
{
   const struct anv_device_dispatch_table *genX_table;
   switch (device->info.gen) {
   case 11:
      genX_table = &gen11_device_dispatch_table;
      break;
   case 10:
      genX_table = &gen10_device_dispatch_table;
      break;
   case 9:
      genX_table = &gen9_device_dispatch_table;
      break;
   case 8:
      genX_table = &gen8_device_dispatch_table;
      break;
   case 7:
      if (device->info.is_haswell)
         genX_table = &gen75_device_dispatch_table;
      else
         genX_table = &gen7_device_dispatch_table;
      break;
   default:
      unreachable("unsupported gen\n");
   }

   for (unsigned i = 0; i < ARRAY_SIZE(device->dispatch.entrypoints); i++) {
      /* Vulkan requires that entrypoints for extensions which have not been
       * enabled must not be advertised.
       */
      if (!anv_device_entrypoint_is_enabled(i, device->instance->app_info.api_version,
                                            &device->instance->enabled_extensions,
                                            &device->enabled_extensions)) {
         device->dispatch.entrypoints[i] = NULL;
      } else if (genX_table->entrypoints[i]) {
         device->dispatch.entrypoints[i] = genX_table->entrypoints[i];
      } else {
         device->dispatch.entrypoints[i] =
            anv_device_dispatch_table.entrypoints[i];
      }
   }
}

static int
vk_priority_to_gen(int priority)
{
   switch (priority) {
   case VK_QUEUE_GLOBAL_PRIORITY_LOW_EXT:
      return GEN_CONTEXT_LOW_PRIORITY;
   case VK_QUEUE_GLOBAL_PRIORITY_MEDIUM_EXT:
      return GEN_CONTEXT_MEDIUM_PRIORITY;
   case VK_QUEUE_GLOBAL_PRIORITY_HIGH_EXT:
      return GEN_CONTEXT_HIGH_PRIORITY;
   case VK_QUEUE_GLOBAL_PRIORITY_REALTIME_EXT:
      return GEN_CONTEXT_REALTIME_PRIORITY;
   default:
      unreachable("Invalid priority");
   }
}

static void
anv_device_init_hiz_clear_value_bo(struct anv_device *device)
{
   anv_bo_init_new(&device->hiz_clear_bo, device, 4096);

   if (device->instance->physicalDevice.has_exec_async)
      device->hiz_clear_bo.flags |= EXEC_OBJECT_ASYNC;

   if (device->instance->physicalDevice.use_softpin)
      device->hiz_clear_bo.flags |= EXEC_OBJECT_PINNED;

   anv_vma_alloc(device, &device->hiz_clear_bo);

   uint32_t *map = anv_gem_mmap(device, device->hiz_clear_bo.gem_handle,
                                0, 4096, 0);

   union isl_color_value hiz_clear = { .u32 = { 0, } };
   hiz_clear.f32[0] = ANV_HZ_FC_VAL;

   memcpy(map, hiz_clear.u32, sizeof(hiz_clear.u32));
   anv_gem_munmap(map, device->hiz_clear_bo.size);
}

static bool
get_bo_from_pool(struct gen_batch_decode_bo *ret,
                 struct anv_block_pool *pool,
                 uint64_t address)
{
   for (uint32_t i = 0; i < pool->nbos; i++) {
      uint64_t bo_address = pool->bos[i].offset & (~0ull >> 16);
      uint32_t bo_size = pool->bos[i].size;
      if (address >= bo_address && address < (bo_address + bo_size)) {
         *ret = (struct gen_batch_decode_bo) {
            .addr = bo_address,
            .size = bo_size,
            .map = pool->bos[i].map,
         };
         return true;
      }
   }
   return false;
}

/* Finding a buffer for batch decoding */
static struct gen_batch_decode_bo
decode_get_bo(void *v_batch, bool ppgtt, uint64_t address)
{
   struct anv_device *device = v_batch;
   struct gen_batch_decode_bo ret_bo = {};

   assert(ppgtt);

   if (get_bo_from_pool(&ret_bo, &device->dynamic_state_pool.block_pool, address))
      return ret_bo;
   if (get_bo_from_pool(&ret_bo, &device->instruction_state_pool.block_pool, address))
      return ret_bo;
   if (get_bo_from_pool(&ret_bo, &device->binding_table_pool.block_pool, address))
      return ret_bo;
   if (get_bo_from_pool(&ret_bo, &device->surface_state_pool.block_pool, address))
      return ret_bo;

   if (!device->cmd_buffer_being_decoded)
      return (struct gen_batch_decode_bo) { };

   struct anv_batch_bo **bo;

   u_vector_foreach(bo, &device->cmd_buffer_being_decoded->seen_bbos) {
      /* The decoder zeroes out the top 16 bits, so we need to as well */
      uint64_t bo_address = (*bo)->bo.offset & (~0ull >> 16);

      if (address >= bo_address && address < bo_address + (*bo)->bo.size) {
         return (struct gen_batch_decode_bo) {
            .addr = bo_address,
            .size = (*bo)->bo.size,
            .map = (*bo)->bo.map,
         };
      }
   }

   return (struct gen_batch_decode_bo) { };
}

VkResult anv_CreateDevice(
    VkPhysicalDevice                            physicalDevice,
    const VkDeviceCreateInfo*                   pCreateInfo,
    const VkAllocationCallbacks*                pAllocator,
    VkDevice*                                   pDevice)
{
   ANV_FROM_HANDLE(anv_physical_device, physical_device, physicalDevice);
   VkResult result;
   struct anv_device *device;

   assert(pCreateInfo->sType == VK_STRUCTURE_TYPE_DEVICE_CREATE_INFO);

   struct anv_device_extension_table enabled_extensions = { };
   for (uint32_t i = 0; i < pCreateInfo->enabledExtensionCount; i++) {
      int idx;
      for (idx = 0; idx < ANV_DEVICE_EXTENSION_COUNT; idx++) {
         if (strcmp(pCreateInfo->ppEnabledExtensionNames[i],
                    anv_device_extensions[idx].extensionName) == 0)
            break;
      }

      if (idx >= ANV_DEVICE_EXTENSION_COUNT)
         return vk_error(VK_ERROR_EXTENSION_NOT_PRESENT);

      if (!physical_device->supported_extensions.extensions[idx])
         return vk_error(VK_ERROR_EXTENSION_NOT_PRESENT);

      enabled_extensions.extensions[idx] = true;
   }

   /* Check enabled features */
   if (pCreateInfo->pEnabledFeatures) {
      VkPhysicalDeviceFeatures supported_features;
      anv_GetPhysicalDeviceFeatures(physicalDevice, &supported_features);
      VkBool32 *supported_feature = (VkBool32 *)&supported_features;
      VkBool32 *enabled_feature = (VkBool32 *)pCreateInfo->pEnabledFeatures;
      unsigned num_features = sizeof(VkPhysicalDeviceFeatures) / sizeof(VkBool32);
      for (uint32_t i = 0; i < num_features; i++) {
         if (enabled_feature[i] && !supported_feature[i])
            return vk_error(VK_ERROR_FEATURE_NOT_PRESENT);
      }
   }

   /* Check requested queues and fail if we are requested to create any
    * queues with flags we don't support.
    */
   assert(pCreateInfo->queueCreateInfoCount > 0);
   for (uint32_t i = 0; i < pCreateInfo->queueCreateInfoCount; i++) {
      if (pCreateInfo->pQueueCreateInfos[i].flags != 0)
         return vk_error(VK_ERROR_INITIALIZATION_FAILED);
   }

   /* Check if client specified queue priority. */
   const VkDeviceQueueGlobalPriorityCreateInfoEXT *queue_priority =
      vk_find_struct_const(pCreateInfo->pQueueCreateInfos[0].pNext,
                           DEVICE_QUEUE_GLOBAL_PRIORITY_CREATE_INFO_EXT);

   VkQueueGlobalPriorityEXT priority =
      queue_priority ? queue_priority->globalPriority :
         VK_QUEUE_GLOBAL_PRIORITY_MEDIUM_EXT;

   device = vk_alloc2(&physical_device->instance->alloc, pAllocator,
                       sizeof(*device), 8,
                       VK_SYSTEM_ALLOCATION_SCOPE_DEVICE);
   if (!device)
      return vk_error(VK_ERROR_OUT_OF_HOST_MEMORY);

   const unsigned decode_flags =
      GEN_BATCH_DECODE_FULL |
      ((INTEL_DEBUG & DEBUG_COLOR) ? GEN_BATCH_DECODE_IN_COLOR : 0) |
      GEN_BATCH_DECODE_OFFSETS |
      GEN_BATCH_DECODE_FLOATS;

   gen_batch_decode_ctx_init(&device->decoder_ctx,
                             &physical_device->info,
                             stderr, decode_flags, NULL,
                             decode_get_bo, NULL, device);

   device->_loader_data.loaderMagic = ICD_LOADER_MAGIC;
   device->instance = physical_device->instance;
   device->chipset_id = physical_device->chipset_id;
   device->no_hw = physical_device->no_hw;
   device->_lost = false;

   if (pAllocator)
      device->alloc = *pAllocator;
   else
      device->alloc = physical_device->instance->alloc;

   /* XXX(chadv): Can we dup() physicalDevice->fd here? */
   device->fd = open(physical_device->path, O_RDWR | O_CLOEXEC);
   if (device->fd == -1) {
      result = vk_error(VK_ERROR_INITIALIZATION_FAILED);
      goto fail_device;
   }

   device->context_id = anv_gem_create_context(device);
   if (device->context_id == -1) {
      result = vk_error(VK_ERROR_INITIALIZATION_FAILED);
      goto fail_fd;
   }

   if (physical_device->use_softpin) {
      if (pthread_mutex_init(&device->vma_mutex, NULL) != 0) {
         result = vk_error(VK_ERROR_INITIALIZATION_FAILED);
         goto fail_fd;
      }

      /* keep the page with address zero out of the allocator */
      util_vma_heap_init(&device->vma_lo, LOW_HEAP_MIN_ADDRESS, LOW_HEAP_SIZE);
      device->vma_lo_available =
         physical_device->memory.heaps[physical_device->memory.heap_count - 1].size;

      /* Leave the last 4GiB out of the high vma range, so that no state base
       * address + size can overflow 48 bits. For more information see the
       * comment about Wa32bitGeneralStateOffset in anv_allocator.c
       */
      util_vma_heap_init(&device->vma_hi, HIGH_HEAP_MIN_ADDRESS,
                         HIGH_HEAP_SIZE);
      device->vma_hi_available = physical_device->memory.heap_count == 1 ? 0 :
         physical_device->memory.heaps[0].size;
   }

   /* As per spec, the driver implementation may deny requests to acquire
    * a priority above the default priority (MEDIUM) if the caller does not
    * have sufficient privileges. In this scenario VK_ERROR_NOT_PERMITTED_EXT
    * is returned.
    */
   if (physical_device->has_context_priority) {
      int err = anv_gem_set_context_param(device->fd, device->context_id,
                                          I915_CONTEXT_PARAM_PRIORITY,
                                          vk_priority_to_gen(priority));
      if (err != 0 && priority > VK_QUEUE_GLOBAL_PRIORITY_MEDIUM_EXT) {
         result = vk_error(VK_ERROR_NOT_PERMITTED_EXT);
         goto fail_fd;
      }
   }

   device->info = physical_device->info;
   device->isl_dev = physical_device->isl_dev;

   /* On Broadwell and later, we can use batch chaining to more efficiently
    * implement growing command buffers.  Prior to Haswell, the kernel
    * command parser gets in the way and we have to fall back to growing
    * the batch.
    */
   device->can_chain_batches = device->info.gen >= 8;

   device->robust_buffer_access = pCreateInfo->pEnabledFeatures &&
      pCreateInfo->pEnabledFeatures->robustBufferAccess;
   device->enabled_extensions = enabled_extensions;

   anv_device_init_dispatch(device);

   if (pthread_mutex_init(&device->mutex, NULL) != 0) {
      result = vk_error(VK_ERROR_INITIALIZATION_FAILED);
      goto fail_context_id;
   }

   pthread_condattr_t condattr;
   if (pthread_condattr_init(&condattr) != 0) {
      result = vk_error(VK_ERROR_INITIALIZATION_FAILED);
      goto fail_mutex;
   }
   if (pthread_condattr_setclock(&condattr, CLOCK_MONOTONIC) != 0) {
      pthread_condattr_destroy(&condattr);
      result = vk_error(VK_ERROR_INITIALIZATION_FAILED);
      goto fail_mutex;
   }
   if (pthread_cond_init(&device->queue_submit, NULL) != 0) {
      pthread_condattr_destroy(&condattr);
      result = vk_error(VK_ERROR_INITIALIZATION_FAILED);
      goto fail_mutex;
   }
   pthread_condattr_destroy(&condattr);

   uint64_t bo_flags =
      (physical_device->supports_48bit_addresses ? EXEC_OBJECT_SUPPORTS_48B_ADDRESS : 0) |
      (physical_device->has_exec_async ? EXEC_OBJECT_ASYNC : 0) |
      (physical_device->has_exec_capture ? EXEC_OBJECT_CAPTURE : 0) |
      (physical_device->use_softpin ? EXEC_OBJECT_PINNED : 0);

   anv_bo_pool_init(&device->batch_bo_pool, device, bo_flags);

   result = anv_bo_cache_init(&device->bo_cache);
   if (result != VK_SUCCESS)
      goto fail_batch_bo_pool;

   if (!physical_device->use_softpin)
      bo_flags &= ~EXEC_OBJECT_SUPPORTS_48B_ADDRESS;

   result = anv_state_pool_init(&device->dynamic_state_pool, device,
                                DYNAMIC_STATE_POOL_MIN_ADDRESS,
                                16384,
                                bo_flags);
   if (result != VK_SUCCESS)
      goto fail_bo_cache;

   result = anv_state_pool_init(&device->instruction_state_pool, device,
                                INSTRUCTION_STATE_POOL_MIN_ADDRESS,
                                16384,
                                bo_flags);
   if (result != VK_SUCCESS)
      goto fail_dynamic_state_pool;

   result = anv_state_pool_init(&device->surface_state_pool, device,
                                SURFACE_STATE_POOL_MIN_ADDRESS,
                                4096,
                                bo_flags);
   if (result != VK_SUCCESS)
      goto fail_instruction_state_pool;

   if (physical_device->use_softpin) {
      result = anv_state_pool_init(&device->binding_table_pool, device,
                                   BINDING_TABLE_POOL_MIN_ADDRESS,
                                   4096,
                                   bo_flags);
      if (result != VK_SUCCESS)
         goto fail_surface_state_pool;
   }

   result = anv_bo_init_new(&device->workaround_bo, device, 1024);
   if (result != VK_SUCCESS)
      goto fail_binding_table_pool;

   if (physical_device->use_softpin)
      device->workaround_bo.flags |= EXEC_OBJECT_PINNED;

   if (!anv_vma_alloc(device, &device->workaround_bo))
      goto fail_workaround_bo;

   anv_device_init_trivial_batch(device);

   if (device->info.gen >= 10)
      anv_device_init_hiz_clear_value_bo(device);

   if (physical_device->use_softpin)
      device->pinned_buffers = _mesa_pointer_set_create(NULL);

   anv_scratch_pool_init(device, &device->scratch_pool);

   anv_queue_init(device, &device->queue);

   switch (device->info.gen) {
   case 7:
      if (!device->info.is_haswell)
         result = gen7_init_device_state(device);
      else
         result = gen75_init_device_state(device);
      break;
   case 8:
      result = gen8_init_device_state(device);
      break;
   case 9:
      result = gen9_init_device_state(device);
      break;
   case 10:
      result = gen10_init_device_state(device);
      break;
   case 11:
      result = gen11_init_device_state(device);
      break;
   default:
      /* Shouldn't get here as we don't create physical devices for any other
       * gens. */
      unreachable("unhandled gen");
   }
   if (result != VK_SUCCESS)
      goto fail_workaround_bo;

   anv_pipeline_cache_init(&device->default_pipeline_cache, device, true);

   anv_device_init_blorp(device);

   anv_device_init_border_colors(device);

   *pDevice = anv_device_to_handle(device);

   return VK_SUCCESS;

 fail_workaround_bo:
   anv_queue_finish(&device->queue);
   anv_scratch_pool_finish(device, &device->scratch_pool);
   anv_gem_munmap(device->workaround_bo.map, device->workaround_bo.size);
   anv_gem_close(device, device->workaround_bo.gem_handle);
 fail_binding_table_pool:
   if (physical_device->use_softpin)
      anv_state_pool_finish(&device->binding_table_pool);
 fail_surface_state_pool:
   anv_state_pool_finish(&device->surface_state_pool);
 fail_instruction_state_pool:
   anv_state_pool_finish(&device->instruction_state_pool);
 fail_dynamic_state_pool:
   anv_state_pool_finish(&device->dynamic_state_pool);
 fail_bo_cache:
   anv_bo_cache_finish(&device->bo_cache);
 fail_batch_bo_pool:
   anv_bo_pool_finish(&device->batch_bo_pool);
   pthread_cond_destroy(&device->queue_submit);
 fail_mutex:
   pthread_mutex_destroy(&device->mutex);
 fail_context_id:
   anv_gem_destroy_context(device, device->context_id);
 fail_fd:
   close(device->fd);
 fail_device:
   vk_free(&device->alloc, device);

   return result;
}

void anv_DestroyDevice(
    VkDevice                                    _device,
    const VkAllocationCallbacks*                pAllocator)
{
   ANV_FROM_HANDLE(anv_device, device, _device);
   struct anv_physical_device *physical_device;

   if (!device)
      return;

   physical_device = &device->instance->physicalDevice;

   if (!device)
      return;

   anv_device_finish_blorp(device);

   anv_pipeline_cache_finish(&device->default_pipeline_cache);

   anv_queue_finish(&device->queue);

   if (physical_device->use_softpin)
      _mesa_set_destroy(device->pinned_buffers, NULL);

#ifdef HAVE_VALGRIND
   /* We only need to free these to prevent valgrind errors.  The backing
    * BO will go away in a couple of lines so we don't actually leak.
    */
   anv_state_pool_free(&device->dynamic_state_pool, device->border_colors);
#endif

   anv_scratch_pool_finish(device, &device->scratch_pool);

   anv_gem_munmap(device->workaround_bo.map, device->workaround_bo.size);
   anv_vma_free(device, &device->workaround_bo);
   anv_gem_close(device, device->workaround_bo.gem_handle);

   anv_vma_free(device, &device->trivial_batch_bo);
   anv_gem_close(device, device->trivial_batch_bo.gem_handle);
   if (device->info.gen >= 10)
      anv_gem_close(device, device->hiz_clear_bo.gem_handle);

   if (physical_device->use_softpin)
      anv_state_pool_finish(&device->binding_table_pool);
   anv_state_pool_finish(&device->surface_state_pool);
   anv_state_pool_finish(&device->instruction_state_pool);
   anv_state_pool_finish(&device->dynamic_state_pool);

   anv_bo_cache_finish(&device->bo_cache);

   anv_bo_pool_finish(&device->batch_bo_pool);

   pthread_cond_destroy(&device->queue_submit);
   pthread_mutex_destroy(&device->mutex);

   anv_gem_destroy_context(device, device->context_id);

   gen_batch_decode_ctx_finish(&device->decoder_ctx);

   close(device->fd);

   vk_free(&device->alloc, device);
}

VkResult anv_EnumerateInstanceLayerProperties(
    uint32_t*                                   pPropertyCount,
    VkLayerProperties*                          pProperties)
{
   if (pProperties == NULL) {
      *pPropertyCount = 0;
      return VK_SUCCESS;
   }

   /* None supported at this time */
   return vk_error(VK_ERROR_LAYER_NOT_PRESENT);
}

VkResult anv_EnumerateDeviceLayerProperties(
    VkPhysicalDevice                            physicalDevice,
    uint32_t*                                   pPropertyCount,
    VkLayerProperties*                          pProperties)
{
   if (pProperties == NULL) {
      *pPropertyCount = 0;
      return VK_SUCCESS;
   }

   /* None supported at this time */
   return vk_error(VK_ERROR_LAYER_NOT_PRESENT);
}

void anv_GetDeviceQueue(
    VkDevice                                    _device,
    uint32_t                                    queueNodeIndex,
    uint32_t                                    queueIndex,
    VkQueue*                                    pQueue)
{
   ANV_FROM_HANDLE(anv_device, device, _device);

   assert(queueIndex == 0);

   *pQueue = anv_queue_to_handle(&device->queue);
}

void anv_GetDeviceQueue2(
    VkDevice                                    _device,
    const VkDeviceQueueInfo2*                   pQueueInfo,
    VkQueue*                                    pQueue)
{
   ANV_FROM_HANDLE(anv_device, device, _device);

   assert(pQueueInfo->queueIndex == 0);

   if (pQueueInfo->flags == device->queue.flags)
      *pQueue = anv_queue_to_handle(&device->queue);
   else
      *pQueue = NULL;
}

VkResult
_anv_device_set_lost(struct anv_device *device,
                     const char *file, int line,
                     const char *msg, ...)
{
   VkResult err;
   va_list ap;

   device->_lost = true;

   va_start(ap, msg);
   err = __vk_errorv(device->instance, device,
                     VK_DEBUG_REPORT_OBJECT_TYPE_DEVICE_EXT,
                     VK_ERROR_DEVICE_LOST, file, line, msg, ap);
   va_end(ap);

   if (env_var_as_boolean("ANV_ABORT_ON_DEVICE_LOSS", false))
      abort();

   return err;
}

VkResult
anv_device_query_status(struct anv_device *device)
{
   /* This isn't likely as most of the callers of this function already check
    * for it.  However, it doesn't hurt to check and it potentially lets us
    * avoid an ioctl.
    */
   if (anv_device_is_lost(device))
      return VK_ERROR_DEVICE_LOST;

   uint32_t active, pending;
   int ret = anv_gem_gpu_get_reset_stats(device, &active, &pending);
   if (ret == -1) {
      /* We don't know the real error. */
      return anv_device_set_lost(device, "get_reset_stats failed: %m");
   }

   if (active) {
      return anv_device_set_lost(device, "GPU hung on one of our command buffers");
   } else if (pending) {
      return anv_device_set_lost(device, "GPU hung with commands in-flight");
   }

   return VK_SUCCESS;
}

VkResult
anv_device_bo_busy(struct anv_device *device, struct anv_bo *bo)
{
   /* Note:  This only returns whether or not the BO is in use by an i915 GPU.
    * Other usages of the BO (such as on different hardware) will not be
    * flagged as "busy" by this ioctl.  Use with care.
    */
   int ret = anv_gem_busy(device, bo->gem_handle);
   if (ret == 1) {
      return VK_NOT_READY;
   } else if (ret == -1) {
      /* We don't know the real error. */
      return anv_device_set_lost(device, "gem wait failed: %m");
   }

   /* Query for device status after the busy call.  If the BO we're checking
    * got caught in a GPU hang we don't want to return VK_SUCCESS to the
    * client because it clearly doesn't have valid data.  Yes, this most
    * likely means an ioctl, but we just did an ioctl to query the busy status
    * so it's no great loss.
    */
   return anv_device_query_status(device);
}

VkResult
anv_device_wait(struct anv_device *device, struct anv_bo *bo,
                int64_t timeout)
{
   int ret = anv_gem_wait(device, bo->gem_handle, &timeout);
   if (ret == -1 && errno == ETIME) {
      return VK_TIMEOUT;
   } else if (ret == -1) {
      /* We don't know the real error. */
      return anv_device_set_lost(device, "gem wait failed: %m");
   }

   /* Query for device status after the wait.  If the BO we're waiting on got
    * caught in a GPU hang we don't want to return VK_SUCCESS to the client
    * because it clearly doesn't have valid data.  Yes, this most likely means
    * an ioctl, but we just did an ioctl to wait so it's no great loss.
    */
   return anv_device_query_status(device);
}

VkResult anv_DeviceWaitIdle(
    VkDevice                                    _device)
{
   ANV_FROM_HANDLE(anv_device, device, _device);
   if (anv_device_is_lost(device))
      return VK_ERROR_DEVICE_LOST;

   struct anv_batch batch;

   uint32_t cmds[8];
   batch.start = batch.next = cmds;
   batch.end = (void *) cmds + sizeof(cmds);

   anv_batch_emit(&batch, GEN7_MI_BATCH_BUFFER_END, bbe);
   anv_batch_emit(&batch, GEN7_MI_NOOP, noop);

   return anv_device_submit_simple_batch(device, &batch);
}

bool
anv_vma_alloc(struct anv_device *device, struct anv_bo *bo)
{
   if (!(bo->flags & EXEC_OBJECT_PINNED))
      return true;

   pthread_mutex_lock(&device->vma_mutex);

   bo->offset = 0;

   if (bo->flags & EXEC_OBJECT_SUPPORTS_48B_ADDRESS &&
       device->vma_hi_available >= bo->size) {
      uint64_t addr = util_vma_heap_alloc(&device->vma_hi, bo->size, 4096);
      if (addr) {
         bo->offset = gen_canonical_address(addr);
         assert(addr == gen_48b_address(bo->offset));
         device->vma_hi_available -= bo->size;
      }
   }

   if (bo->offset == 0 && device->vma_lo_available >= bo->size) {
      uint64_t addr = util_vma_heap_alloc(&device->vma_lo, bo->size, 4096);
      if (addr) {
         bo->offset = gen_canonical_address(addr);
         assert(addr == gen_48b_address(bo->offset));
         device->vma_lo_available -= bo->size;
      }
   }

   pthread_mutex_unlock(&device->vma_mutex);

   return bo->offset != 0;
}

void
anv_vma_free(struct anv_device *device, struct anv_bo *bo)
{
   if (!(bo->flags & EXEC_OBJECT_PINNED))
      return;

   const uint64_t addr_48b = gen_48b_address(bo->offset);

   pthread_mutex_lock(&device->vma_mutex);

   if (addr_48b >= LOW_HEAP_MIN_ADDRESS &&
       addr_48b <= LOW_HEAP_MAX_ADDRESS) {
      util_vma_heap_free(&device->vma_lo, addr_48b, bo->size);
      device->vma_lo_available += bo->size;
   } else {
      assert(addr_48b >= HIGH_HEAP_MIN_ADDRESS &&
             addr_48b <= HIGH_HEAP_MAX_ADDRESS);
      util_vma_heap_free(&device->vma_hi, addr_48b, bo->size);
      device->vma_hi_available += bo->size;
   }

   pthread_mutex_unlock(&device->vma_mutex);

   bo->offset = 0;
}

VkResult
anv_bo_init_new(struct anv_bo *bo, struct anv_device *device, uint64_t size)
{
   uint32_t gem_handle = anv_gem_create(device, size);
   if (!gem_handle)
      return vk_error(VK_ERROR_OUT_OF_DEVICE_MEMORY);

   anv_bo_init(bo, gem_handle, size);

   return VK_SUCCESS;
}

VkResult anv_AllocateMemory(
    VkDevice                                    _device,
    const VkMemoryAllocateInfo*                 pAllocateInfo,
    const VkAllocationCallbacks*                pAllocator,
    VkDeviceMemory*                             pMem)
{
   ANV_FROM_HANDLE(anv_device, device, _device);
   struct anv_physical_device *pdevice = &device->instance->physicalDevice;
   struct anv_device_memory *mem;
   VkResult result = VK_SUCCESS;

   assert(pAllocateInfo->sType == VK_STRUCTURE_TYPE_MEMORY_ALLOCATE_INFO);

   /* The Vulkan 1.0.33 spec says "allocationSize must be greater than 0". */
   assert(pAllocateInfo->allocationSize > 0);

   if (pAllocateInfo->allocationSize > MAX_MEMORY_ALLOCATION_SIZE)
      return VK_ERROR_OUT_OF_DEVICE_MEMORY;

   /* FINISHME: Fail if allocation request exceeds heap size. */

   mem = vk_alloc2(&device->alloc, pAllocator, sizeof(*mem), 8,
                    VK_SYSTEM_ALLOCATION_SCOPE_OBJECT);
   if (mem == NULL)
      return vk_error(VK_ERROR_OUT_OF_HOST_MEMORY);

   assert(pAllocateInfo->memoryTypeIndex < pdevice->memory.type_count);
   mem->type = &pdevice->memory.types[pAllocateInfo->memoryTypeIndex];
   mem->map = NULL;
   mem->map_size = 0;
   mem->ahw = NULL;
   mem->host_ptr = NULL;

   uint64_t bo_flags = 0;

   assert(mem->type->heapIndex < pdevice->memory.heap_count);
   if (pdevice->memory.heaps[mem->type->heapIndex].supports_48bit_addresses)
      bo_flags |= EXEC_OBJECT_SUPPORTS_48B_ADDRESS;

   const struct wsi_memory_allocate_info *wsi_info =
      vk_find_struct_const(pAllocateInfo->pNext, WSI_MEMORY_ALLOCATE_INFO_MESA);
   if (wsi_info && wsi_info->implicit_sync) {
      /* We need to set the WRITE flag on window system buffers so that GEM
       * will know we're writing to them and synchronize uses on other rings
       * (eg if the display server uses the blitter ring).
       */
      bo_flags |= EXEC_OBJECT_WRITE;
   } else if (pdevice->has_exec_async) {
      bo_flags |= EXEC_OBJECT_ASYNC;
   }

   if (pdevice->use_softpin)
      bo_flags |= EXEC_OBJECT_PINNED;

   const VkExportMemoryAllocateInfo *export_info =
      vk_find_struct_const(pAllocateInfo->pNext, EXPORT_MEMORY_ALLOCATE_INFO);

   /* Check if we need to support Android HW buffer export. If so,
    * create AHardwareBuffer and import memory from it.
    */
   bool android_export = false;
   if (export_info && export_info->handleTypes &
       VK_EXTERNAL_MEMORY_HANDLE_TYPE_ANDROID_HARDWARE_BUFFER_BIT_ANDROID)
      android_export = true;

   /* Android memory import. */
   const struct VkImportAndroidHardwareBufferInfoANDROID *ahw_import_info =
      vk_find_struct_const(pAllocateInfo->pNext,
                           IMPORT_ANDROID_HARDWARE_BUFFER_INFO_ANDROID);

   if (ahw_import_info) {
      result = anv_import_ahw_memory(_device, mem, ahw_import_info);
      if (result != VK_SUCCESS)
         goto fail;

      goto success;
   } else if (android_export) {
      result = anv_create_ahw_memory(_device, mem, pAllocateInfo);
      if (result != VK_SUCCESS)
         goto fail;

      const struct VkImportAndroidHardwareBufferInfoANDROID import_info = {
         .buffer = mem->ahw,
      };
      result = anv_import_ahw_memory(_device, mem, &import_info);
      if (result != VK_SUCCESS)
         goto fail;

      goto success;
   }

   const VkImportMemoryFdInfoKHR *fd_info =
      vk_find_struct_const(pAllocateInfo->pNext, IMPORT_MEMORY_FD_INFO_KHR);

   /* The Vulkan spec permits handleType to be 0, in which case the struct is
    * ignored.
    */
   if (fd_info && fd_info->handleType) {
      /* At the moment, we support only the below handle types. */
      assert(fd_info->handleType ==
               VK_EXTERNAL_MEMORY_HANDLE_TYPE_OPAQUE_FD_BIT ||
             fd_info->handleType ==
               VK_EXTERNAL_MEMORY_HANDLE_TYPE_DMA_BUF_BIT_EXT);

      result = anv_bo_cache_import(device, &device->bo_cache, fd_info->fd,
                                   bo_flags | ANV_BO_EXTERNAL, &mem->bo);
      if (result != VK_SUCCESS)
         goto fail;

      VkDeviceSize aligned_alloc_size =
         align_u64(pAllocateInfo->allocationSize, 4096);

      /* For security purposes, we reject importing the bo if it's smaller
       * than the requested allocation size.  This prevents a malicious client
       * from passing a buffer to a trusted client, lying about the size, and
       * telling the trusted client to try and texture from an image that goes
       * out-of-bounds.  This sort of thing could lead to GPU hangs or worse
       * in the trusted client.  The trusted client can protect itself against
       * this sort of attack but only if it can trust the buffer size.
       */
      if (mem->bo->size < aligned_alloc_size) {
         result = vk_errorf(device->instance, device,
                            VK_ERROR_INVALID_EXTERNAL_HANDLE,
                            "aligned allocationSize too large for "
                            "VK_EXTERNAL_MEMORY_HANDLE_TYPE_OPAQUE_FD_BIT: "
                            "%"PRIu64"B > %"PRIu64"B",
                            aligned_alloc_size, mem->bo->size);
         anv_bo_cache_release(device, &device->bo_cache, mem->bo);
         goto fail;
      }

      /* From the Vulkan spec:
       *
       *    "Importing memory from a file descriptor transfers ownership of
       *    the file descriptor from the application to the Vulkan
       *    implementation. The application must not perform any operations on
       *    the file descriptor after a successful import."
       *
       * If the import fails, we leave the file descriptor open.
       */
      close(fd_info->fd);
      goto success;
   }

   const VkImportMemoryHostPointerInfoEXT *host_ptr_info =
      vk_find_struct_const(pAllocateInfo->pNext,
                           IMPORT_MEMORY_HOST_POINTER_INFO_EXT);
   if (host_ptr_info && host_ptr_info->handleType) {
      if (host_ptr_info->handleType ==
          VK_EXTERNAL_MEMORY_HANDLE_TYPE_HOST_MAPPED_FOREIGN_MEMORY_BIT_EXT) {
         result = vk_error(VK_ERROR_INVALID_EXTERNAL_HANDLE);
         goto fail;
      }

      assert(host_ptr_info->handleType ==
             VK_EXTERNAL_MEMORY_HANDLE_TYPE_HOST_ALLOCATION_BIT_EXT);

      result = anv_bo_cache_import_host_ptr(
         device, &device->bo_cache, host_ptr_info->pHostPointer,
         pAllocateInfo->allocationSize, bo_flags, &mem->bo);

      if (result != VK_SUCCESS)
         goto fail;

      mem->host_ptr = host_ptr_info->pHostPointer;
      goto success;
   }

   /* Regular allocate (not importing memory). */

   if (export_info && export_info->handleTypes)
      bo_flags |= ANV_BO_EXTERNAL;

   result = anv_bo_cache_alloc(device, &device->bo_cache,
                               pAllocateInfo->allocationSize, bo_flags,
                               &mem->bo);
   if (result != VK_SUCCESS)
      goto fail;

   const VkMemoryDedicatedAllocateInfo *dedicated_info =
      vk_find_struct_const(pAllocateInfo->pNext, MEMORY_DEDICATED_ALLOCATE_INFO);
   if (dedicated_info && dedicated_info->image != VK_NULL_HANDLE) {
      ANV_FROM_HANDLE(anv_image, image, dedicated_info->image);

      /* Some legacy (non-modifiers) consumers need the tiling to be set on
       * the BO.  In this case, we have a dedicated allocation.
       */
      if (image->needs_set_tiling) {
         const uint32_t i915_tiling =
            isl_tiling_to_i915_tiling(image->planes[0].surface.isl.tiling);
         int ret = anv_gem_set_tiling(device, mem->bo->gem_handle,
                                      image->planes[0].surface.isl.row_pitch_B,
                                      i915_tiling);
         if (ret) {
            anv_bo_cache_release(device, &device->bo_cache, mem->bo);
            return vk_errorf(device->instance, NULL,
                             VK_ERROR_OUT_OF_DEVICE_MEMORY,
                             "failed to set BO tiling: %m");
         }
      }
   }

 success:
   *pMem = anv_device_memory_to_handle(mem);

   return VK_SUCCESS;

 fail:
   vk_free2(&device->alloc, pAllocator, mem);

   return result;
}

VkResult anv_GetMemoryFdKHR(
    VkDevice                                    device_h,
    const VkMemoryGetFdInfoKHR*                 pGetFdInfo,
    int*                                        pFd)
{
   ANV_FROM_HANDLE(anv_device, dev, device_h);
   ANV_FROM_HANDLE(anv_device_memory, mem, pGetFdInfo->memory);

   assert(pGetFdInfo->sType == VK_STRUCTURE_TYPE_MEMORY_GET_FD_INFO_KHR);

   assert(pGetFdInfo->handleType == VK_EXTERNAL_MEMORY_HANDLE_TYPE_OPAQUE_FD_BIT ||
          pGetFdInfo->handleType == VK_EXTERNAL_MEMORY_HANDLE_TYPE_DMA_BUF_BIT_EXT);

   return anv_bo_cache_export(dev, &dev->bo_cache, mem->bo, pFd);
}

VkResult anv_GetMemoryFdPropertiesKHR(
    VkDevice                                    _device,
    VkExternalMemoryHandleTypeFlagBits          handleType,
    int                                         fd,
    VkMemoryFdPropertiesKHR*                    pMemoryFdProperties)
{
   ANV_FROM_HANDLE(anv_device, device, _device);
   struct anv_physical_device *pdevice = &device->instance->physicalDevice;

   switch (handleType) {
   case VK_EXTERNAL_MEMORY_HANDLE_TYPE_DMA_BUF_BIT_EXT:
      /* dma-buf can be imported as any memory type */
      pMemoryFdProperties->memoryTypeBits =
         (1 << pdevice->memory.type_count) - 1;
      return VK_SUCCESS;

   default:
      /* The valid usage section for this function says:
       *
       *    "handleType must not be one of the handle types defined as
       *    opaque."
       *
       * So opaque handle types fall into the default "unsupported" case.
       */
      return vk_error(VK_ERROR_INVALID_EXTERNAL_HANDLE);
   }
}

VkResult anv_GetMemoryHostPointerPropertiesEXT(
   VkDevice                                    _device,
   VkExternalMemoryHandleTypeFlagBits          handleType,
   const void*                                 pHostPointer,
   VkMemoryHostPointerPropertiesEXT*           pMemoryHostPointerProperties)
{
   ANV_FROM_HANDLE(anv_device, device, _device);

   assert(pMemoryHostPointerProperties->sType ==
          VK_STRUCTURE_TYPE_MEMORY_HOST_POINTER_PROPERTIES_EXT);

   switch (handleType) {
   case VK_EXTERNAL_MEMORY_HANDLE_TYPE_HOST_ALLOCATION_BIT_EXT: {
      struct anv_physical_device *pdevice = &device->instance->physicalDevice;

      /* Host memory can be imported as any memory type. */
      pMemoryHostPointerProperties->memoryTypeBits =
         (1ull << pdevice->memory.type_count) - 1;

      return VK_SUCCESS;
   }
   default:
      return VK_ERROR_INVALID_EXTERNAL_HANDLE;
   }
}

void anv_FreeMemory(
    VkDevice                                    _device,
    VkDeviceMemory                              _mem,
    const VkAllocationCallbacks*                pAllocator)
{
   ANV_FROM_HANDLE(anv_device, device, _device);
   ANV_FROM_HANDLE(anv_device_memory, mem, _mem);

   if (mem == NULL)
      return;

   if (mem->map)
      anv_UnmapMemory(_device, _mem);

   anv_bo_cache_release(device, &device->bo_cache, mem->bo);

#if defined(ANDROID) && ANDROID_API_LEVEL >= 26
   if (mem->ahw)
      AHardwareBuffer_release(mem->ahw);
#endif

   vk_free2(&device->alloc, pAllocator, mem);
}

VkResult anv_MapMemory(
    VkDevice                                    _device,
    VkDeviceMemory                              _memory,
    VkDeviceSize                                offset,
    VkDeviceSize                                size,
    VkMemoryMapFlags                            flags,
    void**                                      ppData)
{
   ANV_FROM_HANDLE(anv_device, device, _device);
   ANV_FROM_HANDLE(anv_device_memory, mem, _memory);

   if (mem == NULL) {
      *ppData = NULL;
      return VK_SUCCESS;
   }

   if (mem->host_ptr) {
      *ppData = mem->host_ptr + offset;
      return VK_SUCCESS;
   }

   if (size == VK_WHOLE_SIZE)
      size = mem->bo->size - offset;

   /* From the Vulkan spec version 1.0.32 docs for MapMemory:
    *
    *  * If size is not equal to VK_WHOLE_SIZE, size must be greater than 0
    *    assert(size != 0);
    *  * If size is not equal to VK_WHOLE_SIZE, size must be less than or
    *    equal to the size of the memory minus offset
    */
   assert(size > 0);
   assert(offset + size <= mem->bo->size);

   /* FIXME: Is this supposed to be thread safe? Since vkUnmapMemory() only
    * takes a VkDeviceMemory pointer, it seems like only one map of the memory
    * at a time is valid. We could just mmap up front and return an offset
    * pointer here, but that may exhaust virtual memory on 32 bit
    * userspace. */

   uint32_t gem_flags = 0;

   if (!device->info.has_llc &&
       (mem->type->propertyFlags & VK_MEMORY_PROPERTY_HOST_COHERENT_BIT))
      gem_flags |= I915_MMAP_WC;

   /* GEM will fail to map if the offset isn't 4k-aligned.  Round down. */
   uint64_t map_offset = offset & ~4095ull;
   assert(offset >= map_offset);
   uint64_t map_size = (offset + size) - map_offset;

   /* Let's map whole pages */
   map_size = align_u64(map_size, 4096);

   void *map = anv_gem_mmap(device, mem->bo->gem_handle,
                            map_offset, map_size, gem_flags);
   if (map == MAP_FAILED)
      return vk_error(VK_ERROR_MEMORY_MAP_FAILED);

   mem->map = map;
   mem->map_size = map_size;

   *ppData = mem->map + (offset - map_offset);

   return VK_SUCCESS;
}

void anv_UnmapMemory(
    VkDevice                                    _device,
    VkDeviceMemory                              _memory)
{
   ANV_FROM_HANDLE(anv_device_memory, mem, _memory);

   if (mem == NULL || mem->host_ptr)
      return;

   anv_gem_munmap(mem->map, mem->map_size);

   mem->map = NULL;
   mem->map_size = 0;
}

static void
clflush_mapped_ranges(struct anv_device         *device,
                      uint32_t                   count,
                      const VkMappedMemoryRange *ranges)
{
   for (uint32_t i = 0; i < count; i++) {
      ANV_FROM_HANDLE(anv_device_memory, mem, ranges[i].memory);
      if (ranges[i].offset >= mem->map_size)
         continue;

      gen_clflush_range(mem->map + ranges[i].offset,
                        MIN2(ranges[i].size, mem->map_size - ranges[i].offset));
   }
}

VkResult anv_FlushMappedMemoryRanges(
    VkDevice                                    _device,
    uint32_t                                    memoryRangeCount,
    const VkMappedMemoryRange*                  pMemoryRanges)
{
   ANV_FROM_HANDLE(anv_device, device, _device);

   if (device->info.has_llc)
      return VK_SUCCESS;

   /* Make sure the writes we're flushing have landed. */
   __builtin_ia32_mfence();

   clflush_mapped_ranges(device, memoryRangeCount, pMemoryRanges);

   return VK_SUCCESS;
}

VkResult anv_InvalidateMappedMemoryRanges(
    VkDevice                                    _device,
    uint32_t                                    memoryRangeCount,
    const VkMappedMemoryRange*                  pMemoryRanges)
{
   ANV_FROM_HANDLE(anv_device, device, _device);

   if (device->info.has_llc)
      return VK_SUCCESS;

   clflush_mapped_ranges(device, memoryRangeCount, pMemoryRanges);

   /* Make sure no reads get moved up above the invalidate. */
   __builtin_ia32_mfence();

   return VK_SUCCESS;
}

void anv_GetBufferMemoryRequirements(
    VkDevice                                    _device,
    VkBuffer                                    _buffer,
    VkMemoryRequirements*                       pMemoryRequirements)
{
   ANV_FROM_HANDLE(anv_buffer, buffer, _buffer);
   ANV_FROM_HANDLE(anv_device, device, _device);
<<<<<<< HEAD
=======
   struct anv_physical_device *pdevice = &device->instance->physicalDevice;
>>>>>>> b85ca86c

   /* The Vulkan spec (git aaed022) says:
    *
    *    memoryTypeBits is a bitfield and contains one bit set for every
    *    supported memory type for the resource. The bit `1<<i` is set if and
    *    only if the memory type `i` in the VkPhysicalDeviceMemoryProperties
    *    structure for the physical device is supported.
<<<<<<< HEAD
    *
    * We support exactly one memory type on LLC, two on non-LLC.
    */
   pMemoryRequirements->memoryTypeBits = device->info.has_llc ? 1 : 3;
=======
    */
   uint32_t memory_types = 0;
   for (uint32_t i = 0; i < pdevice->memory.type_count; i++) {
      uint32_t valid_usage = pdevice->memory.types[i].valid_buffer_usage;
      if ((valid_usage & buffer->usage) == buffer->usage)
         memory_types |= (1u << i);
   }

   /* Base alignment requirement of a cache line */
   uint32_t alignment = 16;

   /* We need an alignment of 32 for pushing UBOs */
   if (buffer->usage & VK_BUFFER_USAGE_UNIFORM_BUFFER_BIT)
      alignment = MAX2(alignment, 32);
>>>>>>> b85ca86c

   pMemoryRequirements->size = buffer->size;
   pMemoryRequirements->alignment = alignment;

   /* Storage and Uniform buffers should have their size aligned to
    * 32-bits to avoid boundary checks when last DWord is not complete.
    * This would ensure that not internal padding would be needed for
    * 16-bit types.
    */
   if (device->robust_buffer_access &&
       (buffer->usage & VK_BUFFER_USAGE_UNIFORM_BUFFER_BIT ||
        buffer->usage & VK_BUFFER_USAGE_STORAGE_BUFFER_BIT))
      pMemoryRequirements->size = align_u64(buffer->size, 4);

   pMemoryRequirements->memoryTypeBits = memory_types;
}

void anv_GetBufferMemoryRequirements2(
    VkDevice                                    _device,
    const VkBufferMemoryRequirementsInfo2*      pInfo,
    VkMemoryRequirements2*                      pMemoryRequirements)
{
   anv_GetBufferMemoryRequirements(_device, pInfo->buffer,
                                   &pMemoryRequirements->memoryRequirements);

   vk_foreach_struct(ext, pMemoryRequirements->pNext) {
      switch (ext->sType) {
      case VK_STRUCTURE_TYPE_MEMORY_DEDICATED_REQUIREMENTS: {
         VkMemoryDedicatedRequirements *requirements = (void *)ext;
         requirements->prefersDedicatedAllocation = false;
         requirements->requiresDedicatedAllocation = false;
         break;
      }

      default:
         anv_debug_ignored_stype(ext->sType);
         break;
      }
   }
}

void anv_GetImageMemoryRequirements(
    VkDevice                                    _device,
    VkImage                                     _image,
    VkMemoryRequirements*                       pMemoryRequirements)
{
   ANV_FROM_HANDLE(anv_image, image, _image);
   ANV_FROM_HANDLE(anv_device, device, _device);
<<<<<<< HEAD
=======
   struct anv_physical_device *pdevice = &device->instance->physicalDevice;
>>>>>>> b85ca86c

   /* The Vulkan spec (git aaed022) says:
    *
    *    memoryTypeBits is a bitfield and contains one bit set for every
    *    supported memory type for the resource. The bit `1<<i` is set if and
    *    only if the memory type `i` in the VkPhysicalDeviceMemoryProperties
    *    structure for the physical device is supported.
    *
<<<<<<< HEAD
    * We support exactly one memory type on LLC, two on non-LLC.
    */
   pMemoryRequirements->memoryTypeBits = device->info.has_llc ? 1 : 3;
=======
    * All types are currently supported for images.
    */
   uint32_t memory_types = (1ull << pdevice->memory.type_count) - 1;

   /* We must have image allocated or imported at this point. According to the
    * specification, external images must have been bound to memory before
    * calling GetImageMemoryRequirements.
    */
   assert(image->size > 0);
>>>>>>> b85ca86c

   pMemoryRequirements->size = image->size;
   pMemoryRequirements->alignment = image->alignment;
   pMemoryRequirements->memoryTypeBits = memory_types;
}

void anv_GetImageMemoryRequirements2(
    VkDevice                                    _device,
    const VkImageMemoryRequirementsInfo2*       pInfo,
    VkMemoryRequirements2*                      pMemoryRequirements)
{
   ANV_FROM_HANDLE(anv_device, device, _device);
   ANV_FROM_HANDLE(anv_image, image, pInfo->image);

   anv_GetImageMemoryRequirements(_device, pInfo->image,
                                  &pMemoryRequirements->memoryRequirements);

   vk_foreach_struct_const(ext, pInfo->pNext) {
      switch (ext->sType) {
      case VK_STRUCTURE_TYPE_IMAGE_PLANE_MEMORY_REQUIREMENTS_INFO: {
         struct anv_physical_device *pdevice = &device->instance->physicalDevice;
         const VkImagePlaneMemoryRequirementsInfo *plane_reqs =
            (const VkImagePlaneMemoryRequirementsInfo *) ext;
         uint32_t plane = anv_image_aspect_to_plane(image->aspects,
                                                    plane_reqs->planeAspect);

         assert(image->planes[plane].offset == 0);

         /* The Vulkan spec (git aaed022) says:
          *
          *    memoryTypeBits is a bitfield and contains one bit set for every
          *    supported memory type for the resource. The bit `1<<i` is set
          *    if and only if the memory type `i` in the
          *    VkPhysicalDeviceMemoryProperties structure for the physical
          *    device is supported.
          *
          * All types are currently supported for images.
          */
         pMemoryRequirements->memoryRequirements.memoryTypeBits =
               (1ull << pdevice->memory.type_count) - 1;

         /* We must have image allocated or imported at this point. According to the
          * specification, external images must have been bound to memory before
          * calling GetImageMemoryRequirements.
          */
         assert(image->planes[plane].size > 0);

         pMemoryRequirements->memoryRequirements.size = image->planes[plane].size;
         pMemoryRequirements->memoryRequirements.alignment =
            image->planes[plane].alignment;
         break;
      }

      default:
         anv_debug_ignored_stype(ext->sType);
         break;
      }
   }

   vk_foreach_struct(ext, pMemoryRequirements->pNext) {
      switch (ext->sType) {
      case VK_STRUCTURE_TYPE_MEMORY_DEDICATED_REQUIREMENTS: {
         VkMemoryDedicatedRequirements *requirements = (void *)ext;
         if (image->needs_set_tiling || image->external_format) {
            /* If we need to set the tiling for external consumers, we need a
             * dedicated allocation.
             *
             * See also anv_AllocateMemory.
             */
            requirements->prefersDedicatedAllocation = true;
            requirements->requiresDedicatedAllocation = true;
         } else {
            requirements->prefersDedicatedAllocation = false;
            requirements->requiresDedicatedAllocation = false;
         }
         break;
      }

      default:
         anv_debug_ignored_stype(ext->sType);
         break;
      }
   }
}

void anv_GetImageSparseMemoryRequirements(
    VkDevice                                    device,
    VkImage                                     image,
    uint32_t*                                   pSparseMemoryRequirementCount,
    VkSparseImageMemoryRequirements*            pSparseMemoryRequirements)
{
   *pSparseMemoryRequirementCount = 0;
}

void anv_GetImageSparseMemoryRequirements2(
    VkDevice                                    device,
    const VkImageSparseMemoryRequirementsInfo2* pInfo,
    uint32_t*                                   pSparseMemoryRequirementCount,
    VkSparseImageMemoryRequirements2*           pSparseMemoryRequirements)
{
   *pSparseMemoryRequirementCount = 0;
}

void anv_GetDeviceMemoryCommitment(
    VkDevice                                    device,
    VkDeviceMemory                              memory,
    VkDeviceSize*                               pCommittedMemoryInBytes)
{
   *pCommittedMemoryInBytes = 0;
}

static void
anv_bind_buffer_memory(const VkBindBufferMemoryInfo *pBindInfo)
{
   ANV_FROM_HANDLE(anv_device_memory, mem, pBindInfo->memory);
   ANV_FROM_HANDLE(anv_buffer, buffer, pBindInfo->buffer);

   assert(pBindInfo->sType == VK_STRUCTURE_TYPE_BIND_BUFFER_MEMORY_INFO);

   if (mem) {
      assert((buffer->usage & mem->type->valid_buffer_usage) == buffer->usage);
      buffer->address = (struct anv_address) {
         .bo = mem->bo,
         .offset = pBindInfo->memoryOffset,
      };
   } else {
      buffer->address = ANV_NULL_ADDRESS;
   }
}

VkResult anv_BindBufferMemory(
    VkDevice                                    device,
    VkBuffer                                    buffer,
    VkDeviceMemory                              memory,
    VkDeviceSize                                memoryOffset)
{
   anv_bind_buffer_memory(
      &(VkBindBufferMemoryInfo) {
         .sType         = VK_STRUCTURE_TYPE_BIND_BUFFER_MEMORY_INFO,
         .buffer        = buffer,
         .memory        = memory,
         .memoryOffset  = memoryOffset,
      });

   return VK_SUCCESS;
}

VkResult anv_BindBufferMemory2(
    VkDevice                                    device,
    uint32_t                                    bindInfoCount,
    const VkBindBufferMemoryInfo*               pBindInfos)
{
   for (uint32_t i = 0; i < bindInfoCount; i++)
      anv_bind_buffer_memory(&pBindInfos[i]);

   return VK_SUCCESS;
}

VkResult anv_QueueBindSparse(
    VkQueue                                     _queue,
    uint32_t                                    bindInfoCount,
    const VkBindSparseInfo*                     pBindInfo,
    VkFence                                     fence)
{
   ANV_FROM_HANDLE(anv_queue, queue, _queue);
   if (anv_device_is_lost(queue->device))
      return VK_ERROR_DEVICE_LOST;

   return vk_error(VK_ERROR_FEATURE_NOT_PRESENT);
}

// Event functions

VkResult anv_CreateEvent(
    VkDevice                                    _device,
    const VkEventCreateInfo*                    pCreateInfo,
    const VkAllocationCallbacks*                pAllocator,
    VkEvent*                                    pEvent)
{
   ANV_FROM_HANDLE(anv_device, device, _device);
   struct anv_state state;
   struct anv_event *event;

   assert(pCreateInfo->sType == VK_STRUCTURE_TYPE_EVENT_CREATE_INFO);

   state = anv_state_pool_alloc(&device->dynamic_state_pool,
                                sizeof(*event), 8);
   event = state.map;
   event->state = state;
   event->semaphore = VK_EVENT_RESET;

   if (!device->info.has_llc) {
      /* Make sure the writes we're flushing have landed. */
      __builtin_ia32_mfence();
      __builtin_ia32_clflush(event);
   }

   *pEvent = anv_event_to_handle(event);

   return VK_SUCCESS;
}

void anv_DestroyEvent(
    VkDevice                                    _device,
    VkEvent                                     _event,
    const VkAllocationCallbacks*                pAllocator)
{
   ANV_FROM_HANDLE(anv_device, device, _device);
   ANV_FROM_HANDLE(anv_event, event, _event);

   if (!event)
      return;

   anv_state_pool_free(&device->dynamic_state_pool, event->state);
}

VkResult anv_GetEventStatus(
    VkDevice                                    _device,
    VkEvent                                     _event)
{
   ANV_FROM_HANDLE(anv_device, device, _device);
   ANV_FROM_HANDLE(anv_event, event, _event);

   if (anv_device_is_lost(device))
      return VK_ERROR_DEVICE_LOST;

   if (!device->info.has_llc) {
      /* Invalidate read cache before reading event written by GPU. */
      __builtin_ia32_clflush(event);
      __builtin_ia32_mfence();

   }

   return event->semaphore;
}

VkResult anv_SetEvent(
    VkDevice                                    _device,
    VkEvent                                     _event)
{
   ANV_FROM_HANDLE(anv_device, device, _device);
   ANV_FROM_HANDLE(anv_event, event, _event);

   event->semaphore = VK_EVENT_SET;

   if (!device->info.has_llc) {
      /* Make sure the writes we're flushing have landed. */
      __builtin_ia32_mfence();
      __builtin_ia32_clflush(event);
   }

   return VK_SUCCESS;
}

VkResult anv_ResetEvent(
    VkDevice                                    _device,
    VkEvent                                     _event)
{
   ANV_FROM_HANDLE(anv_device, device, _device);
   ANV_FROM_HANDLE(anv_event, event, _event);

   event->semaphore = VK_EVENT_RESET;

   if (!device->info.has_llc) {
      /* Make sure the writes we're flushing have landed. */
      __builtin_ia32_mfence();
      __builtin_ia32_clflush(event);
   }

   return VK_SUCCESS;
}

// Buffer functions

VkResult anv_CreateBuffer(
    VkDevice                                    _device,
    const VkBufferCreateInfo*                   pCreateInfo,
    const VkAllocationCallbacks*                pAllocator,
    VkBuffer*                                   pBuffer)
{
   ANV_FROM_HANDLE(anv_device, device, _device);
   struct anv_buffer *buffer;

   assert(pCreateInfo->sType == VK_STRUCTURE_TYPE_BUFFER_CREATE_INFO);

   buffer = vk_alloc2(&device->alloc, pAllocator, sizeof(*buffer), 8,
                       VK_SYSTEM_ALLOCATION_SCOPE_OBJECT);
   if (buffer == NULL)
      return vk_error(VK_ERROR_OUT_OF_HOST_MEMORY);

   buffer->size = pCreateInfo->size;
   buffer->usage = pCreateInfo->usage;
   buffer->address = ANV_NULL_ADDRESS;

   if (buffer->usage & VK_BUFFER_USAGE_SHADER_DEVICE_ADDRESS_BIT_EXT) {
      pthread_mutex_lock(&device->mutex);
      _mesa_set_add(device->pinned_buffers, buffer);
      pthread_mutex_unlock(&device->mutex);
   }

   *pBuffer = anv_buffer_to_handle(buffer);

   return VK_SUCCESS;
}

void anv_DestroyBuffer(
    VkDevice                                    _device,
    VkBuffer                                    _buffer,
    const VkAllocationCallbacks*                pAllocator)
{
   ANV_FROM_HANDLE(anv_device, device, _device);
   ANV_FROM_HANDLE(anv_buffer, buffer, _buffer);

   if (!buffer)
      return;

   if (buffer->usage & VK_BUFFER_USAGE_SHADER_DEVICE_ADDRESS_BIT_EXT) {
      pthread_mutex_lock(&device->mutex);
      _mesa_set_remove_key(device->pinned_buffers, buffer);
      pthread_mutex_unlock(&device->mutex);
   }

   vk_free2(&device->alloc, pAllocator, buffer);
}

VkDeviceAddress anv_GetBufferDeviceAddressEXT(
    VkDevice                                    device,
    const VkBufferDeviceAddressInfoEXT*         pInfo)
{
   ANV_FROM_HANDLE(anv_buffer, buffer, pInfo->buffer);

   assert(buffer->address.bo->flags & EXEC_OBJECT_PINNED);

   return anv_address_physical(buffer->address);
}

void
anv_fill_buffer_surface_state(struct anv_device *device, struct anv_state state,
                              enum isl_format format,
                              struct anv_address address,
                              uint32_t range, uint32_t stride)
{
   isl_buffer_fill_state(&device->isl_dev, state.map,
                         .address = anv_address_physical(address),
                         .mocs = device->default_mocs,
                         .size_B = range,
                         .format = format,
                         .swizzle = ISL_SWIZZLE_IDENTITY,
                         .stride_B = stride);
}

void anv_DestroySampler(
    VkDevice                                    _device,
    VkSampler                                   _sampler,
    const VkAllocationCallbacks*                pAllocator)
{
   ANV_FROM_HANDLE(anv_device, device, _device);
   ANV_FROM_HANDLE(anv_sampler, sampler, _sampler);

   if (!sampler)
      return;

   vk_free2(&device->alloc, pAllocator, sampler);
}

VkResult anv_CreateFramebuffer(
    VkDevice                                    _device,
    const VkFramebufferCreateInfo*              pCreateInfo,
    const VkAllocationCallbacks*                pAllocator,
    VkFramebuffer*                              pFramebuffer)
{
   ANV_FROM_HANDLE(anv_device, device, _device);
   struct anv_framebuffer *framebuffer;

   assert(pCreateInfo->sType == VK_STRUCTURE_TYPE_FRAMEBUFFER_CREATE_INFO);

   size_t size = sizeof(*framebuffer) +
                 sizeof(struct anv_image_view *) * pCreateInfo->attachmentCount;
   framebuffer = vk_alloc2(&device->alloc, pAllocator, size, 8,
                            VK_SYSTEM_ALLOCATION_SCOPE_OBJECT);
   if (framebuffer == NULL)
      return vk_error(VK_ERROR_OUT_OF_HOST_MEMORY);

   framebuffer->attachment_count = pCreateInfo->attachmentCount;
   for (uint32_t i = 0; i < pCreateInfo->attachmentCount; i++) {
      VkImageView _iview = pCreateInfo->pAttachments[i];
      framebuffer->attachments[i] = anv_image_view_from_handle(_iview);
   }

   framebuffer->width = pCreateInfo->width;
   framebuffer->height = pCreateInfo->height;
   framebuffer->layers = pCreateInfo->layers;

   *pFramebuffer = anv_framebuffer_to_handle(framebuffer);

   return VK_SUCCESS;
}

void anv_DestroyFramebuffer(
    VkDevice                                    _device,
    VkFramebuffer                               _fb,
    const VkAllocationCallbacks*                pAllocator)
{
   ANV_FROM_HANDLE(anv_device, device, _device);
   ANV_FROM_HANDLE(anv_framebuffer, fb, _fb);

   if (!fb)
      return;

   vk_free2(&device->alloc, pAllocator, fb);
}

static const VkTimeDomainEXT anv_time_domains[] = {
   VK_TIME_DOMAIN_DEVICE_EXT,
   VK_TIME_DOMAIN_CLOCK_MONOTONIC_EXT,
   VK_TIME_DOMAIN_CLOCK_MONOTONIC_RAW_EXT,
};

VkResult anv_GetPhysicalDeviceCalibrateableTimeDomainsEXT(
   VkPhysicalDevice                             physicalDevice,
   uint32_t                                     *pTimeDomainCount,
   VkTimeDomainEXT                              *pTimeDomains)
{
   int d;
   VK_OUTARRAY_MAKE(out, pTimeDomains, pTimeDomainCount);

   for (d = 0; d < ARRAY_SIZE(anv_time_domains); d++) {
      vk_outarray_append(&out, i) {
         *i = anv_time_domains[d];
      }
   }

   return vk_outarray_status(&out);
}

static uint64_t
anv_clock_gettime(clockid_t clock_id)
{
   struct timespec current;
   int ret;

   ret = clock_gettime(clock_id, &current);
   if (ret < 0 && clock_id == CLOCK_MONOTONIC_RAW)
      ret = clock_gettime(CLOCK_MONOTONIC, &current);
   if (ret < 0)
      return 0;

   return (uint64_t) current.tv_sec * 1000000000ULL + current.tv_nsec;
}

#define TIMESTAMP 0x2358

VkResult anv_GetCalibratedTimestampsEXT(
   VkDevice                                     _device,
   uint32_t                                     timestampCount,
   const VkCalibratedTimestampInfoEXT           *pTimestampInfos,
   uint64_t                                     *pTimestamps,
   uint64_t                                     *pMaxDeviation)
{
   ANV_FROM_HANDLE(anv_device, device, _device);
   uint64_t timestamp_frequency = device->info.timestamp_frequency;
   int  ret;
   int d;
   uint64_t begin, end;
   uint64_t max_clock_period = 0;

   begin = anv_clock_gettime(CLOCK_MONOTONIC_RAW);

   for (d = 0; d < timestampCount; d++) {
      switch (pTimestampInfos[d].timeDomain) {
      case VK_TIME_DOMAIN_DEVICE_EXT:
         ret = anv_gem_reg_read(device, TIMESTAMP | 1,
                                &pTimestamps[d]);

         if (ret != 0) {
            return anv_device_set_lost(device, "Failed to read the TIMESTAMP "
                                               "register: %m");
         }
         uint64_t device_period = DIV_ROUND_UP(1000000000, timestamp_frequency);
         max_clock_period = MAX2(max_clock_period, device_period);
         break;
      case VK_TIME_DOMAIN_CLOCK_MONOTONIC_EXT:
         pTimestamps[d] = anv_clock_gettime(CLOCK_MONOTONIC);
         max_clock_period = MAX2(max_clock_period, 1);
         break;

      case VK_TIME_DOMAIN_CLOCK_MONOTONIC_RAW_EXT:
         pTimestamps[d] = begin;
         break;
      default:
         pTimestamps[d] = 0;
         break;
      }
   }

   end = anv_clock_gettime(CLOCK_MONOTONIC_RAW);

    /*
     * The maximum deviation is the sum of the interval over which we
     * perform the sampling and the maximum period of any sampled
     * clock. That's because the maximum skew between any two sampled
     * clock edges is when the sampled clock with the largest period is
     * sampled at the end of that period but right at the beginning of the
     * sampling interval and some other clock is sampled right at the
     * begining of its sampling period and right at the end of the
     * sampling interval. Let's assume the GPU has the longest clock
     * period and that the application is sampling GPU and monotonic:
     *
     *                               s                 e
     *			 w x y z 0 1 2 3 4 5 6 7 8 9 a b c d e f
     *	Raw              -_-_-_-_-_-_-_-_-_-_-_-_-_-_-_-_-_-_-_-
     *
     *                               g
     *		  0         1         2         3
     *	GPU       -----_____-----_____-----_____-----_____
     *
     *                                                m
     *					    x y z 0 1 2 3 4 5 6 7 8 9 a b c
     *	Monotonic                           -_-_-_-_-_-_-_-_-_-_-_-_-_-_-_-
     *
     *	Interval                     <----------------->
     *	Deviation           <-------------------------->
     *
     *		s  = read(raw)       2
     *		g  = read(GPU)       1
     *		m  = read(monotonic) 2
     *		e  = read(raw)       b
     *
     * We round the sample interval up by one tick to cover sampling error
     * in the interval clock
     */

   uint64_t sample_interval = end - begin + 1;

   *pMaxDeviation = sample_interval + max_clock_period;

   return VK_SUCCESS;
}

/* vk_icd.h does not declare this function, so we declare it here to
 * suppress Wmissing-prototypes.
 */
PUBLIC VKAPI_ATTR VkResult VKAPI_CALL
vk_icdNegotiateLoaderICDInterfaceVersion(uint32_t* pSupportedVersion);

PUBLIC VKAPI_ATTR VkResult VKAPI_CALL
vk_icdNegotiateLoaderICDInterfaceVersion(uint32_t* pSupportedVersion)
{
   /* For the full details on loader interface versioning, see
    * <https://github.com/KhronosGroup/Vulkan-LoaderAndValidationLayers/blob/master/loader/LoaderAndLayerInterface.md>.
    * What follows is a condensed summary, to help you navigate the large and
    * confusing official doc.
    *
    *   - Loader interface v0 is incompatible with later versions. We don't
    *     support it.
    *
    *   - In loader interface v1:
    *       - The first ICD entrypoint called by the loader is
    *         vk_icdGetInstanceProcAddr(). The ICD must statically expose this
    *         entrypoint.
    *       - The ICD must statically expose no other Vulkan symbol unless it is
    *         linked with -Bsymbolic.
    *       - Each dispatchable Vulkan handle created by the ICD must be
    *         a pointer to a struct whose first member is VK_LOADER_DATA. The
    *         ICD must initialize VK_LOADER_DATA.loadMagic to ICD_LOADER_MAGIC.
    *       - The loader implements vkCreate{PLATFORM}SurfaceKHR() and
    *         vkDestroySurfaceKHR(). The ICD must be capable of working with
    *         such loader-managed surfaces.
    *
    *    - Loader interface v2 differs from v1 in:
    *       - The first ICD entrypoint called by the loader is
    *         vk_icdNegotiateLoaderICDInterfaceVersion(). The ICD must
    *         statically expose this entrypoint.
    *
    *    - Loader interface v3 differs from v2 in:
    *        - The ICD must implement vkCreate{PLATFORM}SurfaceKHR(),
    *          vkDestroySurfaceKHR(), and other API which uses VKSurfaceKHR,
    *          because the loader no longer does so.
    */
   *pSupportedVersion = MIN2(*pSupportedVersion, 3u);
   return VK_SUCCESS;
}<|MERGE_RESOLUTION|>--- conflicted
+++ resolved
@@ -1099,16 +1099,6 @@
       .maxPerStageDescriptorSampledImages       = max_samplers,
       .maxPerStageDescriptorStorageImages       = max_images,
       .maxPerStageDescriptorInputAttachments    = 64,
-<<<<<<< HEAD
-      .maxPerStageResources                     = 128,
-      .maxDescriptorSetSamplers                 = 256,
-      .maxDescriptorSetUniformBuffers           = 256,
-      .maxDescriptorSetUniformBuffersDynamic    = MAX_DYNAMIC_BUFFERS / 2,
-      .maxDescriptorSetStorageBuffers           = 256,
-      .maxDescriptorSetStorageBuffersDynamic    = MAX_DYNAMIC_BUFFERS / 2,
-      .maxDescriptorSetSampledImages            = 256,
-      .maxDescriptorSetStorageImages            = 256,
-=======
       .maxPerStageResources                     = 250,
       .maxDescriptorSetSamplers                 = 6 * max_samplers, /* number of stages * maxPerStageDescriptorSamplers */
       .maxDescriptorSetUniformBuffers           = 6 * 64,           /* number of stages * maxPerStageDescriptorUniformBuffers */
@@ -1117,7 +1107,6 @@
       .maxDescriptorSetStorageBuffersDynamic    = MAX_DYNAMIC_BUFFERS / 2,
       .maxDescriptorSetSampledImages            = 6 * max_samplers, /* number of stages * maxPerStageDescriptorSampledImages */
       .maxDescriptorSetStorageImages            = 6 * max_images,   /* number of stages * maxPerStageDescriptorStorageImages */
->>>>>>> b85ca86c
       .maxDescriptorSetInputAttachments         = 256,
       .maxVertexInputAttributes                 = MAX_VBS,
       .maxVertexInputBindings                   = MAX_VBS,
@@ -2194,9 +2183,6 @@
 
    physical_device = &device->instance->physicalDevice;
 
-   if (!device)
-      return;
-
    anv_device_finish_blorp(device);
 
    anv_pipeline_cache_finish(&device->default_pipeline_cache);
@@ -2931,10 +2917,7 @@
 {
    ANV_FROM_HANDLE(anv_buffer, buffer, _buffer);
    ANV_FROM_HANDLE(anv_device, device, _device);
-<<<<<<< HEAD
-=======
    struct anv_physical_device *pdevice = &device->instance->physicalDevice;
->>>>>>> b85ca86c
 
    /* The Vulkan spec (git aaed022) says:
     *
@@ -2942,12 +2925,6 @@
     *    supported memory type for the resource. The bit `1<<i` is set if and
     *    only if the memory type `i` in the VkPhysicalDeviceMemoryProperties
     *    structure for the physical device is supported.
-<<<<<<< HEAD
-    *
-    * We support exactly one memory type on LLC, two on non-LLC.
-    */
-   pMemoryRequirements->memoryTypeBits = device->info.has_llc ? 1 : 3;
-=======
     */
    uint32_t memory_types = 0;
    for (uint32_t i = 0; i < pdevice->memory.type_count; i++) {
@@ -2962,7 +2939,6 @@
    /* We need an alignment of 32 for pushing UBOs */
    if (buffer->usage & VK_BUFFER_USAGE_UNIFORM_BUFFER_BIT)
       alignment = MAX2(alignment, 32);
->>>>>>> b85ca86c
 
    pMemoryRequirements->size = buffer->size;
    pMemoryRequirements->alignment = alignment;
@@ -3011,10 +2987,7 @@
 {
    ANV_FROM_HANDLE(anv_image, image, _image);
    ANV_FROM_HANDLE(anv_device, device, _device);
-<<<<<<< HEAD
-=======
    struct anv_physical_device *pdevice = &device->instance->physicalDevice;
->>>>>>> b85ca86c
 
    /* The Vulkan spec (git aaed022) says:
     *
@@ -3023,11 +2996,6 @@
     *    only if the memory type `i` in the VkPhysicalDeviceMemoryProperties
     *    structure for the physical device is supported.
     *
-<<<<<<< HEAD
-    * We support exactly one memory type on LLC, two on non-LLC.
-    */
-   pMemoryRequirements->memoryTypeBits = device->info.has_llc ? 1 : 3;
-=======
     * All types are currently supported for images.
     */
    uint32_t memory_types = (1ull << pdevice->memory.type_count) - 1;
@@ -3037,7 +3005,6 @@
     * calling GetImageMemoryRequirements.
     */
    assert(image->size > 0);
->>>>>>> b85ca86c
 
    pMemoryRequirements->size = image->size;
    pMemoryRequirements->alignment = image->alignment;
