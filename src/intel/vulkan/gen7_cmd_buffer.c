--- conflicted
+++ resolved
@@ -48,10 +48,7 @@
 void
 gen7_cmd_buffer_emit_scissor(struct anv_cmd_buffer *cmd_buffer)
 {
-<<<<<<< HEAD
-=======
    struct anv_framebuffer *fb = cmd_buffer->state.framebuffer;
->>>>>>> f163900f
    uint32_t count = cmd_buffer->state.gfx.dynamic.scissor.count;
    const VkRect2D *scissors = cmd_buffer->state.gfx.dynamic.scissor.scissors;
    struct anv_state scissor_state =
@@ -270,14 +267,6 @@
          ib.CutIndexEnable             = pipeline->primitive_restart;
 #endif
          ib.IndexFormat                = cmd_buffer->state.gfx.gen7.index_type;
-<<<<<<< HEAD
-         ib.MemoryObjectControlState   = GENX(MOCS);
-
-         ib.BufferStartingAddress =
-            (struct anv_address) { buffer->bo, buffer->offset + offset };
-         ib.BufferEndingAddress =
-            (struct anv_address) { buffer->bo, buffer->offset + buffer->size };
-=======
          ib.MOCS                       = anv_mocs_for_bo(cmd_buffer->device,
                                                          buffer->address.bo);
 
@@ -285,7 +274,6 @@
                                                          offset);
          ib.BufferEndingAddress        = anv_address_add(buffer->address,
                                                          buffer->size);
->>>>>>> f163900f
       }
    }
 
