--- conflicted
+++ resolved
@@ -107,13 +107,8 @@
 
    if (image_dim == GLSL_SAMPLER_DIM_SUBPASS_MS) {
       tex->op = nir_texop_txf_ms;
-<<<<<<< HEAD
-      tex->src[2].src_type = nir_tex_src_ms_index;
-      tex->src[2].src = load->src[1];
-=======
       tex->src[3].src_type = nir_tex_src_ms_index;
       tex->src[3].src = load->src[2];
->>>>>>> b85ca86c
    }
 
    nir_ssa_dest_init(&tex->instr, &tex->dest, 4, 32, NULL);
