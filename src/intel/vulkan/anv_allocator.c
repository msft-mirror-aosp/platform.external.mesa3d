--- conflicted
+++ resolved
@@ -1236,60 +1236,8 @@
     * from the relevant fixed-function unit, all scratch access is based on
     * thread IDs like it always has been for compute.
     */
-<<<<<<< HEAD
-   if (devinfo->gen == 12)
-      subslices = (devinfo->is_dg1 || devinfo->gt == 2 ? 6 : 2);
-   else if (devinfo->gen == 11)
-      subslices = 8;
-   else if (devinfo->gen >= 9)
-      subslices = 4 * devinfo->num_slices;
-
-   unsigned scratch_ids_per_subslice;
-   if (devinfo->gen >= 12) {
-      /* Same as ICL below, but with 16 EUs. */
-      scratch_ids_per_subslice = 16 * 8;
-   } else if (devinfo->gen == 11) {
-      /* The MEDIA_VFE_STATE docs say:
-       *
-       *    "Starting with this configuration, the Maximum Number of
-       *     Threads must be set to (#EU * 8) for GPGPU dispatches.
-       *
-       *     Although there are only 7 threads per EU in the configuration,
-       *     the FFTID is calculated as if there are 8 threads per EU,
-       *     which in turn requires a larger amount of Scratch Space to be
-       *     allocated by the driver."
-       */
-      scratch_ids_per_subslice = 8 * 8;
-   } else if (devinfo->is_haswell) {
-      /* WaCSScratchSize:hsw
-       *
-       * Haswell's scratch space address calculation appears to be sparse
-       * rather than tightly packed. The Thread ID has bits indicating
-       * which subslice, EU within a subslice, and thread within an EU it
-       * is. There's a maximum of two slices and two subslices, so these
-       * can be stored with a single bit. Even though there are only 10 EUs
-       * per subslice, this is stored in 4 bits, so there's an effective
-       * maximum value of 16 EUs. Similarly, although there are only 7
-       * threads per EU, this is stored in a 3 bit number, giving an
-       * effective maximum value of 8 threads per EU.
-       *
-       * This means that we need to use 16 * 8 instead of 10 * 7 for the
-       * number of threads per subslice.
-       */
-      scratch_ids_per_subslice = 16 * 8;
-   } else if (devinfo->is_cherryview) {
-      /* Cherryview devices have either 6 or 8 EUs per subslice, and each EU
-       * has 7 threads. The 6 EU devices appear to calculate thread IDs as if
-       * it had 8 EUs.
-       */
-      scratch_ids_per_subslice = 8 * 7;
-   } else {
-      scratch_ids_per_subslice = devinfo->max_cs_threads;
-   }
-=======
    if (devinfo->verx10 >= 125)
       stage = MESA_SHADER_COMPUTE;
->>>>>>> be466399
 
    struct anv_bo *bo = p_atomic_read(&pool->bos[scratch_size_log2][stage]);
 
