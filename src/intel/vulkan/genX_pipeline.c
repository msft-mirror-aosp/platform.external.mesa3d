/*
 * Copyright © 2015 Intel Corporation
 *
 * Permission is hereby granted, free of charge, to any person obtaining a
 * copy of this software and associated documentation files (the "Software"),
 * to deal in the Software without restriction, including without limitation
 * the rights to use, copy, modify, merge, publish, distribute, sublicense,
 * and/or sell copies of the Software, and to permit persons to whom the
 * Software is furnished to do so, subject to the following conditions:
 *
 * The above copyright notice and this permission notice (including the next
 * paragraph) shall be included in all copies or substantial portions of the
 * Software.
 *
 * THE SOFTWARE IS PROVIDED "AS IS", WITHOUT WARRANTY OF ANY KIND, EXPRESS OR
 * IMPLIED, INCLUDING BUT NOT LIMITED TO THE WARRANTIES OF MERCHANTABILITY,
 * FITNESS FOR A PARTICULAR PURPOSE AND NONINFRINGEMENT.  IN NO EVENT SHALL
 * THE AUTHORS OR COPYRIGHT HOLDERS BE LIABLE FOR ANY CLAIM, DAMAGES OR OTHER
 * LIABILITY, WHETHER IN AN ACTION OF CONTRACT, TORT OR OTHERWISE, ARISING
 * FROM, OUT OF OR IN CONNECTION WITH THE SOFTWARE OR THE USE OR OTHER DEALINGS
 * IN THE SOFTWARE.
 */

#include "anv_private.h"

#include "genxml/gen_macros.h"
#include "genxml/genX_pack.h"

#include "common/gen_l3_config.h"
#include "common/gen_sample_positions.h"
#include "vk_util.h"
#include "vk_format_info.h"

static uint32_t
vertex_element_comp_control(enum isl_format format, unsigned comp)
{
   uint8_t bits;
   switch (comp) {
   case 0: bits = isl_format_layouts[format].channels.r.bits; break;
   case 1: bits = isl_format_layouts[format].channels.g.bits; break;
   case 2: bits = isl_format_layouts[format].channels.b.bits; break;
   case 3: bits = isl_format_layouts[format].channels.a.bits; break;
   default: unreachable("Invalid component");
   }

   /*
    * Take in account hardware restrictions when dealing with 64-bit floats.
    *
    * From Broadwell spec, command reference structures, page 586:
    *  "When SourceElementFormat is set to one of the *64*_PASSTHRU formats,
    *   64-bit components are stored * in the URB without any conversion. In
    *   this case, vertex elements must be written as 128 or 256 bits, with
    *   VFCOMP_STORE_0 being used to pad the output as required. E.g., if
    *   R64_PASSTHRU is used to copy a 64-bit Red component into the URB,
    *   Component 1 must be specified as VFCOMP_STORE_0 (with Components 2,3
    *   set to VFCOMP_NOSTORE) in order to output a 128-bit vertex element, or
    *   Components 1-3 must be specified as VFCOMP_STORE_0 in order to output
    *   a 256-bit vertex element. Likewise, use of R64G64B64_PASSTHRU requires
    *   Component 3 to be specified as VFCOMP_STORE_0 in order to output a
    *   256-bit vertex element."
    */
   if (bits) {
      return VFCOMP_STORE_SRC;
   } else if (comp >= 2 &&
              !isl_format_layouts[format].channels.b.bits &&
              isl_format_layouts[format].channels.r.type == ISL_RAW) {
      /* When emitting 64-bit attributes, we need to write either 128 or 256
       * bit chunks, using VFCOMP_NOSTORE when not writing the chunk, and
       * VFCOMP_STORE_0 to pad the written chunk */
      return VFCOMP_NOSTORE;
   } else if (comp < 3 ||
              isl_format_layouts[format].channels.r.type == ISL_RAW) {
      /* Note we need to pad with value 0, not 1, due hardware restrictions
       * (see comment above) */
      return VFCOMP_STORE_0;
   } else if (isl_format_layouts[format].channels.r.type == ISL_UINT ||
            isl_format_layouts[format].channels.r.type == ISL_SINT) {
      assert(comp == 3);
      return VFCOMP_STORE_1_INT;
   } else {
      assert(comp == 3);
      return VFCOMP_STORE_1_FP;
   }
}

static void
emit_vertex_input(struct anv_pipeline *pipeline,
                  const VkPipelineVertexInputStateCreateInfo *info)
{
   const struct brw_vs_prog_data *vs_prog_data = get_vs_prog_data(pipeline);

   /* Pull inputs_read out of the VS prog data */
   const uint64_t inputs_read = vs_prog_data->inputs_read;
   const uint64_t double_inputs_read = vs_prog_data->double_inputs_read;
   assert((inputs_read & ((1 << VERT_ATTRIB_GENERIC0) - 1)) == 0);
   const uint32_t elements = inputs_read >> VERT_ATTRIB_GENERIC0;
   const uint32_t elements_double = double_inputs_read >> VERT_ATTRIB_GENERIC0;
   const bool needs_svgs_elem = vs_prog_data->uses_vertexid ||
                                vs_prog_data->uses_instanceid ||
                                vs_prog_data->uses_basevertex ||
                                vs_prog_data->uses_baseinstance;

   uint32_t elem_count = __builtin_popcount(elements) -
      __builtin_popcount(elements_double) / 2;

   const uint32_t total_elems =
      elem_count + needs_svgs_elem + vs_prog_data->uses_drawid;
   if (total_elems == 0)
      return;

   uint32_t *p;

   const uint32_t num_dwords = 1 + total_elems * 2;
   p = anv_batch_emitn(&pipeline->batch, num_dwords,
                       GENX(3DSTATE_VERTEX_ELEMENTS));
   if (!p)
      return;
   memset(p + 1, 0, (num_dwords - 1) * 4);

   for (uint32_t i = 0; i < info->vertexAttributeDescriptionCount; i++) {
      const VkVertexInputAttributeDescription *desc =
         &info->pVertexAttributeDescriptions[i];
      enum isl_format format = anv_get_isl_format(&pipeline->device->info,
                                                  desc->format,
                                                  VK_IMAGE_ASPECT_COLOR_BIT,
                                                  VK_IMAGE_TILING_LINEAR);

      assert(desc->binding < MAX_VBS);

      if ((elements & (1 << desc->location)) == 0)
         continue; /* Binding unused */

      uint32_t slot =
         __builtin_popcount(elements & ((1 << desc->location) - 1)) -
         DIV_ROUND_UP(__builtin_popcount(elements_double &
                                        ((1 << desc->location) -1)), 2);

      struct GENX(VERTEX_ELEMENT_STATE) element = {
         .VertexBufferIndex = desc->binding,
         .Valid = true,
         .SourceElementFormat = (enum GENX(SURFACE_FORMAT)) format,
         .EdgeFlagEnable = false,
         .SourceElementOffset = desc->offset,
         .Component0Control = vertex_element_comp_control(format, 0),
         .Component1Control = vertex_element_comp_control(format, 1),
         .Component2Control = vertex_element_comp_control(format, 2),
         .Component3Control = vertex_element_comp_control(format, 3),
      };
      GENX(VERTEX_ELEMENT_STATE_pack)(NULL, &p[1 + slot * 2], &element);

#if GEN_GEN >= 8
      /* On Broadwell and later, we have a separate VF_INSTANCING packet
       * that controls instancing.  On Haswell and prior, that's part of
       * VERTEX_BUFFER_STATE which we emit later.
       */
      anv_batch_emit(&pipeline->batch, GENX(3DSTATE_VF_INSTANCING), vfi) {
         vfi.InstancingEnable = pipeline->instancing_enable[desc->binding];
         vfi.VertexElementIndex = slot;
         /* Our implementation of VK_KHX_multiview uses instancing to draw
          * the different views.  If the client asks for instancing, we
          * need to use the Instance Data Step Rate to ensure that we
          * repeat the client's per-instance data once for each view.
          */
         vfi.InstanceDataStepRate = anv_subpass_view_count(pipeline->subpass);
      }
#endif
   }

   const uint32_t id_slot = elem_count;
   if (needs_svgs_elem) {
      /* From the Broadwell PRM for the 3D_Vertex_Component_Control enum:
       *    "Within a VERTEX_ELEMENT_STATE structure, if a Component
       *    Control field is set to something other than VFCOMP_STORE_SRC,
       *    no higher-numbered Component Control fields may be set to
       *    VFCOMP_STORE_SRC"
       *
       * This means, that if we have BaseInstance, we need BaseVertex as
       * well.  Just do all or nothing.
       */
      uint32_t base_ctrl = (vs_prog_data->uses_basevertex ||
                            vs_prog_data->uses_baseinstance) ?
                           VFCOMP_STORE_SRC : VFCOMP_STORE_0;

      struct GENX(VERTEX_ELEMENT_STATE) element = {
         .VertexBufferIndex = ANV_SVGS_VB_INDEX,
         .Valid = true,
         .SourceElementFormat = (enum GENX(SURFACE_FORMAT)) ISL_FORMAT_R32G32_UINT,
         .Component0Control = base_ctrl,
         .Component1Control = base_ctrl,
#if GEN_GEN >= 8
         .Component2Control = VFCOMP_STORE_0,
         .Component3Control = VFCOMP_STORE_0,
#else
         .Component2Control = VFCOMP_STORE_VID,
         .Component3Control = VFCOMP_STORE_IID,
#endif
      };
      GENX(VERTEX_ELEMENT_STATE_pack)(NULL, &p[1 + id_slot * 2], &element);
   }

#if GEN_GEN >= 8
   anv_batch_emit(&pipeline->batch, GENX(3DSTATE_VF_SGVS), sgvs) {
      sgvs.VertexIDEnable              = vs_prog_data->uses_vertexid;
      sgvs.VertexIDComponentNumber     = 2;
      sgvs.VertexIDElementOffset       = id_slot;
      sgvs.InstanceIDEnable            = vs_prog_data->uses_instanceid;
      sgvs.InstanceIDComponentNumber   = 3;
      sgvs.InstanceIDElementOffset     = id_slot;
   }
#endif

   const uint32_t drawid_slot = elem_count + needs_svgs_elem;
   if (vs_prog_data->uses_drawid) {
      struct GENX(VERTEX_ELEMENT_STATE) element = {
         .VertexBufferIndex = ANV_DRAWID_VB_INDEX,
         .Valid = true,
         .SourceElementFormat = (enum GENX(SURFACE_FORMAT)) ISL_FORMAT_R32_UINT,
         .Component0Control = VFCOMP_STORE_SRC,
         .Component1Control = VFCOMP_STORE_0,
         .Component2Control = VFCOMP_STORE_0,
         .Component3Control = VFCOMP_STORE_0,
      };
      GENX(VERTEX_ELEMENT_STATE_pack)(NULL,
                                      &p[1 + drawid_slot * 2],
                                      &element);

#if GEN_GEN >= 8
      anv_batch_emit(&pipeline->batch, GENX(3DSTATE_VF_INSTANCING), vfi) {
         vfi.VertexElementIndex = drawid_slot;
      }
#endif
   }
}

void
genX(emit_urb_setup)(struct anv_device *device, struct anv_batch *batch,
                     const struct gen_l3_config *l3_config,
                     VkShaderStageFlags active_stages,
                     const unsigned entry_size[4])
{
   const struct gen_device_info *devinfo = &device->info;
#if GEN_IS_HASWELL
   const unsigned push_constant_kb = devinfo->gt == 3 ? 32 : 16;
#else
   const unsigned push_constant_kb = GEN_GEN >= 8 ? 32 : 16;
#endif

   const unsigned urb_size_kb = gen_get_l3_config_urb_size(devinfo, l3_config);

   unsigned entries[4];
   unsigned start[4];
   gen_get_urb_config(devinfo,
                      1024 * push_constant_kb, 1024 * urb_size_kb,
                      active_stages &
                         VK_SHADER_STAGE_TESSELLATION_EVALUATION_BIT,
                      active_stages & VK_SHADER_STAGE_GEOMETRY_BIT,
                      entry_size, entries, start);

#if GEN_GEN == 7 && !GEN_IS_HASWELL
   /* From the IVB PRM Vol. 2, Part 1, Section 3.2.1:
    *
    *    "A PIPE_CONTROL with Post-Sync Operation set to 1h and a depth stall
    *    needs to be sent just prior to any 3DSTATE_VS, 3DSTATE_URB_VS,
    *    3DSTATE_CONSTANT_VS, 3DSTATE_BINDING_TABLE_POINTER_VS,
    *    3DSTATE_SAMPLER_STATE_POINTER_VS command.  Only one PIPE_CONTROL
    *    needs to be sent before any combination of VS associated 3DSTATE."
    */
   anv_batch_emit(batch, GEN7_PIPE_CONTROL, pc) {
      pc.DepthStallEnable  = true;
      pc.PostSyncOperation = WriteImmediateData;
      pc.Address           = (struct anv_address) { &device->workaround_bo, 0 };
   }
#endif

   for (int i = 0; i <= MESA_SHADER_GEOMETRY; i++) {
      anv_batch_emit(batch, GENX(3DSTATE_URB_VS), urb) {
         urb._3DCommandSubOpcode      += i;
         urb.VSURBStartingAddress      = start[i];
         urb.VSURBEntryAllocationSize  = entry_size[i] - 1;
         urb.VSNumberofURBEntries      = entries[i];
      }
   }
}

static void
emit_urb_setup(struct anv_pipeline *pipeline)
{
   unsigned entry_size[4];
   for (int i = MESA_SHADER_VERTEX; i <= MESA_SHADER_GEOMETRY; i++) {
      const struct brw_vue_prog_data *prog_data =
         !anv_pipeline_has_stage(pipeline, i) ? NULL :
         (const struct brw_vue_prog_data *) pipeline->shaders[i]->prog_data;

      entry_size[i] = prog_data ? prog_data->urb_entry_size : 1;
   }

   genX(emit_urb_setup)(pipeline->device, &pipeline->batch,
                        pipeline->urb.l3_config,
                        pipeline->active_stages, entry_size);
}

static void
emit_3dstate_sbe(struct anv_pipeline *pipeline)
{
   const struct brw_wm_prog_data *wm_prog_data = get_wm_prog_data(pipeline);

   if (!anv_pipeline_has_stage(pipeline, MESA_SHADER_FRAGMENT)) {
      anv_batch_emit(&pipeline->batch, GENX(3DSTATE_SBE), sbe);
#if GEN_GEN >= 8
      anv_batch_emit(&pipeline->batch, GENX(3DSTATE_SBE_SWIZ), sbe);
#endif
      return;
   }

   const struct brw_vue_map *fs_input_map =
      &anv_pipeline_get_last_vue_prog_data(pipeline)->vue_map;

   struct GENX(3DSTATE_SBE) sbe = {
      GENX(3DSTATE_SBE_header),
      .AttributeSwizzleEnable = true,
      .PointSpriteTextureCoordinateOrigin = UPPERLEFT,
      .NumberofSFOutputAttributes = wm_prog_data->num_varying_inputs,
      .ConstantInterpolationEnable = wm_prog_data->flat_inputs,
   };

#if GEN_GEN >= 9
   for (unsigned i = 0; i < 32; i++)
      sbe.AttributeActiveComponentFormat[i] = ACF_XYZW;
#endif

#if GEN_GEN >= 8
   /* On Broadwell, they broke 3DSTATE_SBE into two packets */
   struct GENX(3DSTATE_SBE_SWIZ) swiz = {
      GENX(3DSTATE_SBE_SWIZ_header),
   };
#else
#  define swiz sbe
#endif

   /* Skip the VUE header and position slots by default */
   unsigned urb_entry_read_offset = 1;
   int max_source_attr = 0;
   for (int attr = 0; attr < VARYING_SLOT_MAX; attr++) {
      int input_index = wm_prog_data->urb_setup[attr];

      if (input_index < 0)
         continue;

      /* gl_Layer is stored in the VUE header */
      if (attr == VARYING_SLOT_LAYER) {
         urb_entry_read_offset = 0;
         continue;
      }

      if (attr == VARYING_SLOT_PNTC) {
         sbe.PointSpriteTextureCoordinateEnable = 1 << input_index;
         continue;
      }

      const int slot = fs_input_map->varying_to_slot[attr];

      if (input_index >= 16)
         continue;

      if (slot == -1) {
         /* This attribute does not exist in the VUE--that means that the
          * vertex shader did not write to it.  It could be that it's a
          * regular varying read by the fragment shader but not written by
          * the vertex shader or it's gl_PrimitiveID. In the first case the
          * value is undefined, in the second it needs to be
          * gl_PrimitiveID.
          */
         swiz.Attribute[input_index].ConstantSource = PRIM_ID;
         swiz.Attribute[input_index].ComponentOverrideX = true;
         swiz.Attribute[input_index].ComponentOverrideY = true;
         swiz.Attribute[input_index].ComponentOverrideZ = true;
         swiz.Attribute[input_index].ComponentOverrideW = true;
      } else {
         /* We have to subtract two slots to accout for the URB entry output
          * read offset in the VS and GS stages.
          */
         const int source_attr = slot - 2 * urb_entry_read_offset;
         assert(source_attr >= 0 && source_attr < 32);
         max_source_attr = MAX2(max_source_attr, source_attr);
         swiz.Attribute[input_index].SourceAttribute = source_attr;
      }
   }

   sbe.VertexURBEntryReadOffset = urb_entry_read_offset;
   sbe.VertexURBEntryReadLength = DIV_ROUND_UP(max_source_attr + 1, 2);
#if GEN_GEN >= 8
   sbe.ForceVertexURBEntryReadOffset = true;
   sbe.ForceVertexURBEntryReadLength = true;
#endif

   uint32_t *dw = anv_batch_emit_dwords(&pipeline->batch,
                                        GENX(3DSTATE_SBE_length));
   if (!dw)
      return;
   GENX(3DSTATE_SBE_pack)(&pipeline->batch, dw, &sbe);

#if GEN_GEN >= 8
   dw = anv_batch_emit_dwords(&pipeline->batch, GENX(3DSTATE_SBE_SWIZ_length));
   if (!dw)
      return;
   GENX(3DSTATE_SBE_SWIZ_pack)(&pipeline->batch, dw, &swiz);
#endif
}

static const uint32_t vk_to_gen_cullmode[] = {
   [VK_CULL_MODE_NONE]                       = CULLMODE_NONE,
   [VK_CULL_MODE_FRONT_BIT]                  = CULLMODE_FRONT,
   [VK_CULL_MODE_BACK_BIT]                   = CULLMODE_BACK,
   [VK_CULL_MODE_FRONT_AND_BACK]             = CULLMODE_BOTH
};

static const uint32_t vk_to_gen_fillmode[] = {
   [VK_POLYGON_MODE_FILL]                    = FILL_MODE_SOLID,
   [VK_POLYGON_MODE_LINE]                    = FILL_MODE_WIREFRAME,
   [VK_POLYGON_MODE_POINT]                   = FILL_MODE_POINT,
};

static const uint32_t vk_to_gen_front_face[] = {
   [VK_FRONT_FACE_COUNTER_CLOCKWISE]         = 1,
   [VK_FRONT_FACE_CLOCKWISE]                 = 0
};

static void
emit_rs_state(struct anv_pipeline *pipeline,
              const VkPipelineRasterizationStateCreateInfo *rs_info,
              const VkPipelineMultisampleStateCreateInfo *ms_info,
              const struct anv_render_pass *pass,
              const struct anv_subpass *subpass)
{
   struct GENX(3DSTATE_SF) sf = {
      GENX(3DSTATE_SF_header),
   };

   sf.ViewportTransformEnable = true;
   sf.StatisticsEnable = true;
   sf.TriangleStripListProvokingVertexSelect = 0;
   sf.LineStripListProvokingVertexSelect = 0;
   sf.TriangleFanProvokingVertexSelect = 1;

   const struct brw_vue_prog_data *last_vue_prog_data =
      anv_pipeline_get_last_vue_prog_data(pipeline);

   if (last_vue_prog_data->vue_map.slots_valid & VARYING_BIT_PSIZ) {
      sf.PointWidthSource = Vertex;
   } else {
      sf.PointWidthSource = State;
      sf.PointWidth = 1.0;
   }

#if GEN_GEN >= 8
   struct GENX(3DSTATE_RASTER) raster = {
      GENX(3DSTATE_RASTER_header),
   };
#else
#  define raster sf
#endif

   /* For details on 3DSTATE_RASTER multisample state, see the BSpec table
    * "Multisample Modes State".
    */
#if GEN_GEN >= 8
   raster.DXMultisampleRasterizationEnable = true;
   /* NOTE: 3DSTATE_RASTER::ForcedSampleCount affects the BDW and SKL PMA fix
    * computations.  If we ever set this bit to a different value, they will
    * need to be updated accordingly.
    */
   raster.ForcedSampleCount = FSC_NUMRASTSAMPLES_0;
   raster.ForceMultisampling = false;
#else
   raster.MultisampleRasterizationMode =
      (ms_info && ms_info->rasterizationSamples > 1) ?
      MSRASTMODE_ON_PATTERN : MSRASTMODE_OFF_PIXEL;
#endif

   raster.FrontWinding = vk_to_gen_front_face[rs_info->frontFace];
   raster.CullMode = vk_to_gen_cullmode[rs_info->cullMode];
   raster.FrontFaceFillMode = vk_to_gen_fillmode[rs_info->polygonMode];
   raster.BackFaceFillMode = vk_to_gen_fillmode[rs_info->polygonMode];
   raster.ScissorRectangleEnable = true;

#if GEN_GEN >= 9
   /* GEN9+ splits ViewportZClipTestEnable into near and far enable bits */
   raster.ViewportZFarClipTestEnable = !pipeline->depth_clamp_enable;
   raster.ViewportZNearClipTestEnable = !pipeline->depth_clamp_enable;
#elif GEN_GEN >= 8
   raster.ViewportZClipTestEnable = !pipeline->depth_clamp_enable;
#endif

   raster.GlobalDepthOffsetEnableSolid = rs_info->depthBiasEnable;
   raster.GlobalDepthOffsetEnableWireframe = rs_info->depthBiasEnable;
   raster.GlobalDepthOffsetEnablePoint = rs_info->depthBiasEnable;

#if GEN_GEN == 7
   /* Gen7 requires that we provide the depth format in 3DSTATE_SF so that it
    * can get the depth offsets correct.
    */
   if (subpass->depth_stencil_attachment.attachment < pass->attachment_count) {
      VkFormat vk_format =
         pass->attachments[subpass->depth_stencil_attachment.attachment].format;
      assert(vk_format_is_depth_or_stencil(vk_format));
      if (vk_format_aspects(vk_format) & VK_IMAGE_ASPECT_DEPTH_BIT) {
         enum isl_format isl_format =
            anv_get_isl_format(&pipeline->device->info, vk_format,
                               VK_IMAGE_ASPECT_DEPTH_BIT,
                               VK_IMAGE_TILING_OPTIMAL);
         sf.DepthBufferSurfaceFormat =
            isl_format_get_depth_format(isl_format, false);
      }
   }
#endif

#if GEN_GEN >= 8
   GENX(3DSTATE_SF_pack)(NULL, pipeline->gen8.sf, &sf);
   GENX(3DSTATE_RASTER_pack)(NULL, pipeline->gen8.raster, &raster);
#else
#  undef raster
   GENX(3DSTATE_SF_pack)(NULL, &pipeline->gen7.sf, &sf);
#endif
}

static void
emit_ms_state(struct anv_pipeline *pipeline,
              const VkPipelineMultisampleStateCreateInfo *info)
{
   uint32_t samples = 1;
   uint32_t log2_samples = 0;

   /* From the Vulkan 1.0 spec:
    *    If pSampleMask is NULL, it is treated as if the mask has all bits
    *    enabled, i.e. no coverage is removed from fragments.
    *
    * 3DSTATE_SAMPLE_MASK.SampleMask is 16 bits.
    */
#if GEN_GEN >= 8
   uint32_t sample_mask = 0xffff;
#else
   uint32_t sample_mask = 0xff;
#endif

   if (info) {
      samples = info->rasterizationSamples;
      log2_samples = __builtin_ffs(samples) - 1;
   }

   if (info && info->pSampleMask)
      sample_mask &= info->pSampleMask[0];

   anv_batch_emit(&pipeline->batch, GENX(3DSTATE_MULTISAMPLE), ms) {
      ms.NumberofMultisamples       = log2_samples;

      ms.PixelLocation              = CENTER;
#if GEN_GEN >= 8
      /* The PRM says that this bit is valid only for DX9:
       *
       *    SW can choose to set this bit only for DX9 API. DX10/OGL API's
       *    should not have any effect by setting or not setting this bit.
       */
      ms.PixelPositionOffsetEnable  = false;
#else

      switch (samples) {
      case 1:
         GEN_SAMPLE_POS_1X(ms.Sample);
         break;
      case 2:
         GEN_SAMPLE_POS_2X(ms.Sample);
         break;
      case 4:
         GEN_SAMPLE_POS_4X(ms.Sample);
         break;
      case 8:
         GEN_SAMPLE_POS_8X(ms.Sample);
         break;
      default:
         break;
      }
#endif
   }

   anv_batch_emit(&pipeline->batch, GENX(3DSTATE_SAMPLE_MASK), sm) {
      sm.SampleMask = sample_mask;
   }
}

static const uint32_t vk_to_gen_logic_op[] = {
   [VK_LOGIC_OP_COPY]                        = LOGICOP_COPY,
   [VK_LOGIC_OP_CLEAR]                       = LOGICOP_CLEAR,
   [VK_LOGIC_OP_AND]                         = LOGICOP_AND,
   [VK_LOGIC_OP_AND_REVERSE]                 = LOGICOP_AND_REVERSE,
   [VK_LOGIC_OP_AND_INVERTED]                = LOGICOP_AND_INVERTED,
   [VK_LOGIC_OP_NO_OP]                       = LOGICOP_NOOP,
   [VK_LOGIC_OP_XOR]                         = LOGICOP_XOR,
   [VK_LOGIC_OP_OR]                          = LOGICOP_OR,
   [VK_LOGIC_OP_NOR]                         = LOGICOP_NOR,
   [VK_LOGIC_OP_EQUIVALENT]                  = LOGICOP_EQUIV,
   [VK_LOGIC_OP_INVERT]                      = LOGICOP_INVERT,
   [VK_LOGIC_OP_OR_REVERSE]                  = LOGICOP_OR_REVERSE,
   [VK_LOGIC_OP_COPY_INVERTED]               = LOGICOP_COPY_INVERTED,
   [VK_LOGIC_OP_OR_INVERTED]                 = LOGICOP_OR_INVERTED,
   [VK_LOGIC_OP_NAND]                        = LOGICOP_NAND,
   [VK_LOGIC_OP_SET]                         = LOGICOP_SET,
};

static const uint32_t vk_to_gen_blend[] = {
   [VK_BLEND_FACTOR_ZERO]                    = BLENDFACTOR_ZERO,
   [VK_BLEND_FACTOR_ONE]                     = BLENDFACTOR_ONE,
   [VK_BLEND_FACTOR_SRC_COLOR]               = BLENDFACTOR_SRC_COLOR,
   [VK_BLEND_FACTOR_ONE_MINUS_SRC_COLOR]     = BLENDFACTOR_INV_SRC_COLOR,
   [VK_BLEND_FACTOR_DST_COLOR]               = BLENDFACTOR_DST_COLOR,
   [VK_BLEND_FACTOR_ONE_MINUS_DST_COLOR]     = BLENDFACTOR_INV_DST_COLOR,
   [VK_BLEND_FACTOR_SRC_ALPHA]               = BLENDFACTOR_SRC_ALPHA,
   [VK_BLEND_FACTOR_ONE_MINUS_SRC_ALPHA]     = BLENDFACTOR_INV_SRC_ALPHA,
   [VK_BLEND_FACTOR_DST_ALPHA]               = BLENDFACTOR_DST_ALPHA,
   [VK_BLEND_FACTOR_ONE_MINUS_DST_ALPHA]     = BLENDFACTOR_INV_DST_ALPHA,
   [VK_BLEND_FACTOR_CONSTANT_COLOR]          = BLENDFACTOR_CONST_COLOR,
   [VK_BLEND_FACTOR_ONE_MINUS_CONSTANT_COLOR]= BLENDFACTOR_INV_CONST_COLOR,
   [VK_BLEND_FACTOR_CONSTANT_ALPHA]          = BLENDFACTOR_CONST_ALPHA,
   [VK_BLEND_FACTOR_ONE_MINUS_CONSTANT_ALPHA]= BLENDFACTOR_INV_CONST_ALPHA,
   [VK_BLEND_FACTOR_SRC_ALPHA_SATURATE]      = BLENDFACTOR_SRC_ALPHA_SATURATE,
   [VK_BLEND_FACTOR_SRC1_COLOR]              = BLENDFACTOR_SRC1_COLOR,
   [VK_BLEND_FACTOR_ONE_MINUS_SRC1_COLOR]    = BLENDFACTOR_INV_SRC1_COLOR,
   [VK_BLEND_FACTOR_SRC1_ALPHA]              = BLENDFACTOR_SRC1_ALPHA,
   [VK_BLEND_FACTOR_ONE_MINUS_SRC1_ALPHA]    = BLENDFACTOR_INV_SRC1_ALPHA,
};

static const uint32_t vk_to_gen_blend_op[] = {
   [VK_BLEND_OP_ADD]                         = BLENDFUNCTION_ADD,
   [VK_BLEND_OP_SUBTRACT]                    = BLENDFUNCTION_SUBTRACT,
   [VK_BLEND_OP_REVERSE_SUBTRACT]            = BLENDFUNCTION_REVERSE_SUBTRACT,
   [VK_BLEND_OP_MIN]                         = BLENDFUNCTION_MIN,
   [VK_BLEND_OP_MAX]                         = BLENDFUNCTION_MAX,
};

static const uint32_t vk_to_gen_compare_op[] = {
   [VK_COMPARE_OP_NEVER]                        = PREFILTEROPNEVER,
   [VK_COMPARE_OP_LESS]                         = PREFILTEROPLESS,
   [VK_COMPARE_OP_EQUAL]                        = PREFILTEROPEQUAL,
   [VK_COMPARE_OP_LESS_OR_EQUAL]                = PREFILTEROPLEQUAL,
   [VK_COMPARE_OP_GREATER]                      = PREFILTEROPGREATER,
   [VK_COMPARE_OP_NOT_EQUAL]                    = PREFILTEROPNOTEQUAL,
   [VK_COMPARE_OP_GREATER_OR_EQUAL]             = PREFILTEROPGEQUAL,
   [VK_COMPARE_OP_ALWAYS]                       = PREFILTEROPALWAYS,
};

static const uint32_t vk_to_gen_stencil_op[] = {
   [VK_STENCIL_OP_KEEP]                         = STENCILOP_KEEP,
   [VK_STENCIL_OP_ZERO]                         = STENCILOP_ZERO,
   [VK_STENCIL_OP_REPLACE]                      = STENCILOP_REPLACE,
   [VK_STENCIL_OP_INCREMENT_AND_CLAMP]          = STENCILOP_INCRSAT,
   [VK_STENCIL_OP_DECREMENT_AND_CLAMP]          = STENCILOP_DECRSAT,
   [VK_STENCIL_OP_INVERT]                       = STENCILOP_INVERT,
   [VK_STENCIL_OP_INCREMENT_AND_WRAP]           = STENCILOP_INCR,
   [VK_STENCIL_OP_DECREMENT_AND_WRAP]           = STENCILOP_DECR,
};

/* This function sanitizes the VkStencilOpState by looking at the compare ops
 * and trying to determine whether or not a given stencil op can ever actually
 * occur.  Stencil ops which can never occur are set to VK_STENCIL_OP_KEEP.
 * This function returns true if, after sanitation, any of the stencil ops are
 * set to something other than VK_STENCIL_OP_KEEP.
 */
static bool
sanitize_stencil_face(VkStencilOpState *face,
                      VkCompareOp depthCompareOp)
{
   /* If compareOp is ALWAYS then the stencil test will never fail and failOp
    * will never happen.  Set failOp to KEEP in this case.
    */
   if (face->compareOp == VK_COMPARE_OP_ALWAYS)
      face->failOp = VK_STENCIL_OP_KEEP;

   /* If compareOp is NEVER or depthCompareOp is NEVER then one of the depth
    * or stencil tests will fail and passOp will never happen.
    */
   if (face->compareOp == VK_COMPARE_OP_NEVER ||
       depthCompareOp == VK_COMPARE_OP_NEVER)
      face->passOp = VK_STENCIL_OP_KEEP;

   /* If compareOp is NEVER or depthCompareOp is ALWAYS then either the
    * stencil test will fail or the depth test will pass.  In either case,
    * depthFailOp will never happen.
    */
   if (face->compareOp == VK_COMPARE_OP_NEVER ||
       depthCompareOp == VK_COMPARE_OP_ALWAYS)
      face->depthFailOp = VK_STENCIL_OP_KEEP;

   return face->failOp != VK_STENCIL_OP_KEEP ||
          face->depthFailOp != VK_STENCIL_OP_KEEP ||
          face->passOp != VK_STENCIL_OP_KEEP;
}

/* Intel hardware is fairly sensitive to whether or not depth/stencil writes
 * are enabled.  In the presence of discards, it's fairly easy to get into the
 * non-promoted case which means a fairly big performance hit.  From the Iron
 * Lake PRM, Vol 2, pt. 1, section 8.4.3.2, "Early Depth Test Cases":
 *
 *    "Non-promoted depth (N) is active whenever the depth test can be done
 *    early but it cannot determine whether or not to write source depth to
 *    the depth buffer, therefore the depth write must be performed post pixel
 *    shader. This includes cases where the pixel shader can kill pixels,
 *    including via sampler chroma key, as well as cases where the alpha test
 *    function is enabled, which kills pixels based on a programmable alpha
 *    test. In this case, even if the depth test fails, the pixel cannot be
 *    killed if a stencil write is indicated. Whether or not the stencil write
 *    happens depends on whether or not the pixel is killed later. In these
 *    cases if stencil test fails and stencil writes are off, the pixels can
 *    also be killed early. If stencil writes are enabled, the pixels must be
 *    treated as Computed depth (described above)."
 *
 * The same thing as mentioned in the stencil case can happen in the depth
 * case as well if it thinks it writes depth but, thanks to the depth test
 * being GL_EQUAL, the write doesn't actually matter.  A little extra work
 * up-front to try and disable depth and stencil writes can make a big
 * difference.
 *
 * Unfortunately, the way depth and stencil testing is specified, there are
 * many case where, regardless of depth/stencil writes being enabled, nothing
 * actually gets written due to some other bit of state being set.  This
 * function attempts to "sanitize" the depth stencil state and disable writes
 * and sometimes even testing whenever possible.
 */
static void
sanitize_ds_state(VkPipelineDepthStencilStateCreateInfo *state,
                  bool *stencilWriteEnable,
                  VkImageAspectFlags ds_aspects)
{
   *stencilWriteEnable = state->stencilTestEnable;

   /* If the depth test is disabled, we won't be writing anything. */
   if (!state->depthTestEnable)
      state->depthWriteEnable = false;

   /* The Vulkan spec requires that if either depth or stencil is not present,
    * the pipeline is to act as if the test silently passes.
    */
   if (!(ds_aspects & VK_IMAGE_ASPECT_DEPTH_BIT)) {
      state->depthWriteEnable = false;
      state->depthCompareOp = VK_COMPARE_OP_ALWAYS;
   }

   if (!(ds_aspects & VK_IMAGE_ASPECT_STENCIL_BIT)) {
      *stencilWriteEnable = false;
      state->front.compareOp = VK_COMPARE_OP_ALWAYS;
      state->back.compareOp = VK_COMPARE_OP_ALWAYS;
   }

   /* If the stencil test is enabled and always fails, then we will never get
    * to the depth test so we can just disable the depth test entirely.
    */
   if (state->stencilTestEnable &&
       state->front.compareOp == VK_COMPARE_OP_NEVER &&
       state->back.compareOp == VK_COMPARE_OP_NEVER) {
      state->depthTestEnable = false;
      state->depthWriteEnable = false;
   }

   /* If depthCompareOp is EQUAL then the value we would be writing to the
    * depth buffer is the same as the value that's already there so there's no
    * point in writing it.
    */
   if (state->depthCompareOp == VK_COMPARE_OP_EQUAL)
      state->depthWriteEnable = false;

   /* If the stencil ops are such that we don't actually ever modify the
    * stencil buffer, we should disable writes.
    */
   if (!sanitize_stencil_face(&state->front, state->depthCompareOp) &&
       !sanitize_stencil_face(&state->back, state->depthCompareOp))
      *stencilWriteEnable = false;

   /* If the depth test always passes and we never write out depth, that's the
    * same as if the depth test is disabled entirely.
    */
   if (state->depthCompareOp == VK_COMPARE_OP_ALWAYS &&
       !state->depthWriteEnable)
      state->depthTestEnable = false;

   /* If the stencil test always passes and we never write out stencil, that's
    * the same as if the stencil test is disabled entirely.
    */
   if (state->front.compareOp == VK_COMPARE_OP_ALWAYS &&
       state->back.compareOp == VK_COMPARE_OP_ALWAYS &&
       !*stencilWriteEnable)
      state->stencilTestEnable = false;
}

static void
emit_ds_state(struct anv_pipeline *pipeline,
              const VkPipelineDepthStencilStateCreateInfo *pCreateInfo,
              const struct anv_render_pass *pass,
              const struct anv_subpass *subpass)
{
#if GEN_GEN == 7
#  define depth_stencil_dw pipeline->gen7.depth_stencil_state
#elif GEN_GEN == 8
#  define depth_stencil_dw pipeline->gen8.wm_depth_stencil
#else
#  define depth_stencil_dw pipeline->gen9.wm_depth_stencil
#endif

   if (pCreateInfo == NULL) {
      /* We're going to OR this together with the dynamic state.  We need
       * to make sure it's initialized to something useful.
       */
      pipeline->writes_stencil = false;
      pipeline->stencil_test_enable = false;
      pipeline->writes_depth = false;
      pipeline->depth_test_enable = false;
      memset(depth_stencil_dw, 0, sizeof(depth_stencil_dw));
      return;
   }

   VkImageAspectFlags ds_aspects = 0;
   if (subpass->depth_stencil_attachment.attachment != VK_ATTACHMENT_UNUSED) {
      VkFormat depth_stencil_format =
         pass->attachments[subpass->depth_stencil_attachment.attachment].format;
      ds_aspects = vk_format_aspects(depth_stencil_format);
   }

   VkPipelineDepthStencilStateCreateInfo info = *pCreateInfo;
   sanitize_ds_state(&info, &pipeline->writes_stencil, ds_aspects);
   pipeline->stencil_test_enable = info.stencilTestEnable;
   pipeline->writes_depth = info.depthWriteEnable;
   pipeline->depth_test_enable = info.depthTestEnable;

   /* VkBool32 depthBoundsTestEnable; // optional (depth_bounds_test) */

#if GEN_GEN <= 7
   struct GENX(DEPTH_STENCIL_STATE) depth_stencil = {
#else
   struct GENX(3DSTATE_WM_DEPTH_STENCIL) depth_stencil = {
#endif
      .DepthTestEnable = info.depthTestEnable,
      .DepthBufferWriteEnable = info.depthWriteEnable,
      .DepthTestFunction = vk_to_gen_compare_op[info.depthCompareOp],
      .DoubleSidedStencilEnable = true,

      .StencilTestEnable = info.stencilTestEnable,
      .StencilFailOp = vk_to_gen_stencil_op[info.front.failOp],
      .StencilPassDepthPassOp = vk_to_gen_stencil_op[info.front.passOp],
      .StencilPassDepthFailOp = vk_to_gen_stencil_op[info.front.depthFailOp],
      .StencilTestFunction = vk_to_gen_compare_op[info.front.compareOp],
      .BackfaceStencilFailOp = vk_to_gen_stencil_op[info.back.failOp],
      .BackfaceStencilPassDepthPassOp = vk_to_gen_stencil_op[info.back.passOp],
      .BackfaceStencilPassDepthFailOp =vk_to_gen_stencil_op[info.back.depthFailOp],
      .BackfaceStencilTestFunction = vk_to_gen_compare_op[info.back.compareOp],
   };

#if GEN_GEN <= 7
   GENX(DEPTH_STENCIL_STATE_pack)(NULL, depth_stencil_dw, &depth_stencil);
#else
   GENX(3DSTATE_WM_DEPTH_STENCIL_pack)(NULL, depth_stencil_dw, &depth_stencil);
#endif
}

static void
emit_cb_state(struct anv_pipeline *pipeline,
              const VkPipelineColorBlendStateCreateInfo *info,
              const VkPipelineMultisampleStateCreateInfo *ms_info)
{
   struct anv_device *device = pipeline->device;


   struct GENX(BLEND_STATE) blend_state = {
#if GEN_GEN >= 8
      .AlphaToCoverageEnable = ms_info && ms_info->alphaToCoverageEnable,
      .AlphaToOneEnable = ms_info && ms_info->alphaToOneEnable,
#endif
   };

   uint32_t surface_count = 0;
   struct anv_pipeline_bind_map *map;
   if (anv_pipeline_has_stage(pipeline, MESA_SHADER_FRAGMENT)) {
      map = &pipeline->shaders[MESA_SHADER_FRAGMENT]->bind_map;
      surface_count = map->surface_count;
   }

   const uint32_t num_dwords = GENX(BLEND_STATE_length) +
      GENX(BLEND_STATE_ENTRY_length) * surface_count;
   pipeline->blend_state =
      anv_state_pool_alloc(&device->dynamic_state_pool, num_dwords * 4, 64);

   bool has_writeable_rt = false;
   uint32_t *state_pos = pipeline->blend_state.map;
   state_pos += GENX(BLEND_STATE_length);
#if GEN_GEN >= 8
   struct GENX(BLEND_STATE_ENTRY) bs0 = { 0 };
#endif
   for (unsigned i = 0; i < surface_count; i++) {
      struct anv_pipeline_binding *binding = &map->surface_to_descriptor[i];

      /* All color attachments are at the beginning of the binding table */
      if (binding->set != ANV_DESCRIPTOR_SET_COLOR_ATTACHMENTS)
         break;

      /* We can have at most 8 attachments */
      assert(i < 8);

<<<<<<< HEAD
      if (info == NULL || binding->index >= info->attachmentCount)
=======
      if (info == NULL || binding->index >= info->attachmentCount) {
         /* Default everything to disabled */
         struct GENX(BLEND_STATE_ENTRY) entry = {
            .WriteDisableAlpha = true,
            .WriteDisableRed = true,
            .WriteDisableGreen = true,
            .WriteDisableBlue = true,
         };
         GENX(BLEND_STATE_ENTRY_pack)(NULL, state_pos, &entry);
         state_pos += GENX(BLEND_STATE_ENTRY_length);
>>>>>>> 5d3caa1c
         continue;
      }

      assert(binding->binding == 0);
      const VkPipelineColorBlendAttachmentState *a =
         &info->pAttachments[binding->index];

      struct GENX(BLEND_STATE_ENTRY) entry = {
#if GEN_GEN < 8
         .AlphaToCoverageEnable = ms_info && ms_info->alphaToCoverageEnable,
         .AlphaToOneEnable = ms_info && ms_info->alphaToOneEnable,
#endif
         .LogicOpEnable = info->logicOpEnable,
         .LogicOpFunction = vk_to_gen_logic_op[info->logicOp],
         .ColorBufferBlendEnable = a->blendEnable,
         .ColorClampRange = COLORCLAMP_RTFORMAT,
         .PreBlendColorClampEnable = true,
         .PostBlendColorClampEnable = true,
         .SourceBlendFactor = vk_to_gen_blend[a->srcColorBlendFactor],
         .DestinationBlendFactor = vk_to_gen_blend[a->dstColorBlendFactor],
         .ColorBlendFunction = vk_to_gen_blend_op[a->colorBlendOp],
         .SourceAlphaBlendFactor = vk_to_gen_blend[a->srcAlphaBlendFactor],
         .DestinationAlphaBlendFactor = vk_to_gen_blend[a->dstAlphaBlendFactor],
         .AlphaBlendFunction = vk_to_gen_blend_op[a->alphaBlendOp],
         .WriteDisableAlpha = !(a->colorWriteMask & VK_COLOR_COMPONENT_A_BIT),
         .WriteDisableRed = !(a->colorWriteMask & VK_COLOR_COMPONENT_R_BIT),
         .WriteDisableGreen = !(a->colorWriteMask & VK_COLOR_COMPONENT_G_BIT),
         .WriteDisableBlue = !(a->colorWriteMask & VK_COLOR_COMPONENT_B_BIT),
      };

      if (a->srcColorBlendFactor != a->srcAlphaBlendFactor ||
          a->dstColorBlendFactor != a->dstAlphaBlendFactor ||
          a->colorBlendOp != a->alphaBlendOp) {
#if GEN_GEN >= 8
         blend_state.IndependentAlphaBlendEnable = true;
#else
         entry.IndependentAlphaBlendEnable = true;
#endif
      }

      if (a->colorWriteMask != 0)
         has_writeable_rt = true;

      /* Our hardware applies the blend factor prior to the blend function
       * regardless of what function is used.  Technically, this means the
       * hardware can do MORE than GL or Vulkan specify.  However, it also
       * means that, for MIN and MAX, we have to stomp the blend factor to
       * ONE to make it a no-op.
       */
      if (a->colorBlendOp == VK_BLEND_OP_MIN ||
          a->colorBlendOp == VK_BLEND_OP_MAX) {
         entry.SourceBlendFactor = BLENDFACTOR_ONE;
         entry.DestinationBlendFactor = BLENDFACTOR_ONE;
      }
      if (a->alphaBlendOp == VK_BLEND_OP_MIN ||
          a->alphaBlendOp == VK_BLEND_OP_MAX) {
         entry.SourceAlphaBlendFactor = BLENDFACTOR_ONE;
         entry.DestinationAlphaBlendFactor = BLENDFACTOR_ONE;
      }
      GENX(BLEND_STATE_ENTRY_pack)(NULL, state_pos, &entry);
      state_pos += GENX(BLEND_STATE_ENTRY_length);
#if GEN_GEN >= 8
      if (i == 0)
         bs0 = entry;
#endif
   }

#if GEN_GEN >= 8
   anv_batch_emit(&pipeline->batch, GENX(3DSTATE_PS_BLEND), blend) {
      blend.AlphaToCoverageEnable         = blend_state.AlphaToCoverageEnable;
      blend.HasWriteableRT                = has_writeable_rt;
      blend.ColorBufferBlendEnable        = bs0.ColorBufferBlendEnable;
      blend.SourceAlphaBlendFactor        = bs0.SourceAlphaBlendFactor;
      blend.DestinationAlphaBlendFactor   = bs0.DestinationAlphaBlendFactor;
      blend.SourceBlendFactor             = bs0.SourceBlendFactor;
      blend.DestinationBlendFactor        = bs0.DestinationBlendFactor;
      blend.AlphaTestEnable               = false;
      blend.IndependentAlphaBlendEnable   =
         blend_state.IndependentAlphaBlendEnable;
   }
#else
   (void)has_writeable_rt;
#endif

   GENX(BLEND_STATE_pack)(NULL, pipeline->blend_state.map, &blend_state);
   anv_state_flush(device, pipeline->blend_state);

   anv_batch_emit(&pipeline->batch, GENX(3DSTATE_BLEND_STATE_POINTERS), bsp) {
      bsp.BlendStatePointer      = pipeline->blend_state.offset;
#if GEN_GEN >= 8
      bsp.BlendStatePointerValid = true;
#endif
   }
}

static void
emit_3dstate_clip(struct anv_pipeline *pipeline,
                  const VkPipelineViewportStateCreateInfo *vp_info,
                  const VkPipelineRasterizationStateCreateInfo *rs_info)
{
   const struct brw_wm_prog_data *wm_prog_data = get_wm_prog_data(pipeline);
   (void) wm_prog_data;
   anv_batch_emit(&pipeline->batch, GENX(3DSTATE_CLIP), clip) {
      clip.ClipEnable               = true;
      clip.StatisticsEnable         = true;
      clip.EarlyCullEnable          = true;
      clip.APIMode                  = APIMODE_D3D,
      clip.ViewportXYClipTestEnable = true;

      clip.ClipMode = CLIPMODE_NORMAL;

      clip.TriangleStripListProvokingVertexSelect = 0;
      clip.LineStripListProvokingVertexSelect     = 0;
      clip.TriangleFanProvokingVertexSelect       = 1;

      clip.MinimumPointWidth = 0.125;
      clip.MaximumPointWidth = 255.875;

      const struct brw_vue_prog_data *last =
         anv_pipeline_get_last_vue_prog_data(pipeline);

      /* From the Vulkan 1.0.45 spec:
       *
       *    "If the last active vertex processing stage shader entry point's
       *    interface does not include a variable decorated with
       *    ViewportIndex, then the first viewport is used."
       */
      if (vp_info && (last->vue_map.slots_valid & VARYING_BIT_VIEWPORT)) {
         clip.MaximumVPIndex = vp_info->viewportCount - 1;
      } else {
         clip.MaximumVPIndex = 0;
      }

      /* From the Vulkan 1.0.45 spec:
       *
       *    "If the last active vertex processing stage shader entry point's
       *    interface does not include a variable decorated with Layer, then
       *    the first layer is used."
       */
      clip.ForceZeroRTAIndexEnable =
         !(last->vue_map.slots_valid & VARYING_BIT_LAYER);

#if GEN_GEN == 7
      clip.FrontWinding            = vk_to_gen_front_face[rs_info->frontFace];
      clip.CullMode                = vk_to_gen_cullmode[rs_info->cullMode];
      clip.ViewportZClipTestEnable = !pipeline->depth_clamp_enable;
      if (last) {
         clip.UserClipDistanceClipTestEnableBitmask = last->clip_distance_mask;
         clip.UserClipDistanceCullTestEnableBitmask = last->cull_distance_mask;
      }
#else
      clip.NonPerspectiveBarycentricEnable = wm_prog_data ?
         (wm_prog_data->barycentric_interp_modes &
          BRW_BARYCENTRIC_NONPERSPECTIVE_BITS) != 0 : 0;
#endif
   }
}

static void
emit_3dstate_streamout(struct anv_pipeline *pipeline,
                       const VkPipelineRasterizationStateCreateInfo *rs_info)
{
   anv_batch_emit(&pipeline->batch, GENX(3DSTATE_STREAMOUT), so) {
      so.RenderingDisable = rs_info->rasterizerDiscardEnable;
   }
}

static uint32_t
get_sampler_count(const struct anv_shader_bin *bin)
{
   uint32_t count_by_4 = DIV_ROUND_UP(bin->bind_map.sampler_count, 4);

   /* We can potentially have way more than 32 samplers and that's ok.
    * However, the 3DSTATE_XS packets only have 3 bits to specify how
    * many to pre-fetch and all values above 4 are marked reserved.
    */
   return MIN2(count_by_4, 4);
}

static uint32_t
get_binding_table_entry_count(const struct anv_shader_bin *bin)
{
   return DIV_ROUND_UP(bin->bind_map.surface_count, 32);
}

static struct anv_address
get_scratch_address(struct anv_pipeline *pipeline,
                    gl_shader_stage stage,
                    const struct anv_shader_bin *bin)
{
   return (struct anv_address) {
      .bo = anv_scratch_pool_alloc(pipeline->device,
                                   &pipeline->device->scratch_pool,
                                   stage, bin->prog_data->total_scratch),
      .offset = 0,
   };
}

static uint32_t
get_scratch_space(const struct anv_shader_bin *bin)
{
   return ffs(bin->prog_data->total_scratch / 2048);
}

static void
emit_3dstate_vs(struct anv_pipeline *pipeline)
{
   const struct gen_device_info *devinfo = &pipeline->device->info;
   const struct brw_vs_prog_data *vs_prog_data = get_vs_prog_data(pipeline);
   const struct anv_shader_bin *vs_bin =
      pipeline->shaders[MESA_SHADER_VERTEX];

   assert(anv_pipeline_has_stage(pipeline, MESA_SHADER_VERTEX));

   anv_batch_emit(&pipeline->batch, GENX(3DSTATE_VS), vs) {
      vs.Enable               = true;
      vs.StatisticsEnable     = true;
      vs.KernelStartPointer   = vs_bin->kernel.offset;
#if GEN_GEN >= 8
      vs.SIMD8DispatchEnable  =
         vs_prog_data->base.dispatch_mode == DISPATCH_MODE_SIMD8;
#endif

      assert(!vs_prog_data->base.base.use_alt_mode);
      vs.SingleVertexDispatch       = false;
      vs.VectorMaskEnable           = false;
      vs.SamplerCount               = get_sampler_count(vs_bin);
      vs.BindingTableEntryCount     = get_binding_table_entry_count(vs_bin);
      vs.FloatingPointMode          = IEEE754;
      vs.IllegalOpcodeExceptionEnable = false;
      vs.SoftwareExceptionEnable    = false;
      vs.MaximumNumberofThreads     = devinfo->max_vs_threads - 1;
      vs.VertexCacheDisable         = false;

      vs.VertexURBEntryReadLength      = vs_prog_data->base.urb_read_length;
      vs.VertexURBEntryReadOffset      = 0;
      vs.DispatchGRFStartRegisterForURBData =
         vs_prog_data->base.base.dispatch_grf_start_reg;

#if GEN_GEN >= 8
      vs.UserClipDistanceClipTestEnableBitmask =
         vs_prog_data->base.clip_distance_mask;
      vs.UserClipDistanceCullTestEnableBitmask =
         vs_prog_data->base.cull_distance_mask;
#endif

      vs.PerThreadScratchSpace   = get_scratch_space(vs_bin);
      vs.ScratchSpaceBasePointer =
         get_scratch_address(pipeline, MESA_SHADER_VERTEX, vs_bin);
   }
}

static void
emit_3dstate_hs_te_ds(struct anv_pipeline *pipeline,
                      const VkPipelineTessellationStateCreateInfo *tess_info)
{
   if (!anv_pipeline_has_stage(pipeline, MESA_SHADER_TESS_EVAL)) {
      anv_batch_emit(&pipeline->batch, GENX(3DSTATE_HS), hs);
      anv_batch_emit(&pipeline->batch, GENX(3DSTATE_TE), te);
      anv_batch_emit(&pipeline->batch, GENX(3DSTATE_DS), ds);
      return;
   }

   const struct gen_device_info *devinfo = &pipeline->device->info;
   const struct anv_shader_bin *tcs_bin =
      pipeline->shaders[MESA_SHADER_TESS_CTRL];
   const struct anv_shader_bin *tes_bin =
      pipeline->shaders[MESA_SHADER_TESS_EVAL];

   const struct brw_tcs_prog_data *tcs_prog_data = get_tcs_prog_data(pipeline);
   const struct brw_tes_prog_data *tes_prog_data = get_tes_prog_data(pipeline);

   anv_batch_emit(&pipeline->batch, GENX(3DSTATE_HS), hs) {
      hs.Enable = true;
      hs.StatisticsEnable = true;
      hs.KernelStartPointer = tcs_bin->kernel.offset;

      hs.SamplerCount = get_sampler_count(tcs_bin);
      hs.BindingTableEntryCount = get_binding_table_entry_count(tcs_bin);
      hs.MaximumNumberofThreads = devinfo->max_tcs_threads - 1;
      hs.IncludeVertexHandles = true;
      hs.InstanceCount = tcs_prog_data->instances - 1;

      hs.VertexURBEntryReadLength = 0;
      hs.VertexURBEntryReadOffset = 0;
      hs.DispatchGRFStartRegisterForURBData =
         tcs_prog_data->base.base.dispatch_grf_start_reg;

      hs.PerThreadScratchSpace = get_scratch_space(tcs_bin);
      hs.ScratchSpaceBasePointer =
         get_scratch_address(pipeline, MESA_SHADER_TESS_CTRL, tcs_bin);
   }

   const VkPipelineTessellationDomainOriginStateCreateInfoKHR *domain_origin_state =
      tess_info ? vk_find_struct_const(tess_info, PIPELINE_TESSELLATION_DOMAIN_ORIGIN_STATE_CREATE_INFO_KHR) : NULL;

   VkTessellationDomainOriginKHR uv_origin =
      domain_origin_state ? domain_origin_state->domainOrigin :
                            VK_TESSELLATION_DOMAIN_ORIGIN_UPPER_LEFT_KHR;

   anv_batch_emit(&pipeline->batch, GENX(3DSTATE_TE), te) {
      te.Partitioning = tes_prog_data->partitioning;

      if (uv_origin == VK_TESSELLATION_DOMAIN_ORIGIN_LOWER_LEFT_KHR) {
         te.OutputTopology = tes_prog_data->output_topology;
      } else {
         /* When the origin is upper-left, we have to flip the winding order */
         if (tes_prog_data->output_topology == OUTPUT_TRI_CCW) {
            te.OutputTopology = OUTPUT_TRI_CW;
         } else if (tes_prog_data->output_topology == OUTPUT_TRI_CW) {
            te.OutputTopology = OUTPUT_TRI_CCW;
         } else {
            te.OutputTopology = tes_prog_data->output_topology;
         }
      }

      te.TEDomain = tes_prog_data->domain;
      te.TEEnable = true;
      te.MaximumTessellationFactorOdd = 63.0;
      te.MaximumTessellationFactorNotOdd = 64.0;
   }

   anv_batch_emit(&pipeline->batch, GENX(3DSTATE_DS), ds) {
      ds.Enable = true;
      ds.StatisticsEnable = true;
      ds.KernelStartPointer = tes_bin->kernel.offset;

      ds.SamplerCount = get_sampler_count(tes_bin);
      ds.BindingTableEntryCount = get_binding_table_entry_count(tes_bin);
      ds.MaximumNumberofThreads = devinfo->max_tes_threads - 1;

      ds.ComputeWCoordinateEnable =
         tes_prog_data->domain == BRW_TESS_DOMAIN_TRI;

      ds.PatchURBEntryReadLength = tes_prog_data->base.urb_read_length;
      ds.PatchURBEntryReadOffset = 0;
      ds.DispatchGRFStartRegisterForURBData =
         tes_prog_data->base.base.dispatch_grf_start_reg;

#if GEN_GEN >= 8
      ds.DispatchMode =
         tes_prog_data->base.dispatch_mode == DISPATCH_MODE_SIMD8 ?
            DISPATCH_MODE_SIMD8_SINGLE_PATCH :
            DISPATCH_MODE_SIMD4X2;

      ds.UserClipDistanceClipTestEnableBitmask =
         tes_prog_data->base.clip_distance_mask;
      ds.UserClipDistanceCullTestEnableBitmask =
         tes_prog_data->base.cull_distance_mask;
#endif

      ds.PerThreadScratchSpace = get_scratch_space(tes_bin);
      ds.ScratchSpaceBasePointer =
         get_scratch_address(pipeline, MESA_SHADER_TESS_EVAL, tes_bin);
   }
}

static void
emit_3dstate_gs(struct anv_pipeline *pipeline)
{
   const struct gen_device_info *devinfo = &pipeline->device->info;
   const struct anv_shader_bin *gs_bin =
      pipeline->shaders[MESA_SHADER_GEOMETRY];

   if (!anv_pipeline_has_stage(pipeline, MESA_SHADER_GEOMETRY)) {
      anv_batch_emit(&pipeline->batch, GENX(3DSTATE_GS), gs);
      return;
   }

   const struct brw_gs_prog_data *gs_prog_data = get_gs_prog_data(pipeline);

   anv_batch_emit(&pipeline->batch, GENX(3DSTATE_GS), gs) {
      gs.Enable                  = true;
      gs.StatisticsEnable        = true;
      gs.KernelStartPointer      = gs_bin->kernel.offset;
      gs.DispatchMode            = gs_prog_data->base.dispatch_mode;

      gs.SingleProgramFlow       = false;
      gs.VectorMaskEnable        = false;
      gs.SamplerCount            = get_sampler_count(gs_bin);
      gs.BindingTableEntryCount  = get_binding_table_entry_count(gs_bin);
      gs.IncludeVertexHandles    = gs_prog_data->base.include_vue_handles;
      gs.IncludePrimitiveID      = gs_prog_data->include_primitive_id;

      if (GEN_GEN == 8) {
         /* Broadwell is weird.  It needs us to divide by 2. */
         gs.MaximumNumberofThreads = devinfo->max_gs_threads / 2 - 1;
      } else {
         gs.MaximumNumberofThreads = devinfo->max_gs_threads - 1;
      }

      gs.OutputVertexSize        = gs_prog_data->output_vertex_size_hwords * 2 - 1;
      gs.OutputTopology          = gs_prog_data->output_topology;
      gs.VertexURBEntryReadLength = gs_prog_data->base.urb_read_length;
      gs.ControlDataFormat       = gs_prog_data->control_data_format;
      gs.ControlDataHeaderSize   = gs_prog_data->control_data_header_size_hwords;
      gs.InstanceControl         = MAX2(gs_prog_data->invocations, 1) - 1;
      gs.ReorderMode             = TRAILING;

#if GEN_GEN >= 8
      gs.ExpectedVertexCount     = gs_prog_data->vertices_in;
      gs.StaticOutput            = gs_prog_data->static_vertex_count >= 0;
      gs.StaticOutputVertexCount = gs_prog_data->static_vertex_count >= 0 ?
                                   gs_prog_data->static_vertex_count : 0;
#endif

      gs.VertexURBEntryReadOffset = 0;
      gs.VertexURBEntryReadLength = gs_prog_data->base.urb_read_length;
      gs.DispatchGRFStartRegisterForURBData =
         gs_prog_data->base.base.dispatch_grf_start_reg;

#if GEN_GEN >= 8
      gs.UserClipDistanceClipTestEnableBitmask =
         gs_prog_data->base.clip_distance_mask;
      gs.UserClipDistanceCullTestEnableBitmask =
         gs_prog_data->base.cull_distance_mask;
#endif

      gs.PerThreadScratchSpace   = get_scratch_space(gs_bin);
      gs.ScratchSpaceBasePointer =
         get_scratch_address(pipeline, MESA_SHADER_GEOMETRY, gs_bin);
   }
}

static bool
has_color_buffer_write_enabled(const struct anv_pipeline *pipeline,
                               const VkPipelineColorBlendStateCreateInfo *blend)
{
   const struct anv_shader_bin *shader_bin =
      pipeline->shaders[MESA_SHADER_FRAGMENT];
   if (!shader_bin)
      return false;

   const struct anv_pipeline_bind_map *bind_map = &shader_bin->bind_map;
   for (int i = 0; i < bind_map->surface_count; i++) {
      struct anv_pipeline_binding *binding = &bind_map->surface_to_descriptor[i];

      if (binding->set != ANV_DESCRIPTOR_SET_COLOR_ATTACHMENTS)
         continue;

      if (binding->index == UINT32_MAX)
         continue;

      if (blend->pAttachments[binding->index].colorWriteMask != 0)
         return true;
   }

   return false;
}

static void
emit_3dstate_wm(struct anv_pipeline *pipeline, struct anv_subpass *subpass,
                const VkPipelineColorBlendStateCreateInfo *blend,
                const VkPipelineMultisampleStateCreateInfo *multisample)
{
   const struct brw_wm_prog_data *wm_prog_data = get_wm_prog_data(pipeline);

   MAYBE_UNUSED uint32_t samples =
      multisample ? multisample->rasterizationSamples : 1;

   anv_batch_emit(&pipeline->batch, GENX(3DSTATE_WM), wm) {
      wm.StatisticsEnable                    = true;
      wm.LineEndCapAntialiasingRegionWidth   = _05pixels;
      wm.LineAntialiasingRegionWidth         = _10pixels;
      wm.PointRasterizationRule              = RASTRULE_UPPER_RIGHT;

      if (anv_pipeline_has_stage(pipeline, MESA_SHADER_FRAGMENT)) {
         if (wm_prog_data->early_fragment_tests) {
            wm.EarlyDepthStencilControl         = EDSC_PREPS;
         } else if (wm_prog_data->has_side_effects) {
            wm.EarlyDepthStencilControl         = EDSC_PSEXEC;
         } else {
            wm.EarlyDepthStencilControl         = EDSC_NORMAL;
         }

         wm.BarycentricInterpolationMode =
            wm_prog_data->barycentric_interp_modes;

#if GEN_GEN < 8
         wm.PixelShaderComputedDepthMode  = wm_prog_data->computed_depth_mode;
         wm.PixelShaderUsesSourceDepth    = wm_prog_data->uses_src_depth;
         wm.PixelShaderUsesSourceW        = wm_prog_data->uses_src_w;
         wm.PixelShaderUsesInputCoverageMask = wm_prog_data->uses_sample_mask;

         /* If the subpass has a depth or stencil self-dependency, then we
          * need to force the hardware to do the depth/stencil write *after*
          * fragment shader execution.  Otherwise, the writes may hit memory
          * before we get around to fetching from the input attachment and we
          * may get the depth or stencil value from the current draw rather
          * than the previous one.
          */
         wm.PixelShaderKillsPixel         = subpass->has_ds_self_dep ||
                                            wm_prog_data->uses_kill;

         if (wm.PixelShaderComputedDepthMode != PSCDEPTH_OFF ||
             wm_prog_data->has_side_effects ||
             wm.PixelShaderKillsPixel ||
             has_color_buffer_write_enabled(pipeline, blend))
            wm.ThreadDispatchEnable = true;

         if (samples > 1) {
            wm.MultisampleRasterizationMode = MSRASTMODE_ON_PATTERN;
            if (wm_prog_data->persample_dispatch) {
               wm.MultisampleDispatchMode = MSDISPMODE_PERSAMPLE;
            } else {
               wm.MultisampleDispatchMode = MSDISPMODE_PERPIXEL;
            }
         } else {
            wm.MultisampleRasterizationMode = MSRASTMODE_OFF_PIXEL;
            wm.MultisampleDispatchMode = MSDISPMODE_PERSAMPLE;
         }
#endif
      }
   }
}

UNUSED static bool
is_dual_src_blend_factor(VkBlendFactor factor)
{
   return factor == VK_BLEND_FACTOR_SRC1_COLOR ||
          factor == VK_BLEND_FACTOR_ONE_MINUS_SRC1_COLOR ||
          factor == VK_BLEND_FACTOR_SRC1_ALPHA ||
          factor == VK_BLEND_FACTOR_ONE_MINUS_SRC1_ALPHA;
}

static void
emit_3dstate_ps(struct anv_pipeline *pipeline,
                const VkPipelineColorBlendStateCreateInfo *blend)
{
   MAYBE_UNUSED const struct gen_device_info *devinfo = &pipeline->device->info;
   const struct anv_shader_bin *fs_bin =
      pipeline->shaders[MESA_SHADER_FRAGMENT];

   if (!anv_pipeline_has_stage(pipeline, MESA_SHADER_FRAGMENT)) {
      anv_batch_emit(&pipeline->batch, GENX(3DSTATE_PS), ps) {
#if GEN_GEN == 7
         /* Even if no fragments are ever dispatched, gen7 hardware hangs if
          * we don't at least set the maximum number of threads.
          */
         ps.MaximumNumberofThreads = devinfo->max_wm_threads - 1;
#endif
      }
      return;
   }

   const struct brw_wm_prog_data *wm_prog_data = get_wm_prog_data(pipeline);

#if GEN_GEN < 8
   /* The hardware wedges if you have this bit set but don't turn on any dual
    * source blend factors.
    */
   bool dual_src_blend = false;
   if (wm_prog_data->dual_src_blend && blend) {
      for (uint32_t i = 0; i < blend->attachmentCount; i++) {
         const VkPipelineColorBlendAttachmentState *bstate =
            &blend->pAttachments[i];

         if (bstate->blendEnable &&
             (is_dual_src_blend_factor(bstate->srcColorBlendFactor) ||
              is_dual_src_blend_factor(bstate->dstColorBlendFactor) ||
              is_dual_src_blend_factor(bstate->srcAlphaBlendFactor) ||
              is_dual_src_blend_factor(bstate->dstAlphaBlendFactor))) {
            dual_src_blend = true;
            break;
         }
      }
   }
#endif

   anv_batch_emit(&pipeline->batch, GENX(3DSTATE_PS), ps) {
      ps.KernelStartPointer0        = fs_bin->kernel.offset;
      ps.KernelStartPointer1        = 0;
      ps.KernelStartPointer2        = fs_bin->kernel.offset +
                                      wm_prog_data->prog_offset_2;
      ps._8PixelDispatchEnable      = wm_prog_data->dispatch_8;
      ps._16PixelDispatchEnable     = wm_prog_data->dispatch_16;
      ps._32PixelDispatchEnable     = false;

      ps.SingleProgramFlow          = false;
      ps.VectorMaskEnable           = true;
      ps.SamplerCount               = get_sampler_count(fs_bin);
      ps.BindingTableEntryCount     = get_binding_table_entry_count(fs_bin);
      ps.PushConstantEnable         = wm_prog_data->base.nr_params > 0 ||
                                      wm_prog_data->base.ubo_ranges[0].length;
      ps.PositionXYOffsetSelect     = wm_prog_data->uses_pos_offset ?
                                      POSOFFSET_SAMPLE: POSOFFSET_NONE;
#if GEN_GEN < 8
      ps.AttributeEnable            = wm_prog_data->num_varying_inputs > 0;
      ps.oMaskPresenttoRenderTarget = wm_prog_data->uses_omask;
      ps.DualSourceBlendEnable      = dual_src_blend;
#endif

#if GEN_IS_HASWELL
      /* Haswell requires the sample mask to be set in this packet as well
       * as in 3DSTATE_SAMPLE_MASK; the values should match.
       */
      ps.SampleMask                 = 0xff;
#endif

#if GEN_GEN >= 9
      ps.MaximumNumberofThreadsPerPSD  = 64 - 1;
#elif GEN_GEN >= 8
      ps.MaximumNumberofThreadsPerPSD  = 64 - 2;
#else
      ps.MaximumNumberofThreads        = devinfo->max_wm_threads - 1;
#endif

      ps.DispatchGRFStartRegisterForConstantSetupData0 =
         wm_prog_data->base.dispatch_grf_start_reg;
      ps.DispatchGRFStartRegisterForConstantSetupData1 = 0;
      ps.DispatchGRFStartRegisterForConstantSetupData2 =
         wm_prog_data->dispatch_grf_start_reg_2;

      ps.PerThreadScratchSpace   = get_scratch_space(fs_bin);
      ps.ScratchSpaceBasePointer =
         get_scratch_address(pipeline, MESA_SHADER_FRAGMENT, fs_bin);
   }
}

#if GEN_GEN >= 8
static void
emit_3dstate_ps_extra(struct anv_pipeline *pipeline,
                      struct anv_subpass *subpass,
                      const VkPipelineColorBlendStateCreateInfo *blend)
{
   const struct brw_wm_prog_data *wm_prog_data = get_wm_prog_data(pipeline);

   if (!anv_pipeline_has_stage(pipeline, MESA_SHADER_FRAGMENT)) {
      anv_batch_emit(&pipeline->batch, GENX(3DSTATE_PS_EXTRA), ps);
      return;
   }

   anv_batch_emit(&pipeline->batch, GENX(3DSTATE_PS_EXTRA), ps) {
      ps.PixelShaderValid              = true;
      ps.AttributeEnable               = wm_prog_data->num_varying_inputs > 0;
      ps.oMaskPresenttoRenderTarget    = wm_prog_data->uses_omask;
      ps.PixelShaderIsPerSample        = wm_prog_data->persample_dispatch;
      ps.PixelShaderComputedDepthMode  = wm_prog_data->computed_depth_mode;
      ps.PixelShaderUsesSourceDepth    = wm_prog_data->uses_src_depth;
      ps.PixelShaderUsesSourceW        = wm_prog_data->uses_src_w;

      /* If the subpass has a depth or stencil self-dependency, then we need
       * to force the hardware to do the depth/stencil write *after* fragment
       * shader execution.  Otherwise, the writes may hit memory before we get
       * around to fetching from the input attachment and we may get the depth
       * or stencil value from the current draw rather than the previous one.
       */
      ps.PixelShaderKillsPixel         = subpass->has_ds_self_dep ||
                                         wm_prog_data->uses_kill;

      /* The stricter cross-primitive coherency guarantees that the hardware
       * gives us with the "Accesses UAV" bit set for at least one shader stage
       * and the "UAV coherency required" bit set on the 3DPRIMITIVE command are
       * redundant within the current image, atomic counter and SSBO GL APIs,
       * which all have very loose ordering and coherency requirements and
       * generally rely on the application to insert explicit barriers when a
       * shader invocation is expected to see the memory writes performed by the
       * invocations of some previous primitive.  Regardless of the value of
       * "UAV coherency required", the "Accesses UAV" bits will implicitly cause
       * an in most cases useless DC flush when the lowermost stage with the bit
       * set finishes execution.
       *
       * It would be nice to disable it, but in some cases we can't because on
       * Gen8+ it also has an influence on rasterization via the PS UAV-only
       * signal (which could be set independently from the coherency mechanism
       * in the 3DSTATE_WM command on Gen7), and because in some cases it will
       * determine whether the hardware skips execution of the fragment shader
       * or not via the ThreadDispatchEnable signal.  However if we know that
       * GEN8_PS_BLEND_HAS_WRITEABLE_RT is going to be set and
       * GEN8_PSX_PIXEL_SHADER_NO_RT_WRITE is not set it shouldn't make any
       * difference so we may just disable it here.
       *
       * Gen8 hardware tries to compute ThreadDispatchEnable for us but doesn't
       * take into account KillPixels when no depth or stencil writes are
       * enabled. In order for occlusion queries to work correctly with no
       * attachments, we need to force-enable here.
       */
      if ((wm_prog_data->has_side_effects || wm_prog_data->uses_kill) &&
          !has_color_buffer_write_enabled(pipeline, blend))
         ps.PixelShaderHasUAV = true;

#if GEN_GEN >= 9
      ps.PixelShaderPullsBary    = wm_prog_data->pulls_bary;
      ps.InputCoverageMaskState  = wm_prog_data->uses_sample_mask ?
                                   ICMS_INNER_CONSERVATIVE : ICMS_NONE;
#else
      ps.PixelShaderUsesInputCoverageMask = wm_prog_data->uses_sample_mask;
#endif
   }
}

static void
emit_3dstate_vf_topology(struct anv_pipeline *pipeline)
{
   anv_batch_emit(&pipeline->batch, GENX(3DSTATE_VF_TOPOLOGY), vft) {
      vft.PrimitiveTopologyType = pipeline->topology;
   }
}
#endif

static void
emit_3dstate_vf_statistics(struct anv_pipeline *pipeline)
{
   anv_batch_emit(&pipeline->batch, GENX(3DSTATE_VF_STATISTICS), vfs) {
      vfs.StatisticsEnable = true;
   }
}

static void
compute_kill_pixel(struct anv_pipeline *pipeline,
                   const VkPipelineMultisampleStateCreateInfo *ms_info,
                   const struct anv_subpass *subpass)
{
   if (!anv_pipeline_has_stage(pipeline, MESA_SHADER_FRAGMENT)) {
      pipeline->kill_pixel = false;
      return;
   }

   const struct brw_wm_prog_data *wm_prog_data = get_wm_prog_data(pipeline);

   /* This computes the KillPixel portion of the computation for whether or
    * not we want to enable the PMA fix on gen8 or gen9.  It's given by this
    * chunk of the giant formula:
    *
    *    (3DSTATE_PS_EXTRA::PixelShaderKillsPixels ||
    *     3DSTATE_PS_EXTRA::oMask Present to RenderTarget ||
    *     3DSTATE_PS_BLEND::AlphaToCoverageEnable ||
    *     3DSTATE_PS_BLEND::AlphaTestEnable ||
    *     3DSTATE_WM_CHROMAKEY::ChromaKeyKillEnable)
    *
    * 3DSTATE_WM_CHROMAKEY::ChromaKeyKillEnable is always false and so is
    * 3DSTATE_PS_BLEND::AlphaTestEnable since Vulkan doesn't have a concept
    * of an alpha test.
    */
   pipeline->kill_pixel =
      subpass->has_ds_self_dep || wm_prog_data->uses_kill ||
      wm_prog_data->uses_omask ||
      (ms_info && ms_info->alphaToCoverageEnable);
}

static VkResult
genX(graphics_pipeline_create)(
    VkDevice                                    _device,
    struct anv_pipeline_cache *                 cache,
    const VkGraphicsPipelineCreateInfo*         pCreateInfo,
    const VkAllocationCallbacks*                pAllocator,
    VkPipeline*                                 pPipeline)
{
   ANV_FROM_HANDLE(anv_device, device, _device);
   ANV_FROM_HANDLE(anv_render_pass, pass, pCreateInfo->renderPass);
   struct anv_subpass *subpass = &pass->subpasses[pCreateInfo->subpass];
   struct anv_pipeline *pipeline;
   VkResult result;

   assert(pCreateInfo->sType == VK_STRUCTURE_TYPE_GRAPHICS_PIPELINE_CREATE_INFO);

   pipeline = vk_alloc2(&device->alloc, pAllocator, sizeof(*pipeline), 8,
                         VK_SYSTEM_ALLOCATION_SCOPE_OBJECT);
   if (pipeline == NULL)
      return vk_error(VK_ERROR_OUT_OF_HOST_MEMORY);

   result = anv_pipeline_init(pipeline, device, cache,
                              pCreateInfo, pAllocator);
   if (result != VK_SUCCESS) {
      vk_free2(&device->alloc, pAllocator, pipeline);
      return result;
   }

   assert(pCreateInfo->pVertexInputState);
   emit_vertex_input(pipeline, pCreateInfo->pVertexInputState);
   assert(pCreateInfo->pRasterizationState);
   emit_rs_state(pipeline, pCreateInfo->pRasterizationState,
                 pCreateInfo->pMultisampleState, pass, subpass);
   emit_ms_state(pipeline, pCreateInfo->pMultisampleState);
   emit_ds_state(pipeline, pCreateInfo->pDepthStencilState, pass, subpass);
   emit_cb_state(pipeline, pCreateInfo->pColorBlendState,
                           pCreateInfo->pMultisampleState);
   compute_kill_pixel(pipeline, pCreateInfo->pMultisampleState, subpass);

   emit_urb_setup(pipeline);

   emit_3dstate_clip(pipeline, pCreateInfo->pViewportState,
                     pCreateInfo->pRasterizationState);
   emit_3dstate_streamout(pipeline, pCreateInfo->pRasterizationState);

#if 0
   /* From gen7_vs_state.c */

   /**
    * From Graphics BSpec: 3D-Media-GPGPU Engine > 3D Pipeline Stages >
    * Geometry > Geometry Shader > State:
    *
    *     "Note: Because of corruption in IVB:GT2, software needs to flush the
    *     whole fixed function pipeline when the GS enable changes value in
    *     the 3DSTATE_GS."
    *
    * The hardware architects have clarified that in this context "flush the
    * whole fixed function pipeline" means to emit a PIPE_CONTROL with the "CS
    * Stall" bit set.
    */
   if (!device->info.is_haswell && !device->info.is_baytrail)
      gen7_emit_vs_workaround_flush(brw);
#endif

   emit_3dstate_vs(pipeline);
   emit_3dstate_hs_te_ds(pipeline, pCreateInfo->pTessellationState);
   emit_3dstate_gs(pipeline);
   emit_3dstate_sbe(pipeline);
   emit_3dstate_wm(pipeline, subpass, pCreateInfo->pColorBlendState,
                   pCreateInfo->pMultisampleState);
   emit_3dstate_ps(pipeline, pCreateInfo->pColorBlendState);
#if GEN_GEN >= 8
   emit_3dstate_ps_extra(pipeline, subpass, pCreateInfo->pColorBlendState);
   emit_3dstate_vf_topology(pipeline);
#endif
   emit_3dstate_vf_statistics(pipeline);

   *pPipeline = anv_pipeline_to_handle(pipeline);

   return pipeline->batch.status;
}

static VkResult
compute_pipeline_create(
    VkDevice                                    _device,
    struct anv_pipeline_cache *                 cache,
    const VkComputePipelineCreateInfo*          pCreateInfo,
    const VkAllocationCallbacks*                pAllocator,
    VkPipeline*                                 pPipeline)
{
   ANV_FROM_HANDLE(anv_device, device, _device);
   const struct anv_physical_device *physical_device =
      &device->instance->physicalDevice;
   const struct gen_device_info *devinfo = &physical_device->info;
   struct anv_pipeline *pipeline;
   VkResult result;

   assert(pCreateInfo->sType == VK_STRUCTURE_TYPE_COMPUTE_PIPELINE_CREATE_INFO);

   pipeline = vk_alloc2(&device->alloc, pAllocator, sizeof(*pipeline), 8,
                         VK_SYSTEM_ALLOCATION_SCOPE_OBJECT);
   if (pipeline == NULL)
      return vk_error(VK_ERROR_OUT_OF_HOST_MEMORY);

   pipeline->device = device;
   pipeline->layout = anv_pipeline_layout_from_handle(pCreateInfo->layout);

   pipeline->blend_state.map = NULL;

   result = anv_reloc_list_init(&pipeline->batch_relocs,
                                pAllocator ? pAllocator : &device->alloc);
   if (result != VK_SUCCESS) {
      vk_free2(&device->alloc, pAllocator, pipeline);
      return result;
   }
   pipeline->batch.next = pipeline->batch.start = pipeline->batch_data;
   pipeline->batch.end = pipeline->batch.start + sizeof(pipeline->batch_data);
   pipeline->batch.relocs = &pipeline->batch_relocs;
   pipeline->batch.status = VK_SUCCESS;

   /* When we free the pipeline, we detect stages based on the NULL status
    * of various prog_data pointers.  Make them NULL by default.
    */
   memset(pipeline->shaders, 0, sizeof(pipeline->shaders));

   pipeline->active_stages = 0;

   pipeline->needs_data_cache = false;

   assert(pCreateInfo->stage.stage == VK_SHADER_STAGE_COMPUTE_BIT);
   ANV_FROM_HANDLE(anv_shader_module, module,  pCreateInfo->stage.module);
   result = anv_pipeline_compile_cs(pipeline, cache, pCreateInfo, module,
                                    pCreateInfo->stage.pName,
                                    pCreateInfo->stage.pSpecializationInfo);
   if (result != VK_SUCCESS) {
      vk_free2(&device->alloc, pAllocator, pipeline);
      return result;
   }

   const struct brw_cs_prog_data *cs_prog_data = get_cs_prog_data(pipeline);

   anv_pipeline_setup_l3_config(pipeline, cs_prog_data->base.total_shared > 0);

   uint32_t group_size = cs_prog_data->local_size[0] *
      cs_prog_data->local_size[1] * cs_prog_data->local_size[2];
   uint32_t remainder = group_size & (cs_prog_data->simd_size - 1);

   if (remainder > 0)
      pipeline->cs_right_mask = ~0u >> (32 - remainder);
   else
      pipeline->cs_right_mask = ~0u >> (32 - cs_prog_data->simd_size);

   const uint32_t vfe_curbe_allocation =
      ALIGN(cs_prog_data->push.per_thread.regs * cs_prog_data->threads +
            cs_prog_data->push.cross_thread.regs, 2);

   const uint32_t subslices = MAX2(physical_device->subslice_total, 1);

   const struct anv_shader_bin *cs_bin =
      pipeline->shaders[MESA_SHADER_COMPUTE];

   anv_batch_emit(&pipeline->batch, GENX(MEDIA_VFE_STATE), vfe) {
#if GEN_GEN > 7
      vfe.StackSize              = 0;
#else
      vfe.GPGPUMode              = true;
#endif
      vfe.MaximumNumberofThreads =
         devinfo->max_cs_threads * subslices - 1;
      vfe.NumberofURBEntries     = GEN_GEN <= 7 ? 0 : 2;
      vfe.ResetGatewayTimer      = true;
#if GEN_GEN <= 8
      vfe.BypassGatewayControl   = true;
#endif
      vfe.URBEntryAllocationSize = GEN_GEN <= 7 ? 0 : 2;
      vfe.CURBEAllocationSize    = vfe_curbe_allocation;

      vfe.PerThreadScratchSpace = get_scratch_space(cs_bin);
      vfe.ScratchSpaceBasePointer =
         get_scratch_address(pipeline, MESA_SHADER_COMPUTE, cs_bin);
   }

   struct GENX(INTERFACE_DESCRIPTOR_DATA) desc = {
      .KernelStartPointer     = cs_bin->kernel.offset,

      .SamplerCount           = get_sampler_count(cs_bin),
      .BindingTableEntryCount = get_binding_table_entry_count(cs_bin),
      .BarrierEnable          = cs_prog_data->uses_barrier,
      .SharedLocalMemorySize  =
         encode_slm_size(GEN_GEN, cs_prog_data->base.total_shared),

#if !GEN_IS_HASWELL
      .ConstantURBEntryReadOffset = 0,
#endif
      .ConstantURBEntryReadLength = cs_prog_data->push.per_thread.regs,
#if GEN_GEN >= 8 || GEN_IS_HASWELL
      .CrossThreadConstantDataReadLength =
         cs_prog_data->push.cross_thread.regs,
#endif

      .NumberofThreadsinGPGPUThreadGroup = cs_prog_data->threads,
   };
   GENX(INTERFACE_DESCRIPTOR_DATA_pack)(NULL,
                                        pipeline->interface_descriptor_data,
                                        &desc);

   *pPipeline = anv_pipeline_to_handle(pipeline);

   return pipeline->batch.status;
}

VkResult genX(CreateGraphicsPipelines)(
    VkDevice                                    _device,
    VkPipelineCache                             pipelineCache,
    uint32_t                                    count,
    const VkGraphicsPipelineCreateInfo*         pCreateInfos,
    const VkAllocationCallbacks*                pAllocator,
    VkPipeline*                                 pPipelines)
{
   ANV_FROM_HANDLE(anv_pipeline_cache, pipeline_cache, pipelineCache);

   VkResult result = VK_SUCCESS;

   unsigned i;
   for (i = 0; i < count; i++) {
      result = genX(graphics_pipeline_create)(_device,
                                              pipeline_cache,
                                              &pCreateInfos[i],
                                              pAllocator, &pPipelines[i]);

      /* Bail out on the first error as it is not obvious what error should be
       * report upon 2 different failures. */
      if (result != VK_SUCCESS)
         break;
   }

   for (; i < count; i++)
      pPipelines[i] = VK_NULL_HANDLE;

   return result;
}

VkResult genX(CreateComputePipelines)(
    VkDevice                                    _device,
    VkPipelineCache                             pipelineCache,
    uint32_t                                    count,
    const VkComputePipelineCreateInfo*          pCreateInfos,
    const VkAllocationCallbacks*                pAllocator,
    VkPipeline*                                 pPipelines)
{
   ANV_FROM_HANDLE(anv_pipeline_cache, pipeline_cache, pipelineCache);

   VkResult result = VK_SUCCESS;

   unsigned i;
   for (i = 0; i < count; i++) {
      result = compute_pipeline_create(_device, pipeline_cache,
                                       &pCreateInfos[i],
                                       pAllocator, &pPipelines[i]);

      /* Bail out on the first error as it is not obvious what error should be
       * report upon 2 different failures. */
      if (result != VK_SUCCESS)
         break;
   }

   for (; i < count; i++)
      pPipelines[i] = VK_NULL_HANDLE;

   return result;
}<|MERGE_RESOLUTION|>--- conflicted
+++ resolved
@@ -901,9 +901,6 @@
       /* We can have at most 8 attachments */
       assert(i < 8);
 
-<<<<<<< HEAD
-      if (info == NULL || binding->index >= info->attachmentCount)
-=======
       if (info == NULL || binding->index >= info->attachmentCount) {
          /* Default everything to disabled */
          struct GENX(BLEND_STATE_ENTRY) entry = {
@@ -914,7 +911,6 @@
          };
          GENX(BLEND_STATE_ENTRY_pack)(NULL, state_pos, &entry);
          state_pos += GENX(BLEND_STATE_ENTRY_length);
->>>>>>> 5d3caa1c
          continue;
       }
 
