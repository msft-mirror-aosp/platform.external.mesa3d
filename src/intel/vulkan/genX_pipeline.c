/*
 * Copyright © 2015 Intel Corporation
 *
 * Permission is hereby granted, free of charge, to any person obtaining a
 * copy of this software and associated documentation files (the "Software"),
 * to deal in the Software without restriction, including without limitation
 * the rights to use, copy, modify, merge, publish, distribute, sublicense,
 * and/or sell copies of the Software, and to permit persons to whom the
 * Software is furnished to do so, subject to the following conditions:
 *
 * The above copyright notice and this permission notice (including the next
 * paragraph) shall be included in all copies or substantial portions of the
 * Software.
 *
 * THE SOFTWARE IS PROVIDED "AS IS", WITHOUT WARRANTY OF ANY KIND, EXPRESS OR
 * IMPLIED, INCLUDING BUT NOT LIMITED TO THE WARRANTIES OF MERCHANTABILITY,
 * FITNESS FOR A PARTICULAR PURPOSE AND NONINFRINGEMENT.  IN NO EVENT SHALL
 * THE AUTHORS OR COPYRIGHT HOLDERS BE LIABLE FOR ANY CLAIM, DAMAGES OR OTHER
 * LIABILITY, WHETHER IN AN ACTION OF CONTRACT, TORT OR OTHERWISE, ARISING
 * FROM, OUT OF OR IN CONNECTION WITH THE SOFTWARE OR THE USE OR OTHER DEALINGS
 * IN THE SOFTWARE.
 */

#include "anv_private.h"

#include "genxml/gen_macros.h"
#include "genxml/genX_pack.h"
#include "genxml/genX_rt_pack.h"

#include "common/intel_genX_state_brw.h"
#include "common/intel_l3_config.h"
#include "common/intel_sample_positions.h"
#include "nir/nir_xfb_info.h"
#include "vk_util.h"
#include "vk_format.h"
#include "vk_log.h"
#include "vk_render_pass.h"

static inline struct anv_batch *
anv_gfx_pipeline_add(struct anv_graphics_pipeline *pipeline,
                     struct anv_gfx_state_ptr *ptr,
                     uint32_t n_dwords)
{
   struct anv_batch *batch = &pipeline->base.base.batch;

   assert(ptr->len == 0 ||
          (batch->next - batch->start) / 4 == (ptr->offset + ptr->len));
   if (ptr->len == 0)
      ptr->offset = (batch->next - batch->start) / 4;
   ptr->len += n_dwords;

   return batch;
}

#define anv_pipeline_emit(pipeline, state, cmd, name)                   \
   for (struct cmd name = { __anv_cmd_header(cmd) },                    \
           *_dst = anv_batch_emit_dwords(                               \
              anv_gfx_pipeline_add(pipeline,                            \
                                   &(pipeline)->state,                  \
                                   __anv_cmd_length(cmd)),              \
              __anv_cmd_length(cmd));                                   \
        __builtin_expect(_dst != NULL, 1);                              \
        ({ __anv_cmd_pack(cmd)(&(pipeline)->base.base.batch,            \
                               _dst, &name);                            \
           VG(VALGRIND_CHECK_MEM_IS_DEFINED(_dst, __anv_cmd_length(cmd) * 4)); \
           _dst = NULL;                                                 \
        }))

#define anv_pipeline_emitn(pipeline, state, n, cmd, ...) ({             \
   void *__dst = anv_batch_emit_dwords(                                 \
      anv_gfx_pipeline_add(pipeline, &(pipeline)->state, n), n);        \
   if (__dst) {                                                         \
      struct cmd __template = {                                         \
         __anv_cmd_header(cmd),                                         \
         .DWordLength = n - __anv_cmd_length_bias(cmd),                 \
         __VA_ARGS__                                                    \
      };                                                                \
      __anv_cmd_pack(cmd)(&pipeline->base.base.batch,                   \
                          __dst, &__template);                          \
   }                                                                    \
   __dst;                                                               \
   })


static uint32_t
vertex_element_comp_control(enum isl_format format, unsigned comp)
{
   uint8_t bits;
   switch (comp) {
   case 0: bits = isl_format_layouts[format].channels.r.bits; break;
   case 1: bits = isl_format_layouts[format].channels.g.bits; break;
   case 2: bits = isl_format_layouts[format].channels.b.bits; break;
   case 3: bits = isl_format_layouts[format].channels.a.bits; break;
   default: unreachable("Invalid component");
   }

   /*
    * Take in account hardware restrictions when dealing with 64-bit floats.
    *
    * From Broadwell spec, command reference structures, page 586:
    *  "When SourceElementFormat is set to one of the *64*_PASSTHRU formats,
    *   64-bit components are stored * in the URB without any conversion. In
    *   this case, vertex elements must be written as 128 or 256 bits, with
    *   VFCOMP_STORE_0 being used to pad the output as required. E.g., if
    *   R64_PASSTHRU is used to copy a 64-bit Red component into the URB,
    *   Component 1 must be specified as VFCOMP_STORE_0 (with Components 2,3
    *   set to VFCOMP_NOSTORE) in order to output a 128-bit vertex element, or
    *   Components 1-3 must be specified as VFCOMP_STORE_0 in order to output
    *   a 256-bit vertex element. Likewise, use of R64G64B64_PASSTHRU requires
    *   Component 3 to be specified as VFCOMP_STORE_0 in order to output a
    *   256-bit vertex element."
    */
   if (bits) {
      return VFCOMP_STORE_SRC;
   } else if (comp >= 2 &&
              !isl_format_layouts[format].channels.b.bits &&
              isl_format_layouts[format].channels.r.type == ISL_RAW) {
      /* When emitting 64-bit attributes, we need to write either 128 or 256
       * bit chunks, using VFCOMP_NOSTORE when not writing the chunk, and
       * VFCOMP_STORE_0 to pad the written chunk */
      return VFCOMP_NOSTORE;
   } else if (comp < 3 ||
              isl_format_layouts[format].channels.r.type == ISL_RAW) {
      /* Note we need to pad with value 0, not 1, due hardware restrictions
       * (see comment above) */
      return VFCOMP_STORE_0;
   } else if (isl_format_layouts[format].channels.r.type == ISL_UINT ||
            isl_format_layouts[format].channels.r.type == ISL_SINT) {
      assert(comp == 3);
      return VFCOMP_STORE_1_INT;
   } else {
      assert(comp == 3);
      return VFCOMP_STORE_1_FP;
   }
}

void
genX(emit_vertex_input)(struct anv_batch *batch,
                        uint32_t *vertex_element_dws,
                        struct anv_graphics_pipeline *pipeline,
                        const struct vk_vertex_input_state *vi,
                        bool emit_in_pipeline)
{
   const struct anv_device *device = pipeline->base.base.device;
   const struct brw_vs_prog_data *vs_prog_data = get_vs_prog_data(pipeline);
   const uint64_t inputs_read = vs_prog_data->inputs_read;
   const uint64_t double_inputs_read =
      vs_prog_data->double_inputs_read & inputs_read;
   assert((inputs_read & ((1 << VERT_ATTRIB_GENERIC0) - 1)) == 0);
   const uint32_t elements = inputs_read >> VERT_ATTRIB_GENERIC0;
   const uint32_t elements_double = double_inputs_read >> VERT_ATTRIB_GENERIC0;

   for (uint32_t i = 0; i < pipeline->vs_input_elements; i++) {
      /* The SKL docs for VERTEX_ELEMENT_STATE say:
       *
       *    "All elements must be valid from Element[0] to the last valid
       *    element. (I.e. if Element[2] is valid then Element[1] and
       *    Element[0] must also be valid)."
       *
       * The SKL docs for 3D_Vertex_Component_Control say:
       *
       *    "Don't store this component. (Not valid for Component 0, but can
       *    be used for Component 1-3)."
       *
       * So we can't just leave a vertex element blank and hope for the best.
       * We have to tell the VF hardware to put something in it; so we just
       * store a bunch of zero.
       *
       * TODO: Compact vertex elements so we never end up with holes.
       */
      struct GENX(VERTEX_ELEMENT_STATE) element = {
         .Valid = true,
         .Component0Control = VFCOMP_STORE_0,
         .Component1Control = VFCOMP_STORE_0,
         .Component2Control = VFCOMP_STORE_0,
         .Component3Control = VFCOMP_STORE_0,
      };
      GENX(VERTEX_ELEMENT_STATE_pack)(NULL,
                                      &vertex_element_dws[i * 2],
                                      &element);
   }

   u_foreach_bit(a, vi->attributes_valid) {
      enum isl_format format = anv_get_isl_format(device->info,
                                                  vi->attributes[a].format,
                                                  VK_IMAGE_ASPECT_COLOR_BIT,
                                                  VK_IMAGE_TILING_LINEAR);
      assume(format < ISL_NUM_FORMATS);

      uint32_t binding = vi->attributes[a].binding;
      assert(binding < MAX_VBS);

      if ((elements & (1 << a)) == 0)
         continue; /* Binding unused */

      uint32_t slot =
         __builtin_popcount(elements & ((1 << a) - 1)) -
         DIV_ROUND_UP(__builtin_popcount(elements_double &
                                        ((1 << a) -1)), 2);

      struct GENX(VERTEX_ELEMENT_STATE) element = {
         .VertexBufferIndex = vi->attributes[a].binding,
         .Valid = true,
         .SourceElementFormat = format,
         .EdgeFlagEnable = false,
         .SourceElementOffset = vi->attributes[a].offset,
         .Component0Control = vertex_element_comp_control(format, 0),
         .Component1Control = vertex_element_comp_control(format, 1),
         .Component2Control = vertex_element_comp_control(format, 2),
         .Component3Control = vertex_element_comp_control(format, 3),
      };
      GENX(VERTEX_ELEMENT_STATE_pack)(NULL,
                                      &vertex_element_dws[slot * 2],
                                      &element);

      /* On Broadwell and later, we have a separate VF_INSTANCING packet
       * that controls instancing.  On Haswell and prior, that's part of
       * VERTEX_BUFFER_STATE which we emit later.
       */
      if (emit_in_pipeline) {
         anv_pipeline_emit(pipeline, final.vf_instancing, GENX(3DSTATE_VF_INSTANCING), vfi) {
            bool per_instance = vi->bindings[binding].input_rate ==
               VK_VERTEX_INPUT_RATE_INSTANCE;
            uint32_t divisor = vi->bindings[binding].divisor *
               pipeline->instance_multiplier;

            vfi.InstancingEnable = per_instance;
            vfi.VertexElementIndex = slot;
            vfi.InstanceDataStepRate = per_instance ? divisor : 1;
         }
      } else {
         anv_batch_emit(batch, GENX(3DSTATE_VF_INSTANCING), vfi) {
            bool per_instance = vi->bindings[binding].input_rate ==
               VK_VERTEX_INPUT_RATE_INSTANCE;
            uint32_t divisor = vi->bindings[binding].divisor *
               pipeline->instance_multiplier;

            vfi.InstancingEnable = per_instance;
            vfi.VertexElementIndex = slot;
            vfi.InstanceDataStepRate = per_instance ? divisor : 1;
         }
      }
   }
}

static void
emit_vertex_input(struct anv_graphics_pipeline *pipeline,
                  const struct vk_graphics_pipeline_state *state,
                  const struct vk_vertex_input_state *vi)
{
   /* Only pack the VERTEX_ELEMENT_STATE if not dynamic so we can just memcpy
    * everything in gfx8_cmd_buffer.c
    */
   if (!BITSET_TEST(state->dynamic, MESA_VK_DYNAMIC_VI)) {
      genX(emit_vertex_input)(NULL,
                              pipeline->vertex_input_data,
                              pipeline, vi, true /* emit_in_pipeline */);
   }

   const struct brw_vs_prog_data *vs_prog_data = get_vs_prog_data(pipeline);
   const bool needs_svgs_elem = pipeline->svgs_count > 1 ||
                                !vs_prog_data->uses_drawid;
   const uint32_t id_slot = pipeline->vs_input_elements;
   const uint32_t drawid_slot = id_slot + needs_svgs_elem;
   if (pipeline->svgs_count > 0) {
      assert(pipeline->vertex_input_elems >= pipeline->svgs_count);
      uint32_t slot_offset =
         pipeline->vertex_input_elems - pipeline->svgs_count;

      if (needs_svgs_elem) {
#if GFX_VER < 11
         /* From the Broadwell PRM for the 3D_Vertex_Component_Control enum:
          *    "Within a VERTEX_ELEMENT_STATE structure, if a Component
          *    Control field is set to something other than VFCOMP_STORE_SRC,
          *    no higher-numbered Component Control fields may be set to
          *    VFCOMP_STORE_SRC"
          *
          * This means, that if we have BaseInstance, we need BaseVertex as
          * well.  Just do all or nothing.
          */
         uint32_t base_ctrl = (vs_prog_data->uses_firstvertex ||
                               vs_prog_data->uses_baseinstance) ?
                              VFCOMP_STORE_SRC : VFCOMP_STORE_0;
#endif

         struct GENX(VERTEX_ELEMENT_STATE) element = {
            .VertexBufferIndex = ANV_SVGS_VB_INDEX,
            .Valid = true,
            .SourceElementFormat = ISL_FORMAT_R32G32_UINT,
#if GFX_VER >= 11
            /* On gen11, these are taken care of by extra parameter slots */
            .Component0Control = VFCOMP_STORE_0,
            .Component1Control = VFCOMP_STORE_0,
#else
            .Component0Control = base_ctrl,
            .Component1Control = base_ctrl,
#endif
            .Component2Control = VFCOMP_STORE_0,
            .Component3Control = VFCOMP_STORE_0,
         };
         GENX(VERTEX_ELEMENT_STATE_pack)(NULL,
                                         &pipeline->vertex_input_data[slot_offset * 2],
                                         &element);
         slot_offset++;

         anv_pipeline_emit(pipeline, final.vf_sgvs_instancing,
                           GENX(3DSTATE_VF_INSTANCING), vfi) {
            vfi.VertexElementIndex = id_slot;
         }
      }

      if (vs_prog_data->uses_drawid) {
         struct GENX(VERTEX_ELEMENT_STATE) element = {
            .VertexBufferIndex = ANV_DRAWID_VB_INDEX,
            .Valid = true,
            .SourceElementFormat = ISL_FORMAT_R32_UINT,
#if GFX_VER >= 11
            /* On gen11, this is taken care of by extra parameter slots */
            .Component0Control = VFCOMP_STORE_0,
#else
            .Component0Control = VFCOMP_STORE_SRC,
#endif
            .Component1Control = VFCOMP_STORE_0,
            .Component2Control = VFCOMP_STORE_0,
            .Component3Control = VFCOMP_STORE_0,
         };
         GENX(VERTEX_ELEMENT_STATE_pack)(NULL,
                                         &pipeline->vertex_input_data[slot_offset * 2],
                                         &element);
         slot_offset++;

         anv_pipeline_emit(pipeline, final.vf_sgvs_instancing,
                           GENX(3DSTATE_VF_INSTANCING), vfi) {
            vfi.VertexElementIndex = drawid_slot;
         }
      }
   }

   anv_pipeline_emit(pipeline, final.vf_sgvs, GENX(3DSTATE_VF_SGVS), sgvs) {
      sgvs.VertexIDEnable              = vs_prog_data->uses_vertexid;
      sgvs.VertexIDComponentNumber     = 2;
      sgvs.VertexIDElementOffset       = id_slot;
      sgvs.InstanceIDEnable            = vs_prog_data->uses_instanceid;
      sgvs.InstanceIDComponentNumber   = 3;
      sgvs.InstanceIDElementOffset     = id_slot;
   }

#if GFX_VER >= 11
   anv_pipeline_emit(pipeline, final.vf_sgvs_2, GENX(3DSTATE_VF_SGVS_2), sgvs) {
      /* gl_BaseVertex */
      sgvs.XP0Enable                   = vs_prog_data->uses_firstvertex;
      sgvs.XP0SourceSelect             = XP0_PARAMETER;
      sgvs.XP0ComponentNumber          = 0;
      sgvs.XP0ElementOffset            = id_slot;

      /* gl_BaseInstance */
      sgvs.XP1Enable                   = vs_prog_data->uses_baseinstance;
      sgvs.XP1SourceSelect             = StartingInstanceLocation;
      sgvs.XP1ComponentNumber          = 1;
      sgvs.XP1ElementOffset            = id_slot;

      /* gl_DrawID */
      sgvs.XP2Enable                   = vs_prog_data->uses_drawid;
      sgvs.XP2ComponentNumber          = 0;
      sgvs.XP2ElementOffset            = drawid_slot;
   }
#endif
}

void
genX(emit_urb_setup)(struct anv_device *device, struct anv_batch *batch,
                     const struct intel_l3_config *l3_config,
                     VkShaderStageFlags active_stages,
                     const struct intel_urb_config *urb_cfg_in,
                     struct intel_urb_config *urb_cfg_out,
                     enum intel_urb_deref_block_size *deref_block_size)
{
   const struct intel_device_info *devinfo = device->info;

   bool constrained;
   intel_get_urb_config(devinfo, l3_config,
                        active_stages &
                           VK_SHADER_STAGE_TESSELLATION_EVALUATION_BIT,
                        active_stages & VK_SHADER_STAGE_GEOMETRY_BIT,
                        urb_cfg_out, deref_block_size,
                        &constrained);

#if INTEL_NEEDS_WA_16014912113
      if (intel_urb_setup_changed(urb_cfg_in, urb_cfg_out,
          MESA_SHADER_TESS_EVAL) && urb_cfg_in->size[0] != 0) {
         for (int i = 0; i <= MESA_SHADER_GEOMETRY; i++) {
            anv_batch_emit(batch, GENX(3DSTATE_URB_VS), urb) {
               urb._3DCommandSubOpcode      += i;
               urb.VSURBStartingAddress      = urb_cfg_in->start[i];
               urb.VSURBEntryAllocationSize  = urb_cfg_in->size[i] - 1;
               urb.VSNumberofURBEntries      = i == 0 ? 256 : 0;
            }
         }
         genx_batch_emit_pipe_control(batch, device->info, _3D,
                                      ANV_PIPE_HDC_PIPELINE_FLUSH_BIT);
      }
#endif

   for (int i = 0; i <= MESA_SHADER_GEOMETRY; i++) {
      anv_batch_emit(batch, GENX(3DSTATE_URB_VS), urb) {
         urb._3DCommandSubOpcode      += i;
         urb.VSURBStartingAddress      = urb_cfg_out->start[i];
         urb.VSURBEntryAllocationSize  = urb_cfg_out->size[i] - 1;
         urb.VSNumberofURBEntries      = urb_cfg_out->entries[i];
      }
   }
#if GFX_VERx10 >= 125
   if (device->vk.enabled_extensions.EXT_mesh_shader) {
      anv_batch_emit(batch, GENX(3DSTATE_URB_ALLOC_MESH), zero);
      anv_batch_emit(batch, GENX(3DSTATE_URB_ALLOC_TASK), zero);
   }
#endif
}

#if GFX_VERx10 >= 125
static void
emit_urb_setup_mesh(struct anv_graphics_pipeline *pipeline,
                    enum intel_urb_deref_block_size *deref_block_size)
{
   const struct intel_device_info *devinfo = pipeline->base.base.device->info;

   const struct brw_task_prog_data *task_prog_data =
      anv_pipeline_has_stage(pipeline, MESA_SHADER_TASK) ?
      get_task_prog_data(pipeline) : NULL;
   const struct brw_mesh_prog_data *mesh_prog_data = get_mesh_prog_data(pipeline);

   const struct intel_mesh_urb_allocation alloc =
      intel_get_mesh_urb_config(devinfo, pipeline->base.base.l3_config,
                                task_prog_data ? task_prog_data->map.size_dw : 0,
                                mesh_prog_data->map.size_dw);

   /* Zero out the primitive pipeline URB allocations. */
   for (int i = 0; i <= MESA_SHADER_GEOMETRY; i++) {
      anv_pipeline_emit(pipeline, final.urb, GENX(3DSTATE_URB_VS), urb) {
         urb._3DCommandSubOpcode += i;
      }
   }

   anv_pipeline_emit(pipeline, final.urb, GENX(3DSTATE_URB_ALLOC_TASK), urb) {
      if (task_prog_data) {
         urb.TASKURBEntryAllocationSize   = alloc.task_entry_size_64b - 1;
         urb.TASKNumberofURBEntriesSlice0 = alloc.task_entries;
         urb.TASKNumberofURBEntriesSliceN = alloc.task_entries;
         urb.TASKURBStartingAddressSlice0 = alloc.task_starting_address_8kb;
         urb.TASKURBStartingAddressSliceN = alloc.task_starting_address_8kb;
      }
   }

   anv_pipeline_emit(pipeline, final.urb, GENX(3DSTATE_URB_ALLOC_MESH), urb) {
      urb.MESHURBEntryAllocationSize   = alloc.mesh_entry_size_64b - 1;
      urb.MESHNumberofURBEntriesSlice0 = alloc.mesh_entries;
      urb.MESHNumberofURBEntriesSliceN = alloc.mesh_entries;
      urb.MESHURBStartingAddressSlice0 = alloc.mesh_starting_address_8kb;
      urb.MESHURBStartingAddressSliceN = alloc.mesh_starting_address_8kb;
   }

   *deref_block_size = alloc.deref_block_size;
}
#endif

static void
emit_urb_setup(struct anv_graphics_pipeline *pipeline,
               enum intel_urb_deref_block_size *deref_block_size)
{
#if GFX_VERx10 >= 125
   if (anv_pipeline_is_mesh(pipeline)) {
      emit_urb_setup_mesh(pipeline, deref_block_size);
      return;
   }
#endif
   for (int i = MESA_SHADER_VERTEX; i <= MESA_SHADER_GEOMETRY; i++) {
      const struct brw_vue_prog_data *prog_data =
         !anv_pipeline_has_stage(pipeline, i) ? NULL :
         (const struct brw_vue_prog_data *) pipeline->base.shaders[i]->prog_data;

      pipeline->urb_cfg.size[i] = prog_data ? prog_data->urb_entry_size : 1;
   }

   struct anv_device *device = pipeline->base.base.device;
   const struct intel_device_info *devinfo = device->info;


   bool constrained;
   intel_get_urb_config(devinfo,
                        pipeline->base.base.l3_config,
                        pipeline->base.base.active_stages &
                           VK_SHADER_STAGE_TESSELLATION_EVALUATION_BIT,
                        pipeline->base.base.active_stages &
                           VK_SHADER_STAGE_GEOMETRY_BIT,
                        &pipeline->urb_cfg, deref_block_size,
                        &constrained);

   for (int i = 0; i <= MESA_SHADER_GEOMETRY; i++) {
      anv_pipeline_emit(pipeline, final.urb, GENX(3DSTATE_URB_VS), urb) {
         urb._3DCommandSubOpcode      += i;
         urb.VSURBStartingAddress      = pipeline->urb_cfg.start[i];
         urb.VSURBEntryAllocationSize  = pipeline->urb_cfg.size[i] - 1;
         urb.VSNumberofURBEntries      = pipeline->urb_cfg.entries[i];
      }
   }

#if GFX_VERx10 >= 125
   if (device->vk.enabled_extensions.EXT_mesh_shader) {
      anv_pipeline_emit(pipeline, final.urb, GENX(3DSTATE_URB_ALLOC_TASK), zero);
      anv_pipeline_emit(pipeline, final.urb, GENX(3DSTATE_URB_ALLOC_MESH), zero);
   }
#endif

}

static bool
sbe_primitive_id_override(struct anv_graphics_pipeline *pipeline)
{
   const struct brw_wm_prog_data *wm_prog_data = get_wm_prog_data(pipeline);
   if (!wm_prog_data)
      return false;

   const struct intel_vue_map *fs_input_map =
      &anv_pipeline_get_last_vue_prog_data(pipeline)->vue_map;

   return (wm_prog_data->inputs & VARYING_BIT_PRIMITIVE_ID) &&
          fs_input_map->varying_to_slot[VARYING_SLOT_PRIMITIVE_ID] == -1;
}

static void
emit_3dstate_sbe(struct anv_graphics_pipeline *pipeline)
{
   const struct brw_wm_prog_data *wm_prog_data = get_wm_prog_data(pipeline);

   if (!anv_pipeline_has_stage(pipeline, MESA_SHADER_FRAGMENT)) {
      anv_pipeline_emit(pipeline, final.sbe, GENX(3DSTATE_SBE), sbe);
      anv_pipeline_emit(pipeline, final.sbe_swiz, GENX(3DSTATE_SBE_SWIZ), sbe);
#if GFX_VERx10 >= 125
      if (anv_pipeline_is_mesh(pipeline))
         anv_pipeline_emit(pipeline, final.sbe_mesh, GENX(3DSTATE_SBE_MESH), sbe);
#endif
      return;
   }

   anv_pipeline_emit(pipeline, final.sbe, GENX(3DSTATE_SBE), sbe) {
   anv_pipeline_emit(pipeline, final.sbe_swiz, GENX(3DSTATE_SBE_SWIZ), swiz) {

      /* TODO(mesh): Figure out cases where we need attribute swizzling.  See also
       * calculate_urb_setup() and related functions.
       */
      sbe.AttributeSwizzleEnable = anv_pipeline_is_primitive(pipeline);
      sbe.PointSpriteTextureCoordinateOrigin = UPPERLEFT;
      sbe.NumberofSFOutputAttributes = wm_prog_data->num_varying_inputs;
      sbe.ConstantInterpolationEnable = wm_prog_data->flat_inputs;

      for (unsigned i = 0; i < 32; i++)
         sbe.AttributeActiveComponentFormat[i] = ACF_XYZW;

      if (anv_pipeline_is_primitive(pipeline)) {
         const struct intel_vue_map *fs_input_map =
            &anv_pipeline_get_last_vue_prog_data(pipeline)->vue_map;

         int first_slot =
            brw_compute_first_urb_slot_required(wm_prog_data->inputs,
                                                fs_input_map);
         assert(first_slot % 2 == 0);
         unsigned urb_entry_read_offset = first_slot / 2;
         int max_source_attr = 0;
         for (uint8_t idx = 0; idx < wm_prog_data->urb_setup_attribs_count; idx++) {
            uint8_t attr = wm_prog_data->urb_setup_attribs[idx];
            int input_index = wm_prog_data->urb_setup[attr];

            assert(0 <= input_index);

            /* gl_Viewport, gl_Layer and FragmentShadingRateKHR are stored in the
             * VUE header
             */
            if (attr == VARYING_SLOT_VIEWPORT ||
                attr == VARYING_SLOT_LAYER ||
                attr == VARYING_SLOT_PRIMITIVE_SHADING_RATE) {
               continue;
            }

            if (attr == VARYING_SLOT_PNTC) {
               sbe.PointSpriteTextureCoordinateEnable = 1 << input_index;
               continue;
            }

            const int slot = fs_input_map->varying_to_slot[attr];

            if (slot == -1) {
               /* This attribute does not exist in the VUE--that means that
                * the vertex shader did not write to it. It could be that it's
                * a regular varying read by the fragment shader but not
                * written by the vertex shader or it's gl_PrimitiveID. In the
                * first case the value is undefined, in the second it needs to
                * be gl_PrimitiveID.
                */
               swiz.Attribute[input_index].ConstantSource = PRIM_ID;
               swiz.Attribute[input_index].ComponentOverrideX = true;
               swiz.Attribute[input_index].ComponentOverrideY = true;
               swiz.Attribute[input_index].ComponentOverrideZ = true;
               swiz.Attribute[input_index].ComponentOverrideW = true;
               continue;
            }

            /* We have to subtract two slots to account for the URB entry
             * output read offset in the VS and GS stages.
             */
            const int source_attr = slot - 2 * urb_entry_read_offset;
            assert(source_attr >= 0 && source_attr < 32);
            max_source_attr = MAX2(max_source_attr, source_attr);
            /* The hardware can only do overrides on 16 overrides at a time,
             * and the other up to 16 have to be lined up so that the input
             * index = the output index. We'll need to do some tweaking to
             * make sure that's the case.
             */
            if (input_index < 16)
               swiz.Attribute[input_index].SourceAttribute = source_attr;
            else
               assert(source_attr == input_index);
         }

         sbe.VertexURBEntryReadOffset = urb_entry_read_offset;
         sbe.VertexURBEntryReadLength = DIV_ROUND_UP(max_source_attr + 1, 2);
         sbe.ForceVertexURBEntryReadOffset = true;
         sbe.ForceVertexURBEntryReadLength = true;

         /* Ask the hardware to supply PrimitiveID if the fragment shader
          * reads it but a previous stage didn't write one.
          */
         if (sbe_primitive_id_override(pipeline)) {
            sbe.PrimitiveIDOverrideAttributeSelect =
               wm_prog_data->urb_setup[VARYING_SLOT_PRIMITIVE_ID];
            sbe.PrimitiveIDOverrideComponentX = true;
            sbe.PrimitiveIDOverrideComponentY = true;
            sbe.PrimitiveIDOverrideComponentZ = true;
            sbe.PrimitiveIDOverrideComponentW = true;
         }
      } else {
         assert(anv_pipeline_is_mesh(pipeline));
#if GFX_VERx10 >= 125
         const struct brw_mesh_prog_data *mesh_prog_data = get_mesh_prog_data(pipeline);
         anv_pipeline_emit(pipeline, final.sbe_mesh,
                           GENX(3DSTATE_SBE_MESH), sbe_mesh) {
            const struct brw_mue_map *mue = &mesh_prog_data->map;

            assert(mue->per_vertex_header_size_dw % 8 == 0);
            sbe_mesh.PerVertexURBEntryOutputReadOffset = mue->per_vertex_header_size_dw / 8;
            sbe_mesh.PerVertexURBEntryOutputReadLength = DIV_ROUND_UP(mue->per_vertex_data_size_dw, 8);

            /* Clip distance array is passed in the per-vertex header so that
             * it can be consumed by the HW. If user wants to read it in the
             * FS, adjust the offset and length to cover it. Conveniently it
             * is at the end of the per-vertex header, right before per-vertex
             * attributes.
             *
             * Note that FS attribute reading must be aware that the clip
             * distances have fixed position.
             */
            if (mue->per_vertex_header_size_dw > 8 &&
                (wm_prog_data->urb_setup[VARYING_SLOT_CLIP_DIST0] >= 0 ||
                 wm_prog_data->urb_setup[VARYING_SLOT_CLIP_DIST1] >= 0)) {
               sbe_mesh.PerVertexURBEntryOutputReadOffset -= 1;
               sbe_mesh.PerVertexURBEntryOutputReadLength += 1;
            }

            if (mue->user_data_in_vertex_header) {
               sbe_mesh.PerVertexURBEntryOutputReadOffset -= 1;
               sbe_mesh.PerVertexURBEntryOutputReadLength += 1;
            }

            assert(mue->per_primitive_header_size_dw % 8 == 0);
            sbe_mesh.PerPrimitiveURBEntryOutputReadOffset =
               mue->per_primitive_header_size_dw / 8;
            sbe_mesh.PerPrimitiveURBEntryOutputReadLength =
               DIV_ROUND_UP(mue->per_primitive_data_size_dw, 8);

            /* Just like with clip distances, if Primitive Shading Rate,
             * Viewport Index or Layer is read back in the FS, adjust the
             * offset and length to cover the Primitive Header, where PSR,
             * Viewport Index & Layer are stored.
             */
            if (wm_prog_data->urb_setup[VARYING_SLOT_VIEWPORT] >= 0 ||
                wm_prog_data->urb_setup[VARYING_SLOT_PRIMITIVE_SHADING_RATE] >= 0 ||
                wm_prog_data->urb_setup[VARYING_SLOT_LAYER] >= 0 ||
                mue->user_data_in_primitive_header) {
               assert(sbe_mesh.PerPrimitiveURBEntryOutputReadOffset > 0);
               sbe_mesh.PerPrimitiveURBEntryOutputReadOffset -= 1;
               sbe_mesh.PerPrimitiveURBEntryOutputReadLength += 1;
            }
         }
#endif
      }
   }
   }
}

/** Returns the final polygon mode for rasterization
 *
 * This function takes into account polygon mode, primitive topology and the
 * different shader stages which might generate their own type of primitives.
 */
VkPolygonMode
genX(raster_polygon_mode)(const struct anv_graphics_pipeline *pipeline,
                          VkPolygonMode polygon_mode,
                          VkPrimitiveTopology primitive_topology)
{
   if (anv_pipeline_is_mesh(pipeline)) {
      switch (get_mesh_prog_data(pipeline)->primitive_type) {
      case MESA_PRIM_POINTS:
         return VK_POLYGON_MODE_POINT;
      case MESA_PRIM_LINES:
         return VK_POLYGON_MODE_LINE;
      case MESA_PRIM_TRIANGLES:
         return polygon_mode;
      default:
         unreachable("invalid primitive type for mesh");
      }
   } else if (anv_pipeline_has_stage(pipeline, MESA_SHADER_GEOMETRY)) {
      switch (get_gs_prog_data(pipeline)->output_topology) {
      case _3DPRIM_POINTLIST:
         return VK_POLYGON_MODE_POINT;

      case _3DPRIM_LINELIST:
      case _3DPRIM_LINESTRIP:
      case _3DPRIM_LINELOOP:
         return VK_POLYGON_MODE_LINE;

      case _3DPRIM_TRILIST:
      case _3DPRIM_TRIFAN:
      case _3DPRIM_TRISTRIP:
      case _3DPRIM_RECTLIST:
      case _3DPRIM_QUADLIST:
      case _3DPRIM_QUADSTRIP:
      case _3DPRIM_POLYGON:
         return polygon_mode;
      }
      unreachable("Unsupported GS output topology");
   } else if (anv_pipeline_has_stage(pipeline, MESA_SHADER_TESS_EVAL)) {
      switch (get_tes_prog_data(pipeline)->output_topology) {
      case INTEL_TESS_OUTPUT_TOPOLOGY_POINT:
         return VK_POLYGON_MODE_POINT;

      case INTEL_TESS_OUTPUT_TOPOLOGY_LINE:
         return VK_POLYGON_MODE_LINE;

      case INTEL_TESS_OUTPUT_TOPOLOGY_TRI_CW:
      case INTEL_TESS_OUTPUT_TOPOLOGY_TRI_CCW:
         return polygon_mode;
      }
      unreachable("Unsupported TCS output topology");
   } else {
      switch (primitive_topology) {
      case VK_PRIMITIVE_TOPOLOGY_POINT_LIST:
         return VK_POLYGON_MODE_POINT;

      case VK_PRIMITIVE_TOPOLOGY_LINE_LIST:
      case VK_PRIMITIVE_TOPOLOGY_LINE_STRIP:
      case VK_PRIMITIVE_TOPOLOGY_LINE_LIST_WITH_ADJACENCY:
      case VK_PRIMITIVE_TOPOLOGY_LINE_STRIP_WITH_ADJACENCY:
         return VK_POLYGON_MODE_LINE;

      case VK_PRIMITIVE_TOPOLOGY_TRIANGLE_LIST:
      case VK_PRIMITIVE_TOPOLOGY_TRIANGLE_STRIP:
      case VK_PRIMITIVE_TOPOLOGY_TRIANGLE_FAN:
      case VK_PRIMITIVE_TOPOLOGY_TRIANGLE_LIST_WITH_ADJACENCY:
      case VK_PRIMITIVE_TOPOLOGY_TRIANGLE_STRIP_WITH_ADJACENCY:
         return polygon_mode;

      default:
         unreachable("Unsupported primitive topology");
      }
   }
}

const uint32_t genX(vk_to_intel_cullmode)[] = {
   [VK_CULL_MODE_NONE]                       = CULLMODE_NONE,
   [VK_CULL_MODE_FRONT_BIT]                  = CULLMODE_FRONT,
   [VK_CULL_MODE_BACK_BIT]                   = CULLMODE_BACK,
   [VK_CULL_MODE_FRONT_AND_BACK]             = CULLMODE_BOTH
};

const uint32_t genX(vk_to_intel_fillmode)[] = {
   [VK_POLYGON_MODE_FILL]                    = FILL_MODE_SOLID,
   [VK_POLYGON_MODE_LINE]                    = FILL_MODE_WIREFRAME,
   [VK_POLYGON_MODE_POINT]                   = FILL_MODE_POINT,
};

const uint32_t genX(vk_to_intel_front_face)[] = {
   [VK_FRONT_FACE_COUNTER_CLOCKWISE]         = 1,
   [VK_FRONT_FACE_CLOCKWISE]                 = 0
};

static void
emit_rs_state(struct anv_graphics_pipeline *pipeline,
              const struct vk_input_assembly_state *ia,
              const struct vk_rasterization_state *rs,
              const struct vk_multisample_state *ms,
              const struct vk_render_pass_state *rp,
              enum intel_urb_deref_block_size urb_deref_block_size)
{
   anv_pipeline_emit(pipeline, partial.sf, GENX(3DSTATE_SF), sf) {
      sf.ViewportTransformEnable = true;
      sf.StatisticsEnable = true;
      sf.VertexSubPixelPrecisionSelect = _8Bit;
      sf.AALineDistanceMode = true;

#if GFX_VER >= 12
      sf.DerefBlockSize = urb_deref_block_size;
#endif

      bool point_from_shader;
      if (anv_pipeline_is_primitive(pipeline)) {
         const struct brw_vue_prog_data *last_vue_prog_data =
            anv_pipeline_get_last_vue_prog_data(pipeline);
         point_from_shader = last_vue_prog_data->vue_map.slots_valid & VARYING_BIT_PSIZ;
      } else {
         assert(anv_pipeline_is_mesh(pipeline));
         const struct brw_mesh_prog_data *mesh_prog_data = get_mesh_prog_data(pipeline);
         point_from_shader = mesh_prog_data->map.start_dw[VARYING_SLOT_PSIZ] >= 0;
      }

      if (point_from_shader) {
         sf.PointWidthSource = Vertex;
      } else {
         sf.PointWidthSource = State;
         sf.PointWidth = 1.0;
      }
   }

   anv_pipeline_emit(pipeline, partial.raster, GENX(3DSTATE_RASTER), raster) {
      /* For details on 3DSTATE_RASTER multisample state, see the BSpec table
       * "Multisample Modes State".
       */
      /* NOTE: 3DSTATE_RASTER::ForcedSampleCount affects the BDW and SKL PMA fix
       * computations.  If we ever set this bit to a different value, they will
       * need to be updated accordingly.
       */
      raster.ForcedSampleCount = FSC_NUMRASTSAMPLES_0;
      raster.ForceMultisampling = false;

      raster.ScissorRectangleEnable = true;
   }
}

static void
emit_ms_state(struct anv_graphics_pipeline *pipeline,
              const struct vk_multisample_state *ms)
{
   anv_pipeline_emit(pipeline, final.ms, GENX(3DSTATE_MULTISAMPLE), ms) {
      ms.NumberofMultisamples       = __builtin_ffs(pipeline->rasterization_samples) - 1;

      ms.PixelLocation              = CENTER;

      /* The PRM says that this bit is valid only for DX9:
       *
       *    SW can choose to set this bit only for DX9 API. DX10/OGL API's
       *    should not have any effect by setting or not setting this bit.
       */
      ms.PixelPositionOffsetEnable  = false;
   }
}

const uint32_t genX(vk_to_intel_logic_op)[] = {
   [VK_LOGIC_OP_COPY]                        = LOGICOP_COPY,
   [VK_LOGIC_OP_CLEAR]                       = LOGICOP_CLEAR,
   [VK_LOGIC_OP_AND]                         = LOGICOP_AND,
   [VK_LOGIC_OP_AND_REVERSE]                 = LOGICOP_AND_REVERSE,
   [VK_LOGIC_OP_AND_INVERTED]                = LOGICOP_AND_INVERTED,
   [VK_LOGIC_OP_NO_OP]                       = LOGICOP_NOOP,
   [VK_LOGIC_OP_XOR]                         = LOGICOP_XOR,
   [VK_LOGIC_OP_OR]                          = LOGICOP_OR,
   [VK_LOGIC_OP_NOR]                         = LOGICOP_NOR,
   [VK_LOGIC_OP_EQUIVALENT]                  = LOGICOP_EQUIV,
   [VK_LOGIC_OP_INVERT]                      = LOGICOP_INVERT,
   [VK_LOGIC_OP_OR_REVERSE]                  = LOGICOP_OR_REVERSE,
   [VK_LOGIC_OP_COPY_INVERTED]               = LOGICOP_COPY_INVERTED,
   [VK_LOGIC_OP_OR_INVERTED]                 = LOGICOP_OR_INVERTED,
   [VK_LOGIC_OP_NAND]                        = LOGICOP_NAND,
   [VK_LOGIC_OP_SET]                         = LOGICOP_SET,
};

const uint32_t genX(vk_to_intel_compare_op)[] = {
   [VK_COMPARE_OP_NEVER]                        = PREFILTEROP_NEVER,
   [VK_COMPARE_OP_LESS]                         = PREFILTEROP_LESS,
   [VK_COMPARE_OP_EQUAL]                        = PREFILTEROP_EQUAL,
   [VK_COMPARE_OP_LESS_OR_EQUAL]                = PREFILTEROP_LEQUAL,
   [VK_COMPARE_OP_GREATER]                      = PREFILTEROP_GREATER,
   [VK_COMPARE_OP_NOT_EQUAL]                    = PREFILTEROP_NOTEQUAL,
   [VK_COMPARE_OP_GREATER_OR_EQUAL]             = PREFILTEROP_GEQUAL,
   [VK_COMPARE_OP_ALWAYS]                       = PREFILTEROP_ALWAYS,
};

const uint32_t genX(vk_to_intel_stencil_op)[] = {
   [VK_STENCIL_OP_KEEP]                         = STENCILOP_KEEP,
   [VK_STENCIL_OP_ZERO]                         = STENCILOP_ZERO,
   [VK_STENCIL_OP_REPLACE]                      = STENCILOP_REPLACE,
   [VK_STENCIL_OP_INCREMENT_AND_CLAMP]          = STENCILOP_INCRSAT,
   [VK_STENCIL_OP_DECREMENT_AND_CLAMP]          = STENCILOP_DECRSAT,
   [VK_STENCIL_OP_INVERT]                       = STENCILOP_INVERT,
   [VK_STENCIL_OP_INCREMENT_AND_WRAP]           = STENCILOP_INCR,
   [VK_STENCIL_OP_DECREMENT_AND_WRAP]           = STENCILOP_DECR,
};

const uint32_t genX(vk_to_intel_primitive_type)[] = {
   [VK_PRIMITIVE_TOPOLOGY_POINT_LIST]                    = _3DPRIM_POINTLIST,
   [VK_PRIMITIVE_TOPOLOGY_LINE_LIST]                     = _3DPRIM_LINELIST,
   [VK_PRIMITIVE_TOPOLOGY_LINE_STRIP]                    = _3DPRIM_LINESTRIP,
   [VK_PRIMITIVE_TOPOLOGY_TRIANGLE_LIST]                 = _3DPRIM_TRILIST,
   [VK_PRIMITIVE_TOPOLOGY_TRIANGLE_STRIP]                = _3DPRIM_TRISTRIP,
   [VK_PRIMITIVE_TOPOLOGY_TRIANGLE_FAN]                  = _3DPRIM_TRIFAN,
   [VK_PRIMITIVE_TOPOLOGY_LINE_LIST_WITH_ADJACENCY]      = _3DPRIM_LINELIST_ADJ,
   [VK_PRIMITIVE_TOPOLOGY_LINE_STRIP_WITH_ADJACENCY]     = _3DPRIM_LINESTRIP_ADJ,
   [VK_PRIMITIVE_TOPOLOGY_TRIANGLE_LIST_WITH_ADJACENCY]  = _3DPRIM_TRILIST_ADJ,
   [VK_PRIMITIVE_TOPOLOGY_TRIANGLE_STRIP_WITH_ADJACENCY] = _3DPRIM_TRISTRIP_ADJ,
};

<<<<<<< HEAD
/* This function sanitizes the VkStencilOpState by looking at the compare ops
 * and trying to determine whether or not a given stencil op can ever actually
 * occur.  Stencil ops which can never occur are set to VK_STENCIL_OP_KEEP.
 * This function returns true if, after sanitation, any of the stencil ops are
 * set to something other than VK_STENCIL_OP_KEEP.
 */
static bool
sanitize_stencil_face(VkStencilOpState *face,
                      VkCompareOp depthCompareOp)
{
   /* If compareOp is ALWAYS then the stencil test will never fail and failOp
    * will never happen.  Set failOp to KEEP in this case.
    */
   if (face->compareOp == VK_COMPARE_OP_ALWAYS)
      face->failOp = VK_STENCIL_OP_KEEP;

   /* If compareOp is NEVER or depthCompareOp is NEVER then one of the depth
    * or stencil tests will fail and passOp will never happen.
    */
   if (face->compareOp == VK_COMPARE_OP_NEVER ||
       depthCompareOp == VK_COMPARE_OP_NEVER)
      face->passOp = VK_STENCIL_OP_KEEP;

   /* If compareOp is NEVER or depthCompareOp is ALWAYS then either the
    * stencil test will fail or the depth test will pass.  In either case,
    * depthFailOp will never happen.
    */
   if (face->compareOp == VK_COMPARE_OP_NEVER ||
       depthCompareOp == VK_COMPARE_OP_ALWAYS)
      face->depthFailOp = VK_STENCIL_OP_KEEP;

   return face->failOp != VK_STENCIL_OP_KEEP ||
          face->depthFailOp != VK_STENCIL_OP_KEEP ||
          face->passOp != VK_STENCIL_OP_KEEP;
}

/* Intel hardware is fairly sensitive to whether or not depth/stencil writes
 * are enabled.  In the presence of discards, it's fairly easy to get into the
 * non-promoted case which means a fairly big performance hit.  From the Iron
 * Lake PRM, Vol 2, pt. 1, section 8.4.3.2, "Early Depth Test Cases":
 *
 *    "Non-promoted depth (N) is active whenever the depth test can be done
 *    early but it cannot determine whether or not to write source depth to
 *    the depth buffer, therefore the depth write must be performed post pixel
 *    shader. This includes cases where the pixel shader can kill pixels,
 *    including via sampler chroma key, as well as cases where the alpha test
 *    function is enabled, which kills pixels based on a programmable alpha
 *    test. In this case, even if the depth test fails, the pixel cannot be
 *    killed if a stencil write is indicated. Whether or not the stencil write
 *    happens depends on whether or not the pixel is killed later. In these
 *    cases if stencil test fails and stencil writes are off, the pixels can
 *    also be killed early. If stencil writes are enabled, the pixels must be
 *    treated as Computed depth (described above)."
 *
 * The same thing as mentioned in the stencil case can happen in the depth
 * case as well if it thinks it writes depth but, thanks to the depth test
 * being GL_EQUAL, the write doesn't actually matter.  A little extra work
 * up-front to try and disable depth and stencil writes can make a big
 * difference.
 *
 * Unfortunately, the way depth and stencil testing is specified, there are
 * many case where, regardless of depth/stencil writes being enabled, nothing
 * actually gets written due to some other bit of state being set.  This
 * function attempts to "sanitize" the depth stencil state and disable writes
 * and sometimes even testing whenever possible.
 */
static void
sanitize_ds_state(VkPipelineDepthStencilStateCreateInfo *state,
                  bool *stencilWriteEnable,
                  VkImageAspectFlags ds_aspects)
{
   *stencilWriteEnable = state->stencilTestEnable;

   /* If the depth test is disabled, we won't be writing anything. Make sure we
    * treat the test as always passing later on as well.
    *
    * Also, the Vulkan spec requires that if either depth or stencil is not
    * present, the pipeline is to act as if the test silently passes. In that
    * case we won't write either.
    */
   if (!state->depthTestEnable || !(ds_aspects & VK_IMAGE_ASPECT_DEPTH_BIT)) {
      state->depthWriteEnable = false;
      state->depthCompareOp = VK_COMPARE_OP_ALWAYS;
   }

   if (!(ds_aspects & VK_IMAGE_ASPECT_STENCIL_BIT)) {
      *stencilWriteEnable = false;
      state->front.compareOp = VK_COMPARE_OP_ALWAYS;
      state->back.compareOp = VK_COMPARE_OP_ALWAYS;
   }

   /* If the stencil test is enabled and always fails, then we will never get
    * to the depth test so we can just disable the depth test entirely.
    */
   if (state->stencilTestEnable &&
       state->front.compareOp == VK_COMPARE_OP_NEVER &&
       state->back.compareOp == VK_COMPARE_OP_NEVER) {
      state->depthTestEnable = false;
      state->depthWriteEnable = false;
   }

   /* If depthCompareOp is EQUAL then the value we would be writing to the
    * depth buffer is the same as the value that's already there so there's no
    * point in writing it.
    */
   if (state->depthCompareOp == VK_COMPARE_OP_EQUAL)
      state->depthWriteEnable = false;

   /* If the stencil ops are such that we don't actually ever modify the
    * stencil buffer, we should disable writes.
    */
   if (!sanitize_stencil_face(&state->front, state->depthCompareOp) &&
       !sanitize_stencil_face(&state->back, state->depthCompareOp))
      *stencilWriteEnable = false;

   /* If the depth test always passes and we never write out depth, that's the
    * same as if the depth test is disabled entirely.
    */
   if (state->depthCompareOp == VK_COMPARE_OP_ALWAYS &&
       !state->depthWriteEnable)
      state->depthTestEnable = false;

   /* If the stencil test always passes and we never write out stencil, that's
    * the same as if the stencil test is disabled entirely.
    */
   if (state->front.compareOp == VK_COMPARE_OP_ALWAYS &&
       state->back.compareOp == VK_COMPARE_OP_ALWAYS &&
       !*stencilWriteEnable)
      state->stencilTestEnable = false;
}

static void
emit_ds_state(struct anv_graphics_pipeline *pipeline,
              const VkPipelineDepthStencilStateCreateInfo *pCreateInfo,
              const uint32_t dynamic_states,
              const struct anv_render_pass *pass,
              const struct anv_subpass *subpass)
{
#if GEN_GEN == 7
#  define depth_stencil_dw pipeline->gen7.depth_stencil_state
#elif GEN_GEN == 8
#  define depth_stencil_dw pipeline->gen8.wm_depth_stencil
#else
#  define depth_stencil_dw pipeline->gen9.wm_depth_stencil
#endif

   if (pCreateInfo == NULL) {
      /* We're going to OR this together with the dynamic state.  We need
       * to make sure it's initialized to something useful.
       */
      pipeline->writes_stencil = false;
      pipeline->stencil_test_enable = false;
      pipeline->writes_depth = false;
      pipeline->depth_test_enable = false;
      pipeline->depth_bounds_test_enable = false;
      memset(depth_stencil_dw, 0, sizeof(depth_stencil_dw));
      return;
   }

   VkImageAspectFlags ds_aspects = 0;
   if (subpass->depth_stencil_attachment) {
      VkFormat depth_stencil_format =
         pass->attachments[subpass->depth_stencil_attachment->attachment].format;
      ds_aspects = vk_format_aspects(depth_stencil_format);
   }

   VkPipelineDepthStencilStateCreateInfo info = *pCreateInfo;
   sanitize_ds_state(&info, &pipeline->writes_stencil, ds_aspects);
   pipeline->stencil_test_enable = info.stencilTestEnable;
   pipeline->writes_depth = info.depthWriteEnable;
   pipeline->depth_test_enable = info.depthTestEnable;
   pipeline->depth_bounds_test_enable = info.depthBoundsTestEnable;

   bool dynamic_stencil_op =
      dynamic_states & ANV_CMD_DIRTY_DYNAMIC_STENCIL_OP;

#if GEN_GEN <= 7
   struct GENX(DEPTH_STENCIL_STATE) depth_stencil = {
#else
   struct GENX(3DSTATE_WM_DEPTH_STENCIL) depth_stencil = {
#endif
      .DepthTestEnable =
         dynamic_states & ANV_CMD_DIRTY_DYNAMIC_DEPTH_TEST_ENABLE ?
            0 : info.depthTestEnable,

      .DepthBufferWriteEnable =
         dynamic_states & ANV_CMD_DIRTY_DYNAMIC_DEPTH_WRITE_ENABLE ?
            0 : info.depthWriteEnable,

      .DepthTestFunction =
         dynamic_states & ANV_CMD_DIRTY_DYNAMIC_DEPTH_COMPARE_OP ?
            0 : genX(vk_to_gen_compare_op)[info.depthCompareOp],

      .DoubleSidedStencilEnable = true,

      .StencilTestEnable =
         dynamic_states & ANV_CMD_DIRTY_DYNAMIC_STENCIL_TEST_ENABLE ?
            0 : info.stencilTestEnable,

      .StencilFailOp = genX(vk_to_gen_stencil_op)[info.front.failOp],
      .StencilPassDepthPassOp = genX(vk_to_gen_stencil_op)[info.front.passOp],
      .StencilPassDepthFailOp = genX(vk_to_gen_stencil_op)[info.front.depthFailOp],
      .StencilTestFunction = genX(vk_to_gen_compare_op)[info.front.compareOp],
      .BackfaceStencilFailOp = genX(vk_to_gen_stencil_op)[info.back.failOp],
      .BackfaceStencilPassDepthPassOp = genX(vk_to_gen_stencil_op)[info.back.passOp],
      .BackfaceStencilPassDepthFailOp = genX(vk_to_gen_stencil_op)[info.back.depthFailOp],
      .BackfaceStencilTestFunction = genX(vk_to_gen_compare_op)[info.back.compareOp],
   };

   if (dynamic_stencil_op) {
      depth_stencil.StencilFailOp = 0;
      depth_stencil.StencilPassDepthPassOp = 0;
      depth_stencil.StencilPassDepthFailOp = 0;
      depth_stencil.StencilTestFunction = 0;
      depth_stencil.BackfaceStencilFailOp = 0;
      depth_stencil.BackfaceStencilPassDepthPassOp = 0;
      depth_stencil.BackfaceStencilPassDepthFailOp = 0;
      depth_stencil.BackfaceStencilTestFunction = 0;
   }

#if GEN_GEN <= 7
   GENX(DEPTH_STENCIL_STATE_pack)(NULL, depth_stencil_dw, &depth_stencil);
#else
   GENX(3DSTATE_WM_DEPTH_STENCIL_pack)(NULL, depth_stencil_dw, &depth_stencil);
#endif
}

static bool
is_dual_src_blend_factor(VkBlendFactor factor)
{
   return factor == VK_BLEND_FACTOR_SRC1_COLOR ||
          factor == VK_BLEND_FACTOR_ONE_MINUS_SRC1_COLOR ||
          factor == VK_BLEND_FACTOR_SRC1_ALPHA ||
          factor == VK_BLEND_FACTOR_ONE_MINUS_SRC1_ALPHA;
}

static void
emit_cb_state(struct anv_graphics_pipeline *pipeline,
              const VkPipelineColorBlendStateCreateInfo *info,
              const VkPipelineMultisampleStateCreateInfo *ms_info)
{
   struct anv_device *device = pipeline->base.device;
   const struct brw_wm_prog_data *wm_prog_data = get_wm_prog_data(pipeline);

   struct GENX(BLEND_STATE) blend_state = {
#if GEN_GEN >= 8
      .AlphaToCoverageEnable = ms_info && ms_info->alphaToCoverageEnable,
      .AlphaToOneEnable = ms_info && ms_info->alphaToOneEnable,
#endif
   };

   uint32_t surface_count = 0;
   struct anv_pipeline_bind_map *map;
   if (anv_pipeline_has_stage(pipeline, MESA_SHADER_FRAGMENT)) {
      map = &pipeline->shaders[MESA_SHADER_FRAGMENT]->bind_map;
      surface_count = map->surface_count;
   }

   const uint32_t num_dwords = GENX(BLEND_STATE_length) +
      GENX(BLEND_STATE_ENTRY_length) * surface_count;
   pipeline->blend_state =
      anv_state_pool_alloc(&device->dynamic_state_pool, num_dwords * 4, 64);

   bool has_writeable_rt = false;
   uint32_t *state_pos = pipeline->blend_state.map;
   state_pos += GENX(BLEND_STATE_length);
#if GEN_GEN >= 8
   struct GENX(BLEND_STATE_ENTRY) bs0 = { 0 };
#endif
   for (unsigned i = 0; i < surface_count; i++) {
      struct anv_pipeline_binding *binding = &map->surface_to_descriptor[i];

      /* All color attachments are at the beginning of the binding table */
      if (binding->set != ANV_DESCRIPTOR_SET_COLOR_ATTACHMENTS)
         break;

      /* We can have at most 8 attachments */
      assert(i < 8);

      if (info == NULL || binding->index >= info->attachmentCount) {
         /* Default everything to disabled */
         struct GENX(BLEND_STATE_ENTRY) entry = {
            .WriteDisableAlpha = true,
            .WriteDisableRed = true,
            .WriteDisableGreen = true,
            .WriteDisableBlue = true,
         };
         GENX(BLEND_STATE_ENTRY_pack)(NULL, state_pos, &entry);
         state_pos += GENX(BLEND_STATE_ENTRY_length);
         continue;
      }

      const VkPipelineColorBlendAttachmentState *a =
         &info->pAttachments[binding->index];

      struct GENX(BLEND_STATE_ENTRY) entry = {
#if GEN_GEN < 8
         .AlphaToCoverageEnable = ms_info && ms_info->alphaToCoverageEnable,
         .AlphaToOneEnable = ms_info && ms_info->alphaToOneEnable,
#endif
         .LogicOpEnable = info->logicOpEnable,
         .LogicOpFunction = vk_to_gen_logic_op[info->logicOp],
         /* Vulkan specification 1.2.168, VkLogicOp:
          *
          *   "Logical operations are controlled by the logicOpEnable and
          *    logicOp members of VkPipelineColorBlendStateCreateInfo. If
          *    logicOpEnable is VK_TRUE, then a logical operation selected by
          *    logicOp is applied between each color attachment and the
          *    fragment’s corresponding output value, and blending of all
          *    attachments is treated as if it were disabled."
          *
          * From the Broadwell PRM Volume 2d: Command Reference: Structures:
          * BLEND_STATE_ENTRY:
          *
          *   "Enabling LogicOp and Color Buffer Blending at the same time is
          *    UNDEFINED"
          */
         .ColorBufferBlendEnable = !info->logicOpEnable && a->blendEnable,
         .ColorClampRange = COLORCLAMP_RTFORMAT,
         .PreBlendColorClampEnable = true,
         .PostBlendColorClampEnable = true,
         .SourceBlendFactor = vk_to_gen_blend[a->srcColorBlendFactor],
         .DestinationBlendFactor = vk_to_gen_blend[a->dstColorBlendFactor],
         .ColorBlendFunction = vk_to_gen_blend_op[a->colorBlendOp],
         .SourceAlphaBlendFactor = vk_to_gen_blend[a->srcAlphaBlendFactor],
         .DestinationAlphaBlendFactor = vk_to_gen_blend[a->dstAlphaBlendFactor],
         .AlphaBlendFunction = vk_to_gen_blend_op[a->alphaBlendOp],
         .WriteDisableAlpha = !(a->colorWriteMask & VK_COLOR_COMPONENT_A_BIT),
         .WriteDisableRed = !(a->colorWriteMask & VK_COLOR_COMPONENT_R_BIT),
         .WriteDisableGreen = !(a->colorWriteMask & VK_COLOR_COMPONENT_G_BIT),
         .WriteDisableBlue = !(a->colorWriteMask & VK_COLOR_COMPONENT_B_BIT),
      };

      if (a->srcColorBlendFactor != a->srcAlphaBlendFactor ||
          a->dstColorBlendFactor != a->dstAlphaBlendFactor ||
          a->colorBlendOp != a->alphaBlendOp) {
#if GEN_GEN >= 8
         blend_state.IndependentAlphaBlendEnable = true;
#else
         entry.IndependentAlphaBlendEnable = true;
#endif
      }

      /* The Dual Source Blending documentation says:
       *
       * "If SRC1 is included in a src/dst blend factor and
       * a DualSource RT Write message is not used, results
       * are UNDEFINED. (This reflects the same restriction in DX APIs,
       * where undefined results are produced if “o1” is not written
       * by a PS – there are no default values defined)."
       *
       * There is no way to gracefully fix this undefined situation
       * so we just disable the blending to prevent possible issues.
       */
      if (!wm_prog_data->dual_src_blend &&
          (is_dual_src_blend_factor(a->srcColorBlendFactor) ||
           is_dual_src_blend_factor(a->dstColorBlendFactor) ||
           is_dual_src_blend_factor(a->srcAlphaBlendFactor) ||
           is_dual_src_blend_factor(a->dstAlphaBlendFactor))) {
         vk_debug_report(&device->physical->instance->debug_report_callbacks,
                         VK_DEBUG_REPORT_WARNING_BIT_EXT,
                         VK_DEBUG_REPORT_OBJECT_TYPE_DEVICE_EXT,
                         (uint64_t)(uintptr_t)device,
                         0, 0, "anv",
                         "Enabled dual-src blend factors without writing both targets "
                         "in the shader.  Disabling blending to avoid GPU hangs.");
         entry.ColorBufferBlendEnable = false;
      }

      if (a->colorWriteMask != 0)
         has_writeable_rt = true;

      /* Our hardware applies the blend factor prior to the blend function
       * regardless of what function is used.  Technically, this means the
       * hardware can do MORE than GL or Vulkan specify.  However, it also
       * means that, for MIN and MAX, we have to stomp the blend factor to
       * ONE to make it a no-op.
       */
      if (a->colorBlendOp == VK_BLEND_OP_MIN ||
          a->colorBlendOp == VK_BLEND_OP_MAX) {
         entry.SourceBlendFactor = BLENDFACTOR_ONE;
         entry.DestinationBlendFactor = BLENDFACTOR_ONE;
      }
      if (a->alphaBlendOp == VK_BLEND_OP_MIN ||
          a->alphaBlendOp == VK_BLEND_OP_MAX) {
         entry.SourceAlphaBlendFactor = BLENDFACTOR_ONE;
         entry.DestinationAlphaBlendFactor = BLENDFACTOR_ONE;
      }
      GENX(BLEND_STATE_ENTRY_pack)(NULL, state_pos, &entry);
      state_pos += GENX(BLEND_STATE_ENTRY_length);
#if GEN_GEN >= 8
      if (i == 0)
         bs0 = entry;
#endif
   }

#if GEN_GEN >= 8
   anv_batch_emit(&pipeline->base.batch, GENX(3DSTATE_PS_BLEND), blend) {
      blend.AlphaToCoverageEnable         = blend_state.AlphaToCoverageEnable;
      blend.HasWriteableRT                = has_writeable_rt;
      blend.ColorBufferBlendEnable        = bs0.ColorBufferBlendEnable;
      blend.SourceAlphaBlendFactor        = bs0.SourceAlphaBlendFactor;
      blend.DestinationAlphaBlendFactor   = bs0.DestinationAlphaBlendFactor;
      blend.SourceBlendFactor             = bs0.SourceBlendFactor;
      blend.DestinationBlendFactor        = bs0.DestinationBlendFactor;
      blend.AlphaTestEnable               = false;
      blend.IndependentAlphaBlendEnable   =
         blend_state.IndependentAlphaBlendEnable;
   }
#else
   (void)has_writeable_rt;
#endif

   GENX(BLEND_STATE_pack)(NULL, pipeline->blend_state.map, &blend_state);

   anv_batch_emit(&pipeline->base.batch, GENX(3DSTATE_BLEND_STATE_POINTERS), bsp) {
      bsp.BlendStatePointer      = pipeline->blend_state.offset;
#if GEN_GEN >= 8
      bsp.BlendStatePointerValid = true;
#endif
   }
}

=======
>>>>>>> be466399
static void
emit_3dstate_clip(struct anv_graphics_pipeline *pipeline,
                  const struct vk_input_assembly_state *ia,
                  const struct vk_viewport_state *vp,
                  const struct vk_rasterization_state *rs)
{
   const struct brw_wm_prog_data *wm_prog_data = get_wm_prog_data(pipeline);
   (void) wm_prog_data;

   anv_pipeline_emit(pipeline, partial.clip, GENX(3DSTATE_CLIP), clip) {
      clip.ClipEnable               = true;
      clip.StatisticsEnable         = true;
      clip.EarlyCullEnable          = true;
      clip.GuardbandClipTestEnable  = true;

      clip.VertexSubPixelPrecisionSelect = _8Bit;
      clip.ClipMode = CLIPMODE_NORMAL;

      clip.MinimumPointWidth = 0.125;
      clip.MaximumPointWidth = 255.875;

      /* TODO(mesh): Multiview. */
      if (anv_pipeline_is_primitive(pipeline)) {
         const struct brw_vue_prog_data *last =
            anv_pipeline_get_last_vue_prog_data(pipeline);

         /* From the Vulkan 1.0.45 spec:
          *
          *    "If the last active vertex processing stage shader entry
          *    point's interface does not include a variable decorated with
          *    ViewportIndex, then the first viewport is used."
          */
         if (vp && (last->vue_map.slots_valid & VARYING_BIT_VIEWPORT)) {
            clip.MaximumVPIndex = vp->viewport_count > 0 ?
               vp->viewport_count - 1 : 0;
         } else {
            clip.MaximumVPIndex = 0;
         }

         /* From the Vulkan 1.0.45 spec:
          *
          *    "If the last active vertex processing stage shader entry point's
          *    interface does not include a variable decorated with Layer, then
          *    the first layer is used."
          */
         clip.ForceZeroRTAIndexEnable =
            !(last->vue_map.slots_valid & VARYING_BIT_LAYER);

      } else if (anv_pipeline_is_mesh(pipeline)) {
         const struct brw_mesh_prog_data *mesh_prog_data = get_mesh_prog_data(pipeline);
         if (vp && vp->viewport_count > 0 &&
             mesh_prog_data->map.start_dw[VARYING_SLOT_VIEWPORT] >= 0) {
            clip.MaximumVPIndex = vp->viewport_count - 1;
         } else {
            clip.MaximumVPIndex = 0;
         }

         clip.ForceZeroRTAIndexEnable =
            mesh_prog_data->map.start_dw[VARYING_SLOT_LAYER] < 0;
      }

      clip.NonPerspectiveBarycentricEnable = wm_prog_data ?
         wm_prog_data->uses_nonperspective_interp_modes : 0;
   }

#if GFX_VERx10 >= 125
   if (anv_pipeline_is_mesh(pipeline)) {
      const struct brw_mesh_prog_data *mesh_prog_data = get_mesh_prog_data(pipeline);
      anv_pipeline_emit(pipeline, final.clip_mesh,
                        GENX(3DSTATE_CLIP_MESH), clip_mesh) {
         clip_mesh.PrimitiveHeaderEnable = mesh_prog_data->map.per_primitive_header_size_dw > 0;
         clip_mesh.UserClipDistanceClipTestEnableBitmask = mesh_prog_data->clip_distance_mask;
         clip_mesh.UserClipDistanceCullTestEnableBitmask = mesh_prog_data->cull_distance_mask;
      }
   }
#endif
}

static void
emit_3dstate_streamout(struct anv_graphics_pipeline *pipeline,
                       const struct vk_rasterization_state *rs)
{
   const struct brw_vue_prog_data *prog_data =
      anv_pipeline_get_last_vue_prog_data(pipeline);
   const struct intel_vue_map *vue_map = &prog_data->vue_map;

   nir_xfb_info *xfb_info;
   if (anv_pipeline_has_stage(pipeline, MESA_SHADER_GEOMETRY))
      xfb_info = pipeline->base.shaders[MESA_SHADER_GEOMETRY]->xfb_info;
   else if (anv_pipeline_has_stage(pipeline, MESA_SHADER_TESS_EVAL))
      xfb_info = pipeline->base.shaders[MESA_SHADER_TESS_EVAL]->xfb_info;
   else
      xfb_info = pipeline->base.shaders[MESA_SHADER_VERTEX]->xfb_info;

   if (xfb_info) {
      struct GENX(SO_DECL) so_decl[MAX_XFB_STREAMS][128];
      int next_offset[MAX_XFB_BUFFERS] = {0, 0, 0, 0};
      int decls[MAX_XFB_STREAMS] = {0, 0, 0, 0};

      memset(so_decl, 0, sizeof(so_decl));

      for (unsigned i = 0; i < xfb_info->output_count; i++) {
         const nir_xfb_output_info *output = &xfb_info->outputs[i];
         unsigned buffer = output->buffer;
         unsigned stream = xfb_info->buffer_to_stream[buffer];

         /* Our hardware is unusual in that it requires us to program SO_DECLs
          * for fake "hole" components, rather than simply taking the offset
          * for each real varying.  Each hole can have size 1, 2, 3, or 4; we
          * program as many size = 4 holes as we can, then a final hole to
          * accommodate the final 1, 2, or 3 remaining.
          */
         int hole_dwords = (output->offset - next_offset[buffer]) / 4;
         while (hole_dwords > 0) {
            so_decl[stream][decls[stream]++] = (struct GENX(SO_DECL)) {
               .HoleFlag = 1,
               .OutputBufferSlot = buffer,
               .ComponentMask = (1 << MIN2(hole_dwords, 4)) - 1,
            };
            hole_dwords -= 4;
         }

         int varying = output->location;
         uint8_t component_mask = output->component_mask;
         /* VARYING_SLOT_PSIZ contains four scalar fields packed together:
          * - VARYING_SLOT_PRIMITIVE_SHADING_RATE in VARYING_SLOT_PSIZ.x
          * - VARYING_SLOT_LAYER                  in VARYING_SLOT_PSIZ.y
          * - VARYING_SLOT_VIEWPORT               in VARYING_SLOT_PSIZ.z
          * - VARYING_SLOT_PSIZ                   in VARYING_SLOT_PSIZ.w
          */
         if (varying == VARYING_SLOT_PRIMITIVE_SHADING_RATE) {
            varying = VARYING_SLOT_PSIZ;
            component_mask = 1 << 0; // SO_DECL_COMPMASK_X
         } else if (varying == VARYING_SLOT_LAYER) {
            varying = VARYING_SLOT_PSIZ;
            component_mask = 1 << 1; // SO_DECL_COMPMASK_Y
         } else if (varying == VARYING_SLOT_VIEWPORT) {
            varying = VARYING_SLOT_PSIZ;
            component_mask = 1 << 2; // SO_DECL_COMPMASK_Z
         } else if (varying == VARYING_SLOT_PSIZ) {
            component_mask = 1 << 3; // SO_DECL_COMPMASK_W
         }

         next_offset[buffer] = output->offset +
                               __builtin_popcount(component_mask) * 4;

         const int slot = vue_map->varying_to_slot[varying];
         if (slot < 0) {
            /* This can happen if the shader never writes to the varying.
             * Insert a hole instead of actual varying data.
             */
            so_decl[stream][decls[stream]++] = (struct GENX(SO_DECL)) {
               .HoleFlag = true,
               .OutputBufferSlot = buffer,
               .ComponentMask = component_mask,
            };
         } else {
            so_decl[stream][decls[stream]++] = (struct GENX(SO_DECL)) {
               .OutputBufferSlot = buffer,
               .RegisterIndex = slot,
               .ComponentMask = component_mask,
            };
         }
      }

      int max_decls = 0;
      for (unsigned s = 0; s < MAX_XFB_STREAMS; s++)
         max_decls = MAX2(max_decls, decls[s]);

      uint8_t sbs[MAX_XFB_STREAMS] = { };
      for (unsigned b = 0; b < MAX_XFB_BUFFERS; b++) {
         if (xfb_info->buffers_written & (1 << b))
            sbs[xfb_info->buffer_to_stream[b]] |= 1 << b;
      }

      uint32_t *dw = anv_pipeline_emitn(pipeline, final.so_decl_list,
                                        3 + 2 * max_decls,
                                        GENX(3DSTATE_SO_DECL_LIST),
                                        .StreamtoBufferSelects0 = sbs[0],
                                        .StreamtoBufferSelects1 = sbs[1],
                                        .StreamtoBufferSelects2 = sbs[2],
                                        .StreamtoBufferSelects3 = sbs[3],
                                        .NumEntries0 = decls[0],
                                        .NumEntries1 = decls[1],
                                        .NumEntries2 = decls[2],
                                        .NumEntries3 = decls[3]);

      for (int i = 0; i < max_decls; i++) {
         GENX(SO_DECL_ENTRY_pack)(NULL, dw + 3 + i * 2,
            &(struct GENX(SO_DECL_ENTRY)) {
               .Stream0Decl = so_decl[0][i],
               .Stream1Decl = so_decl[1][i],
               .Stream2Decl = so_decl[2][i],
               .Stream3Decl = so_decl[3][i],
            });
      }
   }

   anv_pipeline_emit(pipeline, partial.so, GENX(3DSTATE_STREAMOUT), so) {
      if (xfb_info) {
         pipeline->uses_xfb = true;

         so.SOFunctionEnable = true;
         so.SOStatisticsEnable = true;

         so.Buffer0SurfacePitch = xfb_info->buffers[0].stride;
         so.Buffer1SurfacePitch = xfb_info->buffers[1].stride;
         so.Buffer2SurfacePitch = xfb_info->buffers[2].stride;
         so.Buffer3SurfacePitch = xfb_info->buffers[3].stride;

         int urb_entry_read_offset = 0;
         int urb_entry_read_length =
            (prog_data->vue_map.num_slots + 1) / 2 - urb_entry_read_offset;

         /* We always read the whole vertex. This could be reduced at some
          * point by reading less and offsetting the register index in the
          * SO_DECLs.
          */
         so.Stream0VertexReadOffset = urb_entry_read_offset;
         so.Stream0VertexReadLength = urb_entry_read_length - 1;
         so.Stream1VertexReadOffset = urb_entry_read_offset;
         so.Stream1VertexReadLength = urb_entry_read_length - 1;
         so.Stream2VertexReadOffset = urb_entry_read_offset;
         so.Stream2VertexReadLength = urb_entry_read_length - 1;
         so.Stream3VertexReadOffset = urb_entry_read_offset;
         so.Stream3VertexReadLength = urb_entry_read_length - 1;
      }
   }
}

static uint32_t
get_sampler_count(const struct anv_shader_bin *bin)
{
   uint32_t count_by_4 = DIV_ROUND_UP(bin->bind_map.sampler_count, 4);

   /* We can potentially have way more than 32 samplers and that's ok.
    * However, the 3DSTATE_XS packets only have 3 bits to specify how
    * many to pre-fetch and all values above 4 are marked reserved.
    */
   return MIN2(count_by_4, 4);
}

static UNUSED struct anv_address
get_scratch_address(struct anv_pipeline *pipeline,
                    gl_shader_stage stage,
                    const struct anv_shader_bin *bin)
{
   return (struct anv_address) {
      .bo = anv_scratch_pool_alloc(pipeline->device,
                                   &pipeline->device->scratch_pool,
                                   stage, bin->prog_data->total_scratch),
      .offset = 0,
   };
}

static UNUSED uint32_t
get_scratch_space(const struct anv_shader_bin *bin)
{
   return ffs(bin->prog_data->total_scratch / 2048);
}

static UNUSED uint32_t
get_scratch_surf(struct anv_pipeline *pipeline,
                 gl_shader_stage stage,
                 const struct anv_shader_bin *bin)
{
   if (bin->prog_data->total_scratch == 0)
      return 0;

   struct anv_bo *bo =
      anv_scratch_pool_alloc(pipeline->device,
                             &pipeline->device->scratch_pool,
                             stage, bin->prog_data->total_scratch);
   anv_reloc_list_add_bo(pipeline->batch.relocs, bo);
   return anv_scratch_pool_get_surf(pipeline->device,
                                    &pipeline->device->scratch_pool,
                                    bin->prog_data->total_scratch) >> 4;
}

static void
emit_3dstate_vs(struct anv_graphics_pipeline *pipeline)
{
   const struct intel_device_info *devinfo = pipeline->base.base.device->info;
   const struct brw_vs_prog_data *vs_prog_data = get_vs_prog_data(pipeline);
   const struct anv_shader_bin *vs_bin =
      pipeline->base.shaders[MESA_SHADER_VERTEX];

   assert(anv_pipeline_has_stage(pipeline, MESA_SHADER_VERTEX));

   anv_pipeline_emit(pipeline, final.vs, GENX(3DSTATE_VS), vs) {
      vs.Enable               = true;
      vs.StatisticsEnable     = true;
      vs.KernelStartPointer   = vs_bin->kernel.offset;
#if GFX_VER < 20
      vs.SIMD8DispatchEnable  =
         vs_prog_data->base.dispatch_mode == DISPATCH_MODE_SIMD8;
#endif

      assert(!vs_prog_data->base.base.use_alt_mode);
#if GFX_VER < 11
      vs.SingleVertexDispatch       = false;
#endif
      vs.VectorMaskEnable           = false;
      /* Wa_1606682166:
       * Incorrect TDL's SSP address shift in SARB for 16:6 & 18:8 modes.
       * Disable the Sampler state prefetch functionality in the SARB by
       * programming 0xB000[30] to '1'.
       */
      vs.SamplerCount               = GFX_VER == 11 ? 0 : get_sampler_count(vs_bin);
      vs.BindingTableEntryCount     = vs_bin->bind_map.surface_count;
      vs.FloatingPointMode          = IEEE754;
      vs.IllegalOpcodeExceptionEnable = false;
      vs.SoftwareExceptionEnable    = false;
      vs.MaximumNumberofThreads     = devinfo->max_vs_threads - 1;

      if (GFX_VER == 9 && devinfo->gt == 4 &&
          anv_pipeline_has_stage(pipeline, MESA_SHADER_TESS_EVAL)) {
         /* On Sky Lake GT4, we have experienced some hangs related to the VS
          * cache and tessellation.  It is unknown exactly what is happening
          * but the Haswell docs for the "VS Reference Count Full Force Miss
          * Enable" field of the "Thread Mode" register refer to a HSW bug in
          * which the VUE handle reference count would overflow resulting in
          * internal reference counting bugs.  My (Faith's) best guess is that
          * this bug cropped back up on SKL GT4 when we suddenly had more
          * threads in play than any previous gfx9 hardware.
          *
          * What we do know for sure is that setting this bit when
          * tessellation shaders are in use fixes a GPU hang in Batman: Arkham
          * City when playing with DXVK (https://bugs.freedesktop.org/107280).
          * Disabling the vertex cache with tessellation shaders should only
          * have a minor performance impact as the tessellation shaders are
          * likely generating and processing far more geometry than the vertex
          * stage.
          */
         vs.VertexCacheDisable = true;
      }

      vs.VertexURBEntryReadLength      = vs_prog_data->base.urb_read_length;
      vs.VertexURBEntryReadOffset      = 0;
      vs.DispatchGRFStartRegisterForURBData =
         vs_prog_data->base.base.dispatch_grf_start_reg;

      vs.UserClipDistanceClipTestEnableBitmask =
         vs_prog_data->base.clip_distance_mask;
      vs.UserClipDistanceCullTestEnableBitmask =
         vs_prog_data->base.cull_distance_mask;

#if GFX_VERx10 >= 125
      vs.ScratchSpaceBuffer =
         get_scratch_surf(&pipeline->base.base, MESA_SHADER_VERTEX, vs_bin);
#else
      vs.PerThreadScratchSpace   = get_scratch_space(vs_bin);
      vs.ScratchSpaceBasePointer =
         get_scratch_address(&pipeline->base.base, MESA_SHADER_VERTEX, vs_bin);
#endif
   }
}

static void
emit_3dstate_hs_ds(struct anv_graphics_pipeline *pipeline,
                   const struct vk_tessellation_state *ts)
{
   if (!anv_pipeline_has_stage(pipeline, MESA_SHADER_TESS_EVAL)) {
      anv_pipeline_emit(pipeline, final.hs, GENX(3DSTATE_HS), hs);
      anv_pipeline_emit(pipeline, final.ds, GENX(3DSTATE_DS), ds);
      return;
   }

   const struct intel_device_info *devinfo = pipeline->base.base.device->info;
   const struct anv_shader_bin *tcs_bin =
      pipeline->base.shaders[MESA_SHADER_TESS_CTRL];
   const struct anv_shader_bin *tes_bin =
      pipeline->base.shaders[MESA_SHADER_TESS_EVAL];

   const struct brw_tcs_prog_data *tcs_prog_data = get_tcs_prog_data(pipeline);
   const struct brw_tes_prog_data *tes_prog_data = get_tes_prog_data(pipeline);

   anv_pipeline_emit(pipeline, final.hs, GENX(3DSTATE_HS), hs) {
      hs.Enable = true;
      hs.StatisticsEnable = true;
      hs.KernelStartPointer = tcs_bin->kernel.offset;
      /* Wa_1606682166 */
      hs.SamplerCount = GFX_VER == 11 ? 0 : get_sampler_count(tcs_bin);
      hs.BindingTableEntryCount = tcs_bin->bind_map.surface_count;

#if GFX_VER >= 12
      /* Wa_1604578095:
       *
       *    Hang occurs when the number of max threads is less than 2 times
       *    the number of instance count. The number of max threads must be
       *    more than 2 times the number of instance count.
       */
      assert((devinfo->max_tcs_threads / 2) > tcs_prog_data->instances);
#endif

      hs.MaximumNumberofThreads = devinfo->max_tcs_threads - 1;
      hs.IncludeVertexHandles = true;
      hs.InstanceCount = tcs_prog_data->instances - 1;

      hs.VertexURBEntryReadLength = 0;
      hs.VertexURBEntryReadOffset = 0;
      hs.DispatchGRFStartRegisterForURBData =
         tcs_prog_data->base.base.dispatch_grf_start_reg & 0x1f;
#if GFX_VER >= 12
      hs.DispatchGRFStartRegisterForURBData5 =
         tcs_prog_data->base.base.dispatch_grf_start_reg >> 5;
#endif

#if GFX_VERx10 >= 125
      hs.ScratchSpaceBuffer =
         get_scratch_surf(&pipeline->base.base, MESA_SHADER_TESS_CTRL, tcs_bin);
#else
      hs.PerThreadScratchSpace = get_scratch_space(tcs_bin);
      hs.ScratchSpaceBasePointer =
         get_scratch_address(&pipeline->base.base, MESA_SHADER_TESS_CTRL, tcs_bin);
#endif

#if GFX_VER == 12
      /*  Patch Count threshold specifies the maximum number of patches that
       *  will be accumulated before a thread dispatch is forced.
       */
      hs.PatchCountThreshold = tcs_prog_data->patch_count_threshold;
#endif

#if GFX_VER < 20
      hs.DispatchMode = tcs_prog_data->base.dispatch_mode;
#endif
      hs.IncludePrimitiveID = tcs_prog_data->include_primitive_id;
   };

   anv_pipeline_emit(pipeline, final.ds, GENX(3DSTATE_DS), ds) {
      ds.Enable = true;
      ds.StatisticsEnable = true;
      ds.KernelStartPointer = tes_bin->kernel.offset;
      /* Wa_1606682166 */
      ds.SamplerCount = GFX_VER == 11 ? 0 : get_sampler_count(tes_bin);
      ds.BindingTableEntryCount = tes_bin->bind_map.surface_count;
      ds.MaximumNumberofThreads = devinfo->max_tes_threads - 1;

      ds.ComputeWCoordinateEnable =
         tes_prog_data->domain == INTEL_TESS_DOMAIN_TRI;

      ds.PatchURBEntryReadLength = tes_prog_data->base.urb_read_length;
      ds.PatchURBEntryReadOffset = 0;
      ds.DispatchGRFStartRegisterForURBData =
         tes_prog_data->base.base.dispatch_grf_start_reg;

#if GFX_VER < 11
      ds.DispatchMode =
         tes_prog_data->base.dispatch_mode == DISPATCH_MODE_SIMD8 ?
         DISPATCH_MODE_SIMD8_SINGLE_PATCH :
         DISPATCH_MODE_SIMD4X2;
#else
      assert(tes_prog_data->base.dispatch_mode == INTEL_DISPATCH_MODE_SIMD8);
      ds.DispatchMode = DISPATCH_MODE_SIMD8_SINGLE_PATCH;
#endif

      ds.UserClipDistanceClipTestEnableBitmask =
         tes_prog_data->base.clip_distance_mask;
      ds.UserClipDistanceCullTestEnableBitmask =
         tes_prog_data->base.cull_distance_mask;

#if GFX_VER >= 12
      ds.PrimitiveIDNotRequired = !tes_prog_data->include_primitive_id;
#endif
#if GFX_VERx10 >= 125
      ds.ScratchSpaceBuffer =
         get_scratch_surf(&pipeline->base.base, MESA_SHADER_TESS_EVAL, tes_bin);
#else
      ds.PerThreadScratchSpace = get_scratch_space(tes_bin);
      ds.ScratchSpaceBasePointer =
         get_scratch_address(&pipeline->base.base, MESA_SHADER_TESS_EVAL, tes_bin);
#endif
   }
}

static UNUSED bool
geom_or_tess_prim_id_used(struct anv_graphics_pipeline *pipeline)
{
   const struct brw_tcs_prog_data *tcs_prog_data =
      anv_pipeline_has_stage(pipeline, MESA_SHADER_TESS_CTRL) ?
      get_tcs_prog_data(pipeline) : NULL;
   const struct brw_tes_prog_data *tes_prog_data =
      anv_pipeline_has_stage(pipeline, MESA_SHADER_TESS_EVAL) ?
      get_tes_prog_data(pipeline) : NULL;
   const struct brw_gs_prog_data *gs_prog_data =
      anv_pipeline_has_stage(pipeline, MESA_SHADER_GEOMETRY) ?
      get_gs_prog_data(pipeline) : NULL;

   return (tcs_prog_data && tcs_prog_data->include_primitive_id) ||
          (tes_prog_data && tes_prog_data->include_primitive_id) ||
          (gs_prog_data && gs_prog_data->include_primitive_id);
}

static void
emit_3dstate_te(struct anv_graphics_pipeline *pipeline)
{
   anv_pipeline_emit(pipeline, partial.te, GENX(3DSTATE_TE), te) {
      if (anv_pipeline_has_stage(pipeline, MESA_SHADER_TESS_EVAL)) {
         const struct brw_tes_prog_data *tes_prog_data =
            get_tes_prog_data(pipeline);

         te.Partitioning = tes_prog_data->partitioning;
         te.TEDomain = tes_prog_data->domain;
         te.TEEnable = true;
         te.MaximumTessellationFactorOdd = 63.0;
         te.MaximumTessellationFactorNotOdd = 64.0;
#if GFX_VERx10 >= 125
         const struct anv_device *device = pipeline->base.base.device;
         if (intel_needs_workaround(device->info, 22012699309))
            te.TessellationDistributionMode = TEDMODE_RR_STRICT;
         else
            te.TessellationDistributionMode = TEDMODE_RR_FREE;

         if (intel_needs_workaround(device->info, 14015055625)) {
            /* Wa_14015055625:
             *
             * Disable Tessellation Distribution when primitive Id is enabled.
             */
            if (sbe_primitive_id_override(pipeline) ||
                geom_or_tess_prim_id_used(pipeline))
               te.TessellationDistributionMode = TEDMODE_OFF;
         }

#if GFX_VER >= 20
         te.TessellationDistributionLevel = TEDLEVEL_REGION;
#else
         te.TessellationDistributionLevel = TEDLEVEL_PATCH;
#endif
         /* 64_TRIANGLES */
         te.SmallPatchThreshold = 3;
         /* 1K_TRIANGLES */
         te.TargetBlockSize = 8;
         /* 1K_TRIANGLES */
         te.LocalBOPAccumulatorThreshold = 1;
#endif
      }
   }
}

static void
emit_3dstate_gs(struct anv_graphics_pipeline *pipeline)
{
   if (!anv_pipeline_has_stage(pipeline, MESA_SHADER_GEOMETRY)) {
      anv_pipeline_emit(pipeline, partial.gs, GENX(3DSTATE_GS), gs);
      return;
   }

   const struct intel_device_info *devinfo = pipeline->base.base.device->info;
   const struct anv_shader_bin *gs_bin =
      pipeline->base.shaders[MESA_SHADER_GEOMETRY];
   const struct brw_gs_prog_data *gs_prog_data = get_gs_prog_data(pipeline);

   anv_pipeline_emit(pipeline, partial.gs, GENX(3DSTATE_GS), gs) {
      gs.Enable                  = true;
      gs.StatisticsEnable        = true;
      gs.KernelStartPointer      = gs_bin->kernel.offset;
#if GFX_VER < 20
      gs.DispatchMode            = gs_prog_data->base.dispatch_mode;
#endif

      gs.SingleProgramFlow       = false;
      gs.VectorMaskEnable        = false;
      /* Wa_1606682166 */
      gs.SamplerCount            = GFX_VER == 11 ? 0 : get_sampler_count(gs_bin);
      gs.BindingTableEntryCount  = gs_bin->bind_map.surface_count;
      gs.IncludeVertexHandles    = gs_prog_data->base.include_vue_handles;
      gs.IncludePrimitiveID      = gs_prog_data->include_primitive_id;

      gs.MaximumNumberofThreads = devinfo->max_gs_threads - 1;

      gs.OutputVertexSize        = gs_prog_data->output_vertex_size_hwords * 2 - 1;
      gs.OutputTopology          = gs_prog_data->output_topology;
      gs.ControlDataFormat       = gs_prog_data->control_data_format;
      gs.ControlDataHeaderSize   = gs_prog_data->control_data_header_size_hwords;
      gs.InstanceControl         = MAX2(gs_prog_data->invocations, 1) - 1;

      gs.ExpectedVertexCount     = gs_prog_data->vertices_in;
      gs.StaticOutput            = gs_prog_data->static_vertex_count >= 0;
      gs.StaticOutputVertexCount = gs_prog_data->static_vertex_count >= 0 ?
         gs_prog_data->static_vertex_count : 0;

      gs.VertexURBEntryReadOffset = 0;
      gs.VertexURBEntryReadLength = gs_prog_data->base.urb_read_length;
      gs.DispatchGRFStartRegisterForURBData =
         gs_prog_data->base.base.dispatch_grf_start_reg;

      gs.UserClipDistanceClipTestEnableBitmask =
         gs_prog_data->base.clip_distance_mask;
      gs.UserClipDistanceCullTestEnableBitmask =
         gs_prog_data->base.cull_distance_mask;

#if GFX_VERx10 >= 125
      gs.ScratchSpaceBuffer =
         get_scratch_surf(&pipeline->base.base, MESA_SHADER_GEOMETRY, gs_bin);
#else
      gs.PerThreadScratchSpace   = get_scratch_space(gs_bin);
      gs.ScratchSpaceBasePointer =
         get_scratch_address(&pipeline->base.base, MESA_SHADER_GEOMETRY, gs_bin);
#endif
   }
}

static void
emit_3dstate_wm(struct anv_graphics_pipeline *pipeline,
                const struct vk_input_assembly_state *ia,
                const struct vk_rasterization_state *rs,
                const struct vk_multisample_state *ms,
                const struct vk_color_blend_state *cb,
                const struct vk_render_pass_state *rp)
{
   const struct brw_wm_prog_data *wm_prog_data = get_wm_prog_data(pipeline);

   anv_pipeline_emit(pipeline, partial.wm, GENX(3DSTATE_WM), wm) {
      wm.StatisticsEnable                    = true;
      wm.LineEndCapAntialiasingRegionWidth   = _05pixels;
      wm.LineAntialiasingRegionWidth         = _10pixels;
      wm.PointRasterizationRule              = RASTRULE_UPPER_LEFT;

      if (anv_pipeline_has_stage(pipeline, MESA_SHADER_FRAGMENT)) {
         if (wm_prog_data->early_fragment_tests) {
            wm.EarlyDepthStencilControl         = EDSC_PREPS;
         } else if (wm_prog_data->has_side_effects) {
            wm.EarlyDepthStencilControl         = EDSC_PSEXEC;
         } else {
            wm.EarlyDepthStencilControl         = EDSC_NORMAL;
         }

         /* Gen8 hardware tries to compute ThreadDispatchEnable for us but
          * doesn't take into account KillPixels when no depth or stencil
          * writes are enabled. In order for occlusion queries to work
          * correctly with no attachments, we need to force-enable PS thread
          * dispatch.
          *
          * The BDW docs are pretty clear that that this bit isn't validated
          * and probably shouldn't be used in production:
          *
          *    "This must always be set to Normal. This field should not be
          *     tested for functional validation."
          *
          * Unfortunately, however, the other mechanism we have for doing this
          * is 3DSTATE_PS_EXTRA::PixelShaderHasUAV which causes hangs on BDW.
          * Given two bad options, we choose the one which works.
          */
         pipeline->force_fragment_thread_dispatch =
            wm_prog_data->has_side_effects ||
            wm_prog_data->uses_kill;

         wm.BarycentricInterpolationMode =
            wm_prog_data_barycentric_modes(wm_prog_data,
                                           pipeline->fs_msaa_flags);
      }
   }
}

static void
emit_3dstate_ps(struct anv_graphics_pipeline *pipeline,
                const struct vk_multisample_state *ms,
                const struct vk_color_blend_state *cb)
{
   UNUSED const struct intel_device_info *devinfo =
      pipeline->base.base.device->info;
   const struct anv_shader_bin *fs_bin =
      pipeline->base.shaders[MESA_SHADER_FRAGMENT];

   if (!anv_pipeline_has_stage(pipeline, MESA_SHADER_FRAGMENT)) {
      anv_pipeline_emit(pipeline, final.ps, GENX(3DSTATE_PS), ps);
      return;
   }

   const struct brw_wm_prog_data *wm_prog_data = get_wm_prog_data(pipeline);

   anv_pipeline_emit(pipeline, final.ps, GENX(3DSTATE_PS), ps) {
      intel_set_ps_dispatch_state(&ps, devinfo, wm_prog_data,
                                  ms != NULL ? ms->rasterization_samples : 1,
                                  pipeline->fs_msaa_flags);

      const bool persample =
         brw_wm_prog_data_is_persample(wm_prog_data, pipeline->fs_msaa_flags);

#if GFX_VER == 12
      assert(wm_prog_data->dispatch_multi == 0 ||
             (wm_prog_data->dispatch_multi == 16 && wm_prog_data->max_polygons == 2));
      ps.DualSIMD8DispatchEnable = wm_prog_data->dispatch_multi;
      /* XXX - No major improvement observed from enabling
       *       overlapping subspans, but it could be helpful
       *       in theory when the requirements listed on the
       *       BSpec page for 3DSTATE_PS_BODY are met.
       */
      ps.OverlappingSubspansEnable = false;
#endif

      ps.KernelStartPointer0 = fs_bin->kernel.offset +
                               brw_wm_prog_data_prog_offset(wm_prog_data, ps, 0);
      ps.KernelStartPointer1 = fs_bin->kernel.offset +
                               brw_wm_prog_data_prog_offset(wm_prog_data, ps, 1);
#if GFX_VER < 20
      ps.KernelStartPointer2 = fs_bin->kernel.offset +
                               brw_wm_prog_data_prog_offset(wm_prog_data, ps, 2);
#endif

      ps.SingleProgramFlow          = false;
      ps.VectorMaskEnable           = wm_prog_data->uses_vmask;
      /* Wa_1606682166 */
      ps.SamplerCount               = GFX_VER == 11 ? 0 : get_sampler_count(fs_bin);
      ps.BindingTableEntryCount     = fs_bin->bind_map.surface_count;
#if GFX_VER < 20
      ps.PushConstantEnable         = wm_prog_data->base.nr_params > 0 ||
                                      wm_prog_data->base.ubo_ranges[0].length;
#endif
      ps.PositionXYOffsetSelect     =
           !wm_prog_data->uses_pos_offset ? POSOFFSET_NONE :
           persample ? POSOFFSET_SAMPLE : POSOFFSET_CENTROID;

      ps.MaximumNumberofThreadsPerPSD = devinfo->max_threads_per_psd - 1;

      ps.DispatchGRFStartRegisterForConstantSetupData0 =
         brw_wm_prog_data_dispatch_grf_start_reg(wm_prog_data, ps, 0);
      ps.DispatchGRFStartRegisterForConstantSetupData1 =
         brw_wm_prog_data_dispatch_grf_start_reg(wm_prog_data, ps, 1);
#if GFX_VER < 20
      ps.DispatchGRFStartRegisterForConstantSetupData2 =
         brw_wm_prog_data_dispatch_grf_start_reg(wm_prog_data, ps, 2);
#endif

#if GFX_VERx10 >= 125
      ps.ScratchSpaceBuffer =
         get_scratch_surf(&pipeline->base.base, MESA_SHADER_FRAGMENT, fs_bin);
#else
      ps.PerThreadScratchSpace   = get_scratch_space(fs_bin);
      ps.ScratchSpaceBasePointer =
         get_scratch_address(&pipeline->base.base, MESA_SHADER_FRAGMENT, fs_bin);
#endif
   }
}

static void
emit_3dstate_ps_extra(struct anv_graphics_pipeline *pipeline,
                      const struct vk_rasterization_state *rs,
                      const struct vk_graphics_pipeline_state *state)
{
   const struct brw_wm_prog_data *wm_prog_data = get_wm_prog_data(pipeline);

   if (!anv_pipeline_has_stage(pipeline, MESA_SHADER_FRAGMENT)) {
      anv_pipeline_emit(pipeline, partial.ps_extra, GENX(3DSTATE_PS_EXTRA), ps);
      return;
   }

   anv_pipeline_emit(pipeline, partial.ps_extra, GENX(3DSTATE_PS_EXTRA), ps) {
      ps.PixelShaderValid              = true;
#if GFX_VER < 20
      ps.AttributeEnable               = wm_prog_data->num_varying_inputs > 0;
#endif
      ps.oMaskPresenttoRenderTarget    = wm_prog_data->uses_omask;
      ps.PixelShaderIsPerSample        =
         brw_wm_prog_data_is_persample(wm_prog_data, pipeline->fs_msaa_flags);
      ps.PixelShaderComputedDepthMode  = wm_prog_data->computed_depth_mode;
      ps.PixelShaderUsesSourceDepth    = wm_prog_data->uses_src_depth;
      ps.PixelShaderUsesSourceW        = wm_prog_data->uses_src_w;

      ps.PixelShaderComputesStencil = wm_prog_data->computed_stencil;
#if GFX_VER >= 20
      assert(!wm_prog_data->pulls_bary);
#else
      ps.PixelShaderPullsBary    = wm_prog_data->pulls_bary;
#endif

      ps.InputCoverageMaskState = ICMS_NONE;
      assert(!wm_prog_data->inner_coverage); /* Not available in SPIR-V */
      if (!wm_prog_data->uses_sample_mask)
         ps.InputCoverageMaskState = ICMS_NONE;
      else if (brw_wm_prog_data_is_coarse(wm_prog_data, 0))
         ps.InputCoverageMaskState  = ICMS_NORMAL;
      else if (wm_prog_data->post_depth_coverage)
         ps.InputCoverageMaskState = ICMS_DEPTH_COVERAGE;
      else
         ps.InputCoverageMaskState = ICMS_NORMAL;

#if GFX_VER >= 11
      ps.PixelShaderRequiresSourceDepthandorWPlaneCoefficients =
         wm_prog_data->uses_depth_w_coefficients;
      ps.PixelShaderIsPerCoarsePixel =
         brw_wm_prog_data_is_coarse(wm_prog_data, pipeline->fs_msaa_flags);
#endif
#if GFX_VERx10 >= 125
      /* TODO: We should only require this when the last geometry shader uses
       *       a fragment shading rate that is not constant.
       */
      ps.EnablePSDependencyOnCPsizeChange =
         brw_wm_prog_data_is_coarse(wm_prog_data, pipeline->fs_msaa_flags);
#endif
   }
}

static void
emit_3dstate_vf_statistics(struct anv_graphics_pipeline *pipeline)
{
   anv_pipeline_emit(pipeline, final.vf_statistics,
                     GENX(3DSTATE_VF_STATISTICS), vfs) {
      vfs.StatisticsEnable = true;
   }
}

static void
compute_kill_pixel(struct anv_graphics_pipeline *pipeline,
                   const struct vk_multisample_state *ms,
                   const struct vk_graphics_pipeline_state *state)
{
   if (!anv_pipeline_has_stage(pipeline, MESA_SHADER_FRAGMENT)) {
      pipeline->kill_pixel = false;
      return;
   }

   const struct brw_wm_prog_data *wm_prog_data = get_wm_prog_data(pipeline);

   /* This computes the KillPixel portion of the computation for whether or
    * not we want to enable the PMA fix on gfx8 or gfx9.  It's given by this
    * chunk of the giant formula:
    *
    *    (3DSTATE_PS_EXTRA::PixelShaderKillsPixels ||
    *     3DSTATE_PS_EXTRA::oMask Present to RenderTarget ||
    *     3DSTATE_PS_BLEND::AlphaToCoverageEnable ||
    *     3DSTATE_PS_BLEND::AlphaTestEnable ||
    *     3DSTATE_WM_CHROMAKEY::ChromaKeyKillEnable)
    *
    * 3DSTATE_WM_CHROMAKEY::ChromaKeyKillEnable is always false and so is
    * 3DSTATE_PS_BLEND::AlphaTestEnable since Vulkan doesn't have a concept
    * of an alpha test.
    */
   pipeline->rp_has_ds_self_dep =
      (state->pipeline_flags &
       VK_PIPELINE_CREATE_2_DEPTH_STENCIL_ATTACHMENT_FEEDBACK_LOOP_BIT_EXT) != 0;
   pipeline->kill_pixel =
      pipeline->rp_has_ds_self_dep ||
      wm_prog_data->uses_kill ||
      wm_prog_data->uses_omask ||
      (ms && ms->alpha_to_coverage_enable);
}

#if GFX_VER >= 12
static void
emit_3dstate_primitive_replication(struct anv_graphics_pipeline *pipeline,
                                   const struct vk_render_pass_state *rp)
{
   if (anv_pipeline_is_mesh(pipeline)) {
      anv_pipeline_emit(pipeline, final.primitive_replication,
                        GENX(3DSTATE_PRIMITIVE_REPLICATION), pr);
      return;
   }

   const int replication_count =
      anv_pipeline_get_last_vue_prog_data(pipeline)->vue_map.num_pos_slots;

   assert(replication_count >= 1);
   if (replication_count == 1) {
      anv_pipeline_emit(pipeline, final.primitive_replication,
                        GENX(3DSTATE_PRIMITIVE_REPLICATION), pr);
      return;
   }

   assert(replication_count == util_bitcount(rp->view_mask));
   assert(replication_count <= MAX_VIEWS_FOR_PRIMITIVE_REPLICATION);

   anv_pipeline_emit(pipeline, final.primitive_replication,
                     GENX(3DSTATE_PRIMITIVE_REPLICATION), pr) {
      pr.ReplicaMask = (1 << replication_count) - 1;
      pr.ReplicationCount = replication_count - 1;

      int i = 0;
      u_foreach_bit(view_index, rp->view_mask) {
         pr.RTAIOffset[i] = view_index;
         i++;
      }
   }
}
#endif

#if GFX_VERx10 >= 125
static void
emit_task_state(struct anv_graphics_pipeline *pipeline)
{
   assert(anv_pipeline_is_mesh(pipeline));

   if (!anv_pipeline_has_stage(pipeline, MESA_SHADER_TASK)) {
      anv_pipeline_emit(pipeline, final.task_control,
                        GENX(3DSTATE_TASK_CONTROL), zero);
      anv_pipeline_emit(pipeline, final.task_shader,
                        GENX(3DSTATE_TASK_SHADER), zero);
      anv_pipeline_emit(pipeline, final.task_redistrib,
                        GENX(3DSTATE_TASK_REDISTRIB), zero);
      return;
   }

   const struct anv_shader_bin *task_bin =
      pipeline->base.shaders[MESA_SHADER_TASK];

   anv_pipeline_emit(pipeline, final.task_control,
                     GENX(3DSTATE_TASK_CONTROL), tc) {
      tc.TaskShaderEnable = true;
      tc.ScratchSpaceBuffer =
         get_scratch_surf(&pipeline->base.base, MESA_SHADER_TASK, task_bin);
      tc.MaximumNumberofThreadGroups = 511;
   }

   const struct intel_device_info *devinfo = pipeline->base.base.device->info;
   const struct brw_task_prog_data *task_prog_data = get_task_prog_data(pipeline);
   const struct intel_cs_dispatch_info task_dispatch =
      brw_cs_get_dispatch_info(devinfo, &task_prog_data->base, NULL);

   anv_pipeline_emit(pipeline, final.task_shader,
                     GENX(3DSTATE_TASK_SHADER), task) {
      task.KernelStartPointer                = task_bin->kernel.offset;
      task.SIMDSize                          = task_dispatch.simd_size / 16;
      task.MessageSIMD                       = task.SIMDSize;
      task.NumberofThreadsinGPGPUThreadGroup = task_dispatch.threads;
      task.ExecutionMask                     = task_dispatch.right_mask;
      task.LocalXMaximum                     = task_dispatch.group_size - 1;
      task.EmitLocalIDX                      = true;

      task.NumberofBarriers                  = task_prog_data->base.uses_barrier;
      task.SharedLocalMemorySize             =
         encode_slm_size(GFX_VER, task_prog_data->base.base.total_shared);
      task.PreferredSLMAllocationSize        =
         preferred_slm_allocation_size(devinfo);

      /*
       * 3DSTATE_TASK_SHADER_DATA.InlineData[0:1] will be used for an address
       * of a buffer with push constants and descriptor set table and
       * InlineData[2:7] will be used for first few push constants.
       */
      task.EmitInlineParameter = true;

      task.XP0Required = task_prog_data->uses_drawid;
   }

   /* Recommended values from "Task and Mesh Distribution Programming". */
   anv_pipeline_emit(pipeline, final.task_redistrib,
                     GENX(3DSTATE_TASK_REDISTRIB), redistrib) {
      redistrib.LocalBOTAccumulatorThreshold = MULTIPLIER_1;
      redistrib.SmallTaskThreshold = 1; /* 2^N */
      redistrib.TargetMeshBatchSize = devinfo->num_slices > 2 ? 3 : 5; /* 2^N */
      redistrib.TaskRedistributionLevel = TASKREDISTRIB_BOM;
      redistrib.TaskRedistributionMode = TASKREDISTRIB_RR_STRICT;
   }
}

static void
emit_mesh_state(struct anv_graphics_pipeline *pipeline)
{
   assert(anv_pipeline_is_mesh(pipeline));

   const struct anv_shader_bin *mesh_bin = pipeline->base.shaders[MESA_SHADER_MESH];

   anv_pipeline_emit(pipeline, final.mesh_control,
                     GENX(3DSTATE_MESH_CONTROL), mc) {
      mc.MeshShaderEnable = true;
      mc.ScratchSpaceBuffer =
         get_scratch_surf(&pipeline->base.base, MESA_SHADER_MESH, mesh_bin);
      mc.MaximumNumberofThreadGroups = 511;
   }

   const struct intel_device_info *devinfo = pipeline->base.base.device->info;
   const struct brw_mesh_prog_data *mesh_prog_data = get_mesh_prog_data(pipeline);
   const struct intel_cs_dispatch_info mesh_dispatch =
      brw_cs_get_dispatch_info(devinfo, &mesh_prog_data->base, NULL);

   const unsigned output_topology =
      mesh_prog_data->primitive_type == MESA_PRIM_POINTS ? OUTPUT_POINT :
      mesh_prog_data->primitive_type == MESA_PRIM_LINES  ? OUTPUT_LINE :
                                                             OUTPUT_TRI;

   uint32_t index_format;
   switch (mesh_prog_data->index_format) {
   case BRW_INDEX_FORMAT_U32:
      index_format = INDEX_U32;
      break;
   case BRW_INDEX_FORMAT_U888X:
      index_format = INDEX_U888X;
      break;
   default:
      unreachable("invalid index format");
   }

   anv_pipeline_emit(pipeline, final.mesh_shader,
                     GENX(3DSTATE_MESH_SHADER), mesh) {
      mesh.KernelStartPointer                = mesh_bin->kernel.offset;
      mesh.SIMDSize                          = mesh_dispatch.simd_size / 16;
      mesh.MessageSIMD                       = mesh.SIMDSize;
      mesh.NumberofThreadsinGPGPUThreadGroup = mesh_dispatch.threads;
      mesh.ExecutionMask                     = mesh_dispatch.right_mask;
      mesh.LocalXMaximum                     = mesh_dispatch.group_size - 1;
      mesh.EmitLocalIDX                      = true;

      mesh.MaximumPrimitiveCount             = MAX2(mesh_prog_data->map.max_primitives, 1) - 1;
      mesh.OutputTopology                    = output_topology;
      mesh.PerVertexDataPitch                = mesh_prog_data->map.per_vertex_pitch_dw / 8;
      mesh.PerPrimitiveDataPresent           = mesh_prog_data->map.per_primitive_pitch_dw > 0;
      mesh.PerPrimitiveDataPitch             = mesh_prog_data->map.per_primitive_pitch_dw / 8;
      mesh.IndexFormat                       = index_format;

      mesh.NumberofBarriers                  = mesh_prog_data->base.uses_barrier;
      mesh.SharedLocalMemorySize             =
         encode_slm_size(GFX_VER, mesh_prog_data->base.base.total_shared);
      mesh.PreferredSLMAllocationSize        =
         preferred_slm_allocation_size(devinfo);

      /*
       * 3DSTATE_MESH_SHADER_DATA.InlineData[0:1] will be used for an address
       * of a buffer with push constants and descriptor set table and
       * InlineData[2:7] will be used for first few push constants.
       */
      mesh.EmitInlineParameter = true;

      mesh.XP0Required = mesh_prog_data->uses_drawid;
   }

   /* Recommended values from "Task and Mesh Distribution Programming". */
   anv_pipeline_emit(pipeline, final.mesh_distrib,
                     GENX(3DSTATE_MESH_DISTRIB), distrib) {
      distrib.DistributionMode = MESH_RR_FREE;
      distrib.TaskDistributionBatchSize = devinfo->num_slices > 2 ? 4 : 9; /* 2^N thread groups */
      distrib.MeshDistributionBatchSize = devinfo->num_slices > 2 ? 3 : 3; /* 2^N thread groups */
   }
}
#endif

void
genX(graphics_pipeline_emit)(struct anv_graphics_pipeline *pipeline,
                             const struct vk_graphics_pipeline_state *state)
{
   enum intel_urb_deref_block_size urb_deref_block_size;
   emit_urb_setup(pipeline, &urb_deref_block_size);

   emit_rs_state(pipeline, state->ia, state->rs, state->ms, state->rp,
                 urb_deref_block_size);
   emit_ms_state(pipeline, state->ms);
   compute_kill_pixel(pipeline, state->ms, state);

   emit_3dstate_clip(pipeline, state->ia, state->vp, state->rs);

#if GFX_VER >= 12
   emit_3dstate_primitive_replication(pipeline, state->rp);
#endif

#if GFX_VERx10 >= 125
   anv_pipeline_emit(pipeline, partial.vfg, GENX(3DSTATE_VFG), vfg) {
      /* If 3DSTATE_TE: TE Enable == 1 then RR_STRICT else RR_FREE*/
      vfg.DistributionMode =
         anv_pipeline_has_stage(pipeline, MESA_SHADER_TESS_EVAL) ? RR_STRICT :
         RR_FREE;
      vfg.DistributionGranularity = BatchLevelGranularity;
#if INTEL_WA_14014851047_GFX_VER
      vfg.GranularityThresholdDisable =
         intel_needs_workaround(pipeline->base.base.device->info, 14014851047);
#endif
      /* 192 vertices for TRILIST_ADJ */
      vfg.ListNBatchSizeScale = 0;
      /* Batch size of 384 vertices */
      vfg.List3BatchSizeScale = 2;
      /* Batch size of 128 vertices */
      vfg.List2BatchSizeScale = 1;
      /* Batch size of 128 vertices */
      vfg.List1BatchSizeScale = 2;
      /* Batch size of 256 vertices for STRIP topologies */
      vfg.StripBatchSizeScale = 3;
      /* 192 control points for PATCHLIST_3 */
      vfg.PatchBatchSizeScale = 1;
      /* 192 control points for PATCHLIST_3 */
      vfg.PatchBatchSizeMultiplier = 31;
   }
#endif

   emit_3dstate_vf_statistics(pipeline);

   if (anv_pipeline_is_primitive(pipeline)) {
      emit_vertex_input(pipeline, state, state->vi);

      emit_3dstate_vs(pipeline);
      emit_3dstate_hs_ds(pipeline, state->ts);
      emit_3dstate_te(pipeline);
      emit_3dstate_gs(pipeline);

      emit_3dstate_streamout(pipeline, state->rs);

#if GFX_VERx10 >= 125
      const struct anv_device *device = pipeline->base.base.device;
      /* Disable Mesh. */
      if (device->vk.enabled_extensions.EXT_mesh_shader) {
         anv_pipeline_emit(pipeline, final.mesh_control,
                           GENX(3DSTATE_MESH_CONTROL), zero);
         anv_pipeline_emit(pipeline, final.mesh_shader,
                           GENX(3DSTATE_MESH_SHADER), zero);
         anv_pipeline_emit(pipeline, final.mesh_distrib,
                           GENX(3DSTATE_MESH_DISTRIB), zero);
         anv_pipeline_emit(pipeline, final.clip_mesh,
                           GENX(3DSTATE_CLIP_MESH), zero);
         anv_pipeline_emit(pipeline, final.sbe_mesh,
                           GENX(3DSTATE_SBE_MESH), zero);
         anv_pipeline_emit(pipeline, final.task_control,
                           GENX(3DSTATE_TASK_CONTROL), zero);
         anv_pipeline_emit(pipeline, final.task_shader,
                           GENX(3DSTATE_TASK_SHADER), zero);
         anv_pipeline_emit(pipeline, final.task_redistrib,
                           GENX(3DSTATE_TASK_REDISTRIB), zero);
      }
#endif
   } else {
      assert(anv_pipeline_is_mesh(pipeline));

      anv_pipeline_emit(pipeline, final.vf_sgvs, GENX(3DSTATE_VF_SGVS), sgvs);
#if GFX_VER >= 11
      anv_pipeline_emit(pipeline, final.vf_sgvs_2, GENX(3DSTATE_VF_SGVS_2), sgvs);
#endif
      anv_pipeline_emit(pipeline, final.vs, GENX(3DSTATE_VS), vs);
      anv_pipeline_emit(pipeline, final.hs, GENX(3DSTATE_HS), hs);
      anv_pipeline_emit(pipeline, final.ds, GENX(3DSTATE_DS), ds);
      anv_pipeline_emit(pipeline, partial.te, GENX(3DSTATE_TE), te);
      anv_pipeline_emit(pipeline, partial.gs, GENX(3DSTATE_GS), gs);

      /* BSpec 46303 forbids both 3DSTATE_MESH_CONTROL.MeshShaderEnable
       * and 3DSTATE_STREAMOUT.SOFunctionEnable to be 1.
       */
      anv_pipeline_emit(pipeline, partial.so, GENX(3DSTATE_STREAMOUT), so);

#if GFX_VERx10 >= 125
      emit_task_state(pipeline);
      emit_mesh_state(pipeline);
#endif
   }

   emit_3dstate_sbe(pipeline);
   emit_3dstate_wm(pipeline, state->ia, state->rs,
                   state->ms, state->cb, state->rp);
   emit_3dstate_ps(pipeline, state->ms, state->cb);
   emit_3dstate_ps_extra(pipeline, state->rs, state);
}

#if GFX_VERx10 >= 125

void
genX(compute_pipeline_emit)(struct anv_compute_pipeline *pipeline)
{
   const struct brw_cs_prog_data *cs_prog_data = get_cs_prog_data(pipeline);
   anv_pipeline_setup_l3_config(&pipeline->base, cs_prog_data->base.total_shared > 0);
}

#else /* #if GFX_VERx10 >= 125 */

void
genX(compute_pipeline_emit)(struct anv_compute_pipeline *pipeline)
{
   struct anv_device *device = pipeline->base.device;
   const struct intel_device_info *devinfo = device->info;
   const struct brw_cs_prog_data *cs_prog_data = get_cs_prog_data(pipeline);

   anv_pipeline_setup_l3_config(&pipeline->base, cs_prog_data->base.total_shared > 0);

   const struct intel_cs_dispatch_info dispatch =
      brw_cs_get_dispatch_info(devinfo, cs_prog_data, NULL);
   const uint32_t vfe_curbe_allocation =
      ALIGN(cs_prog_data->push.per_thread.regs * dispatch.threads +
            cs_prog_data->push.cross_thread.regs, 2);

   const struct anv_shader_bin *cs_bin = pipeline->cs;

   anv_batch_emit(&pipeline->base.batch, GENX(MEDIA_VFE_STATE), vfe) {
      vfe.StackSize              = 0;
      vfe.MaximumNumberofThreads =
         devinfo->max_cs_threads * devinfo->subslice_total - 1;
      vfe.NumberofURBEntries     = 2;
#if GFX_VER < 11
      vfe.ResetGatewayTimer      = true;
#endif
      vfe.URBEntryAllocationSize = 2;
      vfe.CURBEAllocationSize    = vfe_curbe_allocation;

      if (cs_bin->prog_data->total_scratch) {
         /* Broadwell's Per Thread Scratch Space is in the range [0, 11]
          * where 0 = 1k, 1 = 2k, 2 = 4k, ..., 11 = 2M.
          */
         vfe.PerThreadScratchSpace =
            ffs(cs_bin->prog_data->total_scratch) - 11;
         vfe.ScratchSpaceBasePointer =
            get_scratch_address(&pipeline->base, MESA_SHADER_COMPUTE, cs_bin);
      }
   }

   struct GENX(INTERFACE_DESCRIPTOR_DATA) desc = {
      .KernelStartPointer     =
         cs_bin->kernel.offset +
         brw_cs_prog_data_prog_offset(cs_prog_data, dispatch.simd_size),

      /* Wa_1606682166 */
      .SamplerCount           = GFX_VER == 11 ? 0 : get_sampler_count(cs_bin),
      /* We add 1 because the CS indirect parameters buffer isn't accounted
       * for in bind_map.surface_count.
       *
       * Typically set to 0 to avoid prefetching on every thread dispatch.
       */
      .BindingTableEntryCount = devinfo->verx10 == 125 ?
         0 : 1 + MIN2(pipeline->cs->bind_map.surface_count, 30),
      .BarrierEnable          = cs_prog_data->uses_barrier,
      .SharedLocalMemorySize  =
         encode_slm_size(GFX_VER, cs_prog_data->base.total_shared),

      .ConstantURBEntryReadOffset = 0,
      .ConstantURBEntryReadLength = cs_prog_data->push.per_thread.regs,
      .CrossThreadConstantDataReadLength =
         cs_prog_data->push.cross_thread.regs,
#if GFX_VER >= 12
      /* TODO: Check if we are missing workarounds and enable mid-thread
       * preemption.
       *
       * We still have issues with mid-thread preemption (it was already
       * disabled by the kernel on gfx11, due to missing workarounds). It's
       * possible that we are just missing some workarounds, and could enable
       * it later, but for now let's disable it to fix a GPU in compute in Car
       * Chase (and possibly more).
       */
      .ThreadPreemptionDisable = true,
#endif

      .NumberofThreadsinGPGPUThreadGroup = dispatch.threads,
   };
   GENX(INTERFACE_DESCRIPTOR_DATA_pack)(NULL,
                                        pipeline->interface_descriptor_data,
                                        &desc);
}

#endif /* #if GFX_VERx10 >= 125 */

#if GFX_VERx10 >= 125

void
genX(ray_tracing_pipeline_emit)(struct anv_ray_tracing_pipeline *pipeline)
{
   for (uint32_t i = 0; i < pipeline->group_count; i++) {
      struct anv_rt_shader_group *group = &pipeline->groups[i];

      switch (group->type) {
      case VK_RAY_TRACING_SHADER_GROUP_TYPE_GENERAL_KHR: {
         struct GENX(RT_GENERAL_SBT_HANDLE) sh = {};
         sh.General = anv_shader_bin_get_bsr(group->general, 32);
         GENX(RT_GENERAL_SBT_HANDLE_pack)(NULL, group->handle, &sh);
         break;
      }

      case VK_RAY_TRACING_SHADER_GROUP_TYPE_TRIANGLES_HIT_GROUP_KHR: {
         struct GENX(RT_TRIANGLES_SBT_HANDLE) sh = {};
         if (group->closest_hit)
            sh.ClosestHit = anv_shader_bin_get_bsr(group->closest_hit, 32);
         if (group->any_hit)
            sh.AnyHit = anv_shader_bin_get_bsr(group->any_hit, 24);
         GENX(RT_TRIANGLES_SBT_HANDLE_pack)(NULL, group->handle, &sh);
         break;
      }

      case VK_RAY_TRACING_SHADER_GROUP_TYPE_PROCEDURAL_HIT_GROUP_KHR: {
         struct GENX(RT_PROCEDURAL_SBT_HANDLE) sh = {};
         if (group->closest_hit)
            sh.ClosestHit = anv_shader_bin_get_bsr(group->closest_hit, 32);
         sh.Intersection = anv_shader_bin_get_bsr(group->intersection, 24);
         GENX(RT_PROCEDURAL_SBT_HANDLE_pack)(NULL, group->handle, &sh);
         break;
      }

      default:
         unreachable("Invalid shader group type");
      }
   }
}

#else

void
genX(ray_tracing_pipeline_emit)(struct anv_ray_tracing_pipeline *pipeline)
{
   unreachable("Ray tracing not supported");
}

#endif /* GFX_VERx10 >= 125 */<|MERGE_RESOLUTION|>--- conflicted
+++ resolved
@@ -916,432 +916,6 @@
    [VK_PRIMITIVE_TOPOLOGY_TRIANGLE_STRIP_WITH_ADJACENCY] = _3DPRIM_TRISTRIP_ADJ,
 };
 
-<<<<<<< HEAD
-/* This function sanitizes the VkStencilOpState by looking at the compare ops
- * and trying to determine whether or not a given stencil op can ever actually
- * occur.  Stencil ops which can never occur are set to VK_STENCIL_OP_KEEP.
- * This function returns true if, after sanitation, any of the stencil ops are
- * set to something other than VK_STENCIL_OP_KEEP.
- */
-static bool
-sanitize_stencil_face(VkStencilOpState *face,
-                      VkCompareOp depthCompareOp)
-{
-   /* If compareOp is ALWAYS then the stencil test will never fail and failOp
-    * will never happen.  Set failOp to KEEP in this case.
-    */
-   if (face->compareOp == VK_COMPARE_OP_ALWAYS)
-      face->failOp = VK_STENCIL_OP_KEEP;
-
-   /* If compareOp is NEVER or depthCompareOp is NEVER then one of the depth
-    * or stencil tests will fail and passOp will never happen.
-    */
-   if (face->compareOp == VK_COMPARE_OP_NEVER ||
-       depthCompareOp == VK_COMPARE_OP_NEVER)
-      face->passOp = VK_STENCIL_OP_KEEP;
-
-   /* If compareOp is NEVER or depthCompareOp is ALWAYS then either the
-    * stencil test will fail or the depth test will pass.  In either case,
-    * depthFailOp will never happen.
-    */
-   if (face->compareOp == VK_COMPARE_OP_NEVER ||
-       depthCompareOp == VK_COMPARE_OP_ALWAYS)
-      face->depthFailOp = VK_STENCIL_OP_KEEP;
-
-   return face->failOp != VK_STENCIL_OP_KEEP ||
-          face->depthFailOp != VK_STENCIL_OP_KEEP ||
-          face->passOp != VK_STENCIL_OP_KEEP;
-}
-
-/* Intel hardware is fairly sensitive to whether or not depth/stencil writes
- * are enabled.  In the presence of discards, it's fairly easy to get into the
- * non-promoted case which means a fairly big performance hit.  From the Iron
- * Lake PRM, Vol 2, pt. 1, section 8.4.3.2, "Early Depth Test Cases":
- *
- *    "Non-promoted depth (N) is active whenever the depth test can be done
- *    early but it cannot determine whether or not to write source depth to
- *    the depth buffer, therefore the depth write must be performed post pixel
- *    shader. This includes cases where the pixel shader can kill pixels,
- *    including via sampler chroma key, as well as cases where the alpha test
- *    function is enabled, which kills pixels based on a programmable alpha
- *    test. In this case, even if the depth test fails, the pixel cannot be
- *    killed if a stencil write is indicated. Whether or not the stencil write
- *    happens depends on whether or not the pixel is killed later. In these
- *    cases if stencil test fails and stencil writes are off, the pixels can
- *    also be killed early. If stencil writes are enabled, the pixels must be
- *    treated as Computed depth (described above)."
- *
- * The same thing as mentioned in the stencil case can happen in the depth
- * case as well if it thinks it writes depth but, thanks to the depth test
- * being GL_EQUAL, the write doesn't actually matter.  A little extra work
- * up-front to try and disable depth and stencil writes can make a big
- * difference.
- *
- * Unfortunately, the way depth and stencil testing is specified, there are
- * many case where, regardless of depth/stencil writes being enabled, nothing
- * actually gets written due to some other bit of state being set.  This
- * function attempts to "sanitize" the depth stencil state and disable writes
- * and sometimes even testing whenever possible.
- */
-static void
-sanitize_ds_state(VkPipelineDepthStencilStateCreateInfo *state,
-                  bool *stencilWriteEnable,
-                  VkImageAspectFlags ds_aspects)
-{
-   *stencilWriteEnable = state->stencilTestEnable;
-
-   /* If the depth test is disabled, we won't be writing anything. Make sure we
-    * treat the test as always passing later on as well.
-    *
-    * Also, the Vulkan spec requires that if either depth or stencil is not
-    * present, the pipeline is to act as if the test silently passes. In that
-    * case we won't write either.
-    */
-   if (!state->depthTestEnable || !(ds_aspects & VK_IMAGE_ASPECT_DEPTH_BIT)) {
-      state->depthWriteEnable = false;
-      state->depthCompareOp = VK_COMPARE_OP_ALWAYS;
-   }
-
-   if (!(ds_aspects & VK_IMAGE_ASPECT_STENCIL_BIT)) {
-      *stencilWriteEnable = false;
-      state->front.compareOp = VK_COMPARE_OP_ALWAYS;
-      state->back.compareOp = VK_COMPARE_OP_ALWAYS;
-   }
-
-   /* If the stencil test is enabled and always fails, then we will never get
-    * to the depth test so we can just disable the depth test entirely.
-    */
-   if (state->stencilTestEnable &&
-       state->front.compareOp == VK_COMPARE_OP_NEVER &&
-       state->back.compareOp == VK_COMPARE_OP_NEVER) {
-      state->depthTestEnable = false;
-      state->depthWriteEnable = false;
-   }
-
-   /* If depthCompareOp is EQUAL then the value we would be writing to the
-    * depth buffer is the same as the value that's already there so there's no
-    * point in writing it.
-    */
-   if (state->depthCompareOp == VK_COMPARE_OP_EQUAL)
-      state->depthWriteEnable = false;
-
-   /* If the stencil ops are such that we don't actually ever modify the
-    * stencil buffer, we should disable writes.
-    */
-   if (!sanitize_stencil_face(&state->front, state->depthCompareOp) &&
-       !sanitize_stencil_face(&state->back, state->depthCompareOp))
-      *stencilWriteEnable = false;
-
-   /* If the depth test always passes and we never write out depth, that's the
-    * same as if the depth test is disabled entirely.
-    */
-   if (state->depthCompareOp == VK_COMPARE_OP_ALWAYS &&
-       !state->depthWriteEnable)
-      state->depthTestEnable = false;
-
-   /* If the stencil test always passes and we never write out stencil, that's
-    * the same as if the stencil test is disabled entirely.
-    */
-   if (state->front.compareOp == VK_COMPARE_OP_ALWAYS &&
-       state->back.compareOp == VK_COMPARE_OP_ALWAYS &&
-       !*stencilWriteEnable)
-      state->stencilTestEnable = false;
-}
-
-static void
-emit_ds_state(struct anv_graphics_pipeline *pipeline,
-              const VkPipelineDepthStencilStateCreateInfo *pCreateInfo,
-              const uint32_t dynamic_states,
-              const struct anv_render_pass *pass,
-              const struct anv_subpass *subpass)
-{
-#if GEN_GEN == 7
-#  define depth_stencil_dw pipeline->gen7.depth_stencil_state
-#elif GEN_GEN == 8
-#  define depth_stencil_dw pipeline->gen8.wm_depth_stencil
-#else
-#  define depth_stencil_dw pipeline->gen9.wm_depth_stencil
-#endif
-
-   if (pCreateInfo == NULL) {
-      /* We're going to OR this together with the dynamic state.  We need
-       * to make sure it's initialized to something useful.
-       */
-      pipeline->writes_stencil = false;
-      pipeline->stencil_test_enable = false;
-      pipeline->writes_depth = false;
-      pipeline->depth_test_enable = false;
-      pipeline->depth_bounds_test_enable = false;
-      memset(depth_stencil_dw, 0, sizeof(depth_stencil_dw));
-      return;
-   }
-
-   VkImageAspectFlags ds_aspects = 0;
-   if (subpass->depth_stencil_attachment) {
-      VkFormat depth_stencil_format =
-         pass->attachments[subpass->depth_stencil_attachment->attachment].format;
-      ds_aspects = vk_format_aspects(depth_stencil_format);
-   }
-
-   VkPipelineDepthStencilStateCreateInfo info = *pCreateInfo;
-   sanitize_ds_state(&info, &pipeline->writes_stencil, ds_aspects);
-   pipeline->stencil_test_enable = info.stencilTestEnable;
-   pipeline->writes_depth = info.depthWriteEnable;
-   pipeline->depth_test_enable = info.depthTestEnable;
-   pipeline->depth_bounds_test_enable = info.depthBoundsTestEnable;
-
-   bool dynamic_stencil_op =
-      dynamic_states & ANV_CMD_DIRTY_DYNAMIC_STENCIL_OP;
-
-#if GEN_GEN <= 7
-   struct GENX(DEPTH_STENCIL_STATE) depth_stencil = {
-#else
-   struct GENX(3DSTATE_WM_DEPTH_STENCIL) depth_stencil = {
-#endif
-      .DepthTestEnable =
-         dynamic_states & ANV_CMD_DIRTY_DYNAMIC_DEPTH_TEST_ENABLE ?
-            0 : info.depthTestEnable,
-
-      .DepthBufferWriteEnable =
-         dynamic_states & ANV_CMD_DIRTY_DYNAMIC_DEPTH_WRITE_ENABLE ?
-            0 : info.depthWriteEnable,
-
-      .DepthTestFunction =
-         dynamic_states & ANV_CMD_DIRTY_DYNAMIC_DEPTH_COMPARE_OP ?
-            0 : genX(vk_to_gen_compare_op)[info.depthCompareOp],
-
-      .DoubleSidedStencilEnable = true,
-
-      .StencilTestEnable =
-         dynamic_states & ANV_CMD_DIRTY_DYNAMIC_STENCIL_TEST_ENABLE ?
-            0 : info.stencilTestEnable,
-
-      .StencilFailOp = genX(vk_to_gen_stencil_op)[info.front.failOp],
-      .StencilPassDepthPassOp = genX(vk_to_gen_stencil_op)[info.front.passOp],
-      .StencilPassDepthFailOp = genX(vk_to_gen_stencil_op)[info.front.depthFailOp],
-      .StencilTestFunction = genX(vk_to_gen_compare_op)[info.front.compareOp],
-      .BackfaceStencilFailOp = genX(vk_to_gen_stencil_op)[info.back.failOp],
-      .BackfaceStencilPassDepthPassOp = genX(vk_to_gen_stencil_op)[info.back.passOp],
-      .BackfaceStencilPassDepthFailOp = genX(vk_to_gen_stencil_op)[info.back.depthFailOp],
-      .BackfaceStencilTestFunction = genX(vk_to_gen_compare_op)[info.back.compareOp],
-   };
-
-   if (dynamic_stencil_op) {
-      depth_stencil.StencilFailOp = 0;
-      depth_stencil.StencilPassDepthPassOp = 0;
-      depth_stencil.StencilPassDepthFailOp = 0;
-      depth_stencil.StencilTestFunction = 0;
-      depth_stencil.BackfaceStencilFailOp = 0;
-      depth_stencil.BackfaceStencilPassDepthPassOp = 0;
-      depth_stencil.BackfaceStencilPassDepthFailOp = 0;
-      depth_stencil.BackfaceStencilTestFunction = 0;
-   }
-
-#if GEN_GEN <= 7
-   GENX(DEPTH_STENCIL_STATE_pack)(NULL, depth_stencil_dw, &depth_stencil);
-#else
-   GENX(3DSTATE_WM_DEPTH_STENCIL_pack)(NULL, depth_stencil_dw, &depth_stencil);
-#endif
-}
-
-static bool
-is_dual_src_blend_factor(VkBlendFactor factor)
-{
-   return factor == VK_BLEND_FACTOR_SRC1_COLOR ||
-          factor == VK_BLEND_FACTOR_ONE_MINUS_SRC1_COLOR ||
-          factor == VK_BLEND_FACTOR_SRC1_ALPHA ||
-          factor == VK_BLEND_FACTOR_ONE_MINUS_SRC1_ALPHA;
-}
-
-static void
-emit_cb_state(struct anv_graphics_pipeline *pipeline,
-              const VkPipelineColorBlendStateCreateInfo *info,
-              const VkPipelineMultisampleStateCreateInfo *ms_info)
-{
-   struct anv_device *device = pipeline->base.device;
-   const struct brw_wm_prog_data *wm_prog_data = get_wm_prog_data(pipeline);
-
-   struct GENX(BLEND_STATE) blend_state = {
-#if GEN_GEN >= 8
-      .AlphaToCoverageEnable = ms_info && ms_info->alphaToCoverageEnable,
-      .AlphaToOneEnable = ms_info && ms_info->alphaToOneEnable,
-#endif
-   };
-
-   uint32_t surface_count = 0;
-   struct anv_pipeline_bind_map *map;
-   if (anv_pipeline_has_stage(pipeline, MESA_SHADER_FRAGMENT)) {
-      map = &pipeline->shaders[MESA_SHADER_FRAGMENT]->bind_map;
-      surface_count = map->surface_count;
-   }
-
-   const uint32_t num_dwords = GENX(BLEND_STATE_length) +
-      GENX(BLEND_STATE_ENTRY_length) * surface_count;
-   pipeline->blend_state =
-      anv_state_pool_alloc(&device->dynamic_state_pool, num_dwords * 4, 64);
-
-   bool has_writeable_rt = false;
-   uint32_t *state_pos = pipeline->blend_state.map;
-   state_pos += GENX(BLEND_STATE_length);
-#if GEN_GEN >= 8
-   struct GENX(BLEND_STATE_ENTRY) bs0 = { 0 };
-#endif
-   for (unsigned i = 0; i < surface_count; i++) {
-      struct anv_pipeline_binding *binding = &map->surface_to_descriptor[i];
-
-      /* All color attachments are at the beginning of the binding table */
-      if (binding->set != ANV_DESCRIPTOR_SET_COLOR_ATTACHMENTS)
-         break;
-
-      /* We can have at most 8 attachments */
-      assert(i < 8);
-
-      if (info == NULL || binding->index >= info->attachmentCount) {
-         /* Default everything to disabled */
-         struct GENX(BLEND_STATE_ENTRY) entry = {
-            .WriteDisableAlpha = true,
-            .WriteDisableRed = true,
-            .WriteDisableGreen = true,
-            .WriteDisableBlue = true,
-         };
-         GENX(BLEND_STATE_ENTRY_pack)(NULL, state_pos, &entry);
-         state_pos += GENX(BLEND_STATE_ENTRY_length);
-         continue;
-      }
-
-      const VkPipelineColorBlendAttachmentState *a =
-         &info->pAttachments[binding->index];
-
-      struct GENX(BLEND_STATE_ENTRY) entry = {
-#if GEN_GEN < 8
-         .AlphaToCoverageEnable = ms_info && ms_info->alphaToCoverageEnable,
-         .AlphaToOneEnable = ms_info && ms_info->alphaToOneEnable,
-#endif
-         .LogicOpEnable = info->logicOpEnable,
-         .LogicOpFunction = vk_to_gen_logic_op[info->logicOp],
-         /* Vulkan specification 1.2.168, VkLogicOp:
-          *
-          *   "Logical operations are controlled by the logicOpEnable and
-          *    logicOp members of VkPipelineColorBlendStateCreateInfo. If
-          *    logicOpEnable is VK_TRUE, then a logical operation selected by
-          *    logicOp is applied between each color attachment and the
-          *    fragment’s corresponding output value, and blending of all
-          *    attachments is treated as if it were disabled."
-          *
-          * From the Broadwell PRM Volume 2d: Command Reference: Structures:
-          * BLEND_STATE_ENTRY:
-          *
-          *   "Enabling LogicOp and Color Buffer Blending at the same time is
-          *    UNDEFINED"
-          */
-         .ColorBufferBlendEnable = !info->logicOpEnable && a->blendEnable,
-         .ColorClampRange = COLORCLAMP_RTFORMAT,
-         .PreBlendColorClampEnable = true,
-         .PostBlendColorClampEnable = true,
-         .SourceBlendFactor = vk_to_gen_blend[a->srcColorBlendFactor],
-         .DestinationBlendFactor = vk_to_gen_blend[a->dstColorBlendFactor],
-         .ColorBlendFunction = vk_to_gen_blend_op[a->colorBlendOp],
-         .SourceAlphaBlendFactor = vk_to_gen_blend[a->srcAlphaBlendFactor],
-         .DestinationAlphaBlendFactor = vk_to_gen_blend[a->dstAlphaBlendFactor],
-         .AlphaBlendFunction = vk_to_gen_blend_op[a->alphaBlendOp],
-         .WriteDisableAlpha = !(a->colorWriteMask & VK_COLOR_COMPONENT_A_BIT),
-         .WriteDisableRed = !(a->colorWriteMask & VK_COLOR_COMPONENT_R_BIT),
-         .WriteDisableGreen = !(a->colorWriteMask & VK_COLOR_COMPONENT_G_BIT),
-         .WriteDisableBlue = !(a->colorWriteMask & VK_COLOR_COMPONENT_B_BIT),
-      };
-
-      if (a->srcColorBlendFactor != a->srcAlphaBlendFactor ||
-          a->dstColorBlendFactor != a->dstAlphaBlendFactor ||
-          a->colorBlendOp != a->alphaBlendOp) {
-#if GEN_GEN >= 8
-         blend_state.IndependentAlphaBlendEnable = true;
-#else
-         entry.IndependentAlphaBlendEnable = true;
-#endif
-      }
-
-      /* The Dual Source Blending documentation says:
-       *
-       * "If SRC1 is included in a src/dst blend factor and
-       * a DualSource RT Write message is not used, results
-       * are UNDEFINED. (This reflects the same restriction in DX APIs,
-       * where undefined results are produced if “o1” is not written
-       * by a PS – there are no default values defined)."
-       *
-       * There is no way to gracefully fix this undefined situation
-       * so we just disable the blending to prevent possible issues.
-       */
-      if (!wm_prog_data->dual_src_blend &&
-          (is_dual_src_blend_factor(a->srcColorBlendFactor) ||
-           is_dual_src_blend_factor(a->dstColorBlendFactor) ||
-           is_dual_src_blend_factor(a->srcAlphaBlendFactor) ||
-           is_dual_src_blend_factor(a->dstAlphaBlendFactor))) {
-         vk_debug_report(&device->physical->instance->debug_report_callbacks,
-                         VK_DEBUG_REPORT_WARNING_BIT_EXT,
-                         VK_DEBUG_REPORT_OBJECT_TYPE_DEVICE_EXT,
-                         (uint64_t)(uintptr_t)device,
-                         0, 0, "anv",
-                         "Enabled dual-src blend factors without writing both targets "
-                         "in the shader.  Disabling blending to avoid GPU hangs.");
-         entry.ColorBufferBlendEnable = false;
-      }
-
-      if (a->colorWriteMask != 0)
-         has_writeable_rt = true;
-
-      /* Our hardware applies the blend factor prior to the blend function
-       * regardless of what function is used.  Technically, this means the
-       * hardware can do MORE than GL or Vulkan specify.  However, it also
-       * means that, for MIN and MAX, we have to stomp the blend factor to
-       * ONE to make it a no-op.
-       */
-      if (a->colorBlendOp == VK_BLEND_OP_MIN ||
-          a->colorBlendOp == VK_BLEND_OP_MAX) {
-         entry.SourceBlendFactor = BLENDFACTOR_ONE;
-         entry.DestinationBlendFactor = BLENDFACTOR_ONE;
-      }
-      if (a->alphaBlendOp == VK_BLEND_OP_MIN ||
-          a->alphaBlendOp == VK_BLEND_OP_MAX) {
-         entry.SourceAlphaBlendFactor = BLENDFACTOR_ONE;
-         entry.DestinationAlphaBlendFactor = BLENDFACTOR_ONE;
-      }
-      GENX(BLEND_STATE_ENTRY_pack)(NULL, state_pos, &entry);
-      state_pos += GENX(BLEND_STATE_ENTRY_length);
-#if GEN_GEN >= 8
-      if (i == 0)
-         bs0 = entry;
-#endif
-   }
-
-#if GEN_GEN >= 8
-   anv_batch_emit(&pipeline->base.batch, GENX(3DSTATE_PS_BLEND), blend) {
-      blend.AlphaToCoverageEnable         = blend_state.AlphaToCoverageEnable;
-      blend.HasWriteableRT                = has_writeable_rt;
-      blend.ColorBufferBlendEnable        = bs0.ColorBufferBlendEnable;
-      blend.SourceAlphaBlendFactor        = bs0.SourceAlphaBlendFactor;
-      blend.DestinationAlphaBlendFactor   = bs0.DestinationAlphaBlendFactor;
-      blend.SourceBlendFactor             = bs0.SourceBlendFactor;
-      blend.DestinationBlendFactor        = bs0.DestinationBlendFactor;
-      blend.AlphaTestEnable               = false;
-      blend.IndependentAlphaBlendEnable   =
-         blend_state.IndependentAlphaBlendEnable;
-   }
-#else
-   (void)has_writeable_rt;
-#endif
-
-   GENX(BLEND_STATE_pack)(NULL, pipeline->blend_state.map, &blend_state);
-
-   anv_batch_emit(&pipeline->base.batch, GENX(3DSTATE_BLEND_STATE_POINTERS), bsp) {
-      bsp.BlendStatePointer      = pipeline->blend_state.offset;
-#if GEN_GEN >= 8
-      bsp.BlendStatePointerValid = true;
-#endif
-   }
-}
-
-=======
->>>>>>> be466399
 static void
 emit_3dstate_clip(struct anv_graphics_pipeline *pipeline,
                   const struct vk_input_assembly_state *ia,
