/*
 * Copyright © 2015 Intel Corporation
 *
 * Permission is hereby granted, free of charge, to any person obtaining a
 * copy of this software and associated documentation files (the "Software"),
 * to deal in the Software without restriction, including without limitation
 * the rights to use, copy, modify, merge, publish, distribute, sublicense,
 * and/or sell copies of the Software, and to permit persons to whom the
 * Software is furnished to do so, subject to the following conditions:
 *
 * The above copyright notice and this permission notice (including the next
 * paragraph) shall be included in all copies or substantial portions of the
 * Software.
 *
 * THE SOFTWARE IS PROVIDED "AS IS", WITHOUT WARRANTY OF ANY KIND, EXPRESS OR
 * IMPLIED, INCLUDING BUT NOT LIMITED TO THE WARRANTIES OF MERCHANTABILITY,
 * FITNESS FOR A PARTICULAR PURPOSE AND NONINFRINGEMENT.  IN NO EVENT SHALL
 * THE AUTHORS OR COPYRIGHT HOLDERS BE LIABLE FOR ANY CLAIM, DAMAGES OR OTHER
 * LIABILITY, WHETHER IN AN ACTION OF CONTRACT, TORT OR OTHERWISE, ARISING
 * FROM, OUT OF OR IN CONNECTION WITH THE SOFTWARE OR THE USE OR OTHER DEALINGS
 * IN THE SOFTWARE.
 */

#include "anv_private.h"

#include "genxml/gen_macros.h"
#include "genxml/genX_pack.h"

#include "common/gen_l3_config.h"
#include "common/gen_sample_positions.h"
#include "nir/nir_xfb_info.h"
#include "vk_util.h"
#include "vk_format_info.h"

static uint32_t
vertex_element_comp_control(enum isl_format format, unsigned comp)
{
   uint8_t bits;
   switch (comp) {
   case 0: bits = isl_format_layouts[format].channels.r.bits; break;
   case 1: bits = isl_format_layouts[format].channels.g.bits; break;
   case 2: bits = isl_format_layouts[format].channels.b.bits; break;
   case 3: bits = isl_format_layouts[format].channels.a.bits; break;
   default: unreachable("Invalid component");
   }

   /*
    * Take in account hardware restrictions when dealing with 64-bit floats.
    *
    * From Broadwell spec, command reference structures, page 586:
    *  "When SourceElementFormat is set to one of the *64*_PASSTHRU formats,
    *   64-bit components are stored * in the URB without any conversion. In
    *   this case, vertex elements must be written as 128 or 256 bits, with
    *   VFCOMP_STORE_0 being used to pad the output as required. E.g., if
    *   R64_PASSTHRU is used to copy a 64-bit Red component into the URB,
    *   Component 1 must be specified as VFCOMP_STORE_0 (with Components 2,3
    *   set to VFCOMP_NOSTORE) in order to output a 128-bit vertex element, or
    *   Components 1-3 must be specified as VFCOMP_STORE_0 in order to output
    *   a 256-bit vertex element. Likewise, use of R64G64B64_PASSTHRU requires
    *   Component 3 to be specified as VFCOMP_STORE_0 in order to output a
    *   256-bit vertex element."
    */
   if (bits) {
      return VFCOMP_STORE_SRC;
   } else if (comp >= 2 &&
              !isl_format_layouts[format].channels.b.bits &&
              isl_format_layouts[format].channels.r.type == ISL_RAW) {
      /* When emitting 64-bit attributes, we need to write either 128 or 256
       * bit chunks, using VFCOMP_NOSTORE when not writing the chunk, and
       * VFCOMP_STORE_0 to pad the written chunk */
      return VFCOMP_NOSTORE;
   } else if (comp < 3 ||
              isl_format_layouts[format].channels.r.type == ISL_RAW) {
      /* Note we need to pad with value 0, not 1, due hardware restrictions
       * (see comment above) */
      return VFCOMP_STORE_0;
   } else if (isl_format_layouts[format].channels.r.type == ISL_UINT ||
            isl_format_layouts[format].channels.r.type == ISL_SINT) {
      assert(comp == 3);
      return VFCOMP_STORE_1_INT;
   } else {
      assert(comp == 3);
      return VFCOMP_STORE_1_FP;
   }
}

static void
emit_vertex_input(struct anv_graphics_pipeline *pipeline,
                  const VkPipelineVertexInputStateCreateInfo *info)
{
   const struct brw_vs_prog_data *vs_prog_data = get_vs_prog_data(pipeline);

   /* Pull inputs_read out of the VS prog data */
   const uint64_t inputs_read = vs_prog_data->inputs_read;
   const uint64_t double_inputs_read =
      vs_prog_data->double_inputs_read & inputs_read;
   assert((inputs_read & ((1 << VERT_ATTRIB_GENERIC0) - 1)) == 0);
   const uint32_t elements = inputs_read >> VERT_ATTRIB_GENERIC0;
   const uint32_t elements_double = double_inputs_read >> VERT_ATTRIB_GENERIC0;
   const bool needs_svgs_elem = vs_prog_data->uses_vertexid ||
                                vs_prog_data->uses_instanceid ||
                                vs_prog_data->uses_firstvertex ||
                                vs_prog_data->uses_baseinstance;

   uint32_t elem_count = __builtin_popcount(elements) -
      __builtin_popcount(elements_double) / 2;

   const uint32_t total_elems =
      MAX2(1, elem_count + needs_svgs_elem + vs_prog_data->uses_drawid);

   uint32_t *p;

   const uint32_t num_dwords = 1 + total_elems * 2;
   p = anv_batch_emitn(&pipeline->base.batch, num_dwords,
                       GENX(3DSTATE_VERTEX_ELEMENTS));
   if (!p)
      return;

   for (uint32_t i = 0; i < total_elems; i++) {
      /* The SKL docs for VERTEX_ELEMENT_STATE say:
       *
       *    "All elements must be valid from Element[0] to the last valid
       *    element. (I.e. if Element[2] is valid then Element[1] and
       *    Element[0] must also be valid)."
       *
       * The SKL docs for 3D_Vertex_Component_Control say:
       *
       *    "Don't store this component. (Not valid for Component 0, but can
       *    be used for Component 1-3)."
       *
       * So we can't just leave a vertex element blank and hope for the best.
       * We have to tell the VF hardware to put something in it; so we just
       * store a bunch of zero.
       *
       * TODO: Compact vertex elements so we never end up with holes.
       */
      struct GENX(VERTEX_ELEMENT_STATE) element = {
         .Valid = true,
         .Component0Control = VFCOMP_STORE_0,
         .Component1Control = VFCOMP_STORE_0,
         .Component2Control = VFCOMP_STORE_0,
         .Component3Control = VFCOMP_STORE_0,
      };
      GENX(VERTEX_ELEMENT_STATE_pack)(NULL, &p[1 + i * 2], &element);
   }

   for (uint32_t i = 0; i < info->vertexAttributeDescriptionCount; i++) {
      const VkVertexInputAttributeDescription *desc =
         &info->pVertexAttributeDescriptions[i];
      enum isl_format format = anv_get_isl_format(&pipeline->base.device->info,
                                                  desc->format,
                                                  VK_IMAGE_ASPECT_COLOR_BIT,
                                                  VK_IMAGE_TILING_LINEAR);

      assert(desc->binding < MAX_VBS);

      if ((elements & (1 << desc->location)) == 0)
         continue; /* Binding unused */

      uint32_t slot =
         __builtin_popcount(elements & ((1 << desc->location) - 1)) -
         DIV_ROUND_UP(__builtin_popcount(elements_double &
                                        ((1 << desc->location) -1)), 2);

      struct GENX(VERTEX_ELEMENT_STATE) element = {
         .VertexBufferIndex = desc->binding,
         .Valid = true,
         .SourceElementFormat = format,
         .EdgeFlagEnable = false,
         .SourceElementOffset = desc->offset,
         .Component0Control = vertex_element_comp_control(format, 0),
         .Component1Control = vertex_element_comp_control(format, 1),
         .Component2Control = vertex_element_comp_control(format, 2),
         .Component3Control = vertex_element_comp_control(format, 3),
      };
      GENX(VERTEX_ELEMENT_STATE_pack)(NULL, &p[1 + slot * 2], &element);

#if GEN_GEN >= 8
      /* On Broadwell and later, we have a separate VF_INSTANCING packet
       * that controls instancing.  On Haswell and prior, that's part of
       * VERTEX_BUFFER_STATE which we emit later.
       */
      anv_batch_emit(&pipeline->base.batch, GENX(3DSTATE_VF_INSTANCING), vfi) {
         vfi.InstancingEnable = pipeline->vb[desc->binding].instanced;
         vfi.VertexElementIndex = slot;
         vfi.InstanceDataStepRate =
            pipeline->vb[desc->binding].instance_divisor;
      }
#endif
   }

   const uint32_t id_slot = elem_count;
   if (needs_svgs_elem) {
      /* From the Broadwell PRM for the 3D_Vertex_Component_Control enum:
       *    "Within a VERTEX_ELEMENT_STATE structure, if a Component
       *    Control field is set to something other than VFCOMP_STORE_SRC,
       *    no higher-numbered Component Control fields may be set to
       *    VFCOMP_STORE_SRC"
       *
       * This means, that if we have BaseInstance, we need BaseVertex as
       * well.  Just do all or nothing.
       */
      uint32_t base_ctrl = (vs_prog_data->uses_firstvertex ||
                            vs_prog_data->uses_baseinstance) ?
                           VFCOMP_STORE_SRC : VFCOMP_STORE_0;

      struct GENX(VERTEX_ELEMENT_STATE) element = {
         .VertexBufferIndex = ANV_SVGS_VB_INDEX,
         .Valid = true,
         .SourceElementFormat = ISL_FORMAT_R32G32_UINT,
         .Component0Control = base_ctrl,
         .Component1Control = base_ctrl,
#if GEN_GEN >= 8
         .Component2Control = VFCOMP_STORE_0,
         .Component3Control = VFCOMP_STORE_0,
#else
         .Component2Control = VFCOMP_STORE_VID,
         .Component3Control = VFCOMP_STORE_IID,
#endif
      };
      GENX(VERTEX_ELEMENT_STATE_pack)(NULL, &p[1 + id_slot * 2], &element);

#if GEN_GEN >= 8
      anv_batch_emit(&pipeline->base.batch, GENX(3DSTATE_VF_INSTANCING), vfi) {
         vfi.VertexElementIndex = id_slot;
      }
#endif
   }

#if GEN_GEN >= 8
   anv_batch_emit(&pipeline->base.batch, GENX(3DSTATE_VF_SGVS), sgvs) {
      sgvs.VertexIDEnable              = vs_prog_data->uses_vertexid;
      sgvs.VertexIDComponentNumber     = 2;
      sgvs.VertexIDElementOffset       = id_slot;
      sgvs.InstanceIDEnable            = vs_prog_data->uses_instanceid;
      sgvs.InstanceIDComponentNumber   = 3;
      sgvs.InstanceIDElementOffset     = id_slot;
   }
#endif

   const uint32_t drawid_slot = elem_count + needs_svgs_elem;
   if (vs_prog_data->uses_drawid) {
      struct GENX(VERTEX_ELEMENT_STATE) element = {
         .VertexBufferIndex = ANV_DRAWID_VB_INDEX,
         .Valid = true,
         .SourceElementFormat = ISL_FORMAT_R32_UINT,
         .Component0Control = VFCOMP_STORE_SRC,
         .Component1Control = VFCOMP_STORE_0,
         .Component2Control = VFCOMP_STORE_0,
         .Component3Control = VFCOMP_STORE_0,
      };
      GENX(VERTEX_ELEMENT_STATE_pack)(NULL,
                                      &p[1 + drawid_slot * 2],
                                      &element);

#if GEN_GEN >= 8
      anv_batch_emit(&pipeline->base.batch, GENX(3DSTATE_VF_INSTANCING), vfi) {
         vfi.VertexElementIndex = drawid_slot;
      }
#endif
   }
}

void
genX(emit_urb_setup)(struct anv_device *device, struct anv_batch *batch,
                     const struct gen_l3_config *l3_config,
                     VkShaderStageFlags active_stages,
                     const unsigned entry_size[4],
                     enum gen_urb_deref_block_size *deref_block_size)
{
   const struct gen_device_info *devinfo = &device->info;

   unsigned entries[4];
   unsigned start[4];
   gen_get_urb_config(devinfo, l3_config,
                      active_stages &
                         VK_SHADER_STAGE_TESSELLATION_EVALUATION_BIT,
                      active_stages & VK_SHADER_STAGE_GEOMETRY_BIT,
                      entry_size, entries, start, deref_block_size);

#if GEN_GEN == 7 && !GEN_IS_HASWELL
   /* From the IVB PRM Vol. 2, Part 1, Section 3.2.1:
    *
    *    "A PIPE_CONTROL with Post-Sync Operation set to 1h and a depth stall
    *    needs to be sent just prior to any 3DSTATE_VS, 3DSTATE_URB_VS,
    *    3DSTATE_CONSTANT_VS, 3DSTATE_BINDING_TABLE_POINTER_VS,
    *    3DSTATE_SAMPLER_STATE_POINTER_VS command.  Only one PIPE_CONTROL
    *    needs to be sent before any combination of VS associated 3DSTATE."
    */
   anv_batch_emit(batch, GEN7_PIPE_CONTROL, pc) {
      pc.DepthStallEnable  = true;
      pc.PostSyncOperation = WriteImmediateData;
      pc.Address           = device->workaround_address;
   }
#endif

   for (int i = 0; i <= MESA_SHADER_GEOMETRY; i++) {
      anv_batch_emit(batch, GENX(3DSTATE_URB_VS), urb) {
         urb._3DCommandSubOpcode      += i;
         urb.VSURBStartingAddress      = start[i];
         urb.VSURBEntryAllocationSize  = entry_size[i] - 1;
         urb.VSNumberofURBEntries      = entries[i];
      }
   }
}

static void
<<<<<<< HEAD
emit_urb_setup(struct anv_pipeline *pipeline,
=======
emit_urb_setup(struct anv_graphics_pipeline *pipeline,
>>>>>>> 6d8c6860
               enum gen_urb_deref_block_size *deref_block_size)
{
   unsigned entry_size[4];
   for (int i = MESA_SHADER_VERTEX; i <= MESA_SHADER_GEOMETRY; i++) {
      const struct brw_vue_prog_data *prog_data =
         !anv_pipeline_has_stage(pipeline, i) ? NULL :
         (const struct brw_vue_prog_data *) pipeline->shaders[i]->prog_data;

      entry_size[i] = prog_data ? prog_data->urb_entry_size : 1;
   }

<<<<<<< HEAD
   genX(emit_urb_setup)(pipeline->device, &pipeline->batch,
                        pipeline->urb.l3_config,
=======
   genX(emit_urb_setup)(pipeline->base.device, &pipeline->base.batch,
                        pipeline->base.l3_config,
>>>>>>> 6d8c6860
                        pipeline->active_stages, entry_size,
                        deref_block_size);
}

static void
emit_3dstate_sbe(struct anv_graphics_pipeline *pipeline)
{
   const struct brw_wm_prog_data *wm_prog_data = get_wm_prog_data(pipeline);

   if (!anv_pipeline_has_stage(pipeline, MESA_SHADER_FRAGMENT)) {
      anv_batch_emit(&pipeline->base.batch, GENX(3DSTATE_SBE), sbe);
#if GEN_GEN >= 8
      anv_batch_emit(&pipeline->base.batch, GENX(3DSTATE_SBE_SWIZ), sbe);
#endif
      return;
   }

   const struct brw_vue_map *fs_input_map =
      &anv_pipeline_get_last_vue_prog_data(pipeline)->vue_map;

   struct GENX(3DSTATE_SBE) sbe = {
      GENX(3DSTATE_SBE_header),
      .AttributeSwizzleEnable = true,
      .PointSpriteTextureCoordinateOrigin = UPPERLEFT,
      .NumberofSFOutputAttributes = wm_prog_data->num_varying_inputs,
      .ConstantInterpolationEnable = wm_prog_data->flat_inputs,
   };

#if GEN_GEN >= 9
   for (unsigned i = 0; i < 32; i++)
      sbe.AttributeActiveComponentFormat[i] = ACF_XYZW;
#endif

#if GEN_GEN >= 8
   /* On Broadwell, they broke 3DSTATE_SBE into two packets */
   struct GENX(3DSTATE_SBE_SWIZ) swiz = {
      GENX(3DSTATE_SBE_SWIZ_header),
   };
#else
#  define swiz sbe
#endif

   int first_slot = brw_compute_first_urb_slot_required(wm_prog_data->inputs,
                                                        fs_input_map);
   assert(first_slot % 2 == 0);
   unsigned urb_entry_read_offset = first_slot / 2;
   int max_source_attr = 0;
   for (uint8_t idx = 0; idx < wm_prog_data->urb_setup_attribs_count; idx++) {
      uint8_t attr = wm_prog_data->urb_setup_attribs[idx];
      int input_index = wm_prog_data->urb_setup[attr];

      assert(0 <= input_index);

      /* gl_Viewport and gl_Layer are stored in the VUE header */
      if (attr == VARYING_SLOT_VIEWPORT || attr == VARYING_SLOT_LAYER) {
         continue;
      }

      if (attr == VARYING_SLOT_PNTC) {
         sbe.PointSpriteTextureCoordinateEnable = 1 << input_index;
         continue;
      }

      const int slot = fs_input_map->varying_to_slot[attr];

      if (slot == -1) {
         /* This attribute does not exist in the VUE--that means that the
          * vertex shader did not write to it.  It could be that it's a
          * regular varying read by the fragment shader but not written by
          * the vertex shader or it's gl_PrimitiveID. In the first case the
          * value is undefined, in the second it needs to be
          * gl_PrimitiveID.
          */
         swiz.Attribute[input_index].ConstantSource = PRIM_ID;
         swiz.Attribute[input_index].ComponentOverrideX = true;
         swiz.Attribute[input_index].ComponentOverrideY = true;
         swiz.Attribute[input_index].ComponentOverrideZ = true;
         swiz.Attribute[input_index].ComponentOverrideW = true;
         continue;
      }

      /* We have to subtract two slots to accout for the URB entry output
       * read offset in the VS and GS stages.
       */
      const int source_attr = slot - 2 * urb_entry_read_offset;
      assert(source_attr >= 0 && source_attr < 32);
      max_source_attr = MAX2(max_source_attr, source_attr);
      /* The hardware can only do overrides on 16 overrides at a time, and the
       * other up to 16 have to be lined up so that the input index = the
       * output index. We'll need to do some tweaking to make sure that's the
       * case.
       */
      if (input_index < 16)
         swiz.Attribute[input_index].SourceAttribute = source_attr;
      else
         assert(source_attr == input_index);
   }

   sbe.VertexURBEntryReadOffset = urb_entry_read_offset;
   sbe.VertexURBEntryReadLength = DIV_ROUND_UP(max_source_attr + 1, 2);
#if GEN_GEN >= 8
   sbe.ForceVertexURBEntryReadOffset = true;
   sbe.ForceVertexURBEntryReadLength = true;
#endif

   uint32_t *dw = anv_batch_emit_dwords(&pipeline->base.batch,
                                        GENX(3DSTATE_SBE_length));
   if (!dw)
      return;
   GENX(3DSTATE_SBE_pack)(&pipeline->base.batch, dw, &sbe);

#if GEN_GEN >= 8
   dw = anv_batch_emit_dwords(&pipeline->base.batch, GENX(3DSTATE_SBE_SWIZ_length));
   if (!dw)
      return;
   GENX(3DSTATE_SBE_SWIZ_pack)(&pipeline->base.batch, dw, &swiz);
#endif
}

static VkLineRasterizationModeEXT
vk_line_rasterization_mode(const VkPipelineRasterizationLineStateCreateInfoEXT *line_info,
                           const VkPipelineMultisampleStateCreateInfo *ms_info)
{
   VkLineRasterizationModeEXT line_mode =
      line_info ? line_info->lineRasterizationMode :
                  VK_LINE_RASTERIZATION_MODE_DEFAULT_EXT;

   if (line_mode == VK_LINE_RASTERIZATION_MODE_DEFAULT_EXT) {
      if (ms_info && ms_info->rasterizationSamples > 1) {
         return VK_LINE_RASTERIZATION_MODE_RECTANGULAR_EXT;
      } else {
         return VK_LINE_RASTERIZATION_MODE_BRESENHAM_EXT;
      }
   }

   return line_mode;
}

/** Returns the final polygon mode for rasterization
 *
 * This function takes into account polygon mode, primitive topology and the
 * different shader stages which might generate their own type of primitives.
 */
static VkPolygonMode
anv_raster_polygon_mode(struct anv_graphics_pipeline *pipeline,
                        const VkPipelineInputAssemblyStateCreateInfo *ia_info,
                        const VkPipelineRasterizationStateCreateInfo *rs_info)
{
   if (anv_pipeline_has_stage(pipeline, MESA_SHADER_GEOMETRY)) {
      switch (get_gs_prog_data(pipeline)->output_topology) {
      case _3DPRIM_POINTLIST:
         return VK_POLYGON_MODE_POINT;

      case _3DPRIM_LINELIST:
      case _3DPRIM_LINESTRIP:
      case _3DPRIM_LINELOOP:
         return VK_POLYGON_MODE_LINE;

      case _3DPRIM_TRILIST:
      case _3DPRIM_TRIFAN:
      case _3DPRIM_TRISTRIP:
      case _3DPRIM_RECTLIST:
      case _3DPRIM_QUADLIST:
      case _3DPRIM_QUADSTRIP:
      case _3DPRIM_POLYGON:
         return rs_info->polygonMode;
      }
      unreachable("Unsupported GS output topology");
   } else if (anv_pipeline_has_stage(pipeline, MESA_SHADER_TESS_EVAL)) {
      switch (get_tes_prog_data(pipeline)->output_topology) {
      case BRW_TESS_OUTPUT_TOPOLOGY_POINT:
         return VK_POLYGON_MODE_POINT;

      case BRW_TESS_OUTPUT_TOPOLOGY_LINE:
         return VK_POLYGON_MODE_LINE;

      case BRW_TESS_OUTPUT_TOPOLOGY_TRI_CW:
      case BRW_TESS_OUTPUT_TOPOLOGY_TRI_CCW:
         return rs_info->polygonMode;
      }
      unreachable("Unsupported TCS output topology");
   } else {
      switch (ia_info->topology) {
      case VK_PRIMITIVE_TOPOLOGY_POINT_LIST:
         return VK_POLYGON_MODE_POINT;

      case VK_PRIMITIVE_TOPOLOGY_LINE_LIST:
      case VK_PRIMITIVE_TOPOLOGY_LINE_STRIP:
      case VK_PRIMITIVE_TOPOLOGY_LINE_LIST_WITH_ADJACENCY:
      case VK_PRIMITIVE_TOPOLOGY_LINE_STRIP_WITH_ADJACENCY:
         return VK_POLYGON_MODE_LINE;

      case VK_PRIMITIVE_TOPOLOGY_TRIANGLE_LIST:
      case VK_PRIMITIVE_TOPOLOGY_TRIANGLE_STRIP:
      case VK_PRIMITIVE_TOPOLOGY_TRIANGLE_FAN:
      case VK_PRIMITIVE_TOPOLOGY_TRIANGLE_LIST_WITH_ADJACENCY:
      case VK_PRIMITIVE_TOPOLOGY_TRIANGLE_STRIP_WITH_ADJACENCY:
         return rs_info->polygonMode;

      default:
         unreachable("Unsupported primitive topology");
      }
   }
}

#if GEN_GEN <= 7
static uint32_t
gen7_ms_rast_mode(struct anv_graphics_pipeline *pipeline,
                  const VkPipelineInputAssemblyStateCreateInfo *ia_info,
                  const VkPipelineRasterizationStateCreateInfo *rs_info,
                  const VkPipelineMultisampleStateCreateInfo *ms_info)
{
   const VkPipelineRasterizationLineStateCreateInfoEXT *line_info =
      vk_find_struct_const(rs_info->pNext,
                           PIPELINE_RASTERIZATION_LINE_STATE_CREATE_INFO_EXT);

   VkPolygonMode raster_mode =
      anv_raster_polygon_mode(pipeline, ia_info, rs_info);
   if (raster_mode == VK_POLYGON_MODE_LINE) {
      switch (vk_line_rasterization_mode(line_info, ms_info)) {
      case VK_LINE_RASTERIZATION_MODE_RECTANGULAR_EXT:
         return MSRASTMODE_ON_PATTERN;

      case VK_LINE_RASTERIZATION_MODE_BRESENHAM_EXT:
      case VK_LINE_RASTERIZATION_MODE_RECTANGULAR_SMOOTH_EXT:
         return MSRASTMODE_OFF_PIXEL;

      default:
         unreachable("Unsupported line rasterization mode");
      }
   } else {
      return (ms_info && ms_info->rasterizationSamples > 1) ?
             MSRASTMODE_ON_PATTERN : MSRASTMODE_OFF_PIXEL;
   }
}
#endif

const uint32_t genX(vk_to_gen_cullmode)[] = {
   [VK_CULL_MODE_NONE]                       = CULLMODE_NONE,
   [VK_CULL_MODE_FRONT_BIT]                  = CULLMODE_FRONT,
   [VK_CULL_MODE_BACK_BIT]                   = CULLMODE_BACK,
   [VK_CULL_MODE_FRONT_AND_BACK]             = CULLMODE_BOTH
};

const uint32_t genX(vk_to_gen_fillmode)[] = {
   [VK_POLYGON_MODE_FILL]                    = FILL_MODE_SOLID,
   [VK_POLYGON_MODE_LINE]                    = FILL_MODE_WIREFRAME,
   [VK_POLYGON_MODE_POINT]                   = FILL_MODE_POINT,
};

const uint32_t genX(vk_to_gen_front_face)[] = {
   [VK_FRONT_FACE_COUNTER_CLOCKWISE]         = 1,
   [VK_FRONT_FACE_CLOCKWISE]                 = 0
};

static void
emit_rs_state(struct anv_graphics_pipeline *pipeline,
              const VkPipelineInputAssemblyStateCreateInfo *ia_info,
              const VkPipelineRasterizationStateCreateInfo *rs_info,
              const VkPipelineMultisampleStateCreateInfo *ms_info,
              const VkPipelineRasterizationLineStateCreateInfoEXT *line_info,
              const uint32_t dynamic_states,
              const struct anv_render_pass *pass,
              const struct anv_subpass *subpass,
              enum gen_urb_deref_block_size urb_deref_block_size)
{
   struct GENX(3DSTATE_SF) sf = {
      GENX(3DSTATE_SF_header),
   };

   sf.ViewportTransformEnable = true;
   sf.StatisticsEnable = true;
   sf.TriangleStripListProvokingVertexSelect = 0;
   sf.LineStripListProvokingVertexSelect = 0;
   sf.TriangleFanProvokingVertexSelect = 1;
   sf.VertexSubPixelPrecisionSelect = _8Bit;
   sf.AALineDistanceMode = true;

#if GEN_IS_HASWELL
   sf.LineStippleEnable = line_info && line_info->stippledLineEnable;
#endif

#if GEN_GEN >= 12
   sf.DerefBlockSize = urb_deref_block_size;
#endif

   const struct brw_vue_prog_data *last_vue_prog_data =
      anv_pipeline_get_last_vue_prog_data(pipeline);

   if (last_vue_prog_data->vue_map.slots_valid & VARYING_BIT_PSIZ) {
      sf.PointWidthSource = Vertex;
   } else {
      sf.PointWidthSource = State;
      sf.PointWidth = 1.0;
   }

#if GEN_GEN >= 8
   struct GENX(3DSTATE_RASTER) raster = {
      GENX(3DSTATE_RASTER_header),
   };
#else
#  define raster sf
#endif

   VkPolygonMode raster_mode =
      anv_raster_polygon_mode(pipeline, ia_info, rs_info);
   VkLineRasterizationModeEXT line_mode =
      vk_line_rasterization_mode(line_info, ms_info);

   /* For details on 3DSTATE_RASTER multisample state, see the BSpec table
    * "Multisample Modes State".
    */
#if GEN_GEN >= 8
   if (raster_mode == VK_POLYGON_MODE_LINE) {
      /* Unfortunately, configuring our line rasterization hardware on gen8
       * and later is rather painful.  Instead of giving us bits to tell the
       * hardware what line mode to use like we had on gen7, we now have an
       * arcane combination of API Mode and MSAA enable bits which do things
       * in a table which are expected to magically put the hardware into the
       * right mode for your API.  Sadly, Vulkan isn't any of the APIs the
       * hardware people thought of so nothing works the way you want it to.
       *
       * Look at the table titled "Multisample Rasterization Modes" in Vol 7
       * of the Skylake PRM for more details.
       */
      switch (line_mode) {
      case VK_LINE_RASTERIZATION_MODE_RECTANGULAR_EXT:
         raster.APIMode = DX100;
         raster.DXMultisampleRasterizationEnable = true;
         break;

      case VK_LINE_RASTERIZATION_MODE_BRESENHAM_EXT:
      case VK_LINE_RASTERIZATION_MODE_RECTANGULAR_SMOOTH_EXT:
         raster.APIMode = DX9OGL;
         raster.DXMultisampleRasterizationEnable = false;
         break;

      default:
         unreachable("Unsupported line rasterization mode");
      }
   } else {
      raster.APIMode = DX100;
      raster.DXMultisampleRasterizationEnable = true;
   }

   /* NOTE: 3DSTATE_RASTER::ForcedSampleCount affects the BDW and SKL PMA fix
    * computations.  If we ever set this bit to a different value, they will
    * need to be updated accordingly.
    */
   raster.ForcedSampleCount = FSC_NUMRASTSAMPLES_0;
   raster.ForceMultisampling = false;
#else
   raster.MultisampleRasterizationMode =
      gen7_ms_rast_mode(pipeline, ia_info, rs_info, ms_info);
#endif

   if (raster_mode == VK_POLYGON_MODE_LINE &&
       line_mode == VK_LINE_RASTERIZATION_MODE_RECTANGULAR_SMOOTH_EXT)
      raster.AntialiasingEnable = true;

   raster.FrontWinding =
      dynamic_states & ANV_CMD_DIRTY_DYNAMIC_FRONT_FACE ?
         0 : genX(vk_to_gen_front_face)[rs_info->frontFace];
   raster.CullMode =
      dynamic_states & ANV_CMD_DIRTY_DYNAMIC_CULL_MODE ?
         0 : genX(vk_to_gen_cullmode)[rs_info->cullMode];

   raster.FrontFaceFillMode = genX(vk_to_gen_fillmode)[rs_info->polygonMode];
   raster.BackFaceFillMode = genX(vk_to_gen_fillmode)[rs_info->polygonMode];
   raster.ScissorRectangleEnable = true;

#if GEN_GEN >= 9
   /* GEN9+ splits ViewportZClipTestEnable into near and far enable bits */
   raster.ViewportZFarClipTestEnable = pipeline->depth_clip_enable;
   raster.ViewportZNearClipTestEnable = pipeline->depth_clip_enable;
#elif GEN_GEN >= 8
   raster.ViewportZClipTestEnable = pipeline->depth_clip_enable;
#endif

   raster.GlobalDepthOffsetEnableSolid = rs_info->depthBiasEnable;
   raster.GlobalDepthOffsetEnableWireframe = rs_info->depthBiasEnable;
   raster.GlobalDepthOffsetEnablePoint = rs_info->depthBiasEnable;

#if GEN_GEN == 7
   /* Gen7 requires that we provide the depth format in 3DSTATE_SF so that it
    * can get the depth offsets correct.
    */
   if (subpass->depth_stencil_attachment) {
      VkFormat vk_format =
         pass->attachments[subpass->depth_stencil_attachment->attachment].format;
      assert(vk_format_is_depth_or_stencil(vk_format));
      if (vk_format_aspects(vk_format) & VK_IMAGE_ASPECT_DEPTH_BIT) {
         enum isl_format isl_format =
            anv_get_isl_format(&pipeline->base.device->info, vk_format,
                               VK_IMAGE_ASPECT_DEPTH_BIT,
                               VK_IMAGE_TILING_OPTIMAL);
         sf.DepthBufferSurfaceFormat =
            isl_format_get_depth_format(isl_format, false);
      }
   }
#endif

#if GEN_GEN >= 8
   GENX(3DSTATE_SF_pack)(NULL, pipeline->gen8.sf, &sf);
   GENX(3DSTATE_RASTER_pack)(NULL, pipeline->gen8.raster, &raster);
#else
#  undef raster
   GENX(3DSTATE_SF_pack)(NULL, &pipeline->gen7.sf, &sf);
#endif
}

static void
emit_ms_state(struct anv_graphics_pipeline *pipeline,
              const VkPipelineMultisampleStateCreateInfo *info)
{
   uint32_t samples = 1;
   uint32_t log2_samples = 0;

   /* From the Vulkan 1.0 spec:
    *    If pSampleMask is NULL, it is treated as if the mask has all bits
    *    enabled, i.e. no coverage is removed from fragments.
    *
    * 3DSTATE_SAMPLE_MASK.SampleMask is 16 bits.
    */
#if GEN_GEN >= 8
   uint32_t sample_mask = 0xffff;
#else
   uint32_t sample_mask = 0xff;
#endif

   if (info) {
      samples = info->rasterizationSamples;
      log2_samples = __builtin_ffs(samples) - 1;
   }

   if (info && info->pSampleMask)
      sample_mask &= info->pSampleMask[0];

   anv_batch_emit(&pipeline->base.batch, GENX(3DSTATE_MULTISAMPLE), ms) {
      ms.NumberofMultisamples       = log2_samples;

      ms.PixelLocation              = CENTER;
#if GEN_GEN >= 8
      /* The PRM says that this bit is valid only for DX9:
       *
       *    SW can choose to set this bit only for DX9 API. DX10/OGL API's
       *    should not have any effect by setting or not setting this bit.
       */
      ms.PixelPositionOffsetEnable  = false;
#else

      switch (samples) {
      case 1:
         GEN_SAMPLE_POS_1X(ms.Sample);
         break;
      case 2:
         GEN_SAMPLE_POS_2X(ms.Sample);
         break;
      case 4:
         GEN_SAMPLE_POS_4X(ms.Sample);
         break;
      case 8:
         GEN_SAMPLE_POS_8X(ms.Sample);
         break;
      default:
         break;
      }
#endif
   }

   anv_batch_emit(&pipeline->base.batch, GENX(3DSTATE_SAMPLE_MASK), sm) {
      sm.SampleMask = sample_mask;
   }
}

static const uint32_t vk_to_gen_logic_op[] = {
   [VK_LOGIC_OP_COPY]                        = LOGICOP_COPY,
   [VK_LOGIC_OP_CLEAR]                       = LOGICOP_CLEAR,
   [VK_LOGIC_OP_AND]                         = LOGICOP_AND,
   [VK_LOGIC_OP_AND_REVERSE]                 = LOGICOP_AND_REVERSE,
   [VK_LOGIC_OP_AND_INVERTED]                = LOGICOP_AND_INVERTED,
   [VK_LOGIC_OP_NO_OP]                       = LOGICOP_NOOP,
   [VK_LOGIC_OP_XOR]                         = LOGICOP_XOR,
   [VK_LOGIC_OP_OR]                          = LOGICOP_OR,
   [VK_LOGIC_OP_NOR]                         = LOGICOP_NOR,
   [VK_LOGIC_OP_EQUIVALENT]                  = LOGICOP_EQUIV,
   [VK_LOGIC_OP_INVERT]                      = LOGICOP_INVERT,
   [VK_LOGIC_OP_OR_REVERSE]                  = LOGICOP_OR_REVERSE,
   [VK_LOGIC_OP_COPY_INVERTED]               = LOGICOP_COPY_INVERTED,
   [VK_LOGIC_OP_OR_INVERTED]                 = LOGICOP_OR_INVERTED,
   [VK_LOGIC_OP_NAND]                        = LOGICOP_NAND,
   [VK_LOGIC_OP_SET]                         = LOGICOP_SET,
};

static const uint32_t vk_to_gen_blend[] = {
   [VK_BLEND_FACTOR_ZERO]                    = BLENDFACTOR_ZERO,
   [VK_BLEND_FACTOR_ONE]                     = BLENDFACTOR_ONE,
   [VK_BLEND_FACTOR_SRC_COLOR]               = BLENDFACTOR_SRC_COLOR,
   [VK_BLEND_FACTOR_ONE_MINUS_SRC_COLOR]     = BLENDFACTOR_INV_SRC_COLOR,
   [VK_BLEND_FACTOR_DST_COLOR]               = BLENDFACTOR_DST_COLOR,
   [VK_BLEND_FACTOR_ONE_MINUS_DST_COLOR]     = BLENDFACTOR_INV_DST_COLOR,
   [VK_BLEND_FACTOR_SRC_ALPHA]               = BLENDFACTOR_SRC_ALPHA,
   [VK_BLEND_FACTOR_ONE_MINUS_SRC_ALPHA]     = BLENDFACTOR_INV_SRC_ALPHA,
   [VK_BLEND_FACTOR_DST_ALPHA]               = BLENDFACTOR_DST_ALPHA,
   [VK_BLEND_FACTOR_ONE_MINUS_DST_ALPHA]     = BLENDFACTOR_INV_DST_ALPHA,
   [VK_BLEND_FACTOR_CONSTANT_COLOR]          = BLENDFACTOR_CONST_COLOR,
   [VK_BLEND_FACTOR_ONE_MINUS_CONSTANT_COLOR]= BLENDFACTOR_INV_CONST_COLOR,
   [VK_BLEND_FACTOR_CONSTANT_ALPHA]          = BLENDFACTOR_CONST_ALPHA,
   [VK_BLEND_FACTOR_ONE_MINUS_CONSTANT_ALPHA]= BLENDFACTOR_INV_CONST_ALPHA,
   [VK_BLEND_FACTOR_SRC_ALPHA_SATURATE]      = BLENDFACTOR_SRC_ALPHA_SATURATE,
   [VK_BLEND_FACTOR_SRC1_COLOR]              = BLENDFACTOR_SRC1_COLOR,
   [VK_BLEND_FACTOR_ONE_MINUS_SRC1_COLOR]    = BLENDFACTOR_INV_SRC1_COLOR,
   [VK_BLEND_FACTOR_SRC1_ALPHA]              = BLENDFACTOR_SRC1_ALPHA,
   [VK_BLEND_FACTOR_ONE_MINUS_SRC1_ALPHA]    = BLENDFACTOR_INV_SRC1_ALPHA,
};

static const uint32_t vk_to_gen_blend_op[] = {
   [VK_BLEND_OP_ADD]                         = BLENDFUNCTION_ADD,
   [VK_BLEND_OP_SUBTRACT]                    = BLENDFUNCTION_SUBTRACT,
   [VK_BLEND_OP_REVERSE_SUBTRACT]            = BLENDFUNCTION_REVERSE_SUBTRACT,
   [VK_BLEND_OP_MIN]                         = BLENDFUNCTION_MIN,
   [VK_BLEND_OP_MAX]                         = BLENDFUNCTION_MAX,
};

const uint32_t genX(vk_to_gen_compare_op)[] = {
   [VK_COMPARE_OP_NEVER]                        = PREFILTEROPNEVER,
   [VK_COMPARE_OP_LESS]                         = PREFILTEROPLESS,
   [VK_COMPARE_OP_EQUAL]                        = PREFILTEROPEQUAL,
   [VK_COMPARE_OP_LESS_OR_EQUAL]                = PREFILTEROPLEQUAL,
   [VK_COMPARE_OP_GREATER]                      = PREFILTEROPGREATER,
   [VK_COMPARE_OP_NOT_EQUAL]                    = PREFILTEROPNOTEQUAL,
   [VK_COMPARE_OP_GREATER_OR_EQUAL]             = PREFILTEROPGEQUAL,
   [VK_COMPARE_OP_ALWAYS]                       = PREFILTEROPALWAYS,
};

const uint32_t genX(vk_to_gen_stencil_op)[] = {
   [VK_STENCIL_OP_KEEP]                         = STENCILOP_KEEP,
   [VK_STENCIL_OP_ZERO]                         = STENCILOP_ZERO,
   [VK_STENCIL_OP_REPLACE]                      = STENCILOP_REPLACE,
   [VK_STENCIL_OP_INCREMENT_AND_CLAMP]          = STENCILOP_INCRSAT,
   [VK_STENCIL_OP_DECREMENT_AND_CLAMP]          = STENCILOP_DECRSAT,
   [VK_STENCIL_OP_INVERT]                       = STENCILOP_INVERT,
   [VK_STENCIL_OP_INCREMENT_AND_WRAP]           = STENCILOP_INCR,
   [VK_STENCIL_OP_DECREMENT_AND_WRAP]           = STENCILOP_DECR,
};

const uint32_t genX(vk_to_gen_primitive_type)[] = {
   [VK_PRIMITIVE_TOPOLOGY_POINT_LIST]                    = _3DPRIM_POINTLIST,
   [VK_PRIMITIVE_TOPOLOGY_LINE_LIST]                     = _3DPRIM_LINELIST,
   [VK_PRIMITIVE_TOPOLOGY_LINE_STRIP]                    = _3DPRIM_LINESTRIP,
   [VK_PRIMITIVE_TOPOLOGY_TRIANGLE_LIST]                 = _3DPRIM_TRILIST,
   [VK_PRIMITIVE_TOPOLOGY_TRIANGLE_STRIP]                = _3DPRIM_TRISTRIP,
   [VK_PRIMITIVE_TOPOLOGY_TRIANGLE_FAN]                  = _3DPRIM_TRIFAN,
   [VK_PRIMITIVE_TOPOLOGY_LINE_LIST_WITH_ADJACENCY]      = _3DPRIM_LINELIST_ADJ,
   [VK_PRIMITIVE_TOPOLOGY_LINE_STRIP_WITH_ADJACENCY]     = _3DPRIM_LINESTRIP_ADJ,
   [VK_PRIMITIVE_TOPOLOGY_TRIANGLE_LIST_WITH_ADJACENCY]  = _3DPRIM_TRILIST_ADJ,
   [VK_PRIMITIVE_TOPOLOGY_TRIANGLE_STRIP_WITH_ADJACENCY] = _3DPRIM_TRISTRIP_ADJ,
};

/* This function sanitizes the VkStencilOpState by looking at the compare ops
 * and trying to determine whether or not a given stencil op can ever actually
 * occur.  Stencil ops which can never occur are set to VK_STENCIL_OP_KEEP.
 * This function returns true if, after sanitation, any of the stencil ops are
 * set to something other than VK_STENCIL_OP_KEEP.
 */
static bool
sanitize_stencil_face(VkStencilOpState *face,
                      VkCompareOp depthCompareOp)
{
   /* If compareOp is ALWAYS then the stencil test will never fail and failOp
    * will never happen.  Set failOp to KEEP in this case.
    */
   if (face->compareOp == VK_COMPARE_OP_ALWAYS)
      face->failOp = VK_STENCIL_OP_KEEP;

   /* If compareOp is NEVER or depthCompareOp is NEVER then one of the depth
    * or stencil tests will fail and passOp will never happen.
    */
   if (face->compareOp == VK_COMPARE_OP_NEVER ||
       depthCompareOp == VK_COMPARE_OP_NEVER)
      face->passOp = VK_STENCIL_OP_KEEP;

   /* If compareOp is NEVER or depthCompareOp is ALWAYS then either the
    * stencil test will fail or the depth test will pass.  In either case,
    * depthFailOp will never happen.
    */
   if (face->compareOp == VK_COMPARE_OP_NEVER ||
       depthCompareOp == VK_COMPARE_OP_ALWAYS)
      face->depthFailOp = VK_STENCIL_OP_KEEP;

   return face->failOp != VK_STENCIL_OP_KEEP ||
          face->depthFailOp != VK_STENCIL_OP_KEEP ||
          face->passOp != VK_STENCIL_OP_KEEP;
}

/* Intel hardware is fairly sensitive to whether or not depth/stencil writes
 * are enabled.  In the presence of discards, it's fairly easy to get into the
 * non-promoted case which means a fairly big performance hit.  From the Iron
 * Lake PRM, Vol 2, pt. 1, section 8.4.3.2, "Early Depth Test Cases":
 *
 *    "Non-promoted depth (N) is active whenever the depth test can be done
 *    early but it cannot determine whether or not to write source depth to
 *    the depth buffer, therefore the depth write must be performed post pixel
 *    shader. This includes cases where the pixel shader can kill pixels,
 *    including via sampler chroma key, as well as cases where the alpha test
 *    function is enabled, which kills pixels based on a programmable alpha
 *    test. In this case, even if the depth test fails, the pixel cannot be
 *    killed if a stencil write is indicated. Whether or not the stencil write
 *    happens depends on whether or not the pixel is killed later. In these
 *    cases if stencil test fails and stencil writes are off, the pixels can
 *    also be killed early. If stencil writes are enabled, the pixels must be
 *    treated as Computed depth (described above)."
 *
 * The same thing as mentioned in the stencil case can happen in the depth
 * case as well if it thinks it writes depth but, thanks to the depth test
 * being GL_EQUAL, the write doesn't actually matter.  A little extra work
 * up-front to try and disable depth and stencil writes can make a big
 * difference.
 *
 * Unfortunately, the way depth and stencil testing is specified, there are
 * many case where, regardless of depth/stencil writes being enabled, nothing
 * actually gets written due to some other bit of state being set.  This
 * function attempts to "sanitize" the depth stencil state and disable writes
 * and sometimes even testing whenever possible.
 */
static void
sanitize_ds_state(VkPipelineDepthStencilStateCreateInfo *state,
                  bool *stencilWriteEnable,
                  VkImageAspectFlags ds_aspects)
{
   *stencilWriteEnable = state->stencilTestEnable;

   /* If the depth test is disabled, we won't be writing anything. Make sure we
    * treat the test as always passing later on as well.
    *
    * Also, the Vulkan spec requires that if either depth or stencil is not
    * present, the pipeline is to act as if the test silently passes. In that
    * case we won't write either.
    */
   if (!state->depthTestEnable || !(ds_aspects & VK_IMAGE_ASPECT_DEPTH_BIT)) {
      state->depthWriteEnable = false;
      state->depthCompareOp = VK_COMPARE_OP_ALWAYS;
   }

   if (!(ds_aspects & VK_IMAGE_ASPECT_STENCIL_BIT)) {
      *stencilWriteEnable = false;
      state->front.compareOp = VK_COMPARE_OP_ALWAYS;
      state->back.compareOp = VK_COMPARE_OP_ALWAYS;
   }

   /* If the stencil test is enabled and always fails, then we will never get
    * to the depth test so we can just disable the depth test entirely.
    */
   if (state->stencilTestEnable &&
       state->front.compareOp == VK_COMPARE_OP_NEVER &&
       state->back.compareOp == VK_COMPARE_OP_NEVER) {
      state->depthTestEnable = false;
      state->depthWriteEnable = false;
   }

   /* If depthCompareOp is EQUAL then the value we would be writing to the
    * depth buffer is the same as the value that's already there so there's no
    * point in writing it.
    */
   if (state->depthCompareOp == VK_COMPARE_OP_EQUAL)
      state->depthWriteEnable = false;

   /* If the stencil ops are such that we don't actually ever modify the
    * stencil buffer, we should disable writes.
    */
   if (!sanitize_stencil_face(&state->front, state->depthCompareOp) &&
       !sanitize_stencil_face(&state->back, state->depthCompareOp))
      *stencilWriteEnable = false;

   /* If the depth test always passes and we never write out depth, that's the
    * same as if the depth test is disabled entirely.
    */
   if (state->depthCompareOp == VK_COMPARE_OP_ALWAYS &&
       !state->depthWriteEnable)
      state->depthTestEnable = false;

   /* If the stencil test always passes and we never write out stencil, that's
    * the same as if the stencil test is disabled entirely.
    */
   if (state->front.compareOp == VK_COMPARE_OP_ALWAYS &&
       state->back.compareOp == VK_COMPARE_OP_ALWAYS &&
       !*stencilWriteEnable)
      state->stencilTestEnable = false;
}

static void
emit_ds_state(struct anv_graphics_pipeline *pipeline,
              const VkPipelineDepthStencilStateCreateInfo *pCreateInfo,
              const uint32_t dynamic_states,
              const struct anv_render_pass *pass,
              const struct anv_subpass *subpass)
{
#if GEN_GEN == 7
#  define depth_stencil_dw pipeline->gen7.depth_stencil_state
#elif GEN_GEN == 8
#  define depth_stencil_dw pipeline->gen8.wm_depth_stencil
#else
#  define depth_stencil_dw pipeline->gen9.wm_depth_stencil
#endif

   if (pCreateInfo == NULL) {
      /* We're going to OR this together with the dynamic state.  We need
       * to make sure it's initialized to something useful.
       */
      pipeline->writes_stencil = false;
      pipeline->stencil_test_enable = false;
      pipeline->writes_depth = false;
      pipeline->depth_test_enable = false;
      pipeline->depth_bounds_test_enable = false;
      memset(depth_stencil_dw, 0, sizeof(depth_stencil_dw));
      return;
   }

   VkImageAspectFlags ds_aspects = 0;
   if (subpass->depth_stencil_attachment) {
      VkFormat depth_stencil_format =
         pass->attachments[subpass->depth_stencil_attachment->attachment].format;
      ds_aspects = vk_format_aspects(depth_stencil_format);
   }

   VkPipelineDepthStencilStateCreateInfo info = *pCreateInfo;
   sanitize_ds_state(&info, &pipeline->writes_stencil, ds_aspects);
   pipeline->stencil_test_enable = info.stencilTestEnable;
   pipeline->writes_depth = info.depthWriteEnable;
   pipeline->depth_test_enable = info.depthTestEnable;
   pipeline->depth_bounds_test_enable = info.depthBoundsTestEnable;

   bool dynamic_stencil_op =
      dynamic_states & ANV_CMD_DIRTY_DYNAMIC_STENCIL_OP;

#if GEN_GEN <= 7
   struct GENX(DEPTH_STENCIL_STATE) depth_stencil = {
#else
   struct GENX(3DSTATE_WM_DEPTH_STENCIL) depth_stencil = {
#endif
      .DepthTestEnable =
         dynamic_states & ANV_CMD_DIRTY_DYNAMIC_DEPTH_TEST_ENABLE ?
            0 : info.depthTestEnable,

      .DepthBufferWriteEnable =
         dynamic_states & ANV_CMD_DIRTY_DYNAMIC_DEPTH_WRITE_ENABLE ?
            0 : info.depthWriteEnable,

      .DepthTestFunction =
         dynamic_states & ANV_CMD_DIRTY_DYNAMIC_DEPTH_COMPARE_OP ?
            0 : genX(vk_to_gen_compare_op)[info.depthCompareOp],

      .DoubleSidedStencilEnable = true,

      .StencilTestEnable =
         dynamic_states & ANV_CMD_DIRTY_DYNAMIC_STENCIL_TEST_ENABLE ?
            0 : info.stencilTestEnable,

      .StencilFailOp = genX(vk_to_gen_stencil_op)[info.front.failOp],
      .StencilPassDepthPassOp = genX(vk_to_gen_stencil_op)[info.front.passOp],
      .StencilPassDepthFailOp = genX(vk_to_gen_stencil_op)[info.front.depthFailOp],
      .StencilTestFunction = genX(vk_to_gen_compare_op)[info.front.compareOp],
      .BackfaceStencilFailOp = genX(vk_to_gen_stencil_op)[info.back.failOp],
      .BackfaceStencilPassDepthPassOp = genX(vk_to_gen_stencil_op)[info.back.passOp],
      .BackfaceStencilPassDepthFailOp = genX(vk_to_gen_stencil_op)[info.back.depthFailOp],
      .BackfaceStencilTestFunction = genX(vk_to_gen_compare_op)[info.back.compareOp],
   };

   if (dynamic_stencil_op) {
      depth_stencil.StencilFailOp = 0;
      depth_stencil.StencilPassDepthPassOp = 0;
      depth_stencil.StencilPassDepthFailOp = 0;
      depth_stencil.StencilTestFunction = 0;
      depth_stencil.BackfaceStencilFailOp = 0;
      depth_stencil.BackfaceStencilPassDepthPassOp = 0;
      depth_stencil.BackfaceStencilPassDepthFailOp = 0;
      depth_stencil.BackfaceStencilTestFunction = 0;
   }

#if GEN_GEN <= 7
   GENX(DEPTH_STENCIL_STATE_pack)(NULL, depth_stencil_dw, &depth_stencil);
#else
   GENX(3DSTATE_WM_DEPTH_STENCIL_pack)(NULL, depth_stencil_dw, &depth_stencil);
#endif
}

static bool
is_dual_src_blend_factor(VkBlendFactor factor)
{
   return factor == VK_BLEND_FACTOR_SRC1_COLOR ||
          factor == VK_BLEND_FACTOR_ONE_MINUS_SRC1_COLOR ||
          factor == VK_BLEND_FACTOR_SRC1_ALPHA ||
          factor == VK_BLEND_FACTOR_ONE_MINUS_SRC1_ALPHA;
}

static void
emit_cb_state(struct anv_graphics_pipeline *pipeline,
              const VkPipelineColorBlendStateCreateInfo *info,
              const VkPipelineMultisampleStateCreateInfo *ms_info)
{
   struct anv_device *device = pipeline->base.device;
   const struct brw_wm_prog_data *wm_prog_data = get_wm_prog_data(pipeline);

   struct GENX(BLEND_STATE) blend_state = {
#if GEN_GEN >= 8
      .AlphaToCoverageEnable = ms_info && ms_info->alphaToCoverageEnable,
      .AlphaToOneEnable = ms_info && ms_info->alphaToOneEnable,
#endif
   };

   uint32_t surface_count = 0;
   struct anv_pipeline_bind_map *map;
   if (anv_pipeline_has_stage(pipeline, MESA_SHADER_FRAGMENT)) {
      map = &pipeline->shaders[MESA_SHADER_FRAGMENT]->bind_map;
      surface_count = map->surface_count;
   }

   const uint32_t num_dwords = GENX(BLEND_STATE_length) +
      GENX(BLEND_STATE_ENTRY_length) * surface_count;
   pipeline->blend_state =
      anv_state_pool_alloc(&device->dynamic_state_pool, num_dwords * 4, 64);

   bool has_writeable_rt = false;
   uint32_t *state_pos = pipeline->blend_state.map;
   state_pos += GENX(BLEND_STATE_length);
#if GEN_GEN >= 8
   struct GENX(BLEND_STATE_ENTRY) bs0 = { 0 };
#endif
   for (unsigned i = 0; i < surface_count; i++) {
      struct anv_pipeline_binding *binding = &map->surface_to_descriptor[i];

      /* All color attachments are at the beginning of the binding table */
      if (binding->set != ANV_DESCRIPTOR_SET_COLOR_ATTACHMENTS)
         break;

      /* We can have at most 8 attachments */
      assert(i < 8);

      if (info == NULL || binding->index >= info->attachmentCount) {
         /* Default everything to disabled */
         struct GENX(BLEND_STATE_ENTRY) entry = {
            .WriteDisableAlpha = true,
            .WriteDisableRed = true,
            .WriteDisableGreen = true,
            .WriteDisableBlue = true,
         };
         GENX(BLEND_STATE_ENTRY_pack)(NULL, state_pos, &entry);
         state_pos += GENX(BLEND_STATE_ENTRY_length);
         continue;
      }

      const VkPipelineColorBlendAttachmentState *a =
         &info->pAttachments[binding->index];

      struct GENX(BLEND_STATE_ENTRY) entry = {
#if GEN_GEN < 8
         .AlphaToCoverageEnable = ms_info && ms_info->alphaToCoverageEnable,
         .AlphaToOneEnable = ms_info && ms_info->alphaToOneEnable,
#endif
         .LogicOpEnable = info->logicOpEnable,
         .LogicOpFunction = vk_to_gen_logic_op[info->logicOp],
         /* Vulkan specification 1.2.168, VkLogicOp:
          *
          *   "Logical operations are controlled by the logicOpEnable and
          *    logicOp members of VkPipelineColorBlendStateCreateInfo. If
          *    logicOpEnable is VK_TRUE, then a logical operation selected by
          *    logicOp is applied between each color attachment and the
          *    fragment’s corresponding output value, and blending of all
          *    attachments is treated as if it were disabled."
          *
          * From the Broadwell PRM Volume 2d: Command Reference: Structures:
          * BLEND_STATE_ENTRY:
          *
          *   "Enabling LogicOp and Color Buffer Blending at the same time is
          *    UNDEFINED"
          */
         .ColorBufferBlendEnable = !info->logicOpEnable && a->blendEnable,
         .ColorClampRange = COLORCLAMP_RTFORMAT,
         .PreBlendColorClampEnable = true,
         .PostBlendColorClampEnable = true,
         .SourceBlendFactor = vk_to_gen_blend[a->srcColorBlendFactor],
         .DestinationBlendFactor = vk_to_gen_blend[a->dstColorBlendFactor],
         .ColorBlendFunction = vk_to_gen_blend_op[a->colorBlendOp],
         .SourceAlphaBlendFactor = vk_to_gen_blend[a->srcAlphaBlendFactor],
         .DestinationAlphaBlendFactor = vk_to_gen_blend[a->dstAlphaBlendFactor],
         .AlphaBlendFunction = vk_to_gen_blend_op[a->alphaBlendOp],
         .WriteDisableAlpha = !(a->colorWriteMask & VK_COLOR_COMPONENT_A_BIT),
         .WriteDisableRed = !(a->colorWriteMask & VK_COLOR_COMPONENT_R_BIT),
         .WriteDisableGreen = !(a->colorWriteMask & VK_COLOR_COMPONENT_G_BIT),
         .WriteDisableBlue = !(a->colorWriteMask & VK_COLOR_COMPONENT_B_BIT),
      };

      if (a->srcColorBlendFactor != a->srcAlphaBlendFactor ||
          a->dstColorBlendFactor != a->dstAlphaBlendFactor ||
          a->colorBlendOp != a->alphaBlendOp) {
#if GEN_GEN >= 8
         blend_state.IndependentAlphaBlendEnable = true;
#else
         entry.IndependentAlphaBlendEnable = true;
#endif
      }

      /* The Dual Source Blending documentation says:
       *
       * "If SRC1 is included in a src/dst blend factor and
       * a DualSource RT Write message is not used, results
       * are UNDEFINED. (This reflects the same restriction in DX APIs,
       * where undefined results are produced if “o1” is not written
       * by a PS – there are no default values defined)."
       *
       * There is no way to gracefully fix this undefined situation
       * so we just disable the blending to prevent possible issues.
       */
      if (!wm_prog_data->dual_src_blend &&
          (is_dual_src_blend_factor(a->srcColorBlendFactor) ||
           is_dual_src_blend_factor(a->dstColorBlendFactor) ||
           is_dual_src_blend_factor(a->srcAlphaBlendFactor) ||
           is_dual_src_blend_factor(a->dstAlphaBlendFactor))) {
         vk_debug_report(&device->physical->instance->debug_report_callbacks,
                         VK_DEBUG_REPORT_WARNING_BIT_EXT,
                         VK_DEBUG_REPORT_OBJECT_TYPE_DEVICE_EXT,
                         (uint64_t)(uintptr_t)device,
                         0, 0, "anv",
                         "Enabled dual-src blend factors without writing both targets "
                         "in the shader.  Disabling blending to avoid GPU hangs.");
         entry.ColorBufferBlendEnable = false;
      }

      if (a->colorWriteMask != 0)
         has_writeable_rt = true;

      /* Our hardware applies the blend factor prior to the blend function
       * regardless of what function is used.  Technically, this means the
       * hardware can do MORE than GL or Vulkan specify.  However, it also
       * means that, for MIN and MAX, we have to stomp the blend factor to
       * ONE to make it a no-op.
       */
      if (a->colorBlendOp == VK_BLEND_OP_MIN ||
          a->colorBlendOp == VK_BLEND_OP_MAX) {
         entry.SourceBlendFactor = BLENDFACTOR_ONE;
         entry.DestinationBlendFactor = BLENDFACTOR_ONE;
      }
      if (a->alphaBlendOp == VK_BLEND_OP_MIN ||
          a->alphaBlendOp == VK_BLEND_OP_MAX) {
         entry.SourceAlphaBlendFactor = BLENDFACTOR_ONE;
         entry.DestinationAlphaBlendFactor = BLENDFACTOR_ONE;
      }
      GENX(BLEND_STATE_ENTRY_pack)(NULL, state_pos, &entry);
      state_pos += GENX(BLEND_STATE_ENTRY_length);
#if GEN_GEN >= 8
      if (i == 0)
         bs0 = entry;
#endif
   }

#if GEN_GEN >= 8
   anv_batch_emit(&pipeline->base.batch, GENX(3DSTATE_PS_BLEND), blend) {
      blend.AlphaToCoverageEnable         = blend_state.AlphaToCoverageEnable;
      blend.HasWriteableRT                = has_writeable_rt;
      blend.ColorBufferBlendEnable        = bs0.ColorBufferBlendEnable;
      blend.SourceAlphaBlendFactor        = bs0.SourceAlphaBlendFactor;
      blend.DestinationAlphaBlendFactor   = bs0.DestinationAlphaBlendFactor;
      blend.SourceBlendFactor             = bs0.SourceBlendFactor;
      blend.DestinationBlendFactor        = bs0.DestinationBlendFactor;
      blend.AlphaTestEnable               = false;
      blend.IndependentAlphaBlendEnable   =
         blend_state.IndependentAlphaBlendEnable;
   }
#else
   (void)has_writeable_rt;
#endif

   GENX(BLEND_STATE_pack)(NULL, pipeline->blend_state.map, &blend_state);

   anv_batch_emit(&pipeline->base.batch, GENX(3DSTATE_BLEND_STATE_POINTERS), bsp) {
      bsp.BlendStatePointer      = pipeline->blend_state.offset;
#if GEN_GEN >= 8
      bsp.BlendStatePointerValid = true;
#endif
   }
}

static void
emit_3dstate_clip(struct anv_graphics_pipeline *pipeline,
                  const VkPipelineInputAssemblyStateCreateInfo *ia_info,
                  const VkPipelineViewportStateCreateInfo *vp_info,
                  const VkPipelineRasterizationStateCreateInfo *rs_info,
                  const uint32_t dynamic_states)
{
   const struct brw_wm_prog_data *wm_prog_data = get_wm_prog_data(pipeline);
   (void) wm_prog_data;

   struct GENX(3DSTATE_CLIP) clip = {
      GENX(3DSTATE_CLIP_header),
   };

   clip.ClipEnable               = true;
   clip.StatisticsEnable         = true;
   clip.EarlyCullEnable          = true;
   clip.APIMode                  = APIMODE_D3D;
   clip.GuardbandClipTestEnable  = true;

   /* Only enable the XY clip test when the final polygon rasterization
    * mode is VK_POLYGON_MODE_FILL.  We want to leave it disabled for
    * points and lines so we get "pop-free" clipping.
    */
   VkPolygonMode raster_mode =
      anv_raster_polygon_mode(pipeline, ia_info, rs_info);
   clip.ViewportXYClipTestEnable = (raster_mode == VK_POLYGON_MODE_FILL);

#if GEN_GEN >= 8
   clip.VertexSubPixelPrecisionSelect = _8Bit;
#endif
   clip.ClipMode = CLIPMODE_NORMAL;

   clip.TriangleStripListProvokingVertexSelect = 0;
   clip.LineStripListProvokingVertexSelect     = 0;
   clip.TriangleFanProvokingVertexSelect       = 1;

   clip.MinimumPointWidth = 0.125;
   clip.MaximumPointWidth = 255.875;

   const struct brw_vue_prog_data *last =
      anv_pipeline_get_last_vue_prog_data(pipeline);

   /* From the Vulkan 1.0.45 spec:
    *
    *    "If the last active vertex processing stage shader entry point's
    *    interface does not include a variable decorated with
    *    ViewportIndex, then the first viewport is used."
    */
   if (vp_info && (last->vue_map.slots_valid & VARYING_BIT_VIEWPORT)) {
      clip.MaximumVPIndex = vp_info->viewportCount > 0 ?
         vp_info->viewportCount - 1 : 0;
   } else {
      clip.MaximumVPIndex = 0;
   }

   /* From the Vulkan 1.0.45 spec:
    *
    *    "If the last active vertex processing stage shader entry point's
    *    interface does not include a variable decorated with Layer, then
    *    the first layer is used."
    */
   clip.ForceZeroRTAIndexEnable =
      !(last->vue_map.slots_valid & VARYING_BIT_LAYER);

#if GEN_GEN == 7
   clip.FrontWinding            = genX(vk_to_gen_front_face)[rs_info->frontFace];
   clip.CullMode                = genX(vk_to_gen_cullmode)[rs_info->cullMode];
   clip.ViewportZClipTestEnable = pipeline->depth_clip_enable;
   clip.UserClipDistanceClipTestEnableBitmask = last->clip_distance_mask;
   clip.UserClipDistanceCullTestEnableBitmask = last->cull_distance_mask;
#else
   clip.NonPerspectiveBarycentricEnable = wm_prog_data ?
      (wm_prog_data->barycentric_interp_modes &
       BRW_BARYCENTRIC_NONPERSPECTIVE_BITS) != 0 : 0;
#endif

   GENX(3DSTATE_CLIP_pack)(NULL, pipeline->gen7.clip, &clip);
}

static void
emit_3dstate_streamout(struct anv_graphics_pipeline *pipeline,
                       const VkPipelineRasterizationStateCreateInfo *rs_info)
{
   const struct brw_vue_prog_data *prog_data =
      anv_pipeline_get_last_vue_prog_data(pipeline);
   const struct brw_vue_map *vue_map = &prog_data->vue_map;

   nir_xfb_info *xfb_info;
   if (anv_pipeline_has_stage(pipeline, MESA_SHADER_GEOMETRY))
      xfb_info = pipeline->shaders[MESA_SHADER_GEOMETRY]->xfb_info;
   else if (anv_pipeline_has_stage(pipeline, MESA_SHADER_TESS_EVAL))
      xfb_info = pipeline->shaders[MESA_SHADER_TESS_EVAL]->xfb_info;
   else
      xfb_info = pipeline->shaders[MESA_SHADER_VERTEX]->xfb_info;

   anv_batch_emit(&pipeline->base.batch, GENX(3DSTATE_STREAMOUT), so) {
      so.RenderingDisable = rs_info->rasterizerDiscardEnable;

      if (xfb_info) {
         so.SOFunctionEnable = true;
         so.SOStatisticsEnable = true;

         const VkPipelineRasterizationStateStreamCreateInfoEXT *stream_info =
            vk_find_struct_const(rs_info, PIPELINE_RASTERIZATION_STATE_STREAM_CREATE_INFO_EXT);
         so.RenderStreamSelect = stream_info ?
                                 stream_info->rasterizationStream : 0;

#if GEN_GEN >= 8
         so.Buffer0SurfacePitch = xfb_info->buffers[0].stride;
         so.Buffer1SurfacePitch = xfb_info->buffers[1].stride;
         so.Buffer2SurfacePitch = xfb_info->buffers[2].stride;
         so.Buffer3SurfacePitch = xfb_info->buffers[3].stride;
#else
         pipeline->gen7.xfb_bo_pitch[0] = xfb_info->buffers[0].stride;
         pipeline->gen7.xfb_bo_pitch[1] = xfb_info->buffers[1].stride;
         pipeline->gen7.xfb_bo_pitch[2] = xfb_info->buffers[2].stride;
         pipeline->gen7.xfb_bo_pitch[3] = xfb_info->buffers[3].stride;

         /* On Gen7, the SO buffer enables live in 3DSTATE_STREAMOUT which
          * is a bit inconvenient because we don't know what buffers will
          * actually be enabled until draw time.  We do our best here by
          * setting them based on buffers_written and we disable them
          * as-needed at draw time by setting EndAddress = BaseAddress.
          */
         so.SOBufferEnable0 = xfb_info->buffers_written & (1 << 0);
         so.SOBufferEnable1 = xfb_info->buffers_written & (1 << 1);
         so.SOBufferEnable2 = xfb_info->buffers_written & (1 << 2);
         so.SOBufferEnable3 = xfb_info->buffers_written & (1 << 3);
#endif

         int urb_entry_read_offset = 0;
         int urb_entry_read_length =
            (prog_data->vue_map.num_slots + 1) / 2 - urb_entry_read_offset;

         /* We always read the whole vertex.  This could be reduced at some
          * point by reading less and offsetting the register index in the
          * SO_DECLs.
          */
         so.Stream0VertexReadOffset = urb_entry_read_offset;
         so.Stream0VertexReadLength = urb_entry_read_length - 1;
         so.Stream1VertexReadOffset = urb_entry_read_offset;
         so.Stream1VertexReadLength = urb_entry_read_length - 1;
         so.Stream2VertexReadOffset = urb_entry_read_offset;
         so.Stream2VertexReadLength = urb_entry_read_length - 1;
         so.Stream3VertexReadOffset = urb_entry_read_offset;
         so.Stream3VertexReadLength = urb_entry_read_length - 1;
      }
   }

   if (xfb_info) {
      struct GENX(SO_DECL) so_decl[MAX_XFB_STREAMS][128];
      int next_offset[MAX_XFB_BUFFERS] = {0, 0, 0, 0};
      int decls[MAX_XFB_STREAMS] = {0, 0, 0, 0};

      memset(so_decl, 0, sizeof(so_decl));

      for (unsigned i = 0; i < xfb_info->output_count; i++) {
         const nir_xfb_output_info *output = &xfb_info->outputs[i];
         unsigned buffer = output->buffer;
         unsigned stream = xfb_info->buffer_to_stream[buffer];

         /* Our hardware is unusual in that it requires us to program SO_DECLs
          * for fake "hole" components, rather than simply taking the offset
          * for each real varying.  Each hole can have size 1, 2, 3, or 4; we
          * program as many size = 4 holes as we can, then a final hole to
          * accommodate the final 1, 2, or 3 remaining.
          */
         int hole_dwords = (output->offset - next_offset[buffer]) / 4;
         while (hole_dwords > 0) {
            so_decl[stream][decls[stream]++] = (struct GENX(SO_DECL)) {
               .HoleFlag = 1,
               .OutputBufferSlot = buffer,
               .ComponentMask = (1 << MIN2(hole_dwords, 4)) - 1,
            };
            hole_dwords -= 4;
         }

         int varying = output->location;
         uint8_t component_mask = output->component_mask;
         /* VARYING_SLOT_PSIZ contains three scalar fields packed together:
          * - VARYING_SLOT_LAYER    in VARYING_SLOT_PSIZ.y
          * - VARYING_SLOT_VIEWPORT in VARYING_SLOT_PSIZ.z
          * - VARYING_SLOT_PSIZ     in VARYING_SLOT_PSIZ.w
          */
         if (varying == VARYING_SLOT_LAYER) {
            varying = VARYING_SLOT_PSIZ;
            component_mask = 1 << 1; // SO_DECL_COMPMASK_Y
         } else if (varying == VARYING_SLOT_VIEWPORT) {
            varying = VARYING_SLOT_PSIZ;
            component_mask = 1 << 2; // SO_DECL_COMPMASK_Z
         } else if (varying == VARYING_SLOT_PSIZ) {
            component_mask = 1 << 3; // SO_DECL_COMPMASK_W
         }

         next_offset[buffer] = output->offset +
                               __builtin_popcount(component_mask) * 4;

         const int slot = vue_map->varying_to_slot[varying];
         if (slot < 0) {
            /* This can happen if the shader never writes to the varying.
             * Insert a hole instead of actual varying data.
             */
            so_decl[stream][decls[stream]++] = (struct GENX(SO_DECL)) {
               .HoleFlag = true,
               .OutputBufferSlot = buffer,
               .ComponentMask = component_mask,
            };
         } else {
            so_decl[stream][decls[stream]++] = (struct GENX(SO_DECL)) {
               .OutputBufferSlot = buffer,
               .RegisterIndex = slot,
               .ComponentMask = component_mask,
            };
         }
      }

      int max_decls = 0;
      for (unsigned s = 0; s < MAX_XFB_STREAMS; s++)
         max_decls = MAX2(max_decls, decls[s]);

      uint8_t sbs[MAX_XFB_STREAMS] = { };
      for (unsigned b = 0; b < MAX_XFB_BUFFERS; b++) {
         if (xfb_info->buffers_written & (1 << b))
            sbs[xfb_info->buffer_to_stream[b]] |= 1 << b;
      }

      uint32_t *dw = anv_batch_emitn(&pipeline->base.batch, 3 + 2 * max_decls,
                                     GENX(3DSTATE_SO_DECL_LIST),
                                     .StreamtoBufferSelects0 = sbs[0],
                                     .StreamtoBufferSelects1 = sbs[1],
                                     .StreamtoBufferSelects2 = sbs[2],
                                     .StreamtoBufferSelects3 = sbs[3],
                                     .NumEntries0 = decls[0],
                                     .NumEntries1 = decls[1],
                                     .NumEntries2 = decls[2],
                                     .NumEntries3 = decls[3]);

      for (int i = 0; i < max_decls; i++) {
         GENX(SO_DECL_ENTRY_pack)(NULL, dw + 3 + i * 2,
            &(struct GENX(SO_DECL_ENTRY)) {
               .Stream0Decl = so_decl[0][i],
               .Stream1Decl = so_decl[1][i],
               .Stream2Decl = so_decl[2][i],
               .Stream3Decl = so_decl[3][i],
            });
      }
   }
}

static uint32_t
get_sampler_count(const struct anv_shader_bin *bin)
{
   uint32_t count_by_4 = DIV_ROUND_UP(bin->bind_map.sampler_count, 4);

   /* We can potentially have way more than 32 samplers and that's ok.
    * However, the 3DSTATE_XS packets only have 3 bits to specify how
    * many to pre-fetch and all values above 4 are marked reserved.
    */
   return MIN2(count_by_4, 4);
}

static uint32_t
get_binding_table_entry_count(const struct anv_shader_bin *bin)
{
   return DIV_ROUND_UP(bin->bind_map.surface_count, 32);
}

static struct anv_address
get_scratch_address(struct anv_pipeline *pipeline,
                    gl_shader_stage stage,
                    const struct anv_shader_bin *bin)
{
   return (struct anv_address) {
      .bo = anv_scratch_pool_alloc(pipeline->device,
                                   &pipeline->device->scratch_pool,
                                   stage, bin->prog_data->total_scratch),
      .offset = 0,
   };
}

static uint32_t
get_scratch_space(const struct anv_shader_bin *bin)
{
   return ffs(bin->prog_data->total_scratch / 2048);
}

static void
emit_3dstate_vs(struct anv_graphics_pipeline *pipeline)
{
   const struct gen_device_info *devinfo = &pipeline->base.device->info;
   const struct brw_vs_prog_data *vs_prog_data = get_vs_prog_data(pipeline);
   const struct anv_shader_bin *vs_bin =
      pipeline->shaders[MESA_SHADER_VERTEX];

   assert(anv_pipeline_has_stage(pipeline, MESA_SHADER_VERTEX));

   anv_batch_emit(&pipeline->base.batch, GENX(3DSTATE_VS), vs) {
      vs.Enable               = true;
      vs.StatisticsEnable     = true;
      vs.KernelStartPointer   = vs_bin->kernel.offset;
#if GEN_GEN >= 8
      vs.SIMD8DispatchEnable  =
         vs_prog_data->base.dispatch_mode == DISPATCH_MODE_SIMD8;
#endif

      assert(!vs_prog_data->base.base.use_alt_mode);
#if GEN_GEN < 11
      vs.SingleVertexDispatch       = false;
#endif
      vs.VectorMaskEnable           = false;
      /* WA_1606682166:
       * Incorrect TDL's SSP address shift in SARB for 16:6 & 18:8 modes.
       * Disable the Sampler state prefetch functionality in the SARB by
       * programming 0xB000[30] to '1'.
       */
      vs.SamplerCount               = GEN_GEN == 11 ? 0 : get_sampler_count(vs_bin);
      vs.BindingTableEntryCount     = get_binding_table_entry_count(vs_bin);
      vs.FloatingPointMode          = IEEE754;
      vs.IllegalOpcodeExceptionEnable = false;
      vs.SoftwareExceptionEnable    = false;
      vs.MaximumNumberofThreads     = devinfo->max_vs_threads - 1;

      if (GEN_GEN == 9 && devinfo->gt == 4 &&
          anv_pipeline_has_stage(pipeline, MESA_SHADER_TESS_EVAL)) {
         /* On Sky Lake GT4, we have experienced some hangs related to the VS
          * cache and tessellation.  It is unknown exactly what is happening
          * but the Haswell docs for the "VS Reference Count Full Force Miss
          * Enable" field of the "Thread Mode" register refer to a HSW bug in
          * which the VUE handle reference count would overflow resulting in
          * internal reference counting bugs.  My (Jason's) best guess is that
          * this bug cropped back up on SKL GT4 when we suddenly had more
          * threads in play than any previous gen9 hardware.
          *
          * What we do know for sure is that setting this bit when
          * tessellation shaders are in use fixes a GPU hang in Batman: Arkham
          * City when playing with DXVK (https://bugs.freedesktop.org/107280).
          * Disabling the vertex cache with tessellation shaders should only
          * have a minor performance impact as the tessellation shaders are
          * likely generating and processing far more geometry than the vertex
          * stage.
          */
         vs.VertexCacheDisable = true;
      }

      vs.VertexURBEntryReadLength      = vs_prog_data->base.urb_read_length;
      vs.VertexURBEntryReadOffset      = 0;
      vs.DispatchGRFStartRegisterForURBData =
         vs_prog_data->base.base.dispatch_grf_start_reg;

#if GEN_GEN >= 8
      vs.UserClipDistanceClipTestEnableBitmask =
         vs_prog_data->base.clip_distance_mask;
      vs.UserClipDistanceCullTestEnableBitmask =
         vs_prog_data->base.cull_distance_mask;
#endif

      vs.PerThreadScratchSpace   = get_scratch_space(vs_bin);
      vs.ScratchSpaceBasePointer =
         get_scratch_address(&pipeline->base, MESA_SHADER_VERTEX, vs_bin);
   }
}

static void
emit_3dstate_hs_te_ds(struct anv_graphics_pipeline *pipeline,
                      const VkPipelineTessellationStateCreateInfo *tess_info)
{
   if (!anv_pipeline_has_stage(pipeline, MESA_SHADER_TESS_EVAL)) {
      anv_batch_emit(&pipeline->base.batch, GENX(3DSTATE_HS), hs);
      anv_batch_emit(&pipeline->base.batch, GENX(3DSTATE_TE), te);
      anv_batch_emit(&pipeline->base.batch, GENX(3DSTATE_DS), ds);
      return;
   }

   const struct gen_device_info *devinfo = &pipeline->base.device->info;
   const struct anv_shader_bin *tcs_bin =
      pipeline->shaders[MESA_SHADER_TESS_CTRL];
   const struct anv_shader_bin *tes_bin =
      pipeline->shaders[MESA_SHADER_TESS_EVAL];

   const struct brw_tcs_prog_data *tcs_prog_data = get_tcs_prog_data(pipeline);
   const struct brw_tes_prog_data *tes_prog_data = get_tes_prog_data(pipeline);

   anv_batch_emit(&pipeline->base.batch, GENX(3DSTATE_HS), hs) {
      hs.Enable = true;
      hs.StatisticsEnable = true;
      hs.KernelStartPointer = tcs_bin->kernel.offset;
      /* WA_1606682166 */
      hs.SamplerCount = GEN_GEN == 11 ? 0 : get_sampler_count(tcs_bin);
      hs.BindingTableEntryCount = get_binding_table_entry_count(tcs_bin);

#if GEN_GEN >= 12
      /* GEN:BUG:1604578095:
       *
       *    Hang occurs when the number of max threads is less than 2 times
       *    the number of instance count. The number of max threads must be
       *    more than 2 times the number of instance count.
       */
      assert((devinfo->max_tcs_threads / 2) > tcs_prog_data->instances);
#endif

      hs.MaximumNumberofThreads = devinfo->max_tcs_threads - 1;
      hs.IncludeVertexHandles = true;
      hs.InstanceCount = tcs_prog_data->instances - 1;

      hs.VertexURBEntryReadLength = 0;
      hs.VertexURBEntryReadOffset = 0;
      hs.DispatchGRFStartRegisterForURBData =
         tcs_prog_data->base.base.dispatch_grf_start_reg & 0x1f;
#if GEN_GEN >= 12
      hs.DispatchGRFStartRegisterForURBData5 =
         tcs_prog_data->base.base.dispatch_grf_start_reg >> 5;
#endif


      hs.PerThreadScratchSpace = get_scratch_space(tcs_bin);
      hs.ScratchSpaceBasePointer =
         get_scratch_address(&pipeline->base, MESA_SHADER_TESS_CTRL, tcs_bin);

#if GEN_GEN == 12
      /*  Patch Count threshold specifies the maximum number of patches that
       *  will be accumulated before a thread dispatch is forced.
       */
      hs.PatchCountThreshold = tcs_prog_data->patch_count_threshold;
#endif

#if GEN_GEN >= 9
      hs.DispatchMode = tcs_prog_data->base.dispatch_mode;
      hs.IncludePrimitiveID = tcs_prog_data->include_primitive_id;
#endif
   }

   const VkPipelineTessellationDomainOriginStateCreateInfo *domain_origin_state =
      tess_info ? vk_find_struct_const(tess_info, PIPELINE_TESSELLATION_DOMAIN_ORIGIN_STATE_CREATE_INFO) : NULL;

   VkTessellationDomainOrigin uv_origin =
      domain_origin_state ? domain_origin_state->domainOrigin :
                            VK_TESSELLATION_DOMAIN_ORIGIN_UPPER_LEFT;

   anv_batch_emit(&pipeline->base.batch, GENX(3DSTATE_TE), te) {
      te.Partitioning = tes_prog_data->partitioning;

      if (uv_origin == VK_TESSELLATION_DOMAIN_ORIGIN_LOWER_LEFT) {
         te.OutputTopology = tes_prog_data->output_topology;
      } else {
         /* When the origin is upper-left, we have to flip the winding order */
         if (tes_prog_data->output_topology == OUTPUT_TRI_CCW) {
            te.OutputTopology = OUTPUT_TRI_CW;
         } else if (tes_prog_data->output_topology == OUTPUT_TRI_CW) {
            te.OutputTopology = OUTPUT_TRI_CCW;
         } else {
            te.OutputTopology = tes_prog_data->output_topology;
         }
      }

      te.TEDomain = tes_prog_data->domain;
      te.TEEnable = true;
      te.MaximumTessellationFactorOdd = 63.0;
      te.MaximumTessellationFactorNotOdd = 64.0;
   }

   anv_batch_emit(&pipeline->base.batch, GENX(3DSTATE_DS), ds) {
      ds.Enable = true;
      ds.StatisticsEnable = true;
      ds.KernelStartPointer = tes_bin->kernel.offset;
      /* WA_1606682166 */
      ds.SamplerCount = GEN_GEN == 11 ? 0 : get_sampler_count(tes_bin);
      ds.BindingTableEntryCount = get_binding_table_entry_count(tes_bin);
      ds.MaximumNumberofThreads = devinfo->max_tes_threads - 1;

      ds.ComputeWCoordinateEnable =
         tes_prog_data->domain == BRW_TESS_DOMAIN_TRI;

      ds.PatchURBEntryReadLength = tes_prog_data->base.urb_read_length;
      ds.PatchURBEntryReadOffset = 0;
      ds.DispatchGRFStartRegisterForURBData =
         tes_prog_data->base.base.dispatch_grf_start_reg;

#if GEN_GEN >= 8
#if GEN_GEN < 11
      ds.DispatchMode =
         tes_prog_data->base.dispatch_mode == DISPATCH_MODE_SIMD8 ?
            DISPATCH_MODE_SIMD8_SINGLE_PATCH :
            DISPATCH_MODE_SIMD4X2;
#else
      assert(tes_prog_data->base.dispatch_mode == DISPATCH_MODE_SIMD8);
      ds.DispatchMode = DISPATCH_MODE_SIMD8_SINGLE_PATCH;
#endif

      ds.UserClipDistanceClipTestEnableBitmask =
         tes_prog_data->base.clip_distance_mask;
      ds.UserClipDistanceCullTestEnableBitmask =
         tes_prog_data->base.cull_distance_mask;
#endif

      ds.PerThreadScratchSpace = get_scratch_space(tes_bin);
      ds.ScratchSpaceBasePointer =
         get_scratch_address(&pipeline->base, MESA_SHADER_TESS_EVAL, tes_bin);
   }
}

static void
emit_3dstate_gs(struct anv_graphics_pipeline *pipeline)
{
   const struct gen_device_info *devinfo = &pipeline->base.device->info;
   const struct anv_shader_bin *gs_bin =
      pipeline->shaders[MESA_SHADER_GEOMETRY];

   if (!anv_pipeline_has_stage(pipeline, MESA_SHADER_GEOMETRY)) {
      anv_batch_emit(&pipeline->base.batch, GENX(3DSTATE_GS), gs);
      return;
   }

   const struct brw_gs_prog_data *gs_prog_data = get_gs_prog_data(pipeline);

   anv_batch_emit(&pipeline->base.batch, GENX(3DSTATE_GS), gs) {
      gs.Enable                  = true;
      gs.StatisticsEnable        = true;
      gs.KernelStartPointer      = gs_bin->kernel.offset;
      gs.DispatchMode            = gs_prog_data->base.dispatch_mode;

      gs.SingleProgramFlow       = false;
      gs.VectorMaskEnable        = false;
      /* WA_1606682166 */
      gs.SamplerCount            = GEN_GEN == 11 ? 0 : get_sampler_count(gs_bin);
      gs.BindingTableEntryCount  = get_binding_table_entry_count(gs_bin);
      gs.IncludeVertexHandles    = gs_prog_data->base.include_vue_handles;
      gs.IncludePrimitiveID      = gs_prog_data->include_primitive_id;

      if (GEN_GEN == 8) {
         /* Broadwell is weird.  It needs us to divide by 2. */
         gs.MaximumNumberofThreads = devinfo->max_gs_threads / 2 - 1;
      } else {
         gs.MaximumNumberofThreads = devinfo->max_gs_threads - 1;
      }

      gs.OutputVertexSize        = gs_prog_data->output_vertex_size_hwords * 2 - 1;
      gs.OutputTopology          = gs_prog_data->output_topology;
      gs.VertexURBEntryReadLength = gs_prog_data->base.urb_read_length;
      gs.ControlDataFormat       = gs_prog_data->control_data_format;
      gs.ControlDataHeaderSize   = gs_prog_data->control_data_header_size_hwords;
      gs.InstanceControl         = MAX2(gs_prog_data->invocations, 1) - 1;
      gs.ReorderMode             = TRAILING;

#if GEN_GEN >= 8
      gs.ExpectedVertexCount     = gs_prog_data->vertices_in;
      gs.StaticOutput            = gs_prog_data->static_vertex_count >= 0;
      gs.StaticOutputVertexCount = gs_prog_data->static_vertex_count >= 0 ?
                                   gs_prog_data->static_vertex_count : 0;
#endif

      gs.VertexURBEntryReadOffset = 0;
      gs.VertexURBEntryReadLength = gs_prog_data->base.urb_read_length;
      gs.DispatchGRFStartRegisterForURBData =
         gs_prog_data->base.base.dispatch_grf_start_reg;

#if GEN_GEN >= 8
      gs.UserClipDistanceClipTestEnableBitmask =
         gs_prog_data->base.clip_distance_mask;
      gs.UserClipDistanceCullTestEnableBitmask =
         gs_prog_data->base.cull_distance_mask;
#endif

      gs.PerThreadScratchSpace   = get_scratch_space(gs_bin);
      gs.ScratchSpaceBasePointer =
         get_scratch_address(&pipeline->base, MESA_SHADER_GEOMETRY, gs_bin);
   }
}

static bool
has_color_buffer_write_enabled(const struct anv_graphics_pipeline *pipeline,
                               const VkPipelineColorBlendStateCreateInfo *blend)
{
   const struct anv_shader_bin *shader_bin =
      pipeline->shaders[MESA_SHADER_FRAGMENT];
   if (!shader_bin)
      return false;

   const struct anv_pipeline_bind_map *bind_map = &shader_bin->bind_map;
   for (int i = 0; i < bind_map->surface_count; i++) {
      struct anv_pipeline_binding *binding = &bind_map->surface_to_descriptor[i];

      if (binding->set != ANV_DESCRIPTOR_SET_COLOR_ATTACHMENTS)
         continue;

      if (binding->index == UINT32_MAX)
         continue;

      if (blend && blend->pAttachments[binding->index].colorWriteMask != 0)
         return true;
   }

   return false;
}

static void
emit_3dstate_wm(struct anv_graphics_pipeline *pipeline, struct anv_subpass *subpass,
                const VkPipelineInputAssemblyStateCreateInfo *ia,
                const VkPipelineRasterizationStateCreateInfo *raster,
                const VkPipelineColorBlendStateCreateInfo *blend,
                const VkPipelineMultisampleStateCreateInfo *multisample,
                const VkPipelineRasterizationLineStateCreateInfoEXT *line)
{
   const struct brw_wm_prog_data *wm_prog_data = get_wm_prog_data(pipeline);

   anv_batch_emit(&pipeline->base.batch, GENX(3DSTATE_WM), wm) {
      wm.StatisticsEnable                    = true;
      wm.LineEndCapAntialiasingRegionWidth   = _05pixels;
      wm.LineAntialiasingRegionWidth         = _10pixels;
      wm.PointRasterizationRule              = RASTRULE_UPPER_RIGHT;

      if (anv_pipeline_has_stage(pipeline, MESA_SHADER_FRAGMENT)) {
         if (wm_prog_data->early_fragment_tests) {
            wm.EarlyDepthStencilControl         = EDSC_PREPS;
         } else if (wm_prog_data->has_side_effects) {
            wm.EarlyDepthStencilControl         = EDSC_PSEXEC;
         } else {
            wm.EarlyDepthStencilControl         = EDSC_NORMAL;
         }

#if GEN_GEN >= 8
         /* Gen8 hardware tries to compute ThreadDispatchEnable for us but
          * doesn't take into account KillPixels when no depth or stencil
          * writes are enabled.  In order for occlusion queries to work
          * correctly with no attachments, we need to force-enable PS thread
          * dispatch.
          *
          * The BDW docs are pretty clear that that this bit isn't validated
          * and probably shouldn't be used in production:
          *
          *    "This must always be set to Normal. This field should not be
          *    tested for functional validation."
          *
          * Unfortunately, however, the other mechanism we have for doing this
          * is 3DSTATE_PS_EXTRA::PixelShaderHasUAV which causes hangs on BDW.
          * Given two bad options, we choose the one which works.
          */
         if ((wm_prog_data->has_side_effects || wm_prog_data->uses_kill) &&
             !has_color_buffer_write_enabled(pipeline, blend))
            wm.ForceThreadDispatchEnable = ForceON;
#endif

         wm.BarycentricInterpolationMode =
            wm_prog_data->barycentric_interp_modes;

#if GEN_GEN < 8
         wm.PixelShaderComputedDepthMode  = wm_prog_data->computed_depth_mode;
         wm.PixelShaderUsesSourceDepth    = wm_prog_data->uses_src_depth;
         wm.PixelShaderUsesSourceW        = wm_prog_data->uses_src_w;
         wm.PixelShaderUsesInputCoverageMask = wm_prog_data->uses_sample_mask;

         /* If the subpass has a depth or stencil self-dependency, then we
          * need to force the hardware to do the depth/stencil write *after*
          * fragment shader execution.  Otherwise, the writes may hit memory
          * before we get around to fetching from the input attachment and we
          * may get the depth or stencil value from the current draw rather
          * than the previous one.
          */
         wm.PixelShaderKillsPixel         = subpass->has_ds_self_dep ||
                                            wm_prog_data->uses_kill;

         if (wm.PixelShaderComputedDepthMode != PSCDEPTH_OFF ||
             wm_prog_data->has_side_effects ||
             wm.PixelShaderKillsPixel ||
             has_color_buffer_write_enabled(pipeline, blend))
            wm.ThreadDispatchEnable = true;

         if (multisample && multisample->rasterizationSamples > 1) {
            if (wm_prog_data->persample_dispatch) {
               wm.MultisampleDispatchMode = MSDISPMODE_PERSAMPLE;
            } else {
               wm.MultisampleDispatchMode = MSDISPMODE_PERPIXEL;
            }
         } else {
            wm.MultisampleDispatchMode = MSDISPMODE_PERSAMPLE;
         }
         wm.MultisampleRasterizationMode =
            gen7_ms_rast_mode(pipeline, ia, raster, multisample);
#endif

         wm.LineStippleEnable = line && line->stippledLineEnable;
      }
   }
}

static void
emit_3dstate_ps(struct anv_graphics_pipeline *pipeline,
                const VkPipelineColorBlendStateCreateInfo *blend,
                const VkPipelineMultisampleStateCreateInfo *multisample)
{
   UNUSED const struct gen_device_info *devinfo = &pipeline->base.device->info;
   const struct anv_shader_bin *fs_bin =
      pipeline->shaders[MESA_SHADER_FRAGMENT];

   if (!anv_pipeline_has_stage(pipeline, MESA_SHADER_FRAGMENT)) {
      anv_batch_emit(&pipeline->base.batch, GENX(3DSTATE_PS), ps) {
#if GEN_GEN == 7
         /* Even if no fragments are ever dispatched, gen7 hardware hangs if
          * we don't at least set the maximum number of threads.
          */
         ps.MaximumNumberofThreads = devinfo->max_wm_threads - 1;
#endif
      }
      return;
   }

   const struct brw_wm_prog_data *wm_prog_data = get_wm_prog_data(pipeline);

#if GEN_GEN < 8
   /* The hardware wedges if you have this bit set but don't turn on any dual
    * source blend factors.
    */
   bool dual_src_blend = false;
   if (wm_prog_data->dual_src_blend && blend) {
      for (uint32_t i = 0; i < blend->attachmentCount; i++) {
         const VkPipelineColorBlendAttachmentState *bstate =
            &blend->pAttachments[i];

         if (bstate->blendEnable &&
             (is_dual_src_blend_factor(bstate->srcColorBlendFactor) ||
              is_dual_src_blend_factor(bstate->dstColorBlendFactor) ||
              is_dual_src_blend_factor(bstate->srcAlphaBlendFactor) ||
              is_dual_src_blend_factor(bstate->dstAlphaBlendFactor))) {
            dual_src_blend = true;
            break;
         }
      }
   }
#endif

   anv_batch_emit(&pipeline->base.batch, GENX(3DSTATE_PS), ps) {
      ps._8PixelDispatchEnable      = wm_prog_data->dispatch_8;
      ps._16PixelDispatchEnable     = wm_prog_data->dispatch_16;
      ps._32PixelDispatchEnable     = wm_prog_data->dispatch_32;

      /* From the Sky Lake PRM 3DSTATE_PS::32 Pixel Dispatch Enable:
       *
       *    "When NUM_MULTISAMPLES = 16 or FORCE_SAMPLE_COUNT = 16, SIMD32
       *    Dispatch must not be enabled for PER_PIXEL dispatch mode."
       *
       * Since 16x MSAA is first introduced on SKL, we don't need to apply
       * the workaround on any older hardware.
       */
      if (GEN_GEN >= 9 && !wm_prog_data->persample_dispatch &&
          multisample && multisample->rasterizationSamples == 16) {
         assert(ps._8PixelDispatchEnable || ps._16PixelDispatchEnable);
         ps._32PixelDispatchEnable = false;
      }

      ps.KernelStartPointer0 = fs_bin->kernel.offset +
                               brw_wm_prog_data_prog_offset(wm_prog_data, ps, 0);
      ps.KernelStartPointer1 = fs_bin->kernel.offset +
                               brw_wm_prog_data_prog_offset(wm_prog_data, ps, 1);
      ps.KernelStartPointer2 = fs_bin->kernel.offset +
                               brw_wm_prog_data_prog_offset(wm_prog_data, ps, 2);

      ps.SingleProgramFlow          = false;
      ps.VectorMaskEnable           = GEN_GEN >= 8;
      /* WA_1606682166 */
      ps.SamplerCount               = GEN_GEN == 11 ? 0 : get_sampler_count(fs_bin);
      ps.BindingTableEntryCount     = get_binding_table_entry_count(fs_bin);
      ps.PushConstantEnable         = wm_prog_data->base.nr_params > 0 ||
                                      wm_prog_data->base.ubo_ranges[0].length;
      ps.PositionXYOffsetSelect     = wm_prog_data->uses_pos_offset ?
                                      POSOFFSET_SAMPLE: POSOFFSET_NONE;
#if GEN_GEN < 8
      ps.AttributeEnable            = wm_prog_data->num_varying_inputs > 0;
      ps.oMaskPresenttoRenderTarget = wm_prog_data->uses_omask;
      ps.DualSourceBlendEnable      = dual_src_blend;
#endif

#if GEN_IS_HASWELL
      /* Haswell requires the sample mask to be set in this packet as well
       * as in 3DSTATE_SAMPLE_MASK; the values should match.
       */
      ps.SampleMask                 = 0xff;
#endif

#if GEN_GEN >= 9
      ps.MaximumNumberofThreadsPerPSD  = 64 - 1;
#elif GEN_GEN >= 8
      ps.MaximumNumberofThreadsPerPSD  = 64 - 2;
#else
      ps.MaximumNumberofThreads        = devinfo->max_wm_threads - 1;
#endif

      ps.DispatchGRFStartRegisterForConstantSetupData0 =
         brw_wm_prog_data_dispatch_grf_start_reg(wm_prog_data, ps, 0);
      ps.DispatchGRFStartRegisterForConstantSetupData1 =
         brw_wm_prog_data_dispatch_grf_start_reg(wm_prog_data, ps, 1);
      ps.DispatchGRFStartRegisterForConstantSetupData2 =
         brw_wm_prog_data_dispatch_grf_start_reg(wm_prog_data, ps, 2);

      ps.PerThreadScratchSpace   = get_scratch_space(fs_bin);
      ps.ScratchSpaceBasePointer =
         get_scratch_address(&pipeline->base, MESA_SHADER_FRAGMENT, fs_bin);
   }
}

#if GEN_GEN >= 8
static void
emit_3dstate_ps_extra(struct anv_graphics_pipeline *pipeline,
                      struct anv_subpass *subpass)
{
   const struct brw_wm_prog_data *wm_prog_data = get_wm_prog_data(pipeline);

   if (!anv_pipeline_has_stage(pipeline, MESA_SHADER_FRAGMENT)) {
      anv_batch_emit(&pipeline->base.batch, GENX(3DSTATE_PS_EXTRA), ps);
      return;
   }

   anv_batch_emit(&pipeline->base.batch, GENX(3DSTATE_PS_EXTRA), ps) {
      ps.PixelShaderValid              = true;
      ps.AttributeEnable               = wm_prog_data->num_varying_inputs > 0;
      ps.oMaskPresenttoRenderTarget    = wm_prog_data->uses_omask;
      ps.PixelShaderIsPerSample        = wm_prog_data->persample_dispatch;
      ps.PixelShaderComputedDepthMode  = wm_prog_data->computed_depth_mode;
      ps.PixelShaderUsesSourceDepth    = wm_prog_data->uses_src_depth;
      ps.PixelShaderUsesSourceW        = wm_prog_data->uses_src_w;

      /* If the subpass has a depth or stencil self-dependency, then we need
       * to force the hardware to do the depth/stencil write *after* fragment
       * shader execution.  Otherwise, the writes may hit memory before we get
       * around to fetching from the input attachment and we may get the depth
       * or stencil value from the current draw rather than the previous one.
       */
      ps.PixelShaderKillsPixel         = subpass->has_ds_self_dep ||
                                         wm_prog_data->uses_kill;

#if GEN_GEN >= 9
      ps.PixelShaderComputesStencil = wm_prog_data->computed_stencil;
      ps.PixelShaderPullsBary    = wm_prog_data->pulls_bary;

      ps.InputCoverageMaskState  = ICMS_NONE;
      if (wm_prog_data->uses_sample_mask) {
         if (wm_prog_data->post_depth_coverage)
            ps.InputCoverageMaskState  = ICMS_DEPTH_COVERAGE;
         else
            ps.InputCoverageMaskState  = ICMS_INNER_CONSERVATIVE;
      }
#else
      ps.PixelShaderUsesInputCoverageMask = wm_prog_data->uses_sample_mask;
#endif
   }
}

static void
emit_3dstate_vf_topology(struct anv_graphics_pipeline *pipeline)
{
   anv_batch_emit(&pipeline->base.batch, GENX(3DSTATE_VF_TOPOLOGY), vft) {
      vft.PrimitiveTopologyType = pipeline->topology;
   }
}
#endif

static void
emit_3dstate_vf_statistics(struct anv_graphics_pipeline *pipeline)
{
   anv_batch_emit(&pipeline->base.batch, GENX(3DSTATE_VF_STATISTICS), vfs) {
      vfs.StatisticsEnable = true;
   }
}

static void
compute_kill_pixel(struct anv_graphics_pipeline *pipeline,
                   const VkPipelineMultisampleStateCreateInfo *ms_info,
                   const struct anv_subpass *subpass)
{
   if (!anv_pipeline_has_stage(pipeline, MESA_SHADER_FRAGMENT)) {
      pipeline->kill_pixel = false;
      return;
   }

   const struct brw_wm_prog_data *wm_prog_data = get_wm_prog_data(pipeline);

   /* This computes the KillPixel portion of the computation for whether or
    * not we want to enable the PMA fix on gen8 or gen9.  It's given by this
    * chunk of the giant formula:
    *
    *    (3DSTATE_PS_EXTRA::PixelShaderKillsPixels ||
    *     3DSTATE_PS_EXTRA::oMask Present to RenderTarget ||
    *     3DSTATE_PS_BLEND::AlphaToCoverageEnable ||
    *     3DSTATE_PS_BLEND::AlphaTestEnable ||
    *     3DSTATE_WM_CHROMAKEY::ChromaKeyKillEnable)
    *
    * 3DSTATE_WM_CHROMAKEY::ChromaKeyKillEnable is always false and so is
    * 3DSTATE_PS_BLEND::AlphaTestEnable since Vulkan doesn't have a concept
    * of an alpha test.
    */
   pipeline->kill_pixel =
      subpass->has_ds_self_dep || wm_prog_data->uses_kill ||
      wm_prog_data->uses_omask ||
      (ms_info && ms_info->alphaToCoverageEnable);
}

#if GEN_GEN == 12
static void
emit_3dstate_primitive_replication(struct anv_graphics_pipeline *pipeline)
{
   if (!pipeline->use_primitive_replication) {
      anv_batch_emit(&pipeline->base.batch, GENX(3DSTATE_PRIMITIVE_REPLICATION), pr);
      return;
   }

   uint32_t view_mask = pipeline->subpass->view_mask;
   int view_count = util_bitcount(view_mask);
   assert(view_count > 1 && view_count <= MAX_VIEWS_FOR_PRIMITIVE_REPLICATION);

   anv_batch_emit(&pipeline->base.batch, GENX(3DSTATE_PRIMITIVE_REPLICATION), pr) {
      pr.ReplicaMask = (1 << view_count) - 1;
      pr.ReplicationCount = view_count - 1;

      int i = 0, view_index;
      for_each_bit(view_index, view_mask) {
         pr.RTAIOffset[i] = view_index;
         i++;
      }
   }
}
#endif

static VkResult
genX(graphics_pipeline_create)(
    VkDevice                                    _device,
    struct anv_pipeline_cache *                 cache,
    const VkGraphicsPipelineCreateInfo*         pCreateInfo,
    const VkAllocationCallbacks*                pAllocator,
    VkPipeline*                                 pPipeline)
{
   ANV_FROM_HANDLE(anv_device, device, _device);
   ANV_FROM_HANDLE(anv_render_pass, pass, pCreateInfo->renderPass);
   struct anv_subpass *subpass = &pass->subpasses[pCreateInfo->subpass];
   struct anv_graphics_pipeline *pipeline;
   VkResult result;

   assert(pCreateInfo->sType == VK_STRUCTURE_TYPE_GRAPHICS_PIPELINE_CREATE_INFO);

   /* Use the default pipeline cache if none is specified */
   if (cache == NULL && device->physical->instance->pipeline_cache_enabled)
      cache = &device->default_pipeline_cache;

   pipeline = vk_alloc2(&device->vk.alloc, pAllocator, sizeof(*pipeline), 8,
                         VK_SYSTEM_ALLOCATION_SCOPE_OBJECT);
   if (pipeline == NULL)
      return vk_error(VK_ERROR_OUT_OF_HOST_MEMORY);

   result = anv_graphics_pipeline_init(pipeline, device, cache,
                                       pCreateInfo, pAllocator);
   if (result != VK_SUCCESS) {
      vk_free2(&device->vk.alloc, pAllocator, pipeline);
      if (result == VK_PIPELINE_COMPILE_REQUIRED_EXT)
         *pPipeline = VK_NULL_HANDLE;
      return result;
   }

   /* If rasterization is not enabled, various CreateInfo structs must be
    * ignored.
    */
   const bool raster_enabled =
      !pCreateInfo->pRasterizationState->rasterizerDiscardEnable;

   const VkPipelineViewportStateCreateInfo *vp_info =
      raster_enabled ? pCreateInfo->pViewportState : NULL;

   const VkPipelineMultisampleStateCreateInfo *ms_info =
      raster_enabled ? pCreateInfo->pMultisampleState : NULL;

   const VkPipelineDepthStencilStateCreateInfo *ds_info =
      raster_enabled ? pCreateInfo->pDepthStencilState : NULL;

   const VkPipelineColorBlendStateCreateInfo *cb_info =
      raster_enabled ? pCreateInfo->pColorBlendState : NULL;

   const VkPipelineRasterizationLineStateCreateInfoEXT *line_info =
      vk_find_struct_const(pCreateInfo->pRasterizationState->pNext,
                           PIPELINE_RASTERIZATION_LINE_STATE_CREATE_INFO_EXT);

<<<<<<< HEAD
=======
   /* Information on which states are considered dynamic. */
   const VkPipelineDynamicStateCreateInfo *dyn_info =
      pCreateInfo->pDynamicState;
   uint32_t dynamic_states = 0;
   if (dyn_info) {
      for (unsigned i = 0; i < dyn_info->dynamicStateCount; i++)
         dynamic_states |=
            anv_cmd_dirty_bit_for_vk_dynamic_state(dyn_info->pDynamicStates[i]);
   }

>>>>>>> 6d8c6860
   enum gen_urb_deref_block_size urb_deref_block_size;
   emit_urb_setup(pipeline, &urb_deref_block_size);

   assert(pCreateInfo->pVertexInputState);
   emit_vertex_input(pipeline, pCreateInfo->pVertexInputState);
   assert(pCreateInfo->pRasterizationState);
   emit_rs_state(pipeline, pCreateInfo->pInputAssemblyState,
                           pCreateInfo->pRasterizationState,
<<<<<<< HEAD
                           ms_info, line_info, pass, subpass,
=======
                           ms_info, line_info, dynamic_states, pass, subpass,
>>>>>>> 6d8c6860
                           urb_deref_block_size);
   emit_ms_state(pipeline, ms_info);
   emit_ds_state(pipeline, ds_info, dynamic_states, pass, subpass);
   emit_cb_state(pipeline, cb_info, ms_info);
   compute_kill_pixel(pipeline, ms_info, subpass);

   emit_3dstate_clip(pipeline,
                     pCreateInfo->pInputAssemblyState,
                     vp_info,
                     pCreateInfo->pRasterizationState,
                     dynamic_states);
   emit_3dstate_streamout(pipeline, pCreateInfo->pRasterizationState);

#if GEN_GEN == 12
   emit_3dstate_primitive_replication(pipeline);
#endif

#if 0
   /* From gen7_vs_state.c */

   /**
    * From Graphics BSpec: 3D-Media-GPGPU Engine > 3D Pipeline Stages >
    * Geometry > Geometry Shader > State:
    *
    *     "Note: Because of corruption in IVB:GT2, software needs to flush the
    *     whole fixed function pipeline when the GS enable changes value in
    *     the 3DSTATE_GS."
    *
    * The hardware architects have clarified that in this context "flush the
    * whole fixed function pipeline" means to emit a PIPE_CONTROL with the "CS
    * Stall" bit set.
    */
   if (!device->info.is_haswell && !device->info.is_baytrail)
      gen7_emit_vs_workaround_flush(brw);
#endif

   emit_3dstate_vs(pipeline);
   emit_3dstate_hs_te_ds(pipeline, pCreateInfo->pTessellationState);
   emit_3dstate_gs(pipeline);
   emit_3dstate_sbe(pipeline);
   emit_3dstate_wm(pipeline, subpass,
                   pCreateInfo->pInputAssemblyState,
                   pCreateInfo->pRasterizationState,
                   cb_info, ms_info, line_info);
   emit_3dstate_ps(pipeline, cb_info, ms_info);
#if GEN_GEN >= 8
   emit_3dstate_ps_extra(pipeline, subpass);

   if (!(dynamic_states & ANV_CMD_DIRTY_DYNAMIC_PRIMITIVE_TOPOLOGY))
      emit_3dstate_vf_topology(pipeline);
#endif
   emit_3dstate_vf_statistics(pipeline);

   *pPipeline = anv_pipeline_to_handle(&pipeline->base);

   return pipeline->base.batch.status;
}

static void
emit_media_cs_state(struct anv_compute_pipeline *pipeline,
                    const struct anv_device *device)
{
<<<<<<< HEAD
   ANV_FROM_HANDLE(anv_device, device, _device);
   const struct gen_device_info *devinfo = &device->info;
   struct anv_pipeline *pipeline;
   VkResult result;

   assert(pCreateInfo->sType == VK_STRUCTURE_TYPE_COMPUTE_PIPELINE_CREATE_INFO);

   /* Use the default pipeline cache if none is specified */
   if (cache == NULL && device->physical->instance->pipeline_cache_enabled)
      cache = &device->default_pipeline_cache;

   pipeline = vk_alloc2(&device->alloc, pAllocator, sizeof(*pipeline), 8,
                         VK_SYSTEM_ALLOCATION_SCOPE_OBJECT);
   if (pipeline == NULL)
      return vk_error(VK_ERROR_OUT_OF_HOST_MEMORY);

   pipeline->device = device;

   pipeline->blend_state.map = NULL;

   const VkAllocationCallbacks *alloc =
      pAllocator ? pAllocator : &device->alloc;

   result = anv_reloc_list_init(&pipeline->batch_relocs, alloc);
   if (result != VK_SUCCESS) {
      vk_free2(&device->alloc, pAllocator, pipeline);
      return result;
   }
   pipeline->batch.alloc = alloc;
   pipeline->batch.next = pipeline->batch.start = pipeline->batch_data;
   pipeline->batch.end = pipeline->batch.start + sizeof(pipeline->batch_data);
   pipeline->batch.relocs = &pipeline->batch_relocs;
   pipeline->batch.status = VK_SUCCESS;

   pipeline->mem_ctx = ralloc_context(NULL);
   pipeline->flags = pCreateInfo->flags;

   /* When we free the pipeline, we detect stages based on the NULL status
    * of various prog_data pointers.  Make them NULL by default.
    */
   memset(pipeline->shaders, 0, sizeof(pipeline->shaders));
   pipeline->num_executables = 0;

   assert(pCreateInfo->stage.stage == VK_SHADER_STAGE_COMPUTE_BIT);
   pipeline->active_stages |= VK_SHADER_STAGE_COMPUTE_BIT;
   ANV_FROM_HANDLE(anv_shader_module, module,  pCreateInfo->stage.module);
   result = anv_pipeline_compile_cs(pipeline, cache, pCreateInfo, module,
                                    pCreateInfo->stage.pName,
                                    pCreateInfo->stage.pSpecializationInfo);
   if (result != VK_SUCCESS) {
      ralloc_free(pipeline->mem_ctx);
      vk_free2(&device->alloc, pAllocator, pipeline);
      return result;
   }

=======
>>>>>>> 6d8c6860
   const struct brw_cs_prog_data *cs_prog_data = get_cs_prog_data(pipeline);

   anv_pipeline_setup_l3_config(&pipeline->base, cs_prog_data->base.total_shared > 0);

   const struct anv_cs_parameters cs_params = anv_cs_parameters(pipeline);

   pipeline->cs_right_mask = brw_cs_right_mask(cs_params.group_size, cs_params.simd_size);

   const uint32_t vfe_curbe_allocation =
      ALIGN(cs_prog_data->push.per_thread.regs * cs_params.threads +
            cs_prog_data->push.cross_thread.regs, 2);

   const uint32_t subslices = MAX2(device->physical->subslice_total, 1);

   const struct anv_shader_bin *cs_bin = pipeline->cs;
   const struct gen_device_info *devinfo = &device->info;

   anv_batch_emit(&pipeline->base.batch, GENX(MEDIA_VFE_STATE), vfe) {
#if GEN_GEN > 7
      vfe.StackSize              = 0;
#else
      vfe.GPGPUMode              = true;
#endif
      vfe.MaximumNumberofThreads =
         devinfo->max_cs_threads * subslices - 1;
      vfe.NumberofURBEntries     = GEN_GEN <= 7 ? 0 : 2;
#if GEN_GEN < 11
      vfe.ResetGatewayTimer      = true;
#endif
#if GEN_GEN <= 8
      vfe.BypassGatewayControl   = true;
#endif
      vfe.URBEntryAllocationSize = GEN_GEN <= 7 ? 0 : 2;
      vfe.CURBEAllocationSize    = vfe_curbe_allocation;

      if (cs_bin->prog_data->total_scratch) {
         if (GEN_GEN >= 8) {
            /* Broadwell's Per Thread Scratch Space is in the range [0, 11]
             * where 0 = 1k, 1 = 2k, 2 = 4k, ..., 11 = 2M.
             */
            vfe.PerThreadScratchSpace =
               ffs(cs_bin->prog_data->total_scratch) - 11;
         } else if (GEN_IS_HASWELL) {
            /* Haswell's Per Thread Scratch Space is in the range [0, 10]
             * where 0 = 2k, 1 = 4k, 2 = 8k, ..., 10 = 2M.
             */
            vfe.PerThreadScratchSpace =
               ffs(cs_bin->prog_data->total_scratch) - 12;
         } else {
            /* IVB and BYT use the range [0, 11] to mean [1kB, 12kB]
             * where 0 = 1kB, 1 = 2kB, 2 = 3kB, ..., 11 = 12kB.
             */
            vfe.PerThreadScratchSpace =
               cs_bin->prog_data->total_scratch / 1024 - 1;
         }
         vfe.ScratchSpaceBasePointer =
            get_scratch_address(&pipeline->base, MESA_SHADER_COMPUTE, cs_bin);
      }
   }

   struct GENX(INTERFACE_DESCRIPTOR_DATA) desc = {
      .KernelStartPointer     =
         cs_bin->kernel.offset +
         brw_cs_prog_data_prog_offset(cs_prog_data, cs_params.simd_size),

      /* WA_1606682166 */
      .SamplerCount           = GEN_GEN == 11 ? 0 : get_sampler_count(cs_bin),
      /* We add 1 because the CS indirect parameters buffer isn't accounted
       * for in bind_map.surface_count.
       */
      .BindingTableEntryCount = 1 + MIN2(cs_bin->bind_map.surface_count, 30),
      .BarrierEnable          = cs_prog_data->uses_barrier,
      .SharedLocalMemorySize  =
         encode_slm_size(GEN_GEN, cs_prog_data->base.total_shared),

#if !GEN_IS_HASWELL
      .ConstantURBEntryReadOffset = 0,
#endif
      .ConstantURBEntryReadLength = cs_prog_data->push.per_thread.regs,
#if GEN_GEN >= 8 || GEN_IS_HASWELL
      .CrossThreadConstantDataReadLength =
         cs_prog_data->push.cross_thread.regs,
#endif
#if GEN_GEN >= 12
      /* TODO: Check if we are missing workarounds and enable mid-thread
       * preemption.
       *
       * We still have issues with mid-thread preemption (it was already
       * disabled by the kernel on gen11, due to missing workarounds). It's
       * possible that we are just missing some workarounds, and could enable
       * it later, but for now let's disable it to fix a GPU in compute in Car
       * Chase (and possibly more).
       */
      .ThreadPreemptionDisable = true,
#endif

      .NumberofThreadsinGPGPUThreadGroup = cs_params.threads,
   };
   GENX(INTERFACE_DESCRIPTOR_DATA_pack)(NULL,
                                        pipeline->interface_descriptor_data,
                                        &desc);
}

static VkResult
compute_pipeline_create(
    VkDevice                                    _device,
    struct anv_pipeline_cache *                 cache,
    const VkComputePipelineCreateInfo*          pCreateInfo,
    const VkAllocationCallbacks*                pAllocator,
    VkPipeline*                                 pPipeline)
{
   ANV_FROM_HANDLE(anv_device, device, _device);
   struct anv_compute_pipeline *pipeline;
   VkResult result;

   assert(pCreateInfo->sType == VK_STRUCTURE_TYPE_COMPUTE_PIPELINE_CREATE_INFO);

   /* Use the default pipeline cache if none is specified */
   if (cache == NULL && device->physical->instance->pipeline_cache_enabled)
      cache = &device->default_pipeline_cache;

   pipeline = vk_alloc2(&device->vk.alloc, pAllocator, sizeof(*pipeline), 8,
                         VK_SYSTEM_ALLOCATION_SCOPE_OBJECT);
   if (pipeline == NULL)
      return vk_error(VK_ERROR_OUT_OF_HOST_MEMORY);

   result = anv_pipeline_init(&pipeline->base, device,
                              ANV_PIPELINE_COMPUTE, pCreateInfo->flags,
                              pAllocator);
   if (result != VK_SUCCESS) {
      vk_free2(&device->vk.alloc, pAllocator, pipeline);
      return result;
   }

   anv_batch_set_storage(&pipeline->base.batch, ANV_NULL_ADDRESS,
                         pipeline->batch_data, sizeof(pipeline->batch_data));

   pipeline->cs = NULL;

   assert(pCreateInfo->stage.stage == VK_SHADER_STAGE_COMPUTE_BIT);
   ANV_FROM_HANDLE(anv_shader_module, module,  pCreateInfo->stage.module);
   result = anv_pipeline_compile_cs(pipeline, cache, pCreateInfo, module,
                                    pCreateInfo->stage.pName,
                                    pCreateInfo->stage.pSpecializationInfo);
   if (result != VK_SUCCESS) {
      anv_pipeline_finish(&pipeline->base, device, pAllocator);
      vk_free2(&device->vk.alloc, pAllocator, pipeline);
      if (result == VK_PIPELINE_COMPILE_REQUIRED_EXT)
         *pPipeline = VK_NULL_HANDLE;
      return result;
   }

   emit_media_cs_state(pipeline, device);

   *pPipeline = anv_pipeline_to_handle(&pipeline->base);

   return pipeline->base.batch.status;
}

VkResult genX(CreateGraphicsPipelines)(
    VkDevice                                    _device,
    VkPipelineCache                             pipelineCache,
    uint32_t                                    count,
    const VkGraphicsPipelineCreateInfo*         pCreateInfos,
    const VkAllocationCallbacks*                pAllocator,
    VkPipeline*                                 pPipelines)
{
   ANV_FROM_HANDLE(anv_pipeline_cache, pipeline_cache, pipelineCache);

   VkResult result = VK_SUCCESS;

   unsigned i;
   for (i = 0; i < count; i++) {
      VkResult res = genX(graphics_pipeline_create)(_device,
                                                    pipeline_cache,
                                                    &pCreateInfos[i],
                                                    pAllocator, &pPipelines[i]);

      if (res == VK_SUCCESS)
         continue;

      /* Bail out on the first error != VK_PIPELINE_COMPILE_REQUIRED_EX as it
       * is not obvious what error should be report upon 2 different failures.
       * */
      result = res;
      if (res != VK_PIPELINE_COMPILE_REQUIRED_EXT)
         break;

      if (pCreateInfos[i].flags & VK_PIPELINE_CREATE_EARLY_RETURN_ON_FAILURE_BIT_EXT)
         break;
   }

   for (; i < count; i++)
      pPipelines[i] = VK_NULL_HANDLE;

   return result;
}

VkResult genX(CreateComputePipelines)(
    VkDevice                                    _device,
    VkPipelineCache                             pipelineCache,
    uint32_t                                    count,
    const VkComputePipelineCreateInfo*          pCreateInfos,
    const VkAllocationCallbacks*                pAllocator,
    VkPipeline*                                 pPipelines)
{
   ANV_FROM_HANDLE(anv_pipeline_cache, pipeline_cache, pipelineCache);

   VkResult result = VK_SUCCESS;

   unsigned i;
   for (i = 0; i < count; i++) {
      VkResult res = compute_pipeline_create(_device, pipeline_cache,
                                             &pCreateInfos[i],
                                             pAllocator, &pPipelines[i]);

      if (res == VK_SUCCESS)
         continue;

      /* Bail out on the first error != VK_PIPELINE_COMPILE_REQUIRED_EX as it
       * is not obvious what error should be report upon 2 different failures.
       * */
      result = res;
      if (res != VK_PIPELINE_COMPILE_REQUIRED_EXT)
         break;

      if (pCreateInfos[i].flags & VK_PIPELINE_CREATE_EARLY_RETURN_ON_FAILURE_BIT_EXT)
         break;
   }

   for (; i < count; i++)
      pPipelines[i] = VK_NULL_HANDLE;

   return result;
}<|MERGE_RESOLUTION|>--- conflicted
+++ resolved
@@ -305,11 +305,7 @@
 }
 
 static void
-<<<<<<< HEAD
-emit_urb_setup(struct anv_pipeline *pipeline,
-=======
 emit_urb_setup(struct anv_graphics_pipeline *pipeline,
->>>>>>> 6d8c6860
                enum gen_urb_deref_block_size *deref_block_size)
 {
    unsigned entry_size[4];
@@ -321,13 +317,8 @@
       entry_size[i] = prog_data ? prog_data->urb_entry_size : 1;
    }
 
-<<<<<<< HEAD
-   genX(emit_urb_setup)(pipeline->device, &pipeline->batch,
-                        pipeline->urb.l3_config,
-=======
    genX(emit_urb_setup)(pipeline->base.device, &pipeline->base.batch,
                         pipeline->base.l3_config,
->>>>>>> 6d8c6860
                         pipeline->active_stages, entry_size,
                         deref_block_size);
 }
@@ -2287,8 +2278,6 @@
       vk_find_struct_const(pCreateInfo->pRasterizationState->pNext,
                            PIPELINE_RASTERIZATION_LINE_STATE_CREATE_INFO_EXT);
 
-<<<<<<< HEAD
-=======
    /* Information on which states are considered dynamic. */
    const VkPipelineDynamicStateCreateInfo *dyn_info =
       pCreateInfo->pDynamicState;
@@ -2299,7 +2288,6 @@
             anv_cmd_dirty_bit_for_vk_dynamic_state(dyn_info->pDynamicStates[i]);
    }
 
->>>>>>> 6d8c6860
    enum gen_urb_deref_block_size urb_deref_block_size;
    emit_urb_setup(pipeline, &urb_deref_block_size);
 
@@ -2308,11 +2296,7 @@
    assert(pCreateInfo->pRasterizationState);
    emit_rs_state(pipeline, pCreateInfo->pInputAssemblyState,
                            pCreateInfo->pRasterizationState,
-<<<<<<< HEAD
-                           ms_info, line_info, pass, subpass,
-=======
                            ms_info, line_info, dynamic_states, pass, subpass,
->>>>>>> 6d8c6860
                            urb_deref_block_size);
    emit_ms_state(pipeline, ms_info);
    emit_ds_state(pipeline, ds_info, dynamic_states, pass, subpass);
@@ -2375,64 +2359,6 @@
 emit_media_cs_state(struct anv_compute_pipeline *pipeline,
                     const struct anv_device *device)
 {
-<<<<<<< HEAD
-   ANV_FROM_HANDLE(anv_device, device, _device);
-   const struct gen_device_info *devinfo = &device->info;
-   struct anv_pipeline *pipeline;
-   VkResult result;
-
-   assert(pCreateInfo->sType == VK_STRUCTURE_TYPE_COMPUTE_PIPELINE_CREATE_INFO);
-
-   /* Use the default pipeline cache if none is specified */
-   if (cache == NULL && device->physical->instance->pipeline_cache_enabled)
-      cache = &device->default_pipeline_cache;
-
-   pipeline = vk_alloc2(&device->alloc, pAllocator, sizeof(*pipeline), 8,
-                         VK_SYSTEM_ALLOCATION_SCOPE_OBJECT);
-   if (pipeline == NULL)
-      return vk_error(VK_ERROR_OUT_OF_HOST_MEMORY);
-
-   pipeline->device = device;
-
-   pipeline->blend_state.map = NULL;
-
-   const VkAllocationCallbacks *alloc =
-      pAllocator ? pAllocator : &device->alloc;
-
-   result = anv_reloc_list_init(&pipeline->batch_relocs, alloc);
-   if (result != VK_SUCCESS) {
-      vk_free2(&device->alloc, pAllocator, pipeline);
-      return result;
-   }
-   pipeline->batch.alloc = alloc;
-   pipeline->batch.next = pipeline->batch.start = pipeline->batch_data;
-   pipeline->batch.end = pipeline->batch.start + sizeof(pipeline->batch_data);
-   pipeline->batch.relocs = &pipeline->batch_relocs;
-   pipeline->batch.status = VK_SUCCESS;
-
-   pipeline->mem_ctx = ralloc_context(NULL);
-   pipeline->flags = pCreateInfo->flags;
-
-   /* When we free the pipeline, we detect stages based on the NULL status
-    * of various prog_data pointers.  Make them NULL by default.
-    */
-   memset(pipeline->shaders, 0, sizeof(pipeline->shaders));
-   pipeline->num_executables = 0;
-
-   assert(pCreateInfo->stage.stage == VK_SHADER_STAGE_COMPUTE_BIT);
-   pipeline->active_stages |= VK_SHADER_STAGE_COMPUTE_BIT;
-   ANV_FROM_HANDLE(anv_shader_module, module,  pCreateInfo->stage.module);
-   result = anv_pipeline_compile_cs(pipeline, cache, pCreateInfo, module,
-                                    pCreateInfo->stage.pName,
-                                    pCreateInfo->stage.pSpecializationInfo);
-   if (result != VK_SUCCESS) {
-      ralloc_free(pipeline->mem_ctx);
-      vk_free2(&device->alloc, pAllocator, pipeline);
-      return result;
-   }
-
-=======
->>>>>>> 6d8c6860
    const struct brw_cs_prog_data *cs_prog_data = get_cs_prog_data(pipeline);
 
    anv_pipeline_setup_l3_config(&pipeline->base, cs_prog_data->base.total_shared > 0);
