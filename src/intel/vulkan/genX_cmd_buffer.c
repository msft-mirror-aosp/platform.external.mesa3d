/*
 * Copyright © 2015 Intel Corporation
 *
 * Permission is hereby granted, free of charge, to any person obtaining a
 * copy of this software and associated documentation files (the "Software"),
 * to deal in the Software without restriction, including without limitation
 * the rights to use, copy, modify, merge, publish, distribute, sublicense,
 * and/or sell copies of the Software, and to permit persons to whom the
 * Software is furnished to do so, subject to the following conditions:
 *
 * The above copyright notice and this permission notice (including the next
 * paragraph) shall be included in all copies or substantial portions of the
 * Software.
 *
 * THE SOFTWARE IS PROVIDED "AS IS", WITHOUT WARRANTY OF ANY KIND, EXPRESS OR
 * IMPLIED, INCLUDING BUT NOT LIMITED TO THE WARRANTIES OF MERCHANTABILITY,
 * FITNESS FOR A PARTICULAR PURPOSE AND NONINFRINGEMENT.  IN NO EVENT SHALL
 * THE AUTHORS OR COPYRIGHT HOLDERS BE LIABLE FOR ANY CLAIM, DAMAGES OR OTHER
 * LIABILITY, WHETHER IN AN ACTION OF CONTRACT, TORT OR OTHERWISE, ARISING
 * FROM, OUT OF OR IN CONNECTION WITH THE SOFTWARE OR THE USE OR OTHER DEALINGS
 * IN THE SOFTWARE.
 */

#include <assert.h>
#include <stdbool.h>

#include "anv_private.h"
#include "vk_format_info.h"
#include "vk_util.h"
#include "util/fast_idiv_by_const.h"

#include "common/gen_l3_config.h"
#include "genxml/gen_macros.h"
#include "genxml/genX_pack.h"

static void
emit_lrm(struct anv_batch *batch, uint32_t reg, struct anv_address addr)
{
   anv_batch_emit(batch, GENX(MI_LOAD_REGISTER_MEM), lrm) {
      lrm.RegisterAddress  = reg;
      lrm.MemoryAddress    = addr;
   }
}

static void
emit_lri(struct anv_batch *batch, uint32_t reg, uint32_t imm)
{
   anv_batch_emit(batch, GENX(MI_LOAD_REGISTER_IMM), lri) {
      lri.RegisterOffset   = reg;
      lri.DataDWord        = imm;
   }
}

#if GEN_IS_HASWELL || GEN_GEN >= 8
static void
emit_lrr(struct anv_batch *batch, uint32_t dst, uint32_t src)
{
   anv_batch_emit(batch, GENX(MI_LOAD_REGISTER_REG), lrr) {
      lrr.SourceRegisterAddress        = src;
      lrr.DestinationRegisterAddress   = dst;
   }
}
#endif

void
genX(cmd_buffer_emit_state_base_address)(struct anv_cmd_buffer *cmd_buffer)
{
   struct anv_device *device = cmd_buffer->device;

<<<<<<< HEAD
=======
   /* If we are emitting a new state base address we probably need to re-emit
    * binding tables.
    */
   cmd_buffer->state.descriptors_dirty |= ~0;

>>>>>>> b85ca86c
   /* Emit a render target cache flush.
    *
    * This isn't documented anywhere in the PRM.  However, it seems to be
    * necessary prior to changing the surface state base adress.  Without
    * this, we get GPU hangs when using multi-level command buffers which
    * clear depth, reset state base address, and then go render stuff.
    */
   anv_batch_emit(&cmd_buffer->batch, GENX(PIPE_CONTROL), pc) {
      pc.DCFlushEnable = true;
      pc.RenderTargetCacheFlushEnable = true;
      pc.CommandStreamerStallEnable = true;
   }

   anv_batch_emit(&cmd_buffer->batch, GENX(STATE_BASE_ADDRESS), sba) {
      sba.GeneralStateBaseAddress = (struct anv_address) { NULL, 0 };
      sba.GeneralStateMOCS = GENX(MOCS);
      sba.GeneralStateBaseAddressModifyEnable = true;

      sba.SurfaceStateBaseAddress =
         anv_cmd_buffer_surface_base_address(cmd_buffer);
      sba.SurfaceStateMOCS = GENX(MOCS);
      sba.SurfaceStateBaseAddressModifyEnable = true;

      sba.DynamicStateBaseAddress =
         (struct anv_address) { device->dynamic_state_pool.block_pool.bo, 0 };
      sba.DynamicStateMOCS = GENX(MOCS);
      sba.DynamicStateBaseAddressModifyEnable = true;

      sba.IndirectObjectBaseAddress = (struct anv_address) { NULL, 0 };
      sba.IndirectObjectMOCS = GENX(MOCS);
      sba.IndirectObjectBaseAddressModifyEnable = true;

      sba.InstructionBaseAddress =
         (struct anv_address) { device->instruction_state_pool.block_pool.bo, 0 };
      sba.InstructionMOCS = GENX(MOCS);
      sba.InstructionBaseAddressModifyEnable = true;

#  if (GEN_GEN >= 8)
      /* Broadwell requires that we specify a buffer size for a bunch of
       * these fields.  However, since we will be growing the BO's live, we
       * just set them all to the maximum.
       */
      sba.GeneralStateBufferSize                = 0xfffff;
      sba.GeneralStateBufferSizeModifyEnable    = true;
      sba.DynamicStateBufferSize                = 0xfffff;
      sba.DynamicStateBufferSizeModifyEnable    = true;
      sba.IndirectObjectBufferSize              = 0xfffff;
      sba.IndirectObjectBufferSizeModifyEnable  = true;
      sba.InstructionBufferSize                 = 0xfffff;
      sba.InstructionBuffersizeModifyEnable     = true;
#  endif
#  if (GEN_GEN >= 9)
      sba.BindlessSurfaceStateBaseAddress = (struct anv_address) { NULL, 0 };
      sba.BindlessSurfaceStateMOCS = GENX(MOCS);
      sba.BindlessSurfaceStateBaseAddressModifyEnable = true;
      sba.BindlessSurfaceStateSize = 0;
#  endif
#  if (GEN_GEN >= 10)
      sba.BindlessSamplerStateBaseAddress = (struct anv_address) { NULL, 0 };
      sba.BindlessSamplerStateMOCS = GENX(MOCS);
      sba.BindlessSamplerStateBaseAddressModifyEnable = true;
      sba.BindlessSamplerStateBufferSize = 0;
#  endif
   }

   /* After re-setting the surface state base address, we have to do some
    * cache flusing so that the sampler engine will pick up the new
    * SURFACE_STATE objects and binding tables. From the Broadwell PRM,
    * Shared Function > 3D Sampler > State > State Caching (page 96):
    *
    *    Coherency with system memory in the state cache, like the texture
    *    cache is handled partially by software. It is expected that the
    *    command stream or shader will issue Cache Flush operation or
    *    Cache_Flush sampler message to ensure that the L1 cache remains
    *    coherent with system memory.
    *
    *    [...]
    *
    *    Whenever the value of the Dynamic_State_Base_Addr,
    *    Surface_State_Base_Addr are altered, the L1 state cache must be
    *    invalidated to ensure the new surface or sampler state is fetched
    *    from system memory.
    *
    * The PIPE_CONTROL command has a "State Cache Invalidation Enable" bit
    * which, according the PIPE_CONTROL instruction documentation in the
    * Broadwell PRM:
    *
    *    Setting this bit is independent of any other bit in this packet.
    *    This bit controls the invalidation of the L1 and L2 state caches
    *    at the top of the pipe i.e. at the parsing time.
    *
    * Unfortunately, experimentation seems to indicate that state cache
    * invalidation through a PIPE_CONTROL does nothing whatsoever in
    * regards to surface state and binding tables.  In stead, it seems that
    * invalidating the texture cache is what is actually needed.
    *
    * XXX:  As far as we have been able to determine through
    * experimentation, shows that flush the texture cache appears to be
    * sufficient.  The theory here is that all of the sampling/rendering
    * units cache the binding table in the texture cache.  However, we have
    * yet to be able to actually confirm this.
    */
   anv_batch_emit(&cmd_buffer->batch, GENX(PIPE_CONTROL), pc) {
      pc.TextureCacheInvalidationEnable = true;
      pc.ConstantCacheInvalidationEnable = true;
      pc.StateCacheInvalidationEnable = true;
   }
}

static void
add_surface_reloc(struct anv_cmd_buffer *cmd_buffer,
                  struct anv_state state, struct anv_address addr)
{
   const struct isl_device *isl_dev = &cmd_buffer->device->isl_dev;

   VkResult result =
      anv_reloc_list_add(&cmd_buffer->surface_relocs, &cmd_buffer->pool->alloc,
                         state.offset + isl_dev->ss.addr_offset,
                         addr.bo, addr.offset);
   if (result != VK_SUCCESS)
      anv_batch_set_error(&cmd_buffer->batch, result);
}

static void
add_surface_state_relocs(struct anv_cmd_buffer *cmd_buffer,
                         struct anv_surface_state state)
{
   const struct isl_device *isl_dev = &cmd_buffer->device->isl_dev;

   assert(!anv_address_is_null(state.address));
   add_surface_reloc(cmd_buffer, state.state, state.address);

   if (!anv_address_is_null(state.aux_address)) {
      VkResult result =
         anv_reloc_list_add(&cmd_buffer->surface_relocs,
                            &cmd_buffer->pool->alloc,
                            state.state.offset + isl_dev->ss.aux_addr_offset,
                            state.aux_address.bo, state.aux_address.offset);
      if (result != VK_SUCCESS)
         anv_batch_set_error(&cmd_buffer->batch, result);
   }

   if (!anv_address_is_null(state.clear_address)) {
      VkResult result =
         anv_reloc_list_add(&cmd_buffer->surface_relocs,
                            &cmd_buffer->pool->alloc,
                            state.state.offset +
                            isl_dev->ss.clear_color_state_offset,
                            state.clear_address.bo, state.clear_address.offset);
      if (result != VK_SUCCESS)
         anv_batch_set_error(&cmd_buffer->batch, result);
   }
}

static void
color_attachment_compute_aux_usage(struct anv_device * device,
                                   struct anv_cmd_state * cmd_state,
                                   uint32_t att, VkRect2D render_area,
                                   union isl_color_value *fast_clear_color)
{
   struct anv_attachment_state *att_state = &cmd_state->attachments[att];
   struct anv_image_view *iview = cmd_state->framebuffer->attachments[att];

   assert(iview->n_planes == 1);

   if (iview->planes[0].isl.base_array_layer >=
       anv_image_aux_layers(iview->image, VK_IMAGE_ASPECT_COLOR_BIT,
                            iview->planes[0].isl.base_level)) {
      /* There is no aux buffer which corresponds to the level and layer(s)
       * being accessed.
       */
      att_state->aux_usage = ISL_AUX_USAGE_NONE;
      att_state->input_aux_usage = ISL_AUX_USAGE_NONE;
      att_state->fast_clear = false;
      return;
   }

   att_state->aux_usage =
      anv_layout_to_aux_usage(&device->info, iview->image,
                              VK_IMAGE_ASPECT_COLOR_BIT,
                              VK_IMAGE_LAYOUT_COLOR_ATTACHMENT_OPTIMAL);

   /* If we don't have aux, then we should have returned early in the layer
    * check above.  If we got here, we must have something.
    */
   assert(att_state->aux_usage != ISL_AUX_USAGE_NONE);

   if (att_state->aux_usage == ISL_AUX_USAGE_CCS_E ||
       att_state->aux_usage == ISL_AUX_USAGE_MCS) {
      att_state->input_aux_usage = att_state->aux_usage;
   } else {
      /* From the Sky Lake PRM, RENDER_SURFACE_STATE::AuxiliarySurfaceMode:
       *
       *    "If Number of Multisamples is MULTISAMPLECOUNT_1, AUX_CCS_D
       *    setting is only allowed if Surface Format supported for Fast
       *    Clear. In addition, if the surface is bound to the sampling
       *    engine, Surface Format must be supported for Render Target
       *    Compression for surfaces bound to the sampling engine."
       *
       * In other words, we can only sample from a fast-cleared image if it
       * also supports color compression.
       */
      if (isl_format_supports_ccs_e(&device->info, iview->planes[0].isl.format)) {
         att_state->input_aux_usage = ISL_AUX_USAGE_CCS_D;

         /* While fast-clear resolves and partial resolves are fairly cheap in the
          * case where you render to most of the pixels, full resolves are not
          * because they potentially involve reading and writing the entire
          * framebuffer.  If we can't texture with CCS_E, we should leave it off and
          * limit ourselves to fast clears.
          */
         if (cmd_state->pass->attachments[att].first_subpass_layout ==
             VK_IMAGE_LAYOUT_COLOR_ATTACHMENT_OPTIMAL) {
            anv_perf_warn(device->instance, iview->image,
                          "Not temporarily enabling CCS_E.");
         }
      } else {
         att_state->input_aux_usage = ISL_AUX_USAGE_NONE;
      }
   }

   assert(iview->image->planes[0].aux_surface.isl.usage &
          (ISL_SURF_USAGE_CCS_BIT | ISL_SURF_USAGE_MCS_BIT));

   union isl_color_value clear_color = {};
   anv_clear_color_from_att_state(&clear_color, att_state, iview);

   att_state->clear_color_is_zero_one =
      isl_color_value_is_zero_one(clear_color, iview->planes[0].isl.format);
   att_state->clear_color_is_zero =
      isl_color_value_is_zero(clear_color, iview->planes[0].isl.format);

   if (att_state->pending_clear_aspects == VK_IMAGE_ASPECT_COLOR_BIT) {
      /* Start by getting the fast clear type.  We use the first subpass
       * layout here because we don't want to fast-clear if the first subpass
       * to use the attachment can't handle fast-clears.
       */
      enum anv_fast_clear_type fast_clear_type =
         anv_layout_to_fast_clear_type(&device->info, iview->image,
                                       VK_IMAGE_ASPECT_COLOR_BIT,
                                       cmd_state->pass->attachments[att].first_subpass_layout);
      switch (fast_clear_type) {
      case ANV_FAST_CLEAR_NONE:
         att_state->fast_clear = false;
         break;
      case ANV_FAST_CLEAR_DEFAULT_VALUE:
         att_state->fast_clear = att_state->clear_color_is_zero;
         break;
      case ANV_FAST_CLEAR_ANY:
         att_state->fast_clear = true;
         break;
      }

      /* Potentially, we could do partial fast-clears but doing so has crazy
       * alignment restrictions.  It's easier to just restrict to full size
       * fast clears for now.
       */
      if (render_area.offset.x != 0 ||
          render_area.offset.y != 0 ||
          render_area.extent.width != iview->extent.width ||
          render_area.extent.height != iview->extent.height)
         att_state->fast_clear = false;

      /* On Broadwell and earlier, we can only handle 0/1 clear colors */
      if (GEN_GEN <= 8 && !att_state->clear_color_is_zero_one)
         att_state->fast_clear = false;

      /* We only allow fast clears to the first slice of an image (level 0,
       * layer 0) and only for the entire slice.  This guarantees us that, at
       * any given time, there is only one clear color on any given image at
       * any given time.  At the time of our testing (Jan 17, 2018), there
       * were no known applications which would benefit from fast-clearing
       * more than just the first slice.
       */
      if (att_state->fast_clear &&
          (iview->planes[0].isl.base_level > 0 ||
           iview->planes[0].isl.base_array_layer > 0)) {
         anv_perf_warn(device->instance, iview->image,
                       "Rendering with multi-lod or multi-layer framebuffer "
                       "with LOAD_OP_LOAD and baseMipLevel > 0 or "
                       "baseArrayLayer > 0.  Not fast clearing.");
         att_state->fast_clear = false;
      } else if (att_state->fast_clear && cmd_state->framebuffer->layers > 1) {
         anv_perf_warn(device->instance, iview->image,
                       "Rendering to a multi-layer framebuffer with "
                       "LOAD_OP_CLEAR.  Only fast-clearing the first slice");
      }

      if (att_state->fast_clear)
         *fast_clear_color = clear_color;
   } else {
      att_state->fast_clear = false;
   }
}

static void
depth_stencil_attachment_compute_aux_usage(struct anv_device *device,
                                           struct anv_cmd_state *cmd_state,
                                           uint32_t att, VkRect2D render_area)
{
   struct anv_render_pass_attachment *pass_att =
      &cmd_state->pass->attachments[att];
   struct anv_attachment_state *att_state = &cmd_state->attachments[att];
   struct anv_image_view *iview = cmd_state->framebuffer->attachments[att];

   /* These will be initialized after the first subpass transition. */
   att_state->aux_usage = ISL_AUX_USAGE_NONE;
   att_state->input_aux_usage = ISL_AUX_USAGE_NONE;

   if (GEN_GEN == 7) {
      /* We don't do any HiZ or depth fast-clears on gen7 yet */
      att_state->fast_clear = false;
      return;
   }

   if (!(att_state->pending_clear_aspects & VK_IMAGE_ASPECT_DEPTH_BIT)) {
      /* If we're just clearing stencil, we can always HiZ clear */
      att_state->fast_clear = true;
      return;
   }

   /* Default to false for now */
   att_state->fast_clear = false;

   /* We must have depth in order to have HiZ */
   if (!(iview->image->aspects & VK_IMAGE_ASPECT_DEPTH_BIT))
      return;

   const enum isl_aux_usage first_subpass_aux_usage =
      anv_layout_to_aux_usage(&device->info, iview->image,
                              VK_IMAGE_ASPECT_DEPTH_BIT,
                              pass_att->first_subpass_layout);
   if (first_subpass_aux_usage != ISL_AUX_USAGE_HIZ)
      return;

   if (!blorp_can_hiz_clear_depth(GEN_GEN,
                                  iview->planes[0].isl.format,
                                  iview->image->samples,
                                  render_area.offset.x,
                                  render_area.offset.y,
                                  render_area.offset.x +
                                  render_area.extent.width,
                                  render_area.offset.y +
                                  render_area.extent.height))
      return;

   if (att_state->clear_value.depthStencil.depth != ANV_HZ_FC_VAL)
      return;

   if (GEN_GEN == 8 && anv_can_sample_with_hiz(&device->info, iview->image)) {
      /* Only gen9+ supports returning ANV_HZ_FC_VAL when sampling a
       * fast-cleared portion of a HiZ buffer. Testing has revealed that Gen8
       * only supports returning 0.0f. Gens prior to gen8 do not support this
       * feature at all.
       */
      return;
   }

   /* If we got here, then we can fast clear */
   att_state->fast_clear = true;
}

static bool
need_input_attachment_state(const struct anv_render_pass_attachment *att)
{
   if (!(att->usage & VK_IMAGE_USAGE_INPUT_ATTACHMENT_BIT))
      return false;

   /* We only allocate input attachment states for color surfaces. Compression
    * is not yet enabled for depth textures and stencil doesn't allow
    * compression so we can just use the texture surface state from the view.
    */
   return vk_format_is_color(att->format);
}

/* Transitions a HiZ-enabled depth buffer from one layout to another. Unless
 * the initial layout is undefined, the HiZ buffer and depth buffer will
 * represent the same data at the end of this operation.
 */
static void
transition_depth_buffer(struct anv_cmd_buffer *cmd_buffer,
                        const struct anv_image *image,
                        VkImageLayout initial_layout,
                        VkImageLayout final_layout)
{
   const bool hiz_enabled = ISL_AUX_USAGE_HIZ ==
      anv_layout_to_aux_usage(&cmd_buffer->device->info, image,
                              VK_IMAGE_ASPECT_DEPTH_BIT, initial_layout);
   const bool enable_hiz = ISL_AUX_USAGE_HIZ ==
      anv_layout_to_aux_usage(&cmd_buffer->device->info, image,
                              VK_IMAGE_ASPECT_DEPTH_BIT, final_layout);

   enum isl_aux_op hiz_op;
   if (hiz_enabled && !enable_hiz) {
      hiz_op = ISL_AUX_OP_FULL_RESOLVE;
   } else if (!hiz_enabled && enable_hiz) {
      hiz_op = ISL_AUX_OP_AMBIGUATE;
   } else {
      assert(hiz_enabled == enable_hiz);
      /* If the same buffer will be used, no resolves are necessary. */
      hiz_op = ISL_AUX_OP_NONE;
   }

   if (hiz_op != ISL_AUX_OP_NONE)
      anv_image_hiz_op(cmd_buffer, image, VK_IMAGE_ASPECT_DEPTH_BIT,
                       0, 0, 1, hiz_op);
}

#define MI_PREDICATE_SRC0    0x2400
#define MI_PREDICATE_SRC1    0x2408
#define MI_PREDICATE_RESULT  0x2418

static void
set_image_compressed_bit(struct anv_cmd_buffer *cmd_buffer,
                         const struct anv_image *image,
                         VkImageAspectFlagBits aspect,
                         uint32_t level,
                         uint32_t base_layer, uint32_t layer_count,
                         bool compressed)
{
   uint32_t plane = anv_image_aspect_to_plane(image->aspects, aspect);

   /* We only have compression tracking for CCS_E */
   if (image->planes[plane].aux_usage != ISL_AUX_USAGE_CCS_E)
      return;

   for (uint32_t a = 0; a < layer_count; a++) {
      uint32_t layer = base_layer + a;
      anv_batch_emit(&cmd_buffer->batch, GENX(MI_STORE_DATA_IMM), sdi) {
         sdi.Address = anv_image_get_compression_state_addr(cmd_buffer->device,
                                                            image, aspect,
                                                            level, layer);
         sdi.ImmediateData = compressed ? UINT32_MAX : 0;
      }
   }
}

static void
set_image_fast_clear_state(struct anv_cmd_buffer *cmd_buffer,
                           const struct anv_image *image,
                           VkImageAspectFlagBits aspect,
                           enum anv_fast_clear_type fast_clear)
{
   anv_batch_emit(&cmd_buffer->batch, GENX(MI_STORE_DATA_IMM), sdi) {
      sdi.Address = anv_image_get_fast_clear_type_addr(cmd_buffer->device,
                                                       image, aspect);
      sdi.ImmediateData = fast_clear;
   }

   /* Whenever we have fast-clear, we consider that slice to be compressed.
    * This makes building predicates much easier.
    */
   if (fast_clear != ANV_FAST_CLEAR_NONE)
      set_image_compressed_bit(cmd_buffer, image, aspect, 0, 0, 1, true);
}

#if GEN_IS_HASWELL || GEN_GEN >= 8
static inline uint32_t
mi_alu(uint32_t opcode, uint32_t operand1, uint32_t operand2)
{
   struct GENX(MI_MATH_ALU_INSTRUCTION) instr = {
      .ALUOpcode = opcode,
      .Operand1 = operand1,
      .Operand2 = operand2,
   };

   uint32_t dw;
   GENX(MI_MATH_ALU_INSTRUCTION_pack)(NULL, &dw, &instr);

   return dw;
}
#endif

#define CS_GPR(n) (0x2600 + (n) * 8)

/* This is only really practical on haswell and above because it requires
 * MI math in order to get it correct.
 */
#if GEN_GEN >= 8 || GEN_IS_HASWELL
static void
anv_cmd_compute_resolve_predicate(struct anv_cmd_buffer *cmd_buffer,
                                  const struct anv_image *image,
                                  VkImageAspectFlagBits aspect,
                                  uint32_t level, uint32_t array_layer,
                                  enum isl_aux_op resolve_op,
                                  enum anv_fast_clear_type fast_clear_supported)
{
   struct anv_address fast_clear_type_addr =
      anv_image_get_fast_clear_type_addr(cmd_buffer->device, image, aspect);

   /* Name some registers */
   const int image_fc_reg = MI_ALU_REG0;
   const int fc_imm_reg = MI_ALU_REG1;
   const int pred_reg = MI_ALU_REG2;

   uint32_t *dw;

   if (resolve_op == ISL_AUX_OP_FULL_RESOLVE) {
      /* In this case, we're doing a full resolve which means we want the
       * resolve to happen if any compression (including fast-clears) is
       * present.
       *
       * In order to simplify the logic a bit, we make the assumption that,
       * if the first slice has been fast-cleared, it is also marked as
       * compressed.  See also set_image_fast_clear_state.
       */
      struct anv_address compression_state_addr =
         anv_image_get_compression_state_addr(cmd_buffer->device, image,
                                              aspect, level, array_layer);
      anv_batch_emit(&cmd_buffer->batch, GENX(MI_LOAD_REGISTER_MEM), lrm) {
         lrm.RegisterAddress  = MI_PREDICATE_SRC0;
         lrm.MemoryAddress    = compression_state_addr;
      }
      anv_batch_emit(&cmd_buffer->batch, GENX(MI_STORE_DATA_IMM), sdi) {
         sdi.Address       = compression_state_addr;
         sdi.ImmediateData = 0;
      }

      if (level == 0 && array_layer == 0) {
         /* If the predicate is true, we want to write 0 to the fast clear type
          * and, if it's false, leave it alone.  We can do this by writing
          *
          * clear_type = clear_type & ~predicate;
          */
         anv_batch_emit(&cmd_buffer->batch, GENX(MI_LOAD_REGISTER_MEM), lrm) {
            lrm.RegisterAddress  = CS_GPR(image_fc_reg);
            lrm.MemoryAddress    = fast_clear_type_addr;
         }
         anv_batch_emit(&cmd_buffer->batch, GENX(MI_LOAD_REGISTER_REG), lrr) {
            lrr.DestinationRegisterAddress   = CS_GPR(pred_reg);
            lrr.SourceRegisterAddress        = MI_PREDICATE_SRC0;
         }

         dw = anv_batch_emitn(&cmd_buffer->batch, 5, GENX(MI_MATH));
         dw[1] = mi_alu(MI_ALU_LOAD, MI_ALU_SRCA, image_fc_reg);
         dw[2] = mi_alu(MI_ALU_LOADINV, MI_ALU_SRCB, pred_reg);
         dw[3] = mi_alu(MI_ALU_AND, 0, 0);
         dw[4] = mi_alu(MI_ALU_STORE, image_fc_reg, MI_ALU_ACCU);

         anv_batch_emit(&cmd_buffer->batch, GENX(MI_STORE_REGISTER_MEM), srm) {
            srm.MemoryAddress    = fast_clear_type_addr;
            srm.RegisterAddress  = CS_GPR(image_fc_reg);
         }
      }
   } else if (level == 0 && array_layer == 0) {
      /* In this case, we are doing a partial resolve to get rid of fast-clear
       * colors.  We don't care about the compression state but we do care
       * about how much fast clear is allowed by the final layout.
       */
      assert(resolve_op == ISL_AUX_OP_PARTIAL_RESOLVE);
      assert(fast_clear_supported < ANV_FAST_CLEAR_ANY);

      anv_batch_emit(&cmd_buffer->batch, GENX(MI_LOAD_REGISTER_MEM), lrm) {
         lrm.RegisterAddress  = CS_GPR(image_fc_reg);
         lrm.MemoryAddress    = fast_clear_type_addr;
      }
      emit_lri(&cmd_buffer->batch, CS_GPR(image_fc_reg) + 4, 0);

      emit_lri(&cmd_buffer->batch, CS_GPR(fc_imm_reg), fast_clear_supported);
      emit_lri(&cmd_buffer->batch, CS_GPR(fc_imm_reg) + 4, 0);

      /* We need to compute (fast_clear_supported < image->fast_clear).
       * We do this by subtracting and storing the carry bit.
       */
      dw = anv_batch_emitn(&cmd_buffer->batch, 5, GENX(MI_MATH));
      dw[1] = mi_alu(MI_ALU_LOAD, MI_ALU_SRCA, fc_imm_reg);
      dw[2] = mi_alu(MI_ALU_LOAD, MI_ALU_SRCB, image_fc_reg);
      dw[3] = mi_alu(MI_ALU_SUB, 0, 0);
      dw[4] = mi_alu(MI_ALU_STORE, pred_reg, MI_ALU_CF);

      /* Store the predicate */
      emit_lrr(&cmd_buffer->batch, MI_PREDICATE_SRC0, CS_GPR(pred_reg));

      /* If the predicate is true, we want to write 0 to the fast clear type
       * and, if it's false, leave it alone.  We can do this by writing
       *
       * clear_type = clear_type & ~predicate;
       */
      dw = anv_batch_emitn(&cmd_buffer->batch, 5, GENX(MI_MATH));
      dw[1] = mi_alu(MI_ALU_LOAD, MI_ALU_SRCA, image_fc_reg);
      dw[2] = mi_alu(MI_ALU_LOADINV, MI_ALU_SRCB, pred_reg);
      dw[3] = mi_alu(MI_ALU_AND, 0, 0);
      dw[4] = mi_alu(MI_ALU_STORE, image_fc_reg, MI_ALU_ACCU);

      anv_batch_emit(&cmd_buffer->batch, GENX(MI_STORE_REGISTER_MEM), srm) {
         srm.RegisterAddress  = CS_GPR(image_fc_reg);
         srm.MemoryAddress    = fast_clear_type_addr;
      }
   } else {
      /* In this case, we're trying to do a partial resolve on a slice that
       * doesn't have clear color.  There's nothing to do.
       */
      assert(resolve_op == ISL_AUX_OP_PARTIAL_RESOLVE);
      return;
   }

   /* We use the first half of src0 for the actual predicate.  Set the second
    * half of src0 and all of src1 to 0 as the predicate operation will be
    * doing an implicit src0 != src1.
    */
   emit_lri(&cmd_buffer->batch, MI_PREDICATE_SRC0 + 4, 0);
   emit_lri(&cmd_buffer->batch, MI_PREDICATE_SRC1    , 0);
   emit_lri(&cmd_buffer->batch, MI_PREDICATE_SRC1 + 4, 0);

   anv_batch_emit(&cmd_buffer->batch, GENX(MI_PREDICATE), mip) {
      mip.LoadOperation    = LOAD_LOADINV;
      mip.CombineOperation = COMBINE_SET;
      mip.CompareOperation = COMPARE_SRCS_EQUAL;
   }
}
#endif /* GEN_GEN >= 8 || GEN_IS_HASWELL */

#if GEN_GEN <= 8
static void
anv_cmd_simple_resolve_predicate(struct anv_cmd_buffer *cmd_buffer,
                                 const struct anv_image *image,
                                 VkImageAspectFlagBits aspect,
                                 uint32_t level, uint32_t array_layer,
                                 enum isl_aux_op resolve_op,
                                 enum anv_fast_clear_type fast_clear_supported)
{
   struct anv_address fast_clear_type_addr =
      anv_image_get_fast_clear_type_addr(cmd_buffer->device, image, aspect);

   /* This only works for partial resolves and only when the clear color is
    * all or nothing.  On the upside, this emits less command streamer code
    * and works on Ivybridge and Bay Trail.
    */
   assert(resolve_op == ISL_AUX_OP_PARTIAL_RESOLVE);
   assert(fast_clear_supported != ANV_FAST_CLEAR_ANY);

   /* We don't support fast clears on anything other than the first slice. */
   if (level > 0 || array_layer > 0)
      return;

   /* On gen8, we don't have a concept of default clear colors because we
    * can't sample from CCS surfaces.  It's enough to just load the fast clear
    * state into the predicate register.
    */
   anv_batch_emit(&cmd_buffer->batch, GENX(MI_LOAD_REGISTER_MEM), lrm) {
      lrm.RegisterAddress  = MI_PREDICATE_SRC0;
      lrm.MemoryAddress    = fast_clear_type_addr;
   }
   anv_batch_emit(&cmd_buffer->batch, GENX(MI_STORE_DATA_IMM), sdi) {
      sdi.Address          = fast_clear_type_addr;
      sdi.ImmediateData    = 0;
   }

   /* We use the first half of src0 for the actual predicate.  Set the second
    * half of src0 and all of src1 to 0 as the predicate operation will be
    * doing an implicit src0 != src1.
    */
   emit_lri(&cmd_buffer->batch, MI_PREDICATE_SRC0 + 4, 0);
   emit_lri(&cmd_buffer->batch, MI_PREDICATE_SRC1    , 0);
   emit_lri(&cmd_buffer->batch, MI_PREDICATE_SRC1 + 4, 0);

   anv_batch_emit(&cmd_buffer->batch, GENX(MI_PREDICATE), mip) {
      mip.LoadOperation    = LOAD_LOADINV;
      mip.CombineOperation = COMBINE_SET;
      mip.CompareOperation = COMPARE_SRCS_EQUAL;
   }
}
#endif /* GEN_GEN <= 8 */

static void
anv_cmd_predicated_ccs_resolve(struct anv_cmd_buffer *cmd_buffer,
                               const struct anv_image *image,
                               enum isl_format format,
                               VkImageAspectFlagBits aspect,
                               uint32_t level, uint32_t array_layer,
                               enum isl_aux_op resolve_op,
                               enum anv_fast_clear_type fast_clear_supported)
{
   const uint32_t plane = anv_image_aspect_to_plane(image->aspects, aspect);

#if GEN_GEN >= 9
   anv_cmd_compute_resolve_predicate(cmd_buffer, image,
                                     aspect, level, array_layer,
                                     resolve_op, fast_clear_supported);
#else /* GEN_GEN <= 8 */
   anv_cmd_simple_resolve_predicate(cmd_buffer, image,
                                    aspect, level, array_layer,
                                    resolve_op, fast_clear_supported);
#endif

   /* CCS_D only supports full resolves and BLORP will assert on us if we try
    * to do a partial resolve on a CCS_D surface.
    */
   if (resolve_op == ISL_AUX_OP_PARTIAL_RESOLVE &&
       image->planes[plane].aux_usage == ISL_AUX_USAGE_NONE)
      resolve_op = ISL_AUX_OP_FULL_RESOLVE;

   anv_image_ccs_op(cmd_buffer, image, format, aspect, level,
                    array_layer, 1, resolve_op, NULL, true);
}

static void
anv_cmd_predicated_mcs_resolve(struct anv_cmd_buffer *cmd_buffer,
                               const struct anv_image *image,
                               enum isl_format format,
                               VkImageAspectFlagBits aspect,
                               uint32_t array_layer,
                               enum isl_aux_op resolve_op,
                               enum anv_fast_clear_type fast_clear_supported)
{
   assert(aspect == VK_IMAGE_ASPECT_COLOR_BIT);
   assert(resolve_op == ISL_AUX_OP_PARTIAL_RESOLVE);

#if GEN_GEN >= 8 || GEN_IS_HASWELL
   anv_cmd_compute_resolve_predicate(cmd_buffer, image,
                                     aspect, 0, array_layer,
                                     resolve_op, fast_clear_supported);

   anv_image_mcs_op(cmd_buffer, image, format, aspect,
                    array_layer, 1, resolve_op, NULL, true);
#else
   unreachable("MCS resolves are unsupported on Ivybridge and Bay Trail");
#endif
}

void
genX(cmd_buffer_mark_image_written)(struct anv_cmd_buffer *cmd_buffer,
                                    const struct anv_image *image,
                                    VkImageAspectFlagBits aspect,
                                    enum isl_aux_usage aux_usage,
                                    uint32_t level,
                                    uint32_t base_layer,
                                    uint32_t layer_count)
{
   /* The aspect must be exactly one of the image aspects. */
   assert(util_bitcount(aspect) == 1 && (aspect & image->aspects));

   /* The only compression types with more than just fast-clears are MCS,
    * CCS_E, and HiZ.  With HiZ we just trust the layout and don't actually
    * track the current fast-clear and compression state.  This leaves us
    * with just MCS and CCS_E.
    */
   if (aux_usage != ISL_AUX_USAGE_CCS_E &&
       aux_usage != ISL_AUX_USAGE_MCS)
      return;

   set_image_compressed_bit(cmd_buffer, image, aspect,
                            level, base_layer, layer_count, true);
}

static void
init_fast_clear_color(struct anv_cmd_buffer *cmd_buffer,
                      const struct anv_image *image,
                      VkImageAspectFlagBits aspect)
{
   assert(cmd_buffer && image);
   assert(image->aspects & VK_IMAGE_ASPECT_ANY_COLOR_BIT_ANV);

   set_image_fast_clear_state(cmd_buffer, image, aspect,
                              ANV_FAST_CLEAR_NONE);

   /* The fast clear value dword(s) will be copied into a surface state object.
    * Ensure that the restrictions of the fields in the dword(s) are followed.
    *
    * CCS buffers on SKL+ can have any value set for the clear colors.
    */
   if (image->samples == 1 && GEN_GEN >= 9)
      return;

   /* Other combinations of auxiliary buffers and platforms require specific
    * values in the clear value dword(s).
    */
   struct anv_address addr =
      anv_image_get_clear_color_addr(cmd_buffer->device, image, aspect);

   if (GEN_GEN >= 9) {
      for (unsigned i = 0; i < 4; i++) {
         anv_batch_emit(&cmd_buffer->batch, GENX(MI_STORE_DATA_IMM), sdi) {
            sdi.Address = addr;
            sdi.Address.offset += i * 4;
            /* MCS buffers on SKL+ can only have 1/0 clear colors. */
            assert(image->samples > 1);
            sdi.ImmediateData = 0;
         }
      }
   } else {
      anv_batch_emit(&cmd_buffer->batch, GENX(MI_STORE_DATA_IMM), sdi) {
         sdi.Address = addr;
         if (GEN_GEN >= 8 || GEN_IS_HASWELL) {
            /* Pre-SKL, the dword containing the clear values also contains
             * other fields, so we need to initialize those fields to match the
             * values that would be in a color attachment.
             */
            sdi.ImmediateData = ISL_CHANNEL_SELECT_RED   << 25 |
                                ISL_CHANNEL_SELECT_GREEN << 22 |
                                ISL_CHANNEL_SELECT_BLUE  << 19 |
                                ISL_CHANNEL_SELECT_ALPHA << 16;
         } else if (GEN_GEN == 7) {
            /* On IVB, the dword containing the clear values also contains
             * other fields that must be zero or can be zero.
             */
            sdi.ImmediateData = 0;
         }
      }
   }
}

/* Copy the fast-clear value dword(s) between a surface state object and an
 * image's fast clear state buffer.
 */
static void
genX(copy_fast_clear_dwords)(struct anv_cmd_buffer *cmd_buffer,
                             struct anv_state surface_state,
                             const struct anv_image *image,
                             VkImageAspectFlagBits aspect,
                             bool copy_from_surface_state)
{
   assert(cmd_buffer && image);
   assert(image->aspects & VK_IMAGE_ASPECT_ANY_COLOR_BIT_ANV);

   struct anv_address ss_clear_addr = {
      .bo = cmd_buffer->device->surface_state_pool.block_pool.bo,
      .offset = surface_state.offset +
                cmd_buffer->device->isl_dev.ss.clear_value_offset,
   };
   const struct anv_address entry_addr =
      anv_image_get_clear_color_addr(cmd_buffer->device, image, aspect);
   unsigned copy_size = cmd_buffer->device->isl_dev.ss.clear_value_size;

   if (copy_from_surface_state) {
      genX(cmd_buffer_mi_memcpy)(cmd_buffer, entry_addr,
                                 ss_clear_addr, copy_size);
   } else {
      genX(cmd_buffer_mi_memcpy)(cmd_buffer, ss_clear_addr,
                                 entry_addr, copy_size);

      /* Updating a surface state object may require that the state cache be
       * invalidated. From the SKL PRM, Shared Functions -> State -> State
       * Caching:
       *
       *    Whenever the RENDER_SURFACE_STATE object in memory pointed to by
       *    the Binding Table Pointer (BTP) and Binding Table Index (BTI) is
       *    modified [...], the L1 state cache must be invalidated to ensure
       *    the new surface or sampler state is fetched from system memory.
       *
       * In testing, SKL doesn't actually seem to need this, but HSW does.
       */
      cmd_buffer->state.pending_pipe_bits |=
         ANV_PIPE_STATE_CACHE_INVALIDATE_BIT;
   }
}

/**
 * @brief Transitions a color buffer from one layout to another.
 *
 * See section 6.1.1. Image Layout Transitions of the Vulkan 1.0.50 spec for
 * more information.
 *
 * @param level_count VK_REMAINING_MIP_LEVELS isn't supported.
 * @param layer_count VK_REMAINING_ARRAY_LAYERS isn't supported. For 3D images,
 *                    this represents the maximum layers to transition at each
 *                    specified miplevel.
 */
static void
transition_color_buffer(struct anv_cmd_buffer *cmd_buffer,
                        const struct anv_image *image,
                        VkImageAspectFlagBits aspect,
                        const uint32_t base_level, uint32_t level_count,
                        uint32_t base_layer, uint32_t layer_count,
                        VkImageLayout initial_layout,
                        VkImageLayout final_layout)
{
   const struct gen_device_info *devinfo = &cmd_buffer->device->info;
   /* Validate the inputs. */
   assert(cmd_buffer);
   assert(image && image->aspects & VK_IMAGE_ASPECT_ANY_COLOR_BIT_ANV);
   /* These values aren't supported for simplicity's sake. */
   assert(level_count != VK_REMAINING_MIP_LEVELS &&
          layer_count != VK_REMAINING_ARRAY_LAYERS);
   /* Ensure the subresource range is valid. */
   UNUSED uint64_t last_level_num = base_level + level_count;
   const uint32_t max_depth = anv_minify(image->extent.depth, base_level);
   UNUSED const uint32_t image_layers = MAX2(image->array_size, max_depth);
   assert((uint64_t)base_layer + layer_count  <= image_layers);
   assert(last_level_num <= image->levels);
   /* The spec disallows these final layouts. */
   assert(final_layout != VK_IMAGE_LAYOUT_UNDEFINED &&
          final_layout != VK_IMAGE_LAYOUT_PREINITIALIZED);

   /* No work is necessary if the layout stays the same or if this subresource
    * range lacks auxiliary data.
    */
   if (initial_layout == final_layout)
      return;

   uint32_t plane = anv_image_aspect_to_plane(image->aspects, aspect);

   if (image->planes[plane].shadow_surface.isl.size_B > 0 &&
       final_layout == VK_IMAGE_LAYOUT_SHADER_READ_ONLY_OPTIMAL) {
      /* This surface is a linear compressed image with a tiled shadow surface
       * for texturing.  The client is about to use it in READ_ONLY_OPTIMAL so
       * we need to ensure the shadow copy is up-to-date.
       */
      assert(image->aspects == VK_IMAGE_ASPECT_COLOR_BIT);
      assert(image->planes[plane].surface.isl.tiling == ISL_TILING_LINEAR);
      assert(image->planes[plane].shadow_surface.isl.tiling != ISL_TILING_LINEAR);
      assert(isl_format_is_compressed(image->planes[plane].surface.isl.format));
      assert(plane == 0);
      anv_image_copy_to_shadow(cmd_buffer, image,
                               base_level, level_count,
                               base_layer, layer_count);
   }

   if (base_layer >= anv_image_aux_layers(image, aspect, base_level))
      return;

   assert(image->tiling == VK_IMAGE_TILING_OPTIMAL);

   if (initial_layout == VK_IMAGE_LAYOUT_UNDEFINED ||
       initial_layout == VK_IMAGE_LAYOUT_PREINITIALIZED) {
      /* A subresource in the undefined layout may have been aliased and
       * populated with any arrangement of bits. Therefore, we must initialize
       * the related aux buffer and clear buffer entry with desirable values.
       * An initial layout of PREINITIALIZED is the same as UNDEFINED for
       * images with VK_IMAGE_TILING_OPTIMAL.
       *
       * Initialize the relevant clear buffer entries.
       */
      if (base_level == 0 && base_layer == 0)
         init_fast_clear_color(cmd_buffer, image, aspect);

      /* Initialize the aux buffers to enable correct rendering.  In order to
       * ensure that things such as storage images work correctly, aux buffers
       * need to be initialized to valid data.
       *
       * Having an aux buffer with invalid data is a problem for two reasons:
       *
       *  1) Having an invalid value in the buffer can confuse the hardware.
       *     For instance, with CCS_E on SKL, a two-bit CCS value of 2 is
       *     invalid and leads to the hardware doing strange things.  It
       *     doesn't hang as far as we can tell but rendering corruption can
       *     occur.
       *
       *  2) If this transition is into the GENERAL layout and we then use the
       *     image as a storage image, then we must have the aux buffer in the
       *     pass-through state so that, if we then go to texture from the
       *     image, we get the results of our storage image writes and not the
       *     fast clear color or other random data.
       *
       * For CCS both of the problems above are real demonstrable issues.  In
       * that case, the only thing we can do is to perform an ambiguate to
       * transition the aux surface into the pass-through state.
       *
       * For MCS, (2) is never an issue because we don't support multisampled
       * storage images.  In theory, issue (1) is a problem with MCS but we've
       * never seen it in the wild.  For 4x and 16x, all bit patters could, in
       * theory, be interpreted as something but we don't know that all bit
       * patterns are actually valid.  For 2x and 8x, you could easily end up
       * with the MCS referring to an invalid plane because not all bits of
       * the MCS value are actually used.  Even though we've never seen issues
       * in the wild, it's best to play it safe and initialize the MCS.  We
       * can use a fast-clear for MCS because we only ever touch from render
       * and texture (no image load store).
       */
      if (image->samples == 1) {
         for (uint32_t l = 0; l < level_count; l++) {
            const uint32_t level = base_level + l;

            uint32_t aux_layers = anv_image_aux_layers(image, aspect, level);
            if (base_layer >= aux_layers)
               break; /* We will only get fewer layers as level increases */
            uint32_t level_layer_count =
               MIN2(layer_count, aux_layers - base_layer);

            anv_image_ccs_op(cmd_buffer, image,
                             image->planes[plane].surface.isl.format,
                             aspect, level, base_layer, level_layer_count,
                             ISL_AUX_OP_AMBIGUATE, NULL, false);

            if (image->planes[plane].aux_usage == ISL_AUX_USAGE_CCS_E) {
               set_image_compressed_bit(cmd_buffer, image, aspect,
                                        level, base_layer, level_layer_count,
                                        false);
            }
         }
      } else {
         if (image->samples == 4 || image->samples == 16) {
            anv_perf_warn(cmd_buffer->device->instance, image,
                          "Doing a potentially unnecessary fast-clear to "
                          "define an MCS buffer.");
         }

         assert(base_level == 0 && level_count == 1);
         anv_image_mcs_op(cmd_buffer, image,
                          image->planes[plane].surface.isl.format,
                          aspect, base_layer, layer_count,
                          ISL_AUX_OP_FAST_CLEAR, NULL, false);
      }
      return;
   }

   const enum isl_aux_usage initial_aux_usage =
      anv_layout_to_aux_usage(devinfo, image, aspect, initial_layout);
   const enum isl_aux_usage final_aux_usage =
      anv_layout_to_aux_usage(devinfo, image, aspect, final_layout);

   /* The current code assumes that there is no mixing of CCS_E and CCS_D.
    * We can handle transitions between CCS_D/E to and from NONE.  What we
    * don't yet handle is switching between CCS_E and CCS_D within a given
    * image.  Doing so in a performant way requires more detailed aux state
    * tracking such as what is done in i965.  For now, just assume that we
    * only have one type of compression.
    */
   assert(initial_aux_usage == ISL_AUX_USAGE_NONE ||
          final_aux_usage == ISL_AUX_USAGE_NONE ||
          initial_aux_usage == final_aux_usage);

   /* If initial aux usage is NONE, there is nothing to resolve */
   if (initial_aux_usage == ISL_AUX_USAGE_NONE)
      return;

   enum isl_aux_op resolve_op = ISL_AUX_OP_NONE;

   /* If the initial layout supports more fast clear than the final layout
    * then we need at least a partial resolve.
    */
   const enum anv_fast_clear_type initial_fast_clear =
      anv_layout_to_fast_clear_type(devinfo, image, aspect, initial_layout);
   const enum anv_fast_clear_type final_fast_clear =
      anv_layout_to_fast_clear_type(devinfo, image, aspect, final_layout);
   if (final_fast_clear < initial_fast_clear)
      resolve_op = ISL_AUX_OP_PARTIAL_RESOLVE;

   if (initial_aux_usage == ISL_AUX_USAGE_CCS_E &&
       final_aux_usage != ISL_AUX_USAGE_CCS_E)
      resolve_op = ISL_AUX_OP_FULL_RESOLVE;

   if (resolve_op == ISL_AUX_OP_NONE)
      return;

   /* Perform a resolve to synchronize data between the main and aux buffer.
    * Before we begin, we must satisfy the cache flushing requirement specified
    * in the Sky Lake PRM Vol. 7, "MCS Buffer for Render Target(s)":
    *
    *    Any transition from any value in {Clear, Render, Resolve} to a
    *    different value in {Clear, Render, Resolve} requires end of pipe
    *    synchronization.
    *
    * We perform a flush of the write cache before and after the clear and
    * resolve operations to meet this requirement.
    *
    * Unlike other drawing, fast clear operations are not properly
    * synchronized. The first PIPE_CONTROL here likely ensures that the
    * contents of the previous render or clear hit the render target before we
    * resolve and the second likely ensures that the resolve is complete before
    * we do any more rendering or clearing.
    */
   cmd_buffer->state.pending_pipe_bits |=
      ANV_PIPE_RENDER_TARGET_CACHE_FLUSH_BIT | ANV_PIPE_CS_STALL_BIT;

   for (uint32_t l = 0; l < level_count; l++) {
      uint32_t level = base_level + l;

      uint32_t aux_layers = anv_image_aux_layers(image, aspect, level);
      if (base_layer >= aux_layers)
         break; /* We will only get fewer layers as level increases */
      uint32_t level_layer_count =
         MIN2(layer_count, aux_layers - base_layer);

      for (uint32_t a = 0; a < level_layer_count; a++) {
         uint32_t array_layer = base_layer + a;
         if (image->samples == 1) {
            anv_cmd_predicated_ccs_resolve(cmd_buffer, image,
                                           image->planes[plane].surface.isl.format,
                                           aspect, level, array_layer, resolve_op,
                                           final_fast_clear);
         } else {
            /* We only support fast-clear on the first layer so partial
             * resolves should not be used on other layers as they will use
             * the clear color stored in memory that is only valid for layer0.
             */
            if (resolve_op == ISL_AUX_OP_PARTIAL_RESOLVE &&
                array_layer != 0)
               continue;

            anv_cmd_predicated_mcs_resolve(cmd_buffer, image,
                                           image->planes[plane].surface.isl.format,
                                           aspect, array_layer, resolve_op,
                                           final_fast_clear);
         }
      }
   }

   cmd_buffer->state.pending_pipe_bits |=
      ANV_PIPE_RENDER_TARGET_CACHE_FLUSH_BIT | ANV_PIPE_CS_STALL_BIT;
}

/**
 * Setup anv_cmd_state::attachments for vkCmdBeginRenderPass.
 */
static VkResult
genX(cmd_buffer_setup_attachments)(struct anv_cmd_buffer *cmd_buffer,
                                   struct anv_render_pass *pass,
                                   const VkRenderPassBeginInfo *begin)
{
   const struct isl_device *isl_dev = &cmd_buffer->device->isl_dev;
   struct anv_cmd_state *state = &cmd_buffer->state;

   vk_free(&cmd_buffer->pool->alloc, state->attachments);

   if (pass->attachment_count > 0) {
      state->attachments = vk_alloc(&cmd_buffer->pool->alloc,
                                    pass->attachment_count *
                                         sizeof(state->attachments[0]),
                                    8, VK_SYSTEM_ALLOCATION_SCOPE_OBJECT);
      if (state->attachments == NULL) {
         /* Propagate VK_ERROR_OUT_OF_HOST_MEMORY to vkEndCommandBuffer */
         return anv_batch_set_error(&cmd_buffer->batch,
                                    VK_ERROR_OUT_OF_HOST_MEMORY);
      }
   } else {
      state->attachments = NULL;
   }

   /* Reserve one for the NULL state. */
   unsigned num_states = 1;
   for (uint32_t i = 0; i < pass->attachment_count; ++i) {
      if (vk_format_is_color(pass->attachments[i].format))
         num_states++;

      if (need_input_attachment_state(&pass->attachments[i]))
         num_states++;
   }

   const uint32_t ss_stride = align_u32(isl_dev->ss.size, isl_dev->ss.align);
   state->render_pass_states =
      anv_state_stream_alloc(&cmd_buffer->surface_state_stream,
                             num_states * ss_stride, isl_dev->ss.align);

   struct anv_state next_state = state->render_pass_states;
   next_state.alloc_size = isl_dev->ss.size;

   state->null_surface_state = next_state;
   next_state.offset += ss_stride;
   next_state.map += ss_stride;

   for (uint32_t i = 0; i < pass->attachment_count; ++i) {
      if (vk_format_is_color(pass->attachments[i].format)) {
         state->attachments[i].color.state = next_state;
         next_state.offset += ss_stride;
         next_state.map += ss_stride;
      }

      if (need_input_attachment_state(&pass->attachments[i])) {
         state->attachments[i].input.state = next_state;
         next_state.offset += ss_stride;
         next_state.map += ss_stride;
      }
   }
   assert(next_state.offset == state->render_pass_states.offset +
                               state->render_pass_states.alloc_size);

   if (begin) {
      ANV_FROM_HANDLE(anv_framebuffer, framebuffer, begin->framebuffer);
      assert(pass->attachment_count == framebuffer->attachment_count);

      isl_null_fill_state(isl_dev, state->null_surface_state.map,
                          isl_extent3d(framebuffer->width,
                                       framebuffer->height,
                                       framebuffer->layers));

      for (uint32_t i = 0; i < pass->attachment_count; ++i) {
         struct anv_render_pass_attachment *att = &pass->attachments[i];
         VkImageAspectFlags att_aspects = vk_format_aspects(att->format);
         VkImageAspectFlags clear_aspects = 0;
         VkImageAspectFlags load_aspects = 0;

         if (att_aspects & VK_IMAGE_ASPECT_ANY_COLOR_BIT_ANV) {
            /* color attachment */
            if (att->load_op == VK_ATTACHMENT_LOAD_OP_CLEAR) {
               clear_aspects |= VK_IMAGE_ASPECT_COLOR_BIT;
            } else if (att->load_op == VK_ATTACHMENT_LOAD_OP_LOAD) {
               load_aspects |= VK_IMAGE_ASPECT_COLOR_BIT;
            }
         } else {
            /* depthstencil attachment */
            if (att_aspects & VK_IMAGE_ASPECT_DEPTH_BIT) {
               if (att->load_op == VK_ATTACHMENT_LOAD_OP_CLEAR) {
                  clear_aspects |= VK_IMAGE_ASPECT_DEPTH_BIT;
               } else if (att->load_op == VK_ATTACHMENT_LOAD_OP_LOAD) {
                  load_aspects |= VK_IMAGE_ASPECT_DEPTH_BIT;
               }
            }
            if (att_aspects & VK_IMAGE_ASPECT_STENCIL_BIT) {
               if (att->stencil_load_op == VK_ATTACHMENT_LOAD_OP_CLEAR) {
                  clear_aspects |= VK_IMAGE_ASPECT_STENCIL_BIT;
               } else if (att->stencil_load_op == VK_ATTACHMENT_LOAD_OP_LOAD) {
                  load_aspects |= VK_IMAGE_ASPECT_STENCIL_BIT;
               }
            }
         }

         state->attachments[i].current_layout = att->initial_layout;
         state->attachments[i].pending_clear_aspects = clear_aspects;
         state->attachments[i].pending_load_aspects = load_aspects;
         if (clear_aspects)
            state->attachments[i].clear_value = begin->pClearValues[i];

         struct anv_image_view *iview = framebuffer->attachments[i];
         anv_assert(iview->vk_format == att->format);

         const uint32_t num_layers = iview->planes[0].isl.array_len;
         state->attachments[i].pending_clear_views = (1 << num_layers) - 1;

         union isl_color_value clear_color = { .u32 = { 0, } };
         if (att_aspects & VK_IMAGE_ASPECT_ANY_COLOR_BIT_ANV) {
            anv_assert(iview->n_planes == 1);
            assert(att_aspects == VK_IMAGE_ASPECT_COLOR_BIT);
            color_attachment_compute_aux_usage(cmd_buffer->device,
                                               state, i, begin->renderArea,
                                               &clear_color);

            anv_image_fill_surface_state(cmd_buffer->device,
                                         iview->image,
                                         VK_IMAGE_ASPECT_COLOR_BIT,
                                         &iview->planes[0].isl,
                                         ISL_SURF_USAGE_RENDER_TARGET_BIT,
                                         state->attachments[i].aux_usage,
                                         &clear_color,
                                         0,
                                         &state->attachments[i].color,
                                         NULL);

            add_surface_state_relocs(cmd_buffer, state->attachments[i].color);
         } else {
            depth_stencil_attachment_compute_aux_usage(cmd_buffer->device,
                                                       state, i,
                                                       begin->renderArea);
         }

         if (need_input_attachment_state(&pass->attachments[i])) {
            anv_image_fill_surface_state(cmd_buffer->device,
                                         iview->image,
                                         VK_IMAGE_ASPECT_COLOR_BIT,
                                         &iview->planes[0].isl,
                                         ISL_SURF_USAGE_TEXTURE_BIT,
                                         state->attachments[i].input_aux_usage,
                                         &clear_color,
                                         0,
                                         &state->attachments[i].input,
                                         NULL);

            add_surface_state_relocs(cmd_buffer, state->attachments[i].input);
         }
      }
   }

   return VK_SUCCESS;
}

VkResult
genX(BeginCommandBuffer)(
    VkCommandBuffer                             commandBuffer,
    const VkCommandBufferBeginInfo*             pBeginInfo)
{
   ANV_FROM_HANDLE(anv_cmd_buffer, cmd_buffer, commandBuffer);

   /* If this is the first vkBeginCommandBuffer, we must *initialize* the
    * command buffer's state. Otherwise, we must *reset* its state. In both
    * cases we reset it.
    *
    * From the Vulkan 1.0 spec:
    *
    *    If a command buffer is in the executable state and the command buffer
    *    was allocated from a command pool with the
    *    VK_COMMAND_POOL_CREATE_RESET_COMMAND_BUFFER_BIT flag set, then
    *    vkBeginCommandBuffer implicitly resets the command buffer, behaving
    *    as if vkResetCommandBuffer had been called with
    *    VK_COMMAND_BUFFER_RESET_RELEASE_RESOURCES_BIT not set. It then puts
    *    the command buffer in the recording state.
    */
   anv_cmd_buffer_reset(cmd_buffer);

   cmd_buffer->usage_flags = pBeginInfo->flags;

   assert(cmd_buffer->level == VK_COMMAND_BUFFER_LEVEL_SECONDARY ||
          !(cmd_buffer->usage_flags & VK_COMMAND_BUFFER_USAGE_RENDER_PASS_CONTINUE_BIT));

   genX(cmd_buffer_emit_state_base_address)(cmd_buffer);

   /* We sometimes store vertex data in the dynamic state buffer for blorp
    * operations and our dynamic state stream may re-use data from previous
    * command buffers.  In order to prevent stale cache data, we flush the VF
    * cache.  We could do this on every blorp call but that's not really
    * needed as all of the data will get written by the CPU prior to the GPU
    * executing anything.  The chances are fairly high that they will use
    * blorp at least once per primary command buffer so it shouldn't be
    * wasted.
    */
   if (cmd_buffer->level == VK_COMMAND_BUFFER_LEVEL_PRIMARY)
      cmd_buffer->state.pending_pipe_bits |= ANV_PIPE_VF_CACHE_INVALIDATE_BIT;

   /* We send an "Indirect State Pointers Disable" packet at
    * EndCommandBuffer, so all push contant packets are ignored during a
    * context restore. Documentation says after that command, we need to
    * emit push constants again before any rendering operation. So we
    * flag them dirty here to make sure they get emitted.
    */
   cmd_buffer->state.push_constants_dirty |= VK_SHADER_STAGE_ALL_GRAPHICS;

   VkResult result = VK_SUCCESS;
   if (cmd_buffer->usage_flags &
       VK_COMMAND_BUFFER_USAGE_RENDER_PASS_CONTINUE_BIT) {
      assert(pBeginInfo->pInheritanceInfo);
      cmd_buffer->state.pass =
         anv_render_pass_from_handle(pBeginInfo->pInheritanceInfo->renderPass);
      cmd_buffer->state.subpass =
         &cmd_buffer->state.pass->subpasses[pBeginInfo->pInheritanceInfo->subpass];

      /* This is optional in the inheritance info. */
      cmd_buffer->state.framebuffer =
         anv_framebuffer_from_handle(pBeginInfo->pInheritanceInfo->framebuffer);

      result = genX(cmd_buffer_setup_attachments)(cmd_buffer,
                                                  cmd_buffer->state.pass, NULL);

      /* Record that HiZ is enabled if we can. */
      if (cmd_buffer->state.framebuffer) {
         const struct anv_image_view * const iview =
            anv_cmd_buffer_get_depth_stencil_view(cmd_buffer);

         if (iview) {
            VkImageLayout layout =
                cmd_buffer->state.subpass->depth_stencil_attachment->layout;

            enum isl_aux_usage aux_usage =
               anv_layout_to_aux_usage(&cmd_buffer->device->info, iview->image,
                                       VK_IMAGE_ASPECT_DEPTH_BIT, layout);

            cmd_buffer->state.hiz_enabled = aux_usage == ISL_AUX_USAGE_HIZ;
         }
      }

      cmd_buffer->state.gfx.dirty |= ANV_CMD_DIRTY_RENDER_TARGETS;
   }

#if GEN_GEN >= 8 || GEN_IS_HASWELL
   if (cmd_buffer->level == VK_COMMAND_BUFFER_LEVEL_SECONDARY) {
      const VkCommandBufferInheritanceConditionalRenderingInfoEXT *conditional_rendering_info =
         vk_find_struct_const(pBeginInfo->pInheritanceInfo->pNext, COMMAND_BUFFER_INHERITANCE_CONDITIONAL_RENDERING_INFO_EXT);

      /* If secondary buffer supports conditional rendering
       * we should emit commands as if conditional rendering is enabled.
       */
      cmd_buffer->state.conditional_render_enabled =
         conditional_rendering_info && conditional_rendering_info->conditionalRenderingEnable;
   }
#endif

   return result;
}

/* From the PRM, Volume 2a:
 *
 *    "Indirect State Pointers Disable
 *
 *    At the completion of the post-sync operation associated with this pipe
 *    control packet, the indirect state pointers in the hardware are
 *    considered invalid; the indirect pointers are not saved in the context.
 *    If any new indirect state commands are executed in the command stream
 *    while the pipe control is pending, the new indirect state commands are
 *    preserved.
 *
 *    [DevIVB+]: Using Invalidate State Pointer (ISP) only inhibits context
 *    restoring of Push Constant (3DSTATE_CONSTANT_*) commands. Push Constant
 *    commands are only considered as Indirect State Pointers. Once ISP is
 *    issued in a context, SW must initialize by programming push constant
 *    commands for all the shaders (at least to zero length) before attempting
 *    any rendering operation for the same context."
 *
 * 3DSTATE_CONSTANT_* packets are restored during a context restore,
 * even though they point to a BO that has been already unreferenced at
 * the end of the previous batch buffer. This has been fine so far since
 * we are protected by these scratch page (every address not covered by
 * a BO should be pointing to the scratch page). But on CNL, it is
 * causing a GPU hang during context restore at the 3DSTATE_CONSTANT_*
 * instruction.
 *
 * The flag "Indirect State Pointers Disable" in PIPE_CONTROL tells the
 * hardware to ignore previous 3DSTATE_CONSTANT_* packets during a
 * context restore, so the mentioned hang doesn't happen. However,
 * software must program push constant commands for all stages prior to
 * rendering anything. So we flag them dirty in BeginCommandBuffer.
 *
 * Finally, we also make sure to stall at pixel scoreboard to make sure the
 * constants have been loaded into the EUs prior to disable the push constants
 * so that it doesn't hang a previous 3DPRIMITIVE.
 */
static void
emit_isp_disable(struct anv_cmd_buffer *cmd_buffer)
{
   anv_batch_emit(&cmd_buffer->batch, GENX(PIPE_CONTROL), pc) {
         pc.StallAtPixelScoreboard = true;
         pc.CommandStreamerStallEnable = true;
   }
   anv_batch_emit(&cmd_buffer->batch, GENX(PIPE_CONTROL), pc) {
         pc.IndirectStatePointersDisable = true;
         pc.CommandStreamerStallEnable = true;
   }
}

VkResult
genX(EndCommandBuffer)(
    VkCommandBuffer                             commandBuffer)
{
   ANV_FROM_HANDLE(anv_cmd_buffer, cmd_buffer, commandBuffer);

   if (anv_batch_has_error(&cmd_buffer->batch))
      return cmd_buffer->batch.status;

   /* We want every command buffer to start with the PMA fix in a known state,
    * so we disable it at the end of the command buffer.
    */
   genX(cmd_buffer_enable_pma_fix)(cmd_buffer, false);

   genX(cmd_buffer_apply_pipe_flushes)(cmd_buffer);

   emit_isp_disable(cmd_buffer);

   anv_cmd_buffer_end_batch_buffer(cmd_buffer);

   return VK_SUCCESS;
}

void
genX(CmdExecuteCommands)(
    VkCommandBuffer                             commandBuffer,
    uint32_t                                    commandBufferCount,
    const VkCommandBuffer*                      pCmdBuffers)
{
   ANV_FROM_HANDLE(anv_cmd_buffer, primary, commandBuffer);

   assert(primary->level == VK_COMMAND_BUFFER_LEVEL_PRIMARY);

<<<<<<< HEAD
=======
   if (anv_batch_has_error(&primary->batch))
      return;

   /* The secondary command buffers will assume that the PMA fix is disabled
    * when they begin executing.  Make sure this is true.
    */
   genX(cmd_buffer_enable_pma_fix)(primary, false);

>>>>>>> b85ca86c
   /* The secondary command buffer doesn't know which textures etc. have been
    * flushed prior to their execution.  Apply those flushes now.
    */
   genX(cmd_buffer_apply_pipe_flushes)(primary);

   for (uint32_t i = 0; i < commandBufferCount; i++) {
      ANV_FROM_HANDLE(anv_cmd_buffer, secondary, pCmdBuffers[i]);

      assert(secondary->level == VK_COMMAND_BUFFER_LEVEL_SECONDARY);
      assert(!anv_batch_has_error(&secondary->batch));

#if GEN_GEN >= 8 || GEN_IS_HASWELL
      if (secondary->state.conditional_render_enabled) {
         if (!primary->state.conditional_render_enabled) {
            /* Secondary buffer is constructed as if it will be executed
             * with conditional rendering, we should satisfy this dependency
             * regardless of conditional rendering being enabled in primary.
             */
            emit_lri(&primary->batch, CS_GPR(ANV_PREDICATE_RESULT_REG), UINT32_MAX);
            emit_lri(&primary->batch, CS_GPR(ANV_PREDICATE_RESULT_REG) + 4, UINT32_MAX);
         }
      }
#endif

      if (secondary->usage_flags &
          VK_COMMAND_BUFFER_USAGE_RENDER_PASS_CONTINUE_BIT) {
         /* If we're continuing a render pass from the primary, we need to
          * copy the surface states for the current subpass into the storage
          * we allocated for them in BeginCommandBuffer.
          */
         struct anv_bo *ss_bo =
            primary->device->surface_state_pool.block_pool.bo;
         struct anv_state src_state = primary->state.render_pass_states;
         struct anv_state dst_state = secondary->state.render_pass_states;
         assert(src_state.alloc_size == dst_state.alloc_size);

         genX(cmd_buffer_so_memcpy)(primary,
                                    (struct anv_address) {
                                       .bo = ss_bo,
                                       .offset = dst_state.offset,
                                    },
                                    (struct anv_address) {
                                       .bo = ss_bo,
                                       .offset = src_state.offset,
                                    },
                                    src_state.alloc_size);
      }

      anv_cmd_buffer_add_secondary(primary, secondary);
   }

   /* The secondary may have selected a different pipeline (3D or compute) and
    * may have changed the current L3$ configuration.  Reset our tracking
    * variables to invalid values to ensure that we re-emit these in the case
    * where we do any draws or compute dispatches from the primary after the
    * secondary has returned.
    */
   primary->state.current_pipeline = UINT32_MAX;
   primary->state.current_l3_config = NULL;

   /* Each of the secondary command buffers will use its own state base
    * address.  We need to re-emit state base address for the primary after
    * all of the secondaries are done.
    *
    * TODO: Maybe we want to make this a dirty bit to avoid extra state base
    * address calls?
    */
   genX(cmd_buffer_emit_state_base_address)(primary);
}

#define IVB_L3SQCREG1_SQGHPCI_DEFAULT     0x00730000
#define VLV_L3SQCREG1_SQGHPCI_DEFAULT     0x00d30000
#define HSW_L3SQCREG1_SQGHPCI_DEFAULT     0x00610000

/**
 * Program the hardware to use the specified L3 configuration.
 */
void
genX(cmd_buffer_config_l3)(struct anv_cmd_buffer *cmd_buffer,
                           const struct gen_l3_config *cfg)
{
   assert(cfg);
   if (cfg == cmd_buffer->state.current_l3_config)
      return;

   if (unlikely(INTEL_DEBUG & DEBUG_L3)) {
      intel_logd("L3 config transition: ");
      gen_dump_l3_config(cfg, stderr);
   }

   const bool has_slm = cfg->n[GEN_L3P_SLM];

   /* According to the hardware docs, the L3 partitioning can only be changed
    * while the pipeline is completely drained and the caches are flushed,
    * which involves a first PIPE_CONTROL flush which stalls the pipeline...
    */
   anv_batch_emit(&cmd_buffer->batch, GENX(PIPE_CONTROL), pc) {
      pc.DCFlushEnable = true;
      pc.PostSyncOperation = NoWrite;
      pc.CommandStreamerStallEnable = true;
   }

   /* ...followed by a second pipelined PIPE_CONTROL that initiates
    * invalidation of the relevant caches.  Note that because RO invalidation
    * happens at the top of the pipeline (i.e. right away as the PIPE_CONTROL
    * command is processed by the CS) we cannot combine it with the previous
    * stalling flush as the hardware documentation suggests, because that
    * would cause the CS to stall on previous rendering *after* RO
    * invalidation and wouldn't prevent the RO caches from being polluted by
    * concurrent rendering before the stall completes.  This intentionally
    * doesn't implement the SKL+ hardware workaround suggesting to enable CS
    * stall on PIPE_CONTROLs with the texture cache invalidation bit set for
    * GPGPU workloads because the previous and subsequent PIPE_CONTROLs
    * already guarantee that there is no concurrent GPGPU kernel execution
    * (see SKL HSD 2132585).
    */
   anv_batch_emit(&cmd_buffer->batch, GENX(PIPE_CONTROL), pc) {
      pc.TextureCacheInvalidationEnable = true;
      pc.ConstantCacheInvalidationEnable = true;
      pc.InstructionCacheInvalidateEnable = true;
      pc.StateCacheInvalidationEnable = true;
      pc.PostSyncOperation = NoWrite;
   }

   /* Now send a third stalling flush to make sure that invalidation is
    * complete when the L3 configuration registers are modified.
    */
   anv_batch_emit(&cmd_buffer->batch, GENX(PIPE_CONTROL), pc) {
      pc.DCFlushEnable = true;
      pc.PostSyncOperation = NoWrite;
      pc.CommandStreamerStallEnable = true;
   }

#if GEN_GEN >= 8

   assert(!cfg->n[GEN_L3P_IS] && !cfg->n[GEN_L3P_C] && !cfg->n[GEN_L3P_T]);

   uint32_t l3cr;
   anv_pack_struct(&l3cr, GENX(L3CNTLREG),
                   .SLMEnable = has_slm,
#if GEN_GEN == 11
   /* WA_1406697149: Bit 9 "Error Detection Behavior Control" must be set
    * in L3CNTLREG register. The default setting of the bit is not the
    * desirable behavior.
   */
                   .ErrorDetectionBehaviorControl = true,
                   .UseFullWays = true,
#endif
                   .URBAllocation = cfg->n[GEN_L3P_URB],
                   .ROAllocation = cfg->n[GEN_L3P_RO],
                   .DCAllocation = cfg->n[GEN_L3P_DC],
                   .AllAllocation = cfg->n[GEN_L3P_ALL]);

   /* Set up the L3 partitioning. */
   emit_lri(&cmd_buffer->batch, GENX(L3CNTLREG_num), l3cr);

#else

   const bool has_dc = cfg->n[GEN_L3P_DC] || cfg->n[GEN_L3P_ALL];
   const bool has_is = cfg->n[GEN_L3P_IS] || cfg->n[GEN_L3P_RO] ||
                       cfg->n[GEN_L3P_ALL];
   const bool has_c = cfg->n[GEN_L3P_C] || cfg->n[GEN_L3P_RO] ||
                      cfg->n[GEN_L3P_ALL];
   const bool has_t = cfg->n[GEN_L3P_T] || cfg->n[GEN_L3P_RO] ||
                      cfg->n[GEN_L3P_ALL];

   assert(!cfg->n[GEN_L3P_ALL]);

   /* When enabled SLM only uses a portion of the L3 on half of the banks,
    * the matching space on the remaining banks has to be allocated to a
    * client (URB for all validated configurations) set to the
    * lower-bandwidth 2-bank address hashing mode.
    */
   const struct gen_device_info *devinfo = &cmd_buffer->device->info;
   const bool urb_low_bw = has_slm && !devinfo->is_baytrail;
   assert(!urb_low_bw || cfg->n[GEN_L3P_URB] == cfg->n[GEN_L3P_SLM]);

   /* Minimum number of ways that can be allocated to the URB. */
   MAYBE_UNUSED const unsigned n0_urb = devinfo->is_baytrail ? 32 : 0;
   assert(cfg->n[GEN_L3P_URB] >= n0_urb);

   uint32_t l3sqcr1, l3cr2, l3cr3;
   anv_pack_struct(&l3sqcr1, GENX(L3SQCREG1),
                   .ConvertDC_UC = !has_dc,
                   .ConvertIS_UC = !has_is,
                   .ConvertC_UC = !has_c,
                   .ConvertT_UC = !has_t);
   l3sqcr1 |=
      GEN_IS_HASWELL ? HSW_L3SQCREG1_SQGHPCI_DEFAULT :
      devinfo->is_baytrail ? VLV_L3SQCREG1_SQGHPCI_DEFAULT :
      IVB_L3SQCREG1_SQGHPCI_DEFAULT;

   anv_pack_struct(&l3cr2, GENX(L3CNTLREG2),
                   .SLMEnable = has_slm,
                   .URBLowBandwidth = urb_low_bw,
                   .URBAllocation = cfg->n[GEN_L3P_URB] - n0_urb,
#if !GEN_IS_HASWELL
                   .ALLAllocation = cfg->n[GEN_L3P_ALL],
#endif
                   .ROAllocation = cfg->n[GEN_L3P_RO],
                   .DCAllocation = cfg->n[GEN_L3P_DC]);

   anv_pack_struct(&l3cr3, GENX(L3CNTLREG3),
                   .ISAllocation = cfg->n[GEN_L3P_IS],
                   .ISLowBandwidth = 0,
                   .CAllocation = cfg->n[GEN_L3P_C],
                   .CLowBandwidth = 0,
                   .TAllocation = cfg->n[GEN_L3P_T],
                   .TLowBandwidth = 0);

   /* Set up the L3 partitioning. */
   emit_lri(&cmd_buffer->batch, GENX(L3SQCREG1_num), l3sqcr1);
   emit_lri(&cmd_buffer->batch, GENX(L3CNTLREG2_num), l3cr2);
   emit_lri(&cmd_buffer->batch, GENX(L3CNTLREG3_num), l3cr3);

#if GEN_IS_HASWELL
   if (cmd_buffer->device->instance->physicalDevice.cmd_parser_version >= 4) {
      /* Enable L3 atomics on HSW if we have a DC partition, otherwise keep
       * them disabled to avoid crashing the system hard.
       */
      uint32_t scratch1, chicken3;
      anv_pack_struct(&scratch1, GENX(SCRATCH1),
                      .L3AtomicDisable = !has_dc);
      anv_pack_struct(&chicken3, GENX(CHICKEN3),
                      .L3AtomicDisableMask = true,
                      .L3AtomicDisable = !has_dc);
      emit_lri(&cmd_buffer->batch, GENX(SCRATCH1_num), scratch1);
      emit_lri(&cmd_buffer->batch, GENX(CHICKEN3_num), chicken3);
   }
#endif

#endif

   cmd_buffer->state.current_l3_config = cfg;
}

void
genX(cmd_buffer_apply_pipe_flushes)(struct anv_cmd_buffer *cmd_buffer)
{
   enum anv_pipe_bits bits = cmd_buffer->state.pending_pipe_bits;

   /* Flushes are pipelined while invalidations are handled immediately.
    * Therefore, if we're flushing anything then we need to schedule a stall
    * before any invalidations can happen.
    */
   if (bits & ANV_PIPE_FLUSH_BITS)
      bits |= ANV_PIPE_NEEDS_CS_STALL_BIT;

   /* If we're going to do an invalidate and we have a pending CS stall that
    * has yet to be resolved, we do the CS stall now.
    */
   if ((bits & ANV_PIPE_INVALIDATE_BITS) &&
       (bits & ANV_PIPE_NEEDS_CS_STALL_BIT)) {
      bits |= ANV_PIPE_CS_STALL_BIT;
      bits &= ~ANV_PIPE_NEEDS_CS_STALL_BIT;
   }

   if (bits & (ANV_PIPE_FLUSH_BITS | ANV_PIPE_CS_STALL_BIT)) {
      anv_batch_emit(&cmd_buffer->batch, GENX(PIPE_CONTROL), pipe) {
         pipe.DepthCacheFlushEnable = bits & ANV_PIPE_DEPTH_CACHE_FLUSH_BIT;
         pipe.DCFlushEnable = bits & ANV_PIPE_DATA_CACHE_FLUSH_BIT;
         pipe.RenderTargetCacheFlushEnable =
            bits & ANV_PIPE_RENDER_TARGET_CACHE_FLUSH_BIT;

         pipe.DepthStallEnable = bits & ANV_PIPE_DEPTH_STALL_BIT;
         pipe.CommandStreamerStallEnable = bits & ANV_PIPE_CS_STALL_BIT;
         pipe.StallAtPixelScoreboard = bits & ANV_PIPE_STALL_AT_SCOREBOARD_BIT;

         /*
          * According to the Broadwell documentation, any PIPE_CONTROL with the
          * "Command Streamer Stall" bit set must also have another bit set,
          * with five different options:
          *
          *  - Render Target Cache Flush
          *  - Depth Cache Flush
          *  - Stall at Pixel Scoreboard
          *  - Post-Sync Operation
          *  - Depth Stall
          *  - DC Flush Enable
          *
          * I chose "Stall at Pixel Scoreboard" since that's what we use in
          * mesa and it seems to work fine. The choice is fairly arbitrary.
          */
         if ((bits & ANV_PIPE_CS_STALL_BIT) &&
             !(bits & (ANV_PIPE_FLUSH_BITS | ANV_PIPE_DEPTH_STALL_BIT |
                       ANV_PIPE_STALL_AT_SCOREBOARD_BIT)))
            pipe.StallAtPixelScoreboard = true;
      }

      /* If a render target flush was emitted, then we can toggle off the bit
       * saying that render target writes are ongoing.
       */
      if (bits & ANV_PIPE_RENDER_TARGET_CACHE_FLUSH_BIT)
         bits &= ~(ANV_PIPE_RENDER_TARGET_BUFFER_WRITES);

      bits &= ~(ANV_PIPE_FLUSH_BITS | ANV_PIPE_CS_STALL_BIT);
   }

   if (bits & ANV_PIPE_INVALIDATE_BITS) {
      /* From the SKL PRM, Vol. 2a, "PIPE_CONTROL",
       *
       *    "If the VF Cache Invalidation Enable is set to a 1 in a
       *    PIPE_CONTROL, a separate Null PIPE_CONTROL, all bitfields sets to
       *    0, with the VF Cache Invalidation Enable set to 0 needs to be sent
       *    prior to the PIPE_CONTROL with VF Cache Invalidation Enable set to
       *    a 1."
       *
       * This appears to hang Broadwell, so we restrict it to just gen9.
       */
      if (GEN_GEN == 9 && (bits & ANV_PIPE_VF_CACHE_INVALIDATE_BIT))
         anv_batch_emit(&cmd_buffer->batch, GENX(PIPE_CONTROL), pipe);

      anv_batch_emit(&cmd_buffer->batch, GENX(PIPE_CONTROL), pipe) {
         pipe.StateCacheInvalidationEnable =
            bits & ANV_PIPE_STATE_CACHE_INVALIDATE_BIT;
         pipe.ConstantCacheInvalidationEnable =
            bits & ANV_PIPE_CONSTANT_CACHE_INVALIDATE_BIT;
         pipe.VFCacheInvalidationEnable =
            bits & ANV_PIPE_VF_CACHE_INVALIDATE_BIT;
         pipe.TextureCacheInvalidationEnable =
            bits & ANV_PIPE_TEXTURE_CACHE_INVALIDATE_BIT;
         pipe.InstructionCacheInvalidateEnable =
            bits & ANV_PIPE_INSTRUCTION_CACHE_INVALIDATE_BIT;

         /* From the SKL PRM, Vol. 2a, "PIPE_CONTROL",
          *
          *    "When VF Cache Invalidate is set “Post Sync Operation” must be
          *    enabled to “Write Immediate Data” or “Write PS Depth Count” or
          *    “Write Timestamp”.
          */
         if (GEN_GEN == 9 && pipe.VFCacheInvalidationEnable) {
            pipe.PostSyncOperation = WriteImmediateData;
            pipe.Address =
               (struct anv_address) { &cmd_buffer->device->workaround_bo, 0 };
         }
      }

      bits &= ~ANV_PIPE_INVALIDATE_BITS;
   }

   cmd_buffer->state.pending_pipe_bits = bits;
}

void genX(CmdPipelineBarrier)(
    VkCommandBuffer                             commandBuffer,
    VkPipelineStageFlags                        srcStageMask,
    VkPipelineStageFlags                        destStageMask,
    VkBool32                                    byRegion,
    uint32_t                                    memoryBarrierCount,
    const VkMemoryBarrier*                      pMemoryBarriers,
    uint32_t                                    bufferMemoryBarrierCount,
    const VkBufferMemoryBarrier*                pBufferMemoryBarriers,
    uint32_t                                    imageMemoryBarrierCount,
    const VkImageMemoryBarrier*                 pImageMemoryBarriers)
{
   ANV_FROM_HANDLE(anv_cmd_buffer, cmd_buffer, commandBuffer);

   /* XXX: Right now, we're really dumb and just flush whatever categories
    * the app asks for.  One of these days we may make this a bit better
    * but right now that's all the hardware allows for in most areas.
    */
   VkAccessFlags src_flags = 0;
   VkAccessFlags dst_flags = 0;

   for (uint32_t i = 0; i < memoryBarrierCount; i++) {
      src_flags |= pMemoryBarriers[i].srcAccessMask;
      dst_flags |= pMemoryBarriers[i].dstAccessMask;
   }

   for (uint32_t i = 0; i < bufferMemoryBarrierCount; i++) {
      src_flags |= pBufferMemoryBarriers[i].srcAccessMask;
      dst_flags |= pBufferMemoryBarriers[i].dstAccessMask;
   }

   for (uint32_t i = 0; i < imageMemoryBarrierCount; i++) {
      src_flags |= pImageMemoryBarriers[i].srcAccessMask;
      dst_flags |= pImageMemoryBarriers[i].dstAccessMask;
      ANV_FROM_HANDLE(anv_image, image, pImageMemoryBarriers[i].image);
      const VkImageSubresourceRange *range =
         &pImageMemoryBarriers[i].subresourceRange;

      if (range->aspectMask & VK_IMAGE_ASPECT_DEPTH_BIT) {
         transition_depth_buffer(cmd_buffer, image,
                                 pImageMemoryBarriers[i].oldLayout,
                                 pImageMemoryBarriers[i].newLayout);
      } else if (range->aspectMask & VK_IMAGE_ASPECT_ANY_COLOR_BIT_ANV) {
         VkImageAspectFlags color_aspects =
            anv_image_expand_aspects(image, range->aspectMask);
         uint32_t aspect_bit;

         uint32_t base_layer, layer_count;
         if (image->type == VK_IMAGE_TYPE_3D) {
            base_layer = 0;
            layer_count = anv_minify(image->extent.depth, range->baseMipLevel);
         } else {
            base_layer = range->baseArrayLayer;
            layer_count = anv_get_layerCount(image, range);
         }

         anv_foreach_image_aspect_bit(aspect_bit, image, color_aspects) {
            transition_color_buffer(cmd_buffer, image, 1UL << aspect_bit,
                                    range->baseMipLevel,
                                    anv_get_levelCount(image, range),
                                    base_layer, layer_count,
                                    pImageMemoryBarriers[i].oldLayout,
                                    pImageMemoryBarriers[i].newLayout);
         }
      }
   }

   cmd_buffer->state.pending_pipe_bits |=
      anv_pipe_flush_bits_for_access_flags(src_flags) |
      anv_pipe_invalidate_bits_for_access_flags(dst_flags);
}

static void
cmd_buffer_alloc_push_constants(struct anv_cmd_buffer *cmd_buffer)
{
   VkShaderStageFlags stages =
      cmd_buffer->state.gfx.base.pipeline->active_stages;

   /* In order to avoid thrash, we assume that vertex and fragment stages
    * always exist.  In the rare case where one is missing *and* the other
    * uses push concstants, this may be suboptimal.  However, avoiding stalls
    * seems more important.
    */
   stages |= VK_SHADER_STAGE_FRAGMENT_BIT | VK_SHADER_STAGE_VERTEX_BIT;

   if (stages == cmd_buffer->state.push_constant_stages)
      return;

#if GEN_GEN >= 8
   const unsigned push_constant_kb = 32;
#elif GEN_IS_HASWELL
   const unsigned push_constant_kb = cmd_buffer->device->info.gt == 3 ? 32 : 16;
#else
   const unsigned push_constant_kb = 16;
#endif

   const unsigned num_stages =
      util_bitcount(stages & VK_SHADER_STAGE_ALL_GRAPHICS);
   unsigned size_per_stage = push_constant_kb / num_stages;

   /* Broadwell+ and Haswell gt3 require that the push constant sizes be in
    * units of 2KB.  Incidentally, these are the same platforms that have
    * 32KB worth of push constant space.
    */
   if (push_constant_kb == 32)
      size_per_stage &= ~1u;

   uint32_t kb_used = 0;
   for (int i = MESA_SHADER_VERTEX; i < MESA_SHADER_FRAGMENT; i++) {
      unsigned push_size = (stages & (1 << i)) ? size_per_stage : 0;
      anv_batch_emit(&cmd_buffer->batch,
                     GENX(3DSTATE_PUSH_CONSTANT_ALLOC_VS), alloc) {
         alloc._3DCommandSubOpcode  = 18 + i;
         alloc.ConstantBufferOffset = (push_size > 0) ? kb_used : 0;
         alloc.ConstantBufferSize   = push_size;
      }
      kb_used += push_size;
   }

   anv_batch_emit(&cmd_buffer->batch,
                  GENX(3DSTATE_PUSH_CONSTANT_ALLOC_PS), alloc) {
      alloc.ConstantBufferOffset = kb_used;
      alloc.ConstantBufferSize = push_constant_kb - kb_used;
   }

   cmd_buffer->state.push_constant_stages = stages;

   /* From the BDW PRM for 3DSTATE_PUSH_CONSTANT_ALLOC_VS:
    *
    *    "The 3DSTATE_CONSTANT_VS must be reprogrammed prior to
    *    the next 3DPRIMITIVE command after programming the
    *    3DSTATE_PUSH_CONSTANT_ALLOC_VS"
    *
    * Since 3DSTATE_PUSH_CONSTANT_ALLOC_VS is programmed as part of
    * pipeline setup, we need to dirty push constants.
    */
   cmd_buffer->state.push_constants_dirty |= VK_SHADER_STAGE_ALL_GRAPHICS;
}

static const struct anv_descriptor *
anv_descriptor_for_binding(const struct anv_cmd_pipeline_state *pipe_state,
                           const struct anv_pipeline_binding *binding)
{
   assert(binding->set < MAX_SETS);
   const struct anv_descriptor_set *set =
      pipe_state->descriptors[binding->set];
   const uint32_t offset =
      set->layout->binding[binding->binding].descriptor_index;
   return &set->descriptors[offset + binding->index];
}

static uint32_t
dynamic_offset_for_binding(const struct anv_cmd_pipeline_state *pipe_state,
                           const struct anv_pipeline_binding *binding)
{
   assert(binding->set < MAX_SETS);
   const struct anv_descriptor_set *set =
      pipe_state->descriptors[binding->set];

   uint32_t dynamic_offset_idx =
      pipe_state->layout->set[binding->set].dynamic_offset_start +
      set->layout->binding[binding->binding].dynamic_offset_index +
      binding->index;

   return pipe_state->dynamic_offsets[dynamic_offset_idx];
}

static struct anv_address
anv_descriptor_set_address(struct anv_cmd_buffer *cmd_buffer,
                           struct anv_descriptor_set *set)
{
   if (set->pool) {
      /* This is a normal descriptor set */
      return (struct anv_address) {
         .bo = &set->pool->bo,
         .offset = set->desc_mem.offset,
      };
   } else {
      /* This is a push descriptor set.  We have to flag it as used on the GPU
       * so that the next time we push descriptors, we grab a new memory.
       */
      struct anv_push_descriptor_set *push_set =
         (struct anv_push_descriptor_set *)set;
      push_set->set_used_on_gpu = true;

      return (struct anv_address) {
         .bo = cmd_buffer->dynamic_state_stream.state_pool->block_pool.bo,
         .offset = set->desc_mem.offset,
      };
   }
}

static VkResult
emit_binding_table(struct anv_cmd_buffer *cmd_buffer,
                   gl_shader_stage stage,
                   struct anv_state *bt_state)
{
   const struct gen_device_info *devinfo = &cmd_buffer->device->info;
   struct anv_subpass *subpass = cmd_buffer->state.subpass;
   struct anv_cmd_pipeline_state *pipe_state;
   struct anv_pipeline *pipeline;
   uint32_t state_offset;

   switch (stage) {
   case  MESA_SHADER_COMPUTE:
      pipe_state = &cmd_buffer->state.compute.base;
      break;
   default:
      pipe_state = &cmd_buffer->state.gfx.base;
      break;
   }
   pipeline = pipe_state->pipeline;

   if (!anv_pipeline_has_stage(pipeline, stage)) {
      *bt_state = (struct anv_state) { 0, };
      return VK_SUCCESS;
   }

   struct anv_pipeline_bind_map *map = &pipeline->shaders[stage]->bind_map;
   if (map->surface_count == 0) {
      *bt_state = (struct anv_state) { 0, };
      return VK_SUCCESS;
   }

   *bt_state = anv_cmd_buffer_alloc_binding_table(cmd_buffer,
                                                  map->surface_count,
                                                  &state_offset);
   uint32_t *bt_map = bt_state->map;

   if (bt_state->map == NULL)
      return VK_ERROR_OUT_OF_DEVICE_MEMORY;

   /* We only use push constant space for images before gen9 */
   if (map->image_param_count > 0) {
      VkResult result =
         anv_cmd_buffer_ensure_push_constant_field(cmd_buffer, stage, images);
      if (result != VK_SUCCESS)
         return result;

      cmd_buffer->state.push_constants_dirty |= 1 << stage;
   }

   uint32_t image = 0;
   for (uint32_t s = 0; s < map->surface_count; s++) {
      struct anv_pipeline_binding *binding = &map->surface_to_descriptor[s];

      struct anv_state surface_state;

      if (binding->set == ANV_DESCRIPTOR_SET_COLOR_ATTACHMENTS) {
         /* Color attachment binding */
         assert(stage == MESA_SHADER_FRAGMENT);
         assert(binding->binding == 0);
         if (binding->index < subpass->color_count) {
            const unsigned att =
               subpass->color_attachments[binding->index].attachment;

            /* From the Vulkan 1.0.46 spec:
             *
             *    "If any color or depth/stencil attachments are
             *    VK_ATTACHMENT_UNUSED, then no writes occur for those
             *    attachments."
             */
            if (att == VK_ATTACHMENT_UNUSED) {
               surface_state = cmd_buffer->state.null_surface_state;
            } else {
               surface_state = cmd_buffer->state.attachments[att].color.state;
            }
         } else {
            surface_state = cmd_buffer->state.null_surface_state;
         }

         bt_map[s] = surface_state.offset + state_offset;
         continue;
      } else if (binding->set == ANV_DESCRIPTOR_SET_SHADER_CONSTANTS) {
         struct anv_state surface_state =
            anv_cmd_buffer_alloc_surface_state(cmd_buffer);

         struct anv_address constant_data = {
            .bo = pipeline->device->dynamic_state_pool.block_pool.bo,
            .offset = pipeline->shaders[stage]->constant_data.offset,
         };
         unsigned constant_data_size =
            pipeline->shaders[stage]->constant_data_size;

         const enum isl_format format =
            anv_isl_format_for_descriptor_type(VK_DESCRIPTOR_TYPE_UNIFORM_BUFFER);
         anv_fill_buffer_surface_state(cmd_buffer->device,
                                       surface_state, format,
                                       constant_data, constant_data_size, 1);

         bt_map[s] = surface_state.offset + state_offset;
         add_surface_reloc(cmd_buffer, surface_state, constant_data);
         continue;
      } else if (binding->set == ANV_DESCRIPTOR_SET_NUM_WORK_GROUPS) {
         /* This is always the first binding for compute shaders */
         assert(stage == MESA_SHADER_COMPUTE && s == 0);
         if (!get_cs_prog_data(pipeline)->uses_num_work_groups)
            continue;

         struct anv_state surface_state =
            anv_cmd_buffer_alloc_surface_state(cmd_buffer);

         const enum isl_format format =
            anv_isl_format_for_descriptor_type(VK_DESCRIPTOR_TYPE_STORAGE_BUFFER);
         anv_fill_buffer_surface_state(cmd_buffer->device, surface_state,
                                       format,
                                       cmd_buffer->state.compute.num_workgroups,
                                       12, 1);
         bt_map[s] = surface_state.offset + state_offset;
         add_surface_reloc(cmd_buffer, surface_state,
                           cmd_buffer->state.compute.num_workgroups);
         continue;
      } else if (binding->set == ANV_DESCRIPTOR_SET_DESCRIPTORS) {
         /* This is a descriptor set buffer so the set index is actually
          * given by binding->binding.  (Yes, that's confusing.)
          */
         struct anv_descriptor_set *set =
            pipe_state->descriptors[binding->binding];
         assert(set->desc_mem.alloc_size);
         assert(set->desc_surface_state.alloc_size);
         bt_map[s] = set->desc_surface_state.offset + state_offset;
         add_surface_reloc(cmd_buffer, set->desc_surface_state,
                           anv_descriptor_set_address(cmd_buffer, set));
         continue;
      }

      const struct anv_descriptor *desc =
         anv_descriptor_for_binding(pipe_state, binding);

      switch (desc->type) {
      case VK_DESCRIPTOR_TYPE_SAMPLER:
         /* Nothing for us to do here */
         continue;

      case VK_DESCRIPTOR_TYPE_COMBINED_IMAGE_SAMPLER:
      case VK_DESCRIPTOR_TYPE_SAMPLED_IMAGE: {
         struct anv_surface_state sstate =
            (desc->layout == VK_IMAGE_LAYOUT_GENERAL) ?
            desc->image_view->planes[binding->plane].general_sampler_surface_state :
            desc->image_view->planes[binding->plane].optimal_sampler_surface_state;
         surface_state = sstate.state;
         assert(surface_state.alloc_size);
         add_surface_state_relocs(cmd_buffer, sstate);
         break;
      }
      case VK_DESCRIPTOR_TYPE_INPUT_ATTACHMENT:
         assert(stage == MESA_SHADER_FRAGMENT);
<<<<<<< HEAD
         if (desc->image_view->aspect_mask != VK_IMAGE_ASPECT_COLOR_BIT) {
=======
         if ((desc->image_view->aspect_mask & VK_IMAGE_ASPECT_ANY_COLOR_BIT_ANV) == 0) {
>>>>>>> b85ca86c
            /* For depth and stencil input attachments, we treat it like any
             * old texture that a user may have bound.
             */
            struct anv_surface_state sstate =
               (desc->layout == VK_IMAGE_LAYOUT_GENERAL) ?
               desc->image_view->planes[binding->plane].general_sampler_surface_state :
               desc->image_view->planes[binding->plane].optimal_sampler_surface_state;
            surface_state = sstate.state;
            assert(surface_state.alloc_size);
            add_surface_state_relocs(cmd_buffer, sstate);
         } else {
            /* For color input attachments, we create the surface state at
             * vkBeginRenderPass time so that we can include aux and clear
             * color information.
             */
            assert(binding->input_attachment_index < subpass->input_count);
            const unsigned subpass_att = binding->input_attachment_index;
            const unsigned att = subpass->input_attachments[subpass_att].attachment;
            surface_state = cmd_buffer->state.attachments[att].input.state;
         }
         break;

      case VK_DESCRIPTOR_TYPE_STORAGE_IMAGE: {
         struct anv_surface_state sstate = (binding->write_only)
            ? desc->image_view->planes[binding->plane].writeonly_storage_surface_state
            : desc->image_view->planes[binding->plane].storage_surface_state;
         surface_state = sstate.state;
         assert(surface_state.alloc_size);
         add_surface_state_relocs(cmd_buffer, sstate);
         if (devinfo->gen < 9) {
            /* We only need the image params on gen8 and earlier.  No image
             * workarounds that require tiling information are required on
             * SKL and above.
             */
            assert(image < MAX_GEN8_IMAGES);
            struct brw_image_param *image_param =
               &cmd_buffer->state.push_constants[stage]->images[image++];

            *image_param =
               desc->image_view->planes[binding->plane].storage_image_param;
         }
         break;
      }

      case VK_DESCRIPTOR_TYPE_UNIFORM_BUFFER:
      case VK_DESCRIPTOR_TYPE_STORAGE_BUFFER:
      case VK_DESCRIPTOR_TYPE_UNIFORM_TEXEL_BUFFER:
         surface_state = desc->buffer_view->surface_state;
         assert(surface_state.alloc_size);
         add_surface_reloc(cmd_buffer, surface_state,
                           desc->buffer_view->address);
         break;

      case VK_DESCRIPTOR_TYPE_UNIFORM_BUFFER_DYNAMIC:
      case VK_DESCRIPTOR_TYPE_STORAGE_BUFFER_DYNAMIC: {
         /* Compute the offset within the buffer */
         uint32_t dynamic_offset =
            dynamic_offset_for_binding(pipe_state, binding);
         uint64_t offset = desc->offset + dynamic_offset;
         /* Clamp to the buffer size */
         offset = MIN2(offset, desc->buffer->size);
         /* Clamp the range to the buffer size */
         uint32_t range = MIN2(desc->range, desc->buffer->size - offset);

         struct anv_address address =
            anv_address_add(desc->buffer->address, offset);

         surface_state =
            anv_state_stream_alloc(&cmd_buffer->surface_state_stream, 64, 64);
         enum isl_format format =
            anv_isl_format_for_descriptor_type(desc->type);

         anv_fill_buffer_surface_state(cmd_buffer->device, surface_state,
                                       format, address, range, 1);
         add_surface_reloc(cmd_buffer, surface_state, address);
         break;
      }

      case VK_DESCRIPTOR_TYPE_STORAGE_TEXEL_BUFFER:
         surface_state = (binding->write_only)
            ? desc->buffer_view->writeonly_storage_surface_state
            : desc->buffer_view->storage_surface_state;
         assert(surface_state.alloc_size);
         add_surface_reloc(cmd_buffer, surface_state,
                           desc->buffer_view->address);
         if (devinfo->gen < 9) {
            assert(image < MAX_GEN8_IMAGES);
            struct brw_image_param *image_param =
               &cmd_buffer->state.push_constants[stage]->images[image++];

            *image_param = desc->buffer_view->storage_image_param;
         }
         break;

      default:
         assert(!"Invalid descriptor type");
         continue;
      }

      bt_map[s] = surface_state.offset + state_offset;
   }
   assert(image == map->image_param_count);

#if GEN_GEN >= 11
   /* The PIPE_CONTROL command description says:
    *
    *    "Whenever a Binding Table Index (BTI) used by a Render Taget Message
    *     points to a different RENDER_SURFACE_STATE, SW must issue a Render
    *     Target Cache Flush by enabling this bit. When render target flush
    *     is set due to new association of BTI, PS Scoreboard Stall bit must
    *     be set in this packet."
    *
    * FINISHME: Currently we shuffle around the surface states in the binding
    * table based on if they are getting used or not. So, we've to do below
    * pipe control flush for every binding table upload. Make changes so
    * that we do it only when we modify render target surface states.
    */
   anv_batch_emit(&cmd_buffer->batch, GENX(PIPE_CONTROL), pc) {
      pc.RenderTargetCacheFlushEnable  = true;
      pc.StallAtPixelScoreboard        = true;
   }
#endif

   return VK_SUCCESS;
}

static VkResult
emit_samplers(struct anv_cmd_buffer *cmd_buffer,
              gl_shader_stage stage,
              struct anv_state *state)
{
   struct anv_cmd_pipeline_state *pipe_state =
      stage == MESA_SHADER_COMPUTE ? &cmd_buffer->state.compute.base :
                                     &cmd_buffer->state.gfx.base;
   struct anv_pipeline *pipeline = pipe_state->pipeline;

   if (!anv_pipeline_has_stage(pipeline, stage)) {
      *state = (struct anv_state) { 0, };
      return VK_SUCCESS;
   }

   struct anv_pipeline_bind_map *map = &pipeline->shaders[stage]->bind_map;
   if (map->sampler_count == 0) {
      *state = (struct anv_state) { 0, };
      return VK_SUCCESS;
   }

   uint32_t size = map->sampler_count * 16;
   *state = anv_cmd_buffer_alloc_dynamic_state(cmd_buffer, size, 32);

   if (state->map == NULL)
      return VK_ERROR_OUT_OF_DEVICE_MEMORY;

   for (uint32_t s = 0; s < map->sampler_count; s++) {
      struct anv_pipeline_binding *binding = &map->sampler_to_descriptor[s];
      const struct anv_descriptor *desc =
         anv_descriptor_for_binding(pipe_state, binding);

      if (desc->type != VK_DESCRIPTOR_TYPE_SAMPLER &&
          desc->type != VK_DESCRIPTOR_TYPE_COMBINED_IMAGE_SAMPLER)
         continue;

      struct anv_sampler *sampler = desc->sampler;

      /* This can happen if we have an unfilled slot since TYPE_SAMPLER
       * happens to be zero.
       */
      if (sampler == NULL)
         continue;

      memcpy(state->map + (s * 16),
             sampler->state[binding->plane], sizeof(sampler->state[0]));
   }

   return VK_SUCCESS;
}

static uint32_t
flush_descriptor_sets(struct anv_cmd_buffer *cmd_buffer)
{
   struct anv_pipeline *pipeline = cmd_buffer->state.gfx.base.pipeline;

   VkShaderStageFlags dirty = cmd_buffer->state.descriptors_dirty &
                              pipeline->active_stages;

   VkResult result = VK_SUCCESS;
   anv_foreach_stage(s, dirty) {
      result = emit_samplers(cmd_buffer, s, &cmd_buffer->state.samplers[s]);
      if (result != VK_SUCCESS)
         break;
      result = emit_binding_table(cmd_buffer, s,
                                  &cmd_buffer->state.binding_tables[s]);
      if (result != VK_SUCCESS)
         break;
   }

   if (result != VK_SUCCESS) {
      assert(result == VK_ERROR_OUT_OF_DEVICE_MEMORY);

      result = anv_cmd_buffer_new_binding_table_block(cmd_buffer);
      if (result != VK_SUCCESS)
         return 0;

      /* Re-emit state base addresses so we get the new surface state base
       * address before we start emitting binding tables etc.
       */
      genX(cmd_buffer_emit_state_base_address)(cmd_buffer);

      /* Re-emit all active binding tables */
      dirty |= pipeline->active_stages;
      anv_foreach_stage(s, dirty) {
         result = emit_samplers(cmd_buffer, s, &cmd_buffer->state.samplers[s]);
         if (result != VK_SUCCESS) {
            anv_batch_set_error(&cmd_buffer->batch, result);
            return 0;
         }
         result = emit_binding_table(cmd_buffer, s,
                                     &cmd_buffer->state.binding_tables[s]);
         if (result != VK_SUCCESS) {
            anv_batch_set_error(&cmd_buffer->batch, result);
            return 0;
         }
      }
   }

   cmd_buffer->state.descriptors_dirty &= ~dirty;

   return dirty;
}

static void
cmd_buffer_emit_descriptor_pointers(struct anv_cmd_buffer *cmd_buffer,
                                    uint32_t stages)
{
   static const uint32_t sampler_state_opcodes[] = {
      [MESA_SHADER_VERTEX]                      = 43,
      [MESA_SHADER_TESS_CTRL]                   = 44, /* HS */
      [MESA_SHADER_TESS_EVAL]                   = 45, /* DS */
      [MESA_SHADER_GEOMETRY]                    = 46,
      [MESA_SHADER_FRAGMENT]                    = 47,
      [MESA_SHADER_COMPUTE]                     = 0,
   };

   static const uint32_t binding_table_opcodes[] = {
      [MESA_SHADER_VERTEX]                      = 38,
      [MESA_SHADER_TESS_CTRL]                   = 39,
      [MESA_SHADER_TESS_EVAL]                   = 40,
      [MESA_SHADER_GEOMETRY]                    = 41,
      [MESA_SHADER_FRAGMENT]                    = 42,
      [MESA_SHADER_COMPUTE]                     = 0,
   };

   anv_foreach_stage(s, stages) {
      assert(s < ARRAY_SIZE(binding_table_opcodes));
      assert(binding_table_opcodes[s] > 0);

      if (cmd_buffer->state.samplers[s].alloc_size > 0) {
         anv_batch_emit(&cmd_buffer->batch,
                        GENX(3DSTATE_SAMPLER_STATE_POINTERS_VS), ssp) {
            ssp._3DCommandSubOpcode = sampler_state_opcodes[s];
            ssp.PointertoVSSamplerState = cmd_buffer->state.samplers[s].offset;
         }
      }

      /* Always emit binding table pointers if we're asked to, since on SKL
       * this is what flushes push constants. */
      anv_batch_emit(&cmd_buffer->batch,
                     GENX(3DSTATE_BINDING_TABLE_POINTERS_VS), btp) {
         btp._3DCommandSubOpcode = binding_table_opcodes[s];
         btp.PointertoVSBindingTable = cmd_buffer->state.binding_tables[s].offset;
      }
   }
}

static void
cmd_buffer_flush_push_constants(struct anv_cmd_buffer *cmd_buffer,
                                VkShaderStageFlags dirty_stages)
{
   const struct anv_cmd_graphics_state *gfx_state = &cmd_buffer->state.gfx;
   const struct anv_pipeline *pipeline = gfx_state->base.pipeline;

   static const uint32_t push_constant_opcodes[] = {
      [MESA_SHADER_VERTEX]                      = 21,
      [MESA_SHADER_TESS_CTRL]                   = 25, /* HS */
      [MESA_SHADER_TESS_EVAL]                   = 26, /* DS */
      [MESA_SHADER_GEOMETRY]                    = 22,
      [MESA_SHADER_FRAGMENT]                    = 23,
      [MESA_SHADER_COMPUTE]                     = 0,
   };

   VkShaderStageFlags flushed = 0;

   anv_foreach_stage(stage, dirty_stages) {
      assert(stage < ARRAY_SIZE(push_constant_opcodes));
      assert(push_constant_opcodes[stage] > 0);

      anv_batch_emit(&cmd_buffer->batch, GENX(3DSTATE_CONSTANT_VS), c) {
         c._3DCommandSubOpcode = push_constant_opcodes[stage];

         if (anv_pipeline_has_stage(pipeline, stage)) {
#if GEN_GEN >= 8 || GEN_IS_HASWELL
            const struct brw_stage_prog_data *prog_data =
               pipeline->shaders[stage]->prog_data;
            const struct anv_pipeline_bind_map *bind_map =
               &pipeline->shaders[stage]->bind_map;

            /* The Skylake PRM contains the following restriction:
             *
             *    "The driver must ensure The following case does not occur
             *     without a flush to the 3D engine: 3DSTATE_CONSTANT_* with
             *     buffer 3 read length equal to zero committed followed by a
             *     3DSTATE_CONSTANT_* with buffer 0 read length not equal to
             *     zero committed."
             *
             * To avoid this, we program the buffers in the highest slots.
             * This way, slot 0 is only used if slot 3 is also used.
             */
            int n = 3;

            for (int i = 3; i >= 0; i--) {
               const struct brw_ubo_range *range = &prog_data->ubo_ranges[i];
               if (range->length == 0)
                  continue;

               const unsigned surface =
                  prog_data->binding_table.ubo_start + range->block;

               assert(surface <= bind_map->surface_count);
               const struct anv_pipeline_binding *binding =
                  &bind_map->surface_to_descriptor[surface];

               struct anv_address read_addr;
               uint32_t read_len;
               if (binding->set == ANV_DESCRIPTOR_SET_SHADER_CONSTANTS) {
                  struct anv_address constant_data = {
                     .bo = pipeline->device->dynamic_state_pool.block_pool.bo,
                     .offset = pipeline->shaders[stage]->constant_data.offset,
                  };
                  unsigned constant_data_size =
                     pipeline->shaders[stage]->constant_data_size;

                  read_len = MIN2(range->length,
                     DIV_ROUND_UP(constant_data_size, 32) - range->start);
                  read_addr = anv_address_add(constant_data,
                                              range->start * 32);
               } else if (binding->set == ANV_DESCRIPTOR_SET_DESCRIPTORS) {
                  /* This is a descriptor set buffer so the set index is
                   * actually given by binding->binding.  (Yes, that's
                   * confusing.)
                   */
                  struct anv_descriptor_set *set =
                     gfx_state->base.descriptors[binding->binding];
                  struct anv_address desc_buffer_addr =
                     anv_descriptor_set_address(cmd_buffer, set);
                  const unsigned desc_buffer_size = set->desc_mem.alloc_size;

                  read_len = MIN2(range->length,
                     DIV_ROUND_UP(desc_buffer_size, 32) - range->start);
                  read_addr = anv_address_add(desc_buffer_addr,
                                              range->start * 32);
               } else {
                  const struct anv_descriptor *desc =
                     anv_descriptor_for_binding(&gfx_state->base, binding);

                  if (desc->type == VK_DESCRIPTOR_TYPE_UNIFORM_BUFFER) {
                     read_len = MIN2(range->length,
                        DIV_ROUND_UP(desc->buffer_view->range, 32) - range->start);
                     read_addr = anv_address_add(desc->buffer_view->address,
                                                 range->start * 32);
                  } else {
                     assert(desc->type == VK_DESCRIPTOR_TYPE_UNIFORM_BUFFER_DYNAMIC);

                     uint32_t dynamic_offset =
                        dynamic_offset_for_binding(&gfx_state->base, binding);
                     uint32_t buf_offset =
                        MIN2(desc->offset + dynamic_offset, desc->buffer->size);
                     uint32_t buf_range =
                        MIN2(desc->range, desc->buffer->size - buf_offset);

                     read_len = MIN2(range->length,
                        DIV_ROUND_UP(buf_range, 32) - range->start);
                     read_addr = anv_address_add(desc->buffer->address,
                                                 buf_offset + range->start * 32);
                  }
               }

               if (read_len > 0) {
                  c.ConstantBody.Buffer[n] = read_addr;
                  c.ConstantBody.ReadLength[n] = read_len;
                  n--;
               }
            }

            struct anv_state state =
               anv_cmd_buffer_push_constants(cmd_buffer, stage);

            if (state.alloc_size > 0) {
               c.ConstantBody.Buffer[n] = (struct anv_address) {
                  .bo = cmd_buffer->device->dynamic_state_pool.block_pool.bo,
                  .offset = state.offset,
               };
               c.ConstantBody.ReadLength[n] =
                  DIV_ROUND_UP(state.alloc_size, 32);
            }
#else
            /* For Ivy Bridge, the push constants packets have a different
             * rule that would require us to iterate in the other direction
             * and possibly mess around with dynamic state base address.
             * Don't bother; just emit regular push constants at n = 0.
             */
            struct anv_state state =
               anv_cmd_buffer_push_constants(cmd_buffer, stage);

            if (state.alloc_size > 0) {
               c.ConstantBody.Buffer[0].offset = state.offset,
               c.ConstantBody.ReadLength[0] =
                  DIV_ROUND_UP(state.alloc_size, 32);
            }
#endif
         }
      }

      flushed |= mesa_to_vk_shader_stage(stage);
   }

   cmd_buffer->state.push_constants_dirty &= ~flushed;
}

void
genX(cmd_buffer_flush_state)(struct anv_cmd_buffer *cmd_buffer)
{
   struct anv_pipeline *pipeline = cmd_buffer->state.gfx.base.pipeline;
   uint32_t *p;

   uint32_t vb_emit = cmd_buffer->state.gfx.vb_dirty & pipeline->vb_used;
   if (cmd_buffer->state.gfx.dirty & ANV_CMD_DIRTY_PIPELINE)
      vb_emit |= pipeline->vb_used;

   assert((pipeline->active_stages & VK_SHADER_STAGE_COMPUTE_BIT) == 0);

   genX(cmd_buffer_config_l3)(cmd_buffer, pipeline->urb.l3_config);

   genX(flush_pipeline_select_3d)(cmd_buffer);

   if (vb_emit) {
      const uint32_t num_buffers = __builtin_popcount(vb_emit);
      const uint32_t num_dwords = 1 + num_buffers * 4;

      p = anv_batch_emitn(&cmd_buffer->batch, num_dwords,
                          GENX(3DSTATE_VERTEX_BUFFERS));
      uint32_t vb, i = 0;
      for_each_bit(vb, vb_emit) {
         struct anv_buffer *buffer = cmd_buffer->state.vertex_bindings[vb].buffer;
         uint32_t offset = cmd_buffer->state.vertex_bindings[vb].offset;

         struct GENX(VERTEX_BUFFER_STATE) state = {
            .VertexBufferIndex = vb,

            .MOCS = anv_mocs_for_bo(cmd_buffer->device, buffer->address.bo),
#if GEN_GEN <= 7
            .BufferAccessType = pipeline->vb[vb].instanced ? INSTANCEDATA : VERTEXDATA,
            .InstanceDataStepRate = pipeline->vb[vb].instance_divisor,
#endif

            .AddressModifyEnable = true,
            .BufferPitch = pipeline->vb[vb].stride,
            .BufferStartingAddress = anv_address_add(buffer->address, offset),

#if GEN_GEN >= 8
            .BufferSize = buffer->size - offset
#else
            .EndAddress = anv_address_add(buffer->address, buffer->size - 1),
#endif
         };

         GENX(VERTEX_BUFFER_STATE_pack)(&cmd_buffer->batch, &p[1 + i * 4], &state);
         i++;
      }
   }

   cmd_buffer->state.gfx.vb_dirty &= ~vb_emit;

#if GEN_GEN >= 8
   if (cmd_buffer->state.gfx.dirty & ANV_CMD_DIRTY_XFB_ENABLE) {
      /* We don't need any per-buffer dirty tracking because you're not
       * allowed to bind different XFB buffers while XFB is enabled.
       */
      for (unsigned idx = 0; idx < MAX_XFB_BUFFERS; idx++) {
         struct anv_xfb_binding *xfb = &cmd_buffer->state.xfb_bindings[idx];
         anv_batch_emit(&cmd_buffer->batch, GENX(3DSTATE_SO_BUFFER), sob) {
            sob.SOBufferIndex = idx;

            if (cmd_buffer->state.xfb_enabled && xfb->buffer && xfb->size != 0) {
               sob.SOBufferEnable = true;
               sob.MOCS = cmd_buffer->device->default_mocs,
               sob.StreamOffsetWriteEnable = false;
               sob.SurfaceBaseAddress = anv_address_add(xfb->buffer->address,
                                                        xfb->offset);
               /* Size is in DWords - 1 */
               sob.SurfaceSize = xfb->size / 4 - 1;
            }
         }
      }

      /* CNL and later require a CS stall after 3DSTATE_SO_BUFFER */
      if (GEN_GEN >= 10)
         cmd_buffer->state.pending_pipe_bits |= ANV_PIPE_CS_STALL_BIT;
   }
#endif

   if (cmd_buffer->state.gfx.dirty & ANV_CMD_DIRTY_PIPELINE) {
      anv_batch_emit_batch(&cmd_buffer->batch, &pipeline->batch);

      /* The exact descriptor layout is pulled from the pipeline, so we need
       * to re-emit binding tables on every pipeline change.
       */
      cmd_buffer->state.descriptors_dirty |= pipeline->active_stages;

      /* If the pipeline changed, we may need to re-allocate push constant
       * space in the URB.
       */
      cmd_buffer_alloc_push_constants(cmd_buffer);
   }

#if GEN_GEN <= 7
   if (cmd_buffer->state.descriptors_dirty & VK_SHADER_STAGE_VERTEX_BIT ||
       cmd_buffer->state.push_constants_dirty & VK_SHADER_STAGE_VERTEX_BIT) {
      /* From the IVB PRM Vol. 2, Part 1, Section 3.2.1:
       *
       *    "A PIPE_CONTROL with Post-Sync Operation set to 1h and a depth
       *    stall needs to be sent just prior to any 3DSTATE_VS,
       *    3DSTATE_URB_VS, 3DSTATE_CONSTANT_VS,
       *    3DSTATE_BINDING_TABLE_POINTER_VS,
       *    3DSTATE_SAMPLER_STATE_POINTER_VS command.  Only one
       *    PIPE_CONTROL needs to be sent before any combination of VS
       *    associated 3DSTATE."
       */
      anv_batch_emit(&cmd_buffer->batch, GENX(PIPE_CONTROL), pc) {
         pc.DepthStallEnable  = true;
         pc.PostSyncOperation = WriteImmediateData;
         pc.Address           =
            (struct anv_address) { &cmd_buffer->device->workaround_bo, 0 };
      }
   }
#endif

   /* Render targets live in the same binding table as fragment descriptors */
   if (cmd_buffer->state.gfx.dirty & ANV_CMD_DIRTY_RENDER_TARGETS)
      cmd_buffer->state.descriptors_dirty |= VK_SHADER_STAGE_FRAGMENT_BIT;

   /* We emit the binding tables and sampler tables first, then emit push
    * constants and then finally emit binding table and sampler table
    * pointers.  It has to happen in this order, since emitting the binding
    * tables may change the push constants (in case of storage images). After
    * emitting push constants, on SKL+ we have to emit the corresponding
    * 3DSTATE_BINDING_TABLE_POINTER_* for the push constants to take effect.
    */
   uint32_t dirty = 0;
   if (cmd_buffer->state.descriptors_dirty)
      dirty = flush_descriptor_sets(cmd_buffer);

   if (dirty || cmd_buffer->state.push_constants_dirty) {
      /* Because we're pushing UBOs, we have to push whenever either
       * descriptors or push constants is dirty.
       */
      dirty |= cmd_buffer->state.push_constants_dirty;
      dirty &= ANV_STAGE_MASK & VK_SHADER_STAGE_ALL_GRAPHICS;
      cmd_buffer_flush_push_constants(cmd_buffer, dirty);
   }

   if (dirty)
      cmd_buffer_emit_descriptor_pointers(cmd_buffer, dirty);

   if (cmd_buffer->state.gfx.dirty & ANV_CMD_DIRTY_DYNAMIC_VIEWPORT)
      gen8_cmd_buffer_emit_viewport(cmd_buffer);

   if (cmd_buffer->state.gfx.dirty & (ANV_CMD_DIRTY_DYNAMIC_VIEWPORT |
                                  ANV_CMD_DIRTY_PIPELINE)) {
      gen8_cmd_buffer_emit_depth_viewport(cmd_buffer,
                                          pipeline->depth_clamp_enable);
   }

   if (cmd_buffer->state.gfx.dirty & (ANV_CMD_DIRTY_DYNAMIC_SCISSOR |
                                      ANV_CMD_DIRTY_RENDER_TARGETS))
      gen7_cmd_buffer_emit_scissor(cmd_buffer);

   genX(cmd_buffer_flush_dynamic_state)(cmd_buffer);

   genX(cmd_buffer_apply_pipe_flushes)(cmd_buffer);
}

static void
emit_vertex_bo(struct anv_cmd_buffer *cmd_buffer,
               struct anv_address addr,
               uint32_t size, uint32_t index)
{
   uint32_t *p = anv_batch_emitn(&cmd_buffer->batch, 5,
                                 GENX(3DSTATE_VERTEX_BUFFERS));

   GENX(VERTEX_BUFFER_STATE_pack)(&cmd_buffer->batch, p + 1,
      &(struct GENX(VERTEX_BUFFER_STATE)) {
         .VertexBufferIndex = index,
         .AddressModifyEnable = true,
         .BufferPitch = 0,
         .MOCS = anv_mocs_for_bo(cmd_buffer->device, addr.bo),
#if (GEN_GEN >= 8)
         .BufferStartingAddress = addr,
         .BufferSize = size
#else
         .BufferStartingAddress = addr,
         .EndAddress = anv_address_add(addr, size),
#endif
      });
}

static void
emit_base_vertex_instance_bo(struct anv_cmd_buffer *cmd_buffer,
                             struct anv_address addr)
{
   emit_vertex_bo(cmd_buffer, addr, 8, ANV_SVGS_VB_INDEX);
}

static void
emit_base_vertex_instance(struct anv_cmd_buffer *cmd_buffer,
                          uint32_t base_vertex, uint32_t base_instance)
{
   struct anv_state id_state =
      anv_cmd_buffer_alloc_dynamic_state(cmd_buffer, 8, 4);

   ((uint32_t *)id_state.map)[0] = base_vertex;
   ((uint32_t *)id_state.map)[1] = base_instance;

   struct anv_address addr = {
      .bo = cmd_buffer->device->dynamic_state_pool.block_pool.bo,
      .offset = id_state.offset,
   };

   emit_base_vertex_instance_bo(cmd_buffer, addr);
}

static void
emit_draw_index(struct anv_cmd_buffer *cmd_buffer, uint32_t draw_index)
{
   struct anv_state state =
      anv_cmd_buffer_alloc_dynamic_state(cmd_buffer, 4, 4);

   ((uint32_t *)state.map)[0] = draw_index;

   struct anv_address addr = {
      .bo = cmd_buffer->device->dynamic_state_pool.block_pool.bo,
      .offset = state.offset,
   };

   emit_vertex_bo(cmd_buffer, addr, 4, ANV_DRAWID_VB_INDEX);
}

void genX(CmdDraw)(
    VkCommandBuffer                             commandBuffer,
    uint32_t                                    vertexCount,
    uint32_t                                    instanceCount,
    uint32_t                                    firstVertex,
    uint32_t                                    firstInstance)
{
   ANV_FROM_HANDLE(anv_cmd_buffer, cmd_buffer, commandBuffer);
   struct anv_pipeline *pipeline = cmd_buffer->state.gfx.base.pipeline;
   const struct brw_vs_prog_data *vs_prog_data = get_vs_prog_data(pipeline);

   if (anv_batch_has_error(&cmd_buffer->batch))
      return;

   genX(cmd_buffer_flush_state)(cmd_buffer);

   if (cmd_buffer->state.conditional_render_enabled)
      genX(cmd_emit_conditional_render_predicate)(cmd_buffer);

   if (vs_prog_data->uses_firstvertex ||
       vs_prog_data->uses_baseinstance)
      emit_base_vertex_instance(cmd_buffer, firstVertex, firstInstance);
   if (vs_prog_data->uses_drawid)
      emit_draw_index(cmd_buffer, 0);

   /* Our implementation of VK_KHR_multiview uses instancing to draw the
    * different views.  We need to multiply instanceCount by the view count.
    */
   instanceCount *= anv_subpass_view_count(cmd_buffer->state.subpass);

   anv_batch_emit(&cmd_buffer->batch, GENX(3DPRIMITIVE), prim) {
      prim.PredicateEnable          = cmd_buffer->state.conditional_render_enabled;
      prim.VertexAccessType         = SEQUENTIAL;
      prim.PrimitiveTopologyType    = pipeline->topology;
      prim.VertexCountPerInstance   = vertexCount;
      prim.StartVertexLocation      = firstVertex;
      prim.InstanceCount            = instanceCount;
      prim.StartInstanceLocation    = firstInstance;
      prim.BaseVertexLocation       = 0;
   }
}

void genX(CmdDrawIndexed)(
    VkCommandBuffer                             commandBuffer,
    uint32_t                                    indexCount,
    uint32_t                                    instanceCount,
    uint32_t                                    firstIndex,
    int32_t                                     vertexOffset,
    uint32_t                                    firstInstance)
{
   ANV_FROM_HANDLE(anv_cmd_buffer, cmd_buffer, commandBuffer);
   struct anv_pipeline *pipeline = cmd_buffer->state.gfx.base.pipeline;
   const struct brw_vs_prog_data *vs_prog_data = get_vs_prog_data(pipeline);

   if (anv_batch_has_error(&cmd_buffer->batch))
      return;

   genX(cmd_buffer_flush_state)(cmd_buffer);

   if (cmd_buffer->state.conditional_render_enabled)
      genX(cmd_emit_conditional_render_predicate)(cmd_buffer);

   if (vs_prog_data->uses_firstvertex ||
       vs_prog_data->uses_baseinstance)
      emit_base_vertex_instance(cmd_buffer, vertexOffset, firstInstance);
   if (vs_prog_data->uses_drawid)
      emit_draw_index(cmd_buffer, 0);

   /* Our implementation of VK_KHR_multiview uses instancing to draw the
    * different views.  We need to multiply instanceCount by the view count.
    */
   instanceCount *= anv_subpass_view_count(cmd_buffer->state.subpass);

   anv_batch_emit(&cmd_buffer->batch, GENX(3DPRIMITIVE), prim) {
      prim.PredicateEnable          = cmd_buffer->state.conditional_render_enabled;
      prim.VertexAccessType         = RANDOM;
      prim.PrimitiveTopologyType    = pipeline->topology;
      prim.VertexCountPerInstance   = indexCount;
      prim.StartVertexLocation      = firstIndex;
      prim.InstanceCount            = instanceCount;
      prim.StartInstanceLocation    = firstInstance;
      prim.BaseVertexLocation       = vertexOffset;
   }
}

/* Auto-Draw / Indirect Registers */
#define GEN7_3DPRIM_END_OFFSET          0x2420
#define GEN7_3DPRIM_START_VERTEX        0x2430
#define GEN7_3DPRIM_VERTEX_COUNT        0x2434
#define GEN7_3DPRIM_INSTANCE_COUNT      0x2438
#define GEN7_3DPRIM_START_INSTANCE      0x243C
#define GEN7_3DPRIM_BASE_VERTEX         0x2440

/* MI_MATH only exists on Haswell+ */
#if GEN_IS_HASWELL || GEN_GEN >= 8

/* Emit dwords to multiply GPR0 by N */
static void
build_alu_multiply_gpr0(uint32_t *dw, unsigned *dw_count, uint32_t N)
{
   VK_OUTARRAY_MAKE(out, dw, dw_count);

#define append_alu(opcode, operand1, operand2) \
   vk_outarray_append(&out, alu_dw) *alu_dw = mi_alu(opcode, operand1, operand2)

   assert(N > 0);
   unsigned top_bit = 31 - __builtin_clz(N);
   for (int i = top_bit - 1; i >= 0; i--) {
      /* We get our initial data in GPR0 and we write the final data out to
       * GPR0 but we use GPR1 as our scratch register.
       */
      unsigned src_reg = i == top_bit - 1 ? MI_ALU_REG0 : MI_ALU_REG1;
      unsigned dst_reg = i == 0 ? MI_ALU_REG0 : MI_ALU_REG1;

      /* Shift the current value left by 1 */
      append_alu(MI_ALU_LOAD, MI_ALU_SRCA, src_reg);
      append_alu(MI_ALU_LOAD, MI_ALU_SRCB, src_reg);
      append_alu(MI_ALU_ADD, 0, 0);

      if (N & (1 << i)) {
         /* Store ACCU to R1 and add R0 to R1 */
         append_alu(MI_ALU_STORE, MI_ALU_REG1, MI_ALU_ACCU);
         append_alu(MI_ALU_LOAD, MI_ALU_SRCA, MI_ALU_REG0);
         append_alu(MI_ALU_LOAD, MI_ALU_SRCB, MI_ALU_REG1);
         append_alu(MI_ALU_ADD, 0, 0);
      }

      append_alu(MI_ALU_STORE, dst_reg, MI_ALU_ACCU);
   }

#undef append_alu
}

static void
emit_mul_gpr0(struct anv_batch *batch, uint32_t N)
{
   uint32_t num_dwords;
   build_alu_multiply_gpr0(NULL, &num_dwords, N);

   uint32_t *dw = anv_batch_emitn(batch, 1 + num_dwords, GENX(MI_MATH));
   build_alu_multiply_gpr0(dw + 1, &num_dwords, N);
}

static void
emit_alu_add(struct anv_batch *batch, unsigned dst_reg,
             unsigned reg_a, unsigned reg_b)
{
   uint32_t *dw = anv_batch_emitn(batch, 1 + 4, GENX(MI_MATH));
   dw[1] = mi_alu(MI_ALU_LOAD, MI_ALU_SRCA, reg_a);
   dw[2] = mi_alu(MI_ALU_LOAD, MI_ALU_SRCB, reg_b);
   dw[3] = mi_alu(MI_ALU_ADD, 0, 0);
   dw[4] = mi_alu(MI_ALU_STORE, dst_reg, MI_ALU_ACCU);
}

static void
emit_add32_gpr0(struct anv_batch *batch, uint32_t N)
{
   emit_lri(batch, CS_GPR(1), N);
   emit_alu_add(batch, MI_ALU_REG0, MI_ALU_REG0, MI_ALU_REG1);
}

static void
emit_alu_shl(struct anv_batch *batch, unsigned dst_reg,
             unsigned src_reg, unsigned shift)
{
   assert(shift > 0);

   uint32_t *dw = anv_batch_emitn(batch, 1 + 4 * shift, GENX(MI_MATH));
   for (unsigned i = 0; i < shift; i++) {
      unsigned add_src = (i == 0) ? src_reg : dst_reg;
      dw[1 + (i * 4) + 0] = mi_alu(MI_ALU_LOAD, MI_ALU_SRCA, add_src);
      dw[1 + (i * 4) + 1] = mi_alu(MI_ALU_LOAD, MI_ALU_SRCB, add_src);
      dw[1 + (i * 4) + 2] = mi_alu(MI_ALU_ADD, 0, 0);
      dw[1 + (i * 4) + 3] = mi_alu(MI_ALU_STORE, dst_reg, MI_ALU_ACCU);
   }
}

static void
emit_div32_gpr0(struct anv_batch *batch, uint32_t D)
{
   /* Zero out the top of GPR0 */
   emit_lri(batch, CS_GPR(0) + 4, 0);

   if (D == 0) {
      /* This invalid, but we should do something so we set GPR0 to 0. */
      emit_lri(batch, CS_GPR(0), 0);
   } else if (util_is_power_of_two_or_zero(D)) {
      unsigned log2_D = util_logbase2(D);
      assert(log2_D < 32);
      /* We right-shift by log2(D) by left-shifting by 32 - log2(D) and taking
       * the top 32 bits of the result.
       */
      emit_alu_shl(batch, MI_ALU_REG0, MI_ALU_REG0, 32 - log2_D);
      emit_lrr(batch, CS_GPR(0) + 0, CS_GPR(0) + 4);
      emit_lri(batch, CS_GPR(0) + 4, 0);
   } else {
      struct util_fast_udiv_info m = util_compute_fast_udiv_info(D, 32, 32);
      assert(m.multiplier <= UINT32_MAX);

      if (m.pre_shift) {
         /* We right-shift by L by left-shifting by 32 - l and taking the top
          * 32 bits of the result.
          */
         if (m.pre_shift < 32)
            emit_alu_shl(batch, MI_ALU_REG0, MI_ALU_REG0, 32 - m.pre_shift);
         emit_lrr(batch, CS_GPR(0) + 0, CS_GPR(0) + 4);
         emit_lri(batch, CS_GPR(0) + 4, 0);
      }

      /* Do the 32x32 multiply  into gpr0 */
      emit_mul_gpr0(batch, m.multiplier);

      if (m.increment) {
         /* If we need to increment, save off a copy of GPR0 */
         emit_lri(batch, CS_GPR(1) + 0, m.multiplier);
         emit_lri(batch, CS_GPR(1) + 4, 0);
         emit_alu_add(batch, MI_ALU_REG0, MI_ALU_REG0, MI_ALU_REG1);
      }

      /* Shift by 32 */
      emit_lrr(batch, CS_GPR(0) + 0, CS_GPR(0) + 4);
      emit_lri(batch, CS_GPR(0) + 4, 0);

      if (m.post_shift) {
         /* We right-shift by L by left-shifting by 32 - l and taking the top
          * 32 bits of the result.
          */
         if (m.post_shift < 32)
            emit_alu_shl(batch, MI_ALU_REG0, MI_ALU_REG0, 32 - m.post_shift);
         emit_lrr(batch, CS_GPR(0) + 0, CS_GPR(0) + 4);
         emit_lri(batch, CS_GPR(0) + 4, 0);
      }
   }
}

#endif /* GEN_IS_HASWELL || GEN_GEN >= 8 */

void genX(CmdDrawIndirectByteCountEXT)(
    VkCommandBuffer                             commandBuffer,
    uint32_t                                    instanceCount,
    uint32_t                                    firstInstance,
    VkBuffer                                    counterBuffer,
    VkDeviceSize                                counterBufferOffset,
    uint32_t                                    counterOffset,
    uint32_t                                    vertexStride)
{
#if GEN_IS_HASWELL || GEN_GEN >= 8
   ANV_FROM_HANDLE(anv_cmd_buffer, cmd_buffer, commandBuffer);
   ANV_FROM_HANDLE(anv_buffer, counter_buffer, counterBuffer);
   struct anv_pipeline *pipeline = cmd_buffer->state.gfx.base.pipeline;
   const struct brw_vs_prog_data *vs_prog_data = get_vs_prog_data(pipeline);

   /* firstVertex is always zero for this draw function */
   const uint32_t firstVertex = 0;

   if (anv_batch_has_error(&cmd_buffer->batch))
      return;

   genX(cmd_buffer_flush_state)(cmd_buffer);

   if (vs_prog_data->uses_firstvertex ||
       vs_prog_data->uses_baseinstance)
      emit_base_vertex_instance(cmd_buffer, firstVertex, firstInstance);
   if (vs_prog_data->uses_drawid)
      emit_draw_index(cmd_buffer, 0);

   /* Our implementation of VK_KHR_multiview uses instancing to draw the
    * different views.  We need to multiply instanceCount by the view count.
    */
   instanceCount *= anv_subpass_view_count(cmd_buffer->state.subpass);

   emit_lrm(&cmd_buffer->batch, CS_GPR(0),
            anv_address_add(counter_buffer->address, counterBufferOffset));
   if (counterOffset)
      emit_add32_gpr0(&cmd_buffer->batch, -counterOffset);
   emit_div32_gpr0(&cmd_buffer->batch, vertexStride);
   emit_lrr(&cmd_buffer->batch, GEN7_3DPRIM_VERTEX_COUNT, CS_GPR(0));

   emit_lri(&cmd_buffer->batch, GEN7_3DPRIM_START_VERTEX, firstVertex);
   emit_lri(&cmd_buffer->batch, GEN7_3DPRIM_INSTANCE_COUNT, instanceCount);
   emit_lri(&cmd_buffer->batch, GEN7_3DPRIM_START_INSTANCE, firstInstance);
   emit_lri(&cmd_buffer->batch, GEN7_3DPRIM_BASE_VERTEX, 0);

   anv_batch_emit(&cmd_buffer->batch, GENX(3DPRIMITIVE), prim) {
      prim.IndirectParameterEnable  = true;
      prim.VertexAccessType         = SEQUENTIAL;
      prim.PrimitiveTopologyType    = pipeline->topology;
   }
#endif /* GEN_IS_HASWELL || GEN_GEN >= 8 */
}

static void
load_indirect_parameters(struct anv_cmd_buffer *cmd_buffer,
                         struct anv_address addr,
                         bool indexed)
{
   struct anv_batch *batch = &cmd_buffer->batch;

   emit_lrm(batch, GEN7_3DPRIM_VERTEX_COUNT, anv_address_add(addr, 0));

   unsigned view_count = anv_subpass_view_count(cmd_buffer->state.subpass);
   if (view_count > 1) {
#if GEN_IS_HASWELL || GEN_GEN >= 8
      emit_lrm(batch, CS_GPR(0), anv_address_add(addr, 4));
      emit_mul_gpr0(batch, view_count);
      emit_lrr(batch, GEN7_3DPRIM_INSTANCE_COUNT, CS_GPR(0));
#else
      anv_finishme("Multiview + indirect draw requires MI_MATH; "
                   "MI_MATH is not supported on Ivy Bridge");
      emit_lrm(batch, GEN7_3DPRIM_INSTANCE_COUNT, anv_address_add(addr, 4));
#endif
   } else {
      emit_lrm(batch, GEN7_3DPRIM_INSTANCE_COUNT, anv_address_add(addr, 4));
   }

   emit_lrm(batch, GEN7_3DPRIM_START_VERTEX, anv_address_add(addr, 8));

   if (indexed) {
      emit_lrm(batch, GEN7_3DPRIM_BASE_VERTEX, anv_address_add(addr, 12));
      emit_lrm(batch, GEN7_3DPRIM_START_INSTANCE, anv_address_add(addr, 16));
   } else {
      emit_lrm(batch, GEN7_3DPRIM_START_INSTANCE, anv_address_add(addr, 12));
      emit_lri(batch, GEN7_3DPRIM_BASE_VERTEX, 0);
   }
}

void genX(CmdDrawIndirect)(
    VkCommandBuffer                             commandBuffer,
    VkBuffer                                    _buffer,
    VkDeviceSize                                offset,
    uint32_t                                    drawCount,
    uint32_t                                    stride)
{
   ANV_FROM_HANDLE(anv_cmd_buffer, cmd_buffer, commandBuffer);
   ANV_FROM_HANDLE(anv_buffer, buffer, _buffer);
   struct anv_pipeline *pipeline = cmd_buffer->state.gfx.base.pipeline;
   const struct brw_vs_prog_data *vs_prog_data = get_vs_prog_data(pipeline);

   if (anv_batch_has_error(&cmd_buffer->batch))
      return;

   genX(cmd_buffer_flush_state)(cmd_buffer);

   if (cmd_buffer->state.conditional_render_enabled)
      genX(cmd_emit_conditional_render_predicate)(cmd_buffer);

   for (uint32_t i = 0; i < drawCount; i++) {
      struct anv_address draw = anv_address_add(buffer->address, offset);

      if (vs_prog_data->uses_firstvertex ||
          vs_prog_data->uses_baseinstance)
         emit_base_vertex_instance_bo(cmd_buffer, anv_address_add(draw, 8));
      if (vs_prog_data->uses_drawid)
         emit_draw_index(cmd_buffer, i);

      load_indirect_parameters(cmd_buffer, draw, false);

      anv_batch_emit(&cmd_buffer->batch, GENX(3DPRIMITIVE), prim) {
         prim.IndirectParameterEnable  = true;
         prim.PredicateEnable          = cmd_buffer->state.conditional_render_enabled;
         prim.VertexAccessType         = SEQUENTIAL;
         prim.PrimitiveTopologyType    = pipeline->topology;
      }

      offset += stride;
   }
}

void genX(CmdDrawIndexedIndirect)(
    VkCommandBuffer                             commandBuffer,
    VkBuffer                                    _buffer,
    VkDeviceSize                                offset,
    uint32_t                                    drawCount,
    uint32_t                                    stride)
{
   ANV_FROM_HANDLE(anv_cmd_buffer, cmd_buffer, commandBuffer);
   ANV_FROM_HANDLE(anv_buffer, buffer, _buffer);
   struct anv_pipeline *pipeline = cmd_buffer->state.gfx.base.pipeline;
   const struct brw_vs_prog_data *vs_prog_data = get_vs_prog_data(pipeline);

   if (anv_batch_has_error(&cmd_buffer->batch))
      return;

   genX(cmd_buffer_flush_state)(cmd_buffer);

   if (cmd_buffer->state.conditional_render_enabled)
      genX(cmd_emit_conditional_render_predicate)(cmd_buffer);

   for (uint32_t i = 0; i < drawCount; i++) {
      struct anv_address draw = anv_address_add(buffer->address, offset);

      /* TODO: We need to stomp base vertex to 0 somehow */
      if (vs_prog_data->uses_firstvertex ||
          vs_prog_data->uses_baseinstance)
         emit_base_vertex_instance_bo(cmd_buffer, anv_address_add(draw, 12));
      if (vs_prog_data->uses_drawid)
         emit_draw_index(cmd_buffer, i);

      load_indirect_parameters(cmd_buffer, draw, true);

      anv_batch_emit(&cmd_buffer->batch, GENX(3DPRIMITIVE), prim) {
         prim.IndirectParameterEnable  = true;
         prim.PredicateEnable          = cmd_buffer->state.conditional_render_enabled;
         prim.VertexAccessType         = RANDOM;
         prim.PrimitiveTopologyType    = pipeline->topology;
      }

      offset += stride;
   }
}

#define TMP_DRAW_COUNT_REG MI_ALU_REG14

static void
prepare_for_draw_count_predicate(struct anv_cmd_buffer *cmd_buffer,
                                 struct anv_address count_address,
                                 const bool conditional_render_enabled)
{
   if (conditional_render_enabled) {
#if GEN_GEN >= 8 || GEN_IS_HASWELL
      emit_lrm(&cmd_buffer->batch, CS_GPR(TMP_DRAW_COUNT_REG), count_address);
      emit_lri(&cmd_buffer->batch, CS_GPR(TMP_DRAW_COUNT_REG) + 4, 0);
#endif
   } else {
      /* Upload the current draw count from the draw parameters buffer to
       * MI_PREDICATE_SRC0.
       */
      emit_lrm(&cmd_buffer->batch, MI_PREDICATE_SRC0, count_address);
      emit_lri(&cmd_buffer->batch, MI_PREDICATE_SRC0 + 4, 0);

      emit_lri(&cmd_buffer->batch, MI_PREDICATE_SRC1 + 4, 0);
   }
}

static void
emit_draw_count_predicate(struct anv_cmd_buffer *cmd_buffer,
                          uint32_t draw_index)
{
   /* Upload the index of the current primitive to MI_PREDICATE_SRC1. */
   emit_lri(&cmd_buffer->batch, MI_PREDICATE_SRC1, draw_index);

   if (draw_index == 0) {
      anv_batch_emit(&cmd_buffer->batch, GENX(MI_PREDICATE), mip) {
         mip.LoadOperation    = LOAD_LOADINV;
         mip.CombineOperation = COMBINE_SET;
         mip.CompareOperation = COMPARE_SRCS_EQUAL;
      }
   } else {
      /* While draw_index < draw_count the predicate's result will be
       *  (draw_index == draw_count) ^ TRUE = TRUE
       * When draw_index == draw_count the result is
       *  (TRUE) ^ TRUE = FALSE
       * After this all results will be:
       *  (FALSE) ^ FALSE = FALSE
       */
      anv_batch_emit(&cmd_buffer->batch, GENX(MI_PREDICATE), mip) {
         mip.LoadOperation    = LOAD_LOAD;
         mip.CombineOperation = COMBINE_XOR;
         mip.CompareOperation = COMPARE_SRCS_EQUAL;
      }
   }
}

#if GEN_GEN >= 8 || GEN_IS_HASWELL
static void
emit_draw_count_predicate_with_conditional_render(
                          struct anv_cmd_buffer *cmd_buffer,
                          uint32_t draw_index)
{
   const int draw_index_reg = MI_ALU_REG0;
   const int tmp_result_reg = MI_ALU_REG1;

   emit_lri(&cmd_buffer->batch, CS_GPR(draw_index_reg), draw_index);
   emit_lri(&cmd_buffer->batch, CS_GPR(draw_index_reg) + 4, 0);

   uint32_t *dw;
   /* Compute (draw_index < draw_count).
    * We do this by subtracting and storing the carry bit.
    */
   dw = anv_batch_emitn(&cmd_buffer->batch, 9, GENX(MI_MATH));
   dw[1] = mi_alu(MI_ALU_LOAD, MI_ALU_SRCA, draw_index_reg);
   dw[2] = mi_alu(MI_ALU_LOAD, MI_ALU_SRCB, TMP_DRAW_COUNT_REG);
   dw[3] = mi_alu(MI_ALU_SUB, 0, 0);
   dw[4] = mi_alu(MI_ALU_STORE, tmp_result_reg, MI_ALU_CF);
   /* & condition */
   dw[5] = mi_alu(MI_ALU_LOAD, MI_ALU_SRCA, tmp_result_reg);
   dw[6] = mi_alu(MI_ALU_LOAD, MI_ALU_SRCB, ANV_PREDICATE_RESULT_REG);
   dw[7] = mi_alu(MI_ALU_AND, 0, 0);
   dw[8] = mi_alu(MI_ALU_STORE, tmp_result_reg, MI_ALU_ACCU);

#if GEN_GEN >= 8
   emit_lrr(&cmd_buffer->batch, MI_PREDICATE_RESULT, CS_GPR(tmp_result_reg));
#else
   /* MI_PREDICATE_RESULT is not whitelisted in i915 command parser
    * so we emit MI_PREDICATE to set it.
    */

   emit_lrr(&cmd_buffer->batch, MI_PREDICATE_SRC0, CS_GPR(tmp_result_reg));
   emit_lri(&cmd_buffer->batch, MI_PREDICATE_SRC0 + 4, 0);
   emit_lri(&cmd_buffer->batch, MI_PREDICATE_SRC1, 0);
   emit_lri(&cmd_buffer->batch, MI_PREDICATE_SRC1 + 4, 0);

   anv_batch_emit(&cmd_buffer->batch, GENX(MI_PREDICATE), mip) {
      mip.LoadOperation    = LOAD_LOADINV;
      mip.CombineOperation = COMBINE_SET;
      mip.CompareOperation = COMPARE_SRCS_EQUAL;
   }
#endif
}
#endif

void genX(CmdDrawIndirectCountKHR)(
    VkCommandBuffer                             commandBuffer,
    VkBuffer                                    _buffer,
    VkDeviceSize                                offset,
    VkBuffer                                    _countBuffer,
    VkDeviceSize                                countBufferOffset,
    uint32_t                                    maxDrawCount,
    uint32_t                                    stride)
{
   ANV_FROM_HANDLE(anv_cmd_buffer, cmd_buffer, commandBuffer);
   ANV_FROM_HANDLE(anv_buffer, buffer, _buffer);
   ANV_FROM_HANDLE(anv_buffer, count_buffer, _countBuffer);
   struct anv_cmd_state *cmd_state = &cmd_buffer->state;
   struct anv_pipeline *pipeline = cmd_state->gfx.base.pipeline;
   const struct brw_vs_prog_data *vs_prog_data = get_vs_prog_data(pipeline);

   if (anv_batch_has_error(&cmd_buffer->batch))
      return;

   genX(cmd_buffer_flush_state)(cmd_buffer);

   struct anv_address count_address =
      anv_address_add(count_buffer->address, countBufferOffset);

   prepare_for_draw_count_predicate(cmd_buffer, count_address,
                                    cmd_state->conditional_render_enabled);

   for (uint32_t i = 0; i < maxDrawCount; i++) {
      struct anv_address draw = anv_address_add(buffer->address, offset);

#if GEN_GEN >= 8 || GEN_IS_HASWELL
      if (cmd_state->conditional_render_enabled) {
         emit_draw_count_predicate_with_conditional_render(cmd_buffer, i);
      } else {
         emit_draw_count_predicate(cmd_buffer, i);
      }
#else
      emit_draw_count_predicate(cmd_buffer, i);
#endif

      if (vs_prog_data->uses_firstvertex ||
          vs_prog_data->uses_baseinstance)
         emit_base_vertex_instance_bo(cmd_buffer, anv_address_add(draw, 8));
      if (vs_prog_data->uses_drawid)
         emit_draw_index(cmd_buffer, i);

      load_indirect_parameters(cmd_buffer, draw, false);

      anv_batch_emit(&cmd_buffer->batch, GENX(3DPRIMITIVE), prim) {
         prim.IndirectParameterEnable  = true;
         prim.PredicateEnable          = true;
         prim.VertexAccessType         = SEQUENTIAL;
         prim.PrimitiveTopologyType    = pipeline->topology;
      }

      offset += stride;
   }
}

void genX(CmdDrawIndexedIndirectCountKHR)(
    VkCommandBuffer                             commandBuffer,
    VkBuffer                                    _buffer,
    VkDeviceSize                                offset,
    VkBuffer                                    _countBuffer,
    VkDeviceSize                                countBufferOffset,
    uint32_t                                    maxDrawCount,
    uint32_t                                    stride)
{
   ANV_FROM_HANDLE(anv_cmd_buffer, cmd_buffer, commandBuffer);
   ANV_FROM_HANDLE(anv_buffer, buffer, _buffer);
   ANV_FROM_HANDLE(anv_buffer, count_buffer, _countBuffer);
   struct anv_cmd_state *cmd_state = &cmd_buffer->state;
   struct anv_pipeline *pipeline = cmd_state->gfx.base.pipeline;
   const struct brw_vs_prog_data *vs_prog_data = get_vs_prog_data(pipeline);

   if (anv_batch_has_error(&cmd_buffer->batch))
      return;

   genX(cmd_buffer_flush_state)(cmd_buffer);

   struct anv_address count_address =
      anv_address_add(count_buffer->address, countBufferOffset);

   prepare_for_draw_count_predicate(cmd_buffer, count_address,
                                    cmd_state->conditional_render_enabled);

   for (uint32_t i = 0; i < maxDrawCount; i++) {
      struct anv_address draw = anv_address_add(buffer->address, offset);

#if GEN_GEN >= 8 || GEN_IS_HASWELL
      if (cmd_state->conditional_render_enabled) {
         emit_draw_count_predicate_with_conditional_render(cmd_buffer, i);
      } else {
         emit_draw_count_predicate(cmd_buffer, i);
      }
#else
      emit_draw_count_predicate(cmd_buffer, i);
#endif

      /* TODO: We need to stomp base vertex to 0 somehow */
      if (vs_prog_data->uses_firstvertex ||
          vs_prog_data->uses_baseinstance)
         emit_base_vertex_instance_bo(cmd_buffer, anv_address_add(draw, 12));
      if (vs_prog_data->uses_drawid)
         emit_draw_index(cmd_buffer, i);

      load_indirect_parameters(cmd_buffer, draw, true);

      anv_batch_emit(&cmd_buffer->batch, GENX(3DPRIMITIVE), prim) {
         prim.IndirectParameterEnable  = true;
         prim.PredicateEnable          = true;
         prim.VertexAccessType         = RANDOM;
         prim.PrimitiveTopologyType    = pipeline->topology;
      }

      offset += stride;
   }
}

void genX(CmdBeginTransformFeedbackEXT)(
    VkCommandBuffer                             commandBuffer,
    uint32_t                                    firstCounterBuffer,
    uint32_t                                    counterBufferCount,
    const VkBuffer*                             pCounterBuffers,
    const VkDeviceSize*                         pCounterBufferOffsets)
{
   ANV_FROM_HANDLE(anv_cmd_buffer, cmd_buffer, commandBuffer);

   assert(firstCounterBuffer < MAX_XFB_BUFFERS);
   assert(counterBufferCount <= MAX_XFB_BUFFERS);
   assert(firstCounterBuffer + counterBufferCount <= MAX_XFB_BUFFERS);

   /* From the SKL PRM Vol. 2c, SO_WRITE_OFFSET:
    *
    *    "Ssoftware must ensure that no HW stream output operations can be in
    *    process or otherwise pending at the point that the MI_LOAD/STORE
    *    commands are processed. This will likely require a pipeline flush."
    */
   cmd_buffer->state.pending_pipe_bits |= ANV_PIPE_CS_STALL_BIT;
   genX(cmd_buffer_apply_pipe_flushes)(cmd_buffer);

   for (uint32_t idx = 0; idx < MAX_XFB_BUFFERS; idx++) {
      /* If we have a counter buffer, this is a resume so we need to load the
       * value into the streamout offset register.  Otherwise, this is a begin
       * and we need to reset it to zero.
       */
      if (pCounterBuffers &&
          idx >= firstCounterBuffer &&
          idx - firstCounterBuffer < counterBufferCount &&
          pCounterBuffers[idx - firstCounterBuffer] != VK_NULL_HANDLE) {
         uint32_t cb_idx = idx - firstCounterBuffer;
         ANV_FROM_HANDLE(anv_buffer, counter_buffer, pCounterBuffers[cb_idx]);
         uint64_t offset = pCounterBufferOffsets ?
                           pCounterBufferOffsets[cb_idx] : 0;

         anv_batch_emit(&cmd_buffer->batch, GENX(MI_LOAD_REGISTER_MEM), lrm) {
            lrm.RegisterAddress  = GENX(SO_WRITE_OFFSET0_num) + idx * 4;
            lrm.MemoryAddress    = anv_address_add(counter_buffer->address,
                                                   offset);
         }
      } else {
         anv_batch_emit(&cmd_buffer->batch, GENX(MI_LOAD_REGISTER_IMM), lri) {
            lri.RegisterOffset   = GENX(SO_WRITE_OFFSET0_num) + idx * 4;
            lri.DataDWord        = 0;
         }
      }
   }

   cmd_buffer->state.xfb_enabled = true;
   cmd_buffer->state.gfx.dirty |= ANV_CMD_DIRTY_XFB_ENABLE;
}

void genX(CmdEndTransformFeedbackEXT)(
    VkCommandBuffer                             commandBuffer,
    uint32_t                                    firstCounterBuffer,
    uint32_t                                    counterBufferCount,
    const VkBuffer*                             pCounterBuffers,
    const VkDeviceSize*                         pCounterBufferOffsets)
{
   ANV_FROM_HANDLE(anv_cmd_buffer, cmd_buffer, commandBuffer);

   assert(firstCounterBuffer < MAX_XFB_BUFFERS);
   assert(counterBufferCount <= MAX_XFB_BUFFERS);
   assert(firstCounterBuffer + counterBufferCount <= MAX_XFB_BUFFERS);

   /* From the SKL PRM Vol. 2c, SO_WRITE_OFFSET:
    *
    *    "Ssoftware must ensure that no HW stream output operations can be in
    *    process or otherwise pending at the point that the MI_LOAD/STORE
    *    commands are processed. This will likely require a pipeline flush."
    */
   cmd_buffer->state.pending_pipe_bits |= ANV_PIPE_CS_STALL_BIT;
   genX(cmd_buffer_apply_pipe_flushes)(cmd_buffer);

   for (uint32_t cb_idx = 0; cb_idx < counterBufferCount; cb_idx++) {
      unsigned idx = firstCounterBuffer + cb_idx;

      /* If we have a counter buffer, this is a resume so we need to load the
       * value into the streamout offset register.  Otherwise, this is a begin
       * and we need to reset it to zero.
       */
      if (pCounterBuffers &&
          cb_idx < counterBufferCount &&
          pCounterBuffers[cb_idx] != VK_NULL_HANDLE) {
         ANV_FROM_HANDLE(anv_buffer, counter_buffer, pCounterBuffers[cb_idx]);
         uint64_t offset = pCounterBufferOffsets ?
                           pCounterBufferOffsets[cb_idx] : 0;

         anv_batch_emit(&cmd_buffer->batch, GENX(MI_STORE_REGISTER_MEM), srm) {
            srm.MemoryAddress    = anv_address_add(counter_buffer->address,
                                                   offset);
            srm.RegisterAddress  = GENX(SO_WRITE_OFFSET0_num) + idx * 4;
         }
      }
   }

   cmd_buffer->state.xfb_enabled = false;
   cmd_buffer->state.gfx.dirty |= ANV_CMD_DIRTY_XFB_ENABLE;
}

static VkResult
flush_compute_descriptor_set(struct anv_cmd_buffer *cmd_buffer)
{
   struct anv_pipeline *pipeline = cmd_buffer->state.compute.base.pipeline;
   struct anv_state surfaces = { 0, }, samplers = { 0, };
   VkResult result;

   result = emit_binding_table(cmd_buffer, MESA_SHADER_COMPUTE, &surfaces);
   if (result != VK_SUCCESS) {
      assert(result == VK_ERROR_OUT_OF_DEVICE_MEMORY);

      result = anv_cmd_buffer_new_binding_table_block(cmd_buffer);
      if (result != VK_SUCCESS)
         return result;

      /* Re-emit state base addresses so we get the new surface state base
       * address before we start emitting binding tables etc.
       */
      genX(cmd_buffer_emit_state_base_address)(cmd_buffer);

      result = emit_binding_table(cmd_buffer, MESA_SHADER_COMPUTE, &surfaces);
      if (result != VK_SUCCESS) {
         anv_batch_set_error(&cmd_buffer->batch, result);
         return result;
      }
   }

   result = emit_samplers(cmd_buffer, MESA_SHADER_COMPUTE, &samplers);
   if (result != VK_SUCCESS) {
      anv_batch_set_error(&cmd_buffer->batch, result);
      return result;
   }

   uint32_t iface_desc_data_dw[GENX(INTERFACE_DESCRIPTOR_DATA_length)];
   struct GENX(INTERFACE_DESCRIPTOR_DATA) desc = {
      .BindingTablePointer = surfaces.offset,
      .SamplerStatePointer = samplers.offset,
   };
   GENX(INTERFACE_DESCRIPTOR_DATA_pack)(NULL, iface_desc_data_dw, &desc);

   struct anv_state state =
      anv_cmd_buffer_merge_dynamic(cmd_buffer, iface_desc_data_dw,
                                   pipeline->interface_descriptor_data,
                                   GENX(INTERFACE_DESCRIPTOR_DATA_length),
                                   64);

   uint32_t size = GENX(INTERFACE_DESCRIPTOR_DATA_length) * sizeof(uint32_t);
   anv_batch_emit(&cmd_buffer->batch,
                  GENX(MEDIA_INTERFACE_DESCRIPTOR_LOAD), mid) {
      mid.InterfaceDescriptorTotalLength        = size;
      mid.InterfaceDescriptorDataStartAddress   = state.offset;
   }

   return VK_SUCCESS;
}

void
genX(cmd_buffer_flush_compute_state)(struct anv_cmd_buffer *cmd_buffer)
{
   struct anv_pipeline *pipeline = cmd_buffer->state.compute.base.pipeline;
   MAYBE_UNUSED VkResult result;

   assert(pipeline->active_stages == VK_SHADER_STAGE_COMPUTE_BIT);

   genX(cmd_buffer_config_l3)(cmd_buffer, pipeline->urb.l3_config);

   genX(flush_pipeline_select_gpgpu)(cmd_buffer);

   if (cmd_buffer->state.compute.pipeline_dirty) {
      /* From the Sky Lake PRM Vol 2a, MEDIA_VFE_STATE:
       *
       *    "A stalling PIPE_CONTROL is required before MEDIA_VFE_STATE unless
       *    the only bits that are changed are scoreboard related: Scoreboard
       *    Enable, Scoreboard Type, Scoreboard Mask, Scoreboard * Delta. For
       *    these scoreboard related states, a MEDIA_STATE_FLUSH is
       *    sufficient."
       */
      cmd_buffer->state.pending_pipe_bits |= ANV_PIPE_CS_STALL_BIT;
      genX(cmd_buffer_apply_pipe_flushes)(cmd_buffer);

      anv_batch_emit_batch(&cmd_buffer->batch, &pipeline->batch);
   }

   if ((cmd_buffer->state.descriptors_dirty & VK_SHADER_STAGE_COMPUTE_BIT) ||
       cmd_buffer->state.compute.pipeline_dirty) {
      /* FIXME: figure out descriptors for gen7 */
      result = flush_compute_descriptor_set(cmd_buffer);
      if (result != VK_SUCCESS)
         return;

      cmd_buffer->state.descriptors_dirty &= ~VK_SHADER_STAGE_COMPUTE_BIT;
   }

   if (cmd_buffer->state.push_constants_dirty & VK_SHADER_STAGE_COMPUTE_BIT) {
      struct anv_state push_state =
         anv_cmd_buffer_cs_push_constants(cmd_buffer);

      if (push_state.alloc_size) {
         anv_batch_emit(&cmd_buffer->batch, GENX(MEDIA_CURBE_LOAD), curbe) {
            curbe.CURBETotalDataLength    = push_state.alloc_size;
            curbe.CURBEDataStartAddress   = push_state.offset;
         }
      }

      cmd_buffer->state.push_constants_dirty &= ~VK_SHADER_STAGE_COMPUTE_BIT;
   }

   cmd_buffer->state.compute.pipeline_dirty = false;

   genX(cmd_buffer_apply_pipe_flushes)(cmd_buffer);
}

#if GEN_GEN == 7

static VkResult
verify_cmd_parser(const struct anv_device *device,
                  int required_version,
                  const char *function)
{
   if (device->instance->physicalDevice.cmd_parser_version < required_version) {
      return vk_errorf(device->instance, device->instance,
                       VK_ERROR_FEATURE_NOT_PRESENT,
                       "cmd parser version %d is required for %s",
                       required_version, function);
   } else {
      return VK_SUCCESS;
   }
}

#endif

static void
anv_cmd_buffer_push_base_group_id(struct anv_cmd_buffer *cmd_buffer,
                                  uint32_t baseGroupX,
                                  uint32_t baseGroupY,
                                  uint32_t baseGroupZ)
{
   if (anv_batch_has_error(&cmd_buffer->batch))
      return;

   VkResult result =
      anv_cmd_buffer_ensure_push_constant_field(cmd_buffer, MESA_SHADER_COMPUTE,
                                                base_work_group_id);
   if (result != VK_SUCCESS) {
      cmd_buffer->batch.status = result;
      return;
   }

   struct anv_push_constants *push =
      cmd_buffer->state.push_constants[MESA_SHADER_COMPUTE];
   if (push->base_work_group_id[0] != baseGroupX ||
       push->base_work_group_id[1] != baseGroupY ||
       push->base_work_group_id[2] != baseGroupZ) {
      push->base_work_group_id[0] = baseGroupX;
      push->base_work_group_id[1] = baseGroupY;
      push->base_work_group_id[2] = baseGroupZ;

      cmd_buffer->state.push_constants_dirty |= VK_SHADER_STAGE_COMPUTE_BIT;
   }
}

void genX(CmdDispatch)(
    VkCommandBuffer                             commandBuffer,
    uint32_t                                    x,
    uint32_t                                    y,
    uint32_t                                    z)
{
   genX(CmdDispatchBase)(commandBuffer, 0, 0, 0, x, y, z);
}

void genX(CmdDispatchBase)(
    VkCommandBuffer                             commandBuffer,
    uint32_t                                    baseGroupX,
    uint32_t                                    baseGroupY,
    uint32_t                                    baseGroupZ,
    uint32_t                                    groupCountX,
    uint32_t                                    groupCountY,
    uint32_t                                    groupCountZ)
{
   ANV_FROM_HANDLE(anv_cmd_buffer, cmd_buffer, commandBuffer);
   struct anv_pipeline *pipeline = cmd_buffer->state.compute.base.pipeline;
   const struct brw_cs_prog_data *prog_data = get_cs_prog_data(pipeline);

   anv_cmd_buffer_push_base_group_id(cmd_buffer, baseGroupX,
                                     baseGroupY, baseGroupZ);

   if (anv_batch_has_error(&cmd_buffer->batch))
      return;

   if (prog_data->uses_num_work_groups) {
      struct anv_state state =
         anv_cmd_buffer_alloc_dynamic_state(cmd_buffer, 12, 4);
      uint32_t *sizes = state.map;
      sizes[0] = groupCountX;
      sizes[1] = groupCountY;
      sizes[2] = groupCountZ;
      cmd_buffer->state.compute.num_workgroups = (struct anv_address) {
         .bo = cmd_buffer->device->dynamic_state_pool.block_pool.bo,
         .offset = state.offset,
      };
   }

   genX(cmd_buffer_flush_compute_state)(cmd_buffer);

   if (cmd_buffer->state.conditional_render_enabled)
      genX(cmd_emit_conditional_render_predicate)(cmd_buffer);

   anv_batch_emit(&cmd_buffer->batch, GENX(GPGPU_WALKER), ggw) {
      ggw.PredicateEnable              = cmd_buffer->state.conditional_render_enabled;
      ggw.SIMDSize                     = prog_data->simd_size / 16;
      ggw.ThreadDepthCounterMaximum    = 0;
      ggw.ThreadHeightCounterMaximum   = 0;
      ggw.ThreadWidthCounterMaximum    = prog_data->threads - 1;
      ggw.ThreadGroupIDXDimension      = groupCountX;
      ggw.ThreadGroupIDYDimension      = groupCountY;
      ggw.ThreadGroupIDZDimension      = groupCountZ;
      ggw.RightExecutionMask           = pipeline->cs_right_mask;
      ggw.BottomExecutionMask          = 0xffffffff;
   }

   anv_batch_emit(&cmd_buffer->batch, GENX(MEDIA_STATE_FLUSH), msf);
}

#define GPGPU_DISPATCHDIMX 0x2500
#define GPGPU_DISPATCHDIMY 0x2504
#define GPGPU_DISPATCHDIMZ 0x2508

void genX(CmdDispatchIndirect)(
    VkCommandBuffer                             commandBuffer,
    VkBuffer                                    _buffer,
    VkDeviceSize                                offset)
{
   ANV_FROM_HANDLE(anv_cmd_buffer, cmd_buffer, commandBuffer);
   ANV_FROM_HANDLE(anv_buffer, buffer, _buffer);
   struct anv_pipeline *pipeline = cmd_buffer->state.compute.base.pipeline;
   const struct brw_cs_prog_data *prog_data = get_cs_prog_data(pipeline);
   struct anv_address addr = anv_address_add(buffer->address, offset);
   struct anv_batch *batch = &cmd_buffer->batch;

   anv_cmd_buffer_push_base_group_id(cmd_buffer, 0, 0, 0);

#if GEN_GEN == 7
   /* Linux 4.4 added command parser version 5 which allows the GPGPU
    * indirect dispatch registers to be written.
    */
   if (verify_cmd_parser(cmd_buffer->device, 5,
                         "vkCmdDispatchIndirect") != VK_SUCCESS)
      return;
#endif

   if (prog_data->uses_num_work_groups)
      cmd_buffer->state.compute.num_workgroups = addr;

   genX(cmd_buffer_flush_compute_state)(cmd_buffer);

   emit_lrm(batch, GPGPU_DISPATCHDIMX, anv_address_add(addr, 0));
   emit_lrm(batch, GPGPU_DISPATCHDIMY, anv_address_add(addr, 4));
   emit_lrm(batch, GPGPU_DISPATCHDIMZ, anv_address_add(addr, 8));

#if GEN_GEN <= 7
   /* Clear upper 32-bits of SRC0 and all 64-bits of SRC1 */
   emit_lri(batch, MI_PREDICATE_SRC0 + 4, 0);
   emit_lri(batch, MI_PREDICATE_SRC1 + 0, 0);
   emit_lri(batch, MI_PREDICATE_SRC1 + 4, 0);

   /* Load compute_dispatch_indirect_x_size into SRC0 */
   emit_lrm(batch, MI_PREDICATE_SRC0, anv_address_add(addr, 0));

   /* predicate = (compute_dispatch_indirect_x_size == 0); */
   anv_batch_emit(batch, GENX(MI_PREDICATE), mip) {
      mip.LoadOperation    = LOAD_LOAD;
      mip.CombineOperation = COMBINE_SET;
      mip.CompareOperation = COMPARE_SRCS_EQUAL;
   }

   /* Load compute_dispatch_indirect_y_size into SRC0 */
   emit_lrm(batch, MI_PREDICATE_SRC0, anv_address_add(addr, 4));

   /* predicate |= (compute_dispatch_indirect_y_size == 0); */
   anv_batch_emit(batch, GENX(MI_PREDICATE), mip) {
      mip.LoadOperation    = LOAD_LOAD;
      mip.CombineOperation = COMBINE_OR;
      mip.CompareOperation = COMPARE_SRCS_EQUAL;
   }

   /* Load compute_dispatch_indirect_z_size into SRC0 */
   emit_lrm(batch, MI_PREDICATE_SRC0, anv_address_add(addr, 8));

   /* predicate |= (compute_dispatch_indirect_z_size == 0); */
   anv_batch_emit(batch, GENX(MI_PREDICATE), mip) {
      mip.LoadOperation    = LOAD_LOAD;
      mip.CombineOperation = COMBINE_OR;
      mip.CompareOperation = COMPARE_SRCS_EQUAL;
   }

   /* predicate = !predicate; */
   anv_batch_emit(batch, GENX(MI_PREDICATE), mip) {
      mip.LoadOperation    = LOAD_LOADINV;
      mip.CombineOperation = COMBINE_OR;
      mip.CompareOperation = COMPARE_FALSE;
   }

#if GEN_IS_HASWELL
   if (cmd_buffer->state.conditional_render_enabled) {
      emit_lrr(batch, MI_PREDICATE_SRC0, CS_GPR(ANV_PREDICATE_RESULT_REG));
      /* predicate &= !(conditional_rendering_predicate == 0); */
      anv_batch_emit(batch, GENX(MI_PREDICATE), mip) {
         mip.LoadOperation    = LOAD_LOADINV;
         mip.CombineOperation = COMBINE_AND;
         mip.CompareOperation = COMPARE_SRCS_EQUAL;
      }
   }
#endif

#else /* GEN_GEN > 7 */
   if (cmd_buffer->state.conditional_render_enabled)
      genX(cmd_emit_conditional_render_predicate)(cmd_buffer);
#endif

   anv_batch_emit(batch, GENX(GPGPU_WALKER), ggw) {
      ggw.IndirectParameterEnable      = true;
      ggw.PredicateEnable              = GEN_GEN <= 7 ||
                                         cmd_buffer->state.conditional_render_enabled;
      ggw.SIMDSize                     = prog_data->simd_size / 16;
      ggw.ThreadDepthCounterMaximum    = 0;
      ggw.ThreadHeightCounterMaximum   = 0;
      ggw.ThreadWidthCounterMaximum    = prog_data->threads - 1;
      ggw.RightExecutionMask           = pipeline->cs_right_mask;
      ggw.BottomExecutionMask          = 0xffffffff;
   }

   anv_batch_emit(batch, GENX(MEDIA_STATE_FLUSH), msf);
}

static void
genX(flush_pipeline_select)(struct anv_cmd_buffer *cmd_buffer,
                            uint32_t pipeline)
{
   UNUSED const struct gen_device_info *devinfo = &cmd_buffer->device->info;

   if (cmd_buffer->state.current_pipeline == pipeline)
      return;

#if GEN_GEN >= 8 && GEN_GEN < 10
   /* From the Broadwell PRM, Volume 2a: Instructions, PIPELINE_SELECT:
    *
    *   Software must clear the COLOR_CALC_STATE Valid field in
    *   3DSTATE_CC_STATE_POINTERS command prior to send a PIPELINE_SELECT
    *   with Pipeline Select set to GPGPU.
    *
    * The internal hardware docs recommend the same workaround for Gen9
    * hardware too.
    */
   if (pipeline == GPGPU)
      anv_batch_emit(&cmd_buffer->batch, GENX(3DSTATE_CC_STATE_POINTERS), t);
#endif

   /* From "BXML » GT » MI » vol1a GPU Overview » [Instruction]
    * PIPELINE_SELECT [DevBWR+]":
    *
    *   Project: DEVSNB+
    *
    *   Software must ensure all the write caches are flushed through a
    *   stalling PIPE_CONTROL command followed by another PIPE_CONTROL
    *   command to invalidate read only caches prior to programming
    *   MI_PIPELINE_SELECT command to change the Pipeline Select Mode.
    */
   anv_batch_emit(&cmd_buffer->batch, GENX(PIPE_CONTROL), pc) {
      pc.RenderTargetCacheFlushEnable  = true;
      pc.DepthCacheFlushEnable         = true;
      pc.DCFlushEnable                 = true;
      pc.PostSyncOperation             = NoWrite;
      pc.CommandStreamerStallEnable    = true;
   }

   anv_batch_emit(&cmd_buffer->batch, GENX(PIPE_CONTROL), pc) {
      pc.TextureCacheInvalidationEnable   = true;
      pc.ConstantCacheInvalidationEnable  = true;
      pc.StateCacheInvalidationEnable     = true;
      pc.InstructionCacheInvalidateEnable = true;
      pc.PostSyncOperation                = NoWrite;
   }
<<<<<<< HEAD
}
=======

   anv_batch_emit(&cmd_buffer->batch, GENX(PIPELINE_SELECT), ps) {
#if GEN_GEN >= 9
      ps.MaskBits = 3;
#endif
      ps.PipelineSelection = pipeline;
   }

#if GEN_GEN == 9
   if (devinfo->is_geminilake) {
      /* Project: DevGLK
       *
       * "This chicken bit works around a hardware issue with barrier logic
       *  encountered when switching between GPGPU and 3D pipelines.  To
       *  workaround the issue, this mode bit should be set after a pipeline
       *  is selected."
       */
      uint32_t scec;
      anv_pack_struct(&scec, GENX(SLICE_COMMON_ECO_CHICKEN1),
                      .GLKBarrierMode =
                          pipeline == GPGPU ? GLK_BARRIER_MODE_GPGPU
                                            : GLK_BARRIER_MODE_3D_HULL,
                      .GLKBarrierModeMask = 1);
      emit_lri(&cmd_buffer->batch, GENX(SLICE_COMMON_ECO_CHICKEN1_num), scec);
   }
#endif

   cmd_buffer->state.current_pipeline = pipeline;
}

void
genX(flush_pipeline_select_3d)(struct anv_cmd_buffer *cmd_buffer)
{
   genX(flush_pipeline_select)(cmd_buffer, _3D);
}

void
genX(flush_pipeline_select_gpgpu)(struct anv_cmd_buffer *cmd_buffer)
{
   genX(flush_pipeline_select)(cmd_buffer, GPGPU);
}

void
genX(cmd_buffer_emit_gen7_depth_flush)(struct anv_cmd_buffer *cmd_buffer)
{
   if (GEN_GEN >= 8)
      return;

   /* From the Haswell PRM, documentation for 3DSTATE_DEPTH_BUFFER:
    *
    *    "Restriction: Prior to changing Depth/Stencil Buffer state (i.e., any
    *    combination of 3DSTATE_DEPTH_BUFFER, 3DSTATE_CLEAR_PARAMS,
    *    3DSTATE_STENCIL_BUFFER, 3DSTATE_HIER_DEPTH_BUFFER) SW must first
    *    issue a pipelined depth stall (PIPE_CONTROL with Depth Stall bit
    *    set), followed by a pipelined depth cache flush (PIPE_CONTROL with
    *    Depth Flush Bit set, followed by another pipelined depth stall
    *    (PIPE_CONTROL with Depth Stall Bit set), unless SW can otherwise
    *    guarantee that the pipeline from WM onwards is already flushed (e.g.,
    *    via a preceding MI_FLUSH)."
    */
   anv_batch_emit(&cmd_buffer->batch, GENX(PIPE_CONTROL), pipe) {
      pipe.DepthStallEnable = true;
   }
   anv_batch_emit(&cmd_buffer->batch, GENX(PIPE_CONTROL), pipe) {
      pipe.DepthCacheFlushEnable = true;
   }
   anv_batch_emit(&cmd_buffer->batch, GENX(PIPE_CONTROL), pipe) {
      pipe.DepthStallEnable = true;
   }
}

static void
cmd_buffer_emit_depth_stencil(struct anv_cmd_buffer *cmd_buffer)
{
   struct anv_device *device = cmd_buffer->device;
   const struct anv_image_view *iview =
      anv_cmd_buffer_get_depth_stencil_view(cmd_buffer);
   const struct anv_image *image = iview ? iview->image : NULL;

   /* FIXME: Width and Height are wrong */

   genX(cmd_buffer_emit_gen7_depth_flush)(cmd_buffer);

   uint32_t *dw = anv_batch_emit_dwords(&cmd_buffer->batch,
                                        device->isl_dev.ds.size / 4);
   if (dw == NULL)
      return;

   struct isl_depth_stencil_hiz_emit_info info = { };

   if (iview)
      info.view = &iview->planes[0].isl;

   if (image && (image->aspects & VK_IMAGE_ASPECT_DEPTH_BIT)) {
      uint32_t depth_plane =
         anv_image_aspect_to_plane(image->aspects, VK_IMAGE_ASPECT_DEPTH_BIT);
      const struct anv_surface *surface = &image->planes[depth_plane].surface;

      info.depth_surf = &surface->isl;

      info.depth_address =
         anv_batch_emit_reloc(&cmd_buffer->batch,
                              dw + device->isl_dev.ds.depth_offset / 4,
                              image->planes[depth_plane].address.bo,
                              image->planes[depth_plane].address.offset +
                              surface->offset);
      info.mocs =
         anv_mocs_for_bo(device, image->planes[depth_plane].address.bo);

      const uint32_t ds =
         cmd_buffer->state.subpass->depth_stencil_attachment->attachment;
      info.hiz_usage = cmd_buffer->state.attachments[ds].aux_usage;
      if (info.hiz_usage == ISL_AUX_USAGE_HIZ) {
         info.hiz_surf = &image->planes[depth_plane].aux_surface.isl;

         info.hiz_address =
            anv_batch_emit_reloc(&cmd_buffer->batch,
                                 dw + device->isl_dev.ds.hiz_offset / 4,
                                 image->planes[depth_plane].address.bo,
                                 image->planes[depth_plane].address.offset +
                                 image->planes[depth_plane].aux_surface.offset);

         info.depth_clear_value = ANV_HZ_FC_VAL;
      }
   }

   if (image && (image->aspects & VK_IMAGE_ASPECT_STENCIL_BIT)) {
      uint32_t stencil_plane =
         anv_image_aspect_to_plane(image->aspects, VK_IMAGE_ASPECT_STENCIL_BIT);
      const struct anv_surface *surface = &image->planes[stencil_plane].surface;

      info.stencil_surf = &surface->isl;

      info.stencil_address =
         anv_batch_emit_reloc(&cmd_buffer->batch,
                              dw + device->isl_dev.ds.stencil_offset / 4,
                              image->planes[stencil_plane].address.bo,
                              image->planes[stencil_plane].address.offset +
                              surface->offset);
      info.mocs =
         anv_mocs_for_bo(device, image->planes[stencil_plane].address.bo);
   }

   isl_emit_depth_stencil_hiz_s(&device->isl_dev, dw, &info);

   cmd_buffer->state.hiz_enabled = info.hiz_usage == ISL_AUX_USAGE_HIZ;
}

/**
 * This ANDs the view mask of the current subpass with the pending clear
 * views in the attachment to get the mask of views active in the subpass
 * that still need to be cleared.
 */
static inline uint32_t
get_multiview_subpass_clear_mask(const struct anv_cmd_state *cmd_state,
                                 const struct anv_attachment_state *att_state)
{
   return cmd_state->subpass->view_mask & att_state->pending_clear_views;
}

static inline bool
do_first_layer_clear(const struct anv_cmd_state *cmd_state,
                     const struct anv_attachment_state *att_state)
{
   if (!cmd_state->subpass->view_mask)
      return true;

   uint32_t pending_clear_mask =
      get_multiview_subpass_clear_mask(cmd_state, att_state);

   return pending_clear_mask & 1;
}

static inline bool
current_subpass_is_last_for_attachment(const struct anv_cmd_state *cmd_state,
                                       uint32_t att_idx)
{
   const uint32_t last_subpass_idx =
      cmd_state->pass->attachments[att_idx].last_subpass_idx;
   const struct anv_subpass *last_subpass =
      &cmd_state->pass->subpasses[last_subpass_idx];
   return last_subpass == cmd_state->subpass;
}

static void
cmd_buffer_begin_subpass(struct anv_cmd_buffer *cmd_buffer,
                         uint32_t subpass_id)
{
   struct anv_cmd_state *cmd_state = &cmd_buffer->state;
   struct anv_subpass *subpass = &cmd_state->pass->subpasses[subpass_id];
   cmd_state->subpass = subpass;

   cmd_buffer->state.gfx.dirty |= ANV_CMD_DIRTY_RENDER_TARGETS;

   /* Our implementation of VK_KHR_multiview uses instancing to draw the
    * different views.  If the client asks for instancing, we need to use the
    * Instance Data Step Rate to ensure that we repeat the client's
    * per-instance data once for each view.  Since this bit is in
    * VERTEX_BUFFER_STATE on gen7, we need to dirty vertex buffers at the top
    * of each subpass.
    */
   if (GEN_GEN == 7)
      cmd_buffer->state.gfx.vb_dirty |= ~0;

   /* It is possible to start a render pass with an old pipeline.  Because the
    * render pass and subpass index are both baked into the pipeline, this is
    * highly unlikely.  In order to do so, it requires that you have a render
    * pass with a single subpass and that you use that render pass twice
    * back-to-back and use the same pipeline at the start of the second render
    * pass as at the end of the first.  In order to avoid unpredictable issues
    * with this edge case, we just dirty the pipeline at the start of every
    * subpass.
    */
   cmd_buffer->state.gfx.dirty |= ANV_CMD_DIRTY_PIPELINE;

   /* Accumulate any subpass flushes that need to happen before the subpass */
   cmd_buffer->state.pending_pipe_bits |=
      cmd_buffer->state.pass->subpass_flushes[subpass_id];

   VkRect2D render_area = cmd_buffer->state.render_area;
   struct anv_framebuffer *fb = cmd_buffer->state.framebuffer;

   bool is_multiview = subpass->view_mask != 0;

   for (uint32_t i = 0; i < subpass->attachment_count; ++i) {
      const uint32_t a = subpass->attachments[i].attachment;
      if (a == VK_ATTACHMENT_UNUSED)
         continue;

      assert(a < cmd_state->pass->attachment_count);
      struct anv_attachment_state *att_state = &cmd_state->attachments[a];

      struct anv_image_view *iview = fb->attachments[a];
      const struct anv_image *image = iview->image;

      /* A resolve is necessary before use as an input attachment if the clear
       * color or auxiliary buffer usage isn't supported by the sampler.
       */
      const bool input_needs_resolve =
            (att_state->fast_clear && !att_state->clear_color_is_zero_one) ||
            att_state->input_aux_usage != att_state->aux_usage;

      VkImageLayout target_layout;
      if (iview->aspect_mask & VK_IMAGE_ASPECT_ANY_COLOR_BIT_ANV &&
          !input_needs_resolve) {
         /* Layout transitions before the final only help to enable sampling
          * as an input attachment. If the input attachment supports sampling
          * using the auxiliary surface, we can skip such transitions by
          * making the target layout one that is CCS-aware.
          */
         target_layout = VK_IMAGE_LAYOUT_COLOR_ATTACHMENT_OPTIMAL;
      } else {
         target_layout = subpass->attachments[i].layout;
      }

      if (image->aspects & VK_IMAGE_ASPECT_ANY_COLOR_BIT_ANV) {
         assert(image->aspects == VK_IMAGE_ASPECT_COLOR_BIT);

         uint32_t base_layer, layer_count;
         if (image->type == VK_IMAGE_TYPE_3D) {
            base_layer = 0;
            layer_count = anv_minify(iview->image->extent.depth,
                                     iview->planes[0].isl.base_level);
         } else {
            base_layer = iview->planes[0].isl.base_array_layer;
            layer_count = fb->layers;
         }

         transition_color_buffer(cmd_buffer, image, VK_IMAGE_ASPECT_COLOR_BIT,
                                 iview->planes[0].isl.base_level, 1,
                                 base_layer, layer_count,
                                 att_state->current_layout, target_layout);
      } else if (image->aspects & VK_IMAGE_ASPECT_DEPTH_BIT) {
         transition_depth_buffer(cmd_buffer, image,
                                 att_state->current_layout, target_layout);
         att_state->aux_usage =
            anv_layout_to_aux_usage(&cmd_buffer->device->info, image,
                                    VK_IMAGE_ASPECT_DEPTH_BIT, target_layout);
      }
      att_state->current_layout = target_layout;

      if (att_state->pending_clear_aspects & VK_IMAGE_ASPECT_COLOR_BIT) {
         assert(att_state->pending_clear_aspects == VK_IMAGE_ASPECT_COLOR_BIT);

         /* Multi-planar images are not supported as attachments */
         assert(image->aspects == VK_IMAGE_ASPECT_COLOR_BIT);
         assert(image->n_planes == 1);

         uint32_t base_clear_layer = iview->planes[0].isl.base_array_layer;
         uint32_t clear_layer_count = fb->layers;

         if (att_state->fast_clear &&
             do_first_layer_clear(cmd_state, att_state)) {
            /* We only support fast-clears on the first layer */
            assert(iview->planes[0].isl.base_level == 0);
            assert(iview->planes[0].isl.base_array_layer == 0);

            union isl_color_value clear_color = {};
            anv_clear_color_from_att_state(&clear_color, att_state, iview);
            if (iview->image->samples == 1) {
               anv_image_ccs_op(cmd_buffer, image,
                                iview->planes[0].isl.format,
                                VK_IMAGE_ASPECT_COLOR_BIT,
                                0, 0, 1, ISL_AUX_OP_FAST_CLEAR,
                                &clear_color,
                                false);
            } else {
               anv_image_mcs_op(cmd_buffer, image,
                                iview->planes[0].isl.format,
                                VK_IMAGE_ASPECT_COLOR_BIT,
                                0, 1, ISL_AUX_OP_FAST_CLEAR,
                                &clear_color,
                                false);
            }
            base_clear_layer++;
            clear_layer_count--;
            if (is_multiview)
               att_state->pending_clear_views &= ~1;

            if (att_state->clear_color_is_zero) {
               /* This image has the auxiliary buffer enabled. We can mark the
                * subresource as not needing a resolve because the clear color
                * will match what's in every RENDER_SURFACE_STATE object when
                * it's being used for sampling.
                */
               set_image_fast_clear_state(cmd_buffer, iview->image,
                                          VK_IMAGE_ASPECT_COLOR_BIT,
                                          ANV_FAST_CLEAR_DEFAULT_VALUE);
            } else {
               set_image_fast_clear_state(cmd_buffer, iview->image,
                                          VK_IMAGE_ASPECT_COLOR_BIT,
                                          ANV_FAST_CLEAR_ANY);
            }
         }

         /* From the VkFramebufferCreateInfo spec:
          *
          * "If the render pass uses multiview, then layers must be one and each
          *  attachment requires a number of layers that is greater than the
          *  maximum bit index set in the view mask in the subpasses in which it
          *  is used."
          *
          * So if multiview is active we ignore the number of layers in the
          * framebuffer and instead we honor the view mask from the subpass.
          */
         if (is_multiview) {
            assert(image->n_planes == 1);
            uint32_t pending_clear_mask =
               get_multiview_subpass_clear_mask(cmd_state, att_state);

            uint32_t layer_idx;
            for_each_bit(layer_idx, pending_clear_mask) {
               uint32_t layer =
                  iview->planes[0].isl.base_array_layer + layer_idx;

               anv_image_clear_color(cmd_buffer, image,
                                     VK_IMAGE_ASPECT_COLOR_BIT,
                                     att_state->aux_usage,
                                     iview->planes[0].isl.format,
                                     iview->planes[0].isl.swizzle,
                                     iview->planes[0].isl.base_level,
                                     layer, 1,
                                     render_area,
                                     vk_to_isl_color(att_state->clear_value.color));
            }

            att_state->pending_clear_views &= ~pending_clear_mask;
         } else if (clear_layer_count > 0) {
            assert(image->n_planes == 1);
            anv_image_clear_color(cmd_buffer, image, VK_IMAGE_ASPECT_COLOR_BIT,
                                  att_state->aux_usage,
                                  iview->planes[0].isl.format,
                                  iview->planes[0].isl.swizzle,
                                  iview->planes[0].isl.base_level,
                                  base_clear_layer, clear_layer_count,
                                  render_area,
                                  vk_to_isl_color(att_state->clear_value.color));
         }
      } else if (att_state->pending_clear_aspects & (VK_IMAGE_ASPECT_DEPTH_BIT |
                                                     VK_IMAGE_ASPECT_STENCIL_BIT)) {
         if (att_state->fast_clear && !is_multiview) {
            /* We currently only support HiZ for single-layer images */
            if (att_state->pending_clear_aspects & VK_IMAGE_ASPECT_DEPTH_BIT) {
               assert(iview->image->planes[0].aux_usage == ISL_AUX_USAGE_HIZ);
               assert(iview->planes[0].isl.base_level == 0);
               assert(iview->planes[0].isl.base_array_layer == 0);
               assert(fb->layers == 1);
            }

            anv_image_hiz_clear(cmd_buffer, image,
                                att_state->pending_clear_aspects,
                                iview->planes[0].isl.base_level,
                                iview->planes[0].isl.base_array_layer,
                                fb->layers, render_area,
                                att_state->clear_value.depthStencil.stencil);
         } else if (is_multiview) {
            uint32_t pending_clear_mask =
              get_multiview_subpass_clear_mask(cmd_state, att_state);

            uint32_t layer_idx;
            for_each_bit(layer_idx, pending_clear_mask) {
               uint32_t layer =
                  iview->planes[0].isl.base_array_layer + layer_idx;

               anv_image_clear_depth_stencil(cmd_buffer, image,
                                             att_state->pending_clear_aspects,
                                             att_state->aux_usage,
                                             iview->planes[0].isl.base_level,
                                             layer, 1,
                                             render_area,
                                             att_state->clear_value.depthStencil.depth,
                                             att_state->clear_value.depthStencil.stencil);
            }

            att_state->pending_clear_views &= ~pending_clear_mask;
         } else {
            anv_image_clear_depth_stencil(cmd_buffer, image,
                                          att_state->pending_clear_aspects,
                                          att_state->aux_usage,
                                          iview->planes[0].isl.base_level,
                                          iview->planes[0].isl.base_array_layer,
                                          fb->layers, render_area,
                                          att_state->clear_value.depthStencil.depth,
                                          att_state->clear_value.depthStencil.stencil);
         }
      } else  {
         assert(att_state->pending_clear_aspects == 0);
      }

      if (GEN_GEN < 10 &&
          (att_state->pending_load_aspects & VK_IMAGE_ASPECT_ANY_COLOR_BIT_ANV) &&
          image->planes[0].aux_surface.isl.size_B > 0 &&
          iview->planes[0].isl.base_level == 0 &&
          iview->planes[0].isl.base_array_layer == 0) {
         if (att_state->aux_usage != ISL_AUX_USAGE_NONE) {
            genX(copy_fast_clear_dwords)(cmd_buffer, att_state->color.state,
                                         image, VK_IMAGE_ASPECT_COLOR_BIT,
                                         false /* copy to ss */);
         }

         if (need_input_attachment_state(&cmd_state->pass->attachments[a]) &&
             att_state->input_aux_usage != ISL_AUX_USAGE_NONE) {
            genX(copy_fast_clear_dwords)(cmd_buffer, att_state->input.state,
                                         image, VK_IMAGE_ASPECT_COLOR_BIT,
                                         false /* copy to ss */);
         }
      }
>>>>>>> b85ca86c

      if (subpass->attachments[i].usage ==
          VK_IMAGE_USAGE_COLOR_ATTACHMENT_BIT) {
         /* We assume that if we're starting a subpass, we're going to do some
          * rendering so we may end up with compressed data.
          */
         genX(cmd_buffer_mark_image_written)(cmd_buffer, iview->image,
                                             VK_IMAGE_ASPECT_COLOR_BIT,
                                             att_state->aux_usage,
                                             iview->planes[0].isl.base_level,
                                             iview->planes[0].isl.base_array_layer,
                                             fb->layers);
      } else if (subpass->attachments[i].usage ==
                 VK_IMAGE_USAGE_DEPTH_STENCIL_ATTACHMENT_BIT) {
         /* We may be writing depth or stencil so we need to mark the surface.
          * Unfortunately, there's no way to know at this point whether the
          * depth or stencil tests used will actually write to the surface.
          *
          * Even though stencil may be plane 1, it always shares a base_level
          * with depth.
          */
         const struct isl_view *ds_view = &iview->planes[0].isl;
         if (iview->aspect_mask & VK_IMAGE_ASPECT_DEPTH_BIT) {
            genX(cmd_buffer_mark_image_written)(cmd_buffer, image,
                                                VK_IMAGE_ASPECT_DEPTH_BIT,
                                                att_state->aux_usage,
                                                ds_view->base_level,
                                                ds_view->base_array_layer,
                                                fb->layers);
         }
         if (iview->aspect_mask & VK_IMAGE_ASPECT_STENCIL_BIT) {
            /* Even though stencil may be plane 1, it always shares a
             * base_level with depth.
             */
            genX(cmd_buffer_mark_image_written)(cmd_buffer, image,
                                                VK_IMAGE_ASPECT_STENCIL_BIT,
                                                ISL_AUX_USAGE_NONE,
                                                ds_view->base_level,
                                                ds_view->base_array_layer,
                                                fb->layers);
         }
      }

      /* If multiview is enabled, then we are only done clearing when we no
       * longer have pending layers to clear, or when we have processed the
       * last subpass that uses this attachment.
       */
      if (!is_multiview ||
          att_state->pending_clear_views == 0 ||
          current_subpass_is_last_for_attachment(cmd_state, a)) {
         att_state->pending_clear_aspects = 0;
      }

      att_state->pending_load_aspects = 0;
   }

   cmd_buffer_emit_depth_stencil(cmd_buffer);
}

static enum blorp_filter
vk_to_blorp_resolve_mode(VkResolveModeFlagBitsKHR vk_mode)
{
   switch (vk_mode) {
   case VK_RESOLVE_MODE_SAMPLE_ZERO_BIT_KHR:
      return BLORP_FILTER_SAMPLE_0;
   case VK_RESOLVE_MODE_AVERAGE_BIT_KHR:
      return BLORP_FILTER_AVERAGE;
   case VK_RESOLVE_MODE_MIN_BIT_KHR:
      return BLORP_FILTER_MIN_SAMPLE;
   case VK_RESOLVE_MODE_MAX_BIT_KHR:
      return BLORP_FILTER_MAX_SAMPLE;
   default:
      return BLORP_FILTER_NONE;
   }
}

static void
cmd_buffer_end_subpass(struct anv_cmd_buffer *cmd_buffer)
{
   struct anv_cmd_state *cmd_state = &cmd_buffer->state;
   struct anv_subpass *subpass = cmd_state->subpass;
   uint32_t subpass_id = anv_get_subpass_id(&cmd_buffer->state);
   struct anv_framebuffer *fb = cmd_buffer->state.framebuffer;

   if (subpass->has_color_resolve) {
      /* We are about to do some MSAA resolves.  We need to flush so that the
       * result of writes to the MSAA color attachments show up in the sampler
       * when we blit to the single-sampled resolve target.
       */
      cmd_buffer->state.pending_pipe_bits |=
         ANV_PIPE_TEXTURE_CACHE_INVALIDATE_BIT |
         ANV_PIPE_RENDER_TARGET_CACHE_FLUSH_BIT;

      for (uint32_t i = 0; i < subpass->color_count; ++i) {
         uint32_t src_att = subpass->color_attachments[i].attachment;
         uint32_t dst_att = subpass->resolve_attachments[i].attachment;

         if (dst_att == VK_ATTACHMENT_UNUSED)
            continue;

         assert(src_att < cmd_buffer->state.pass->attachment_count);
         assert(dst_att < cmd_buffer->state.pass->attachment_count);

         if (cmd_buffer->state.attachments[dst_att].pending_clear_aspects) {
            /* From the Vulkan 1.0 spec:
             *
             *    If the first use of an attachment in a render pass is as a
             *    resolve attachment, then the loadOp is effectively ignored
             *    as the resolve is guaranteed to overwrite all pixels in the
             *    render area.
             */
            cmd_buffer->state.attachments[dst_att].pending_clear_aspects = 0;
         }

         struct anv_image_view *src_iview = fb->attachments[src_att];
         struct anv_image_view *dst_iview = fb->attachments[dst_att];

         const VkRect2D render_area = cmd_buffer->state.render_area;

         enum isl_aux_usage src_aux_usage =
            cmd_buffer->state.attachments[src_att].aux_usage;
         enum isl_aux_usage dst_aux_usage =
            cmd_buffer->state.attachments[dst_att].aux_usage;

         assert(src_iview->aspect_mask == VK_IMAGE_ASPECT_COLOR_BIT &&
                dst_iview->aspect_mask == VK_IMAGE_ASPECT_COLOR_BIT);

         anv_image_msaa_resolve(cmd_buffer,
                                src_iview->image, src_aux_usage,
                                src_iview->planes[0].isl.base_level,
                                src_iview->planes[0].isl.base_array_layer,
                                dst_iview->image, dst_aux_usage,
                                dst_iview->planes[0].isl.base_level,
                                dst_iview->planes[0].isl.base_array_layer,
                                VK_IMAGE_ASPECT_COLOR_BIT,
                                render_area.offset.x, render_area.offset.y,
                                render_area.offset.x, render_area.offset.y,
                                render_area.extent.width,
                                render_area.extent.height,
                                fb->layers, BLORP_FILTER_NONE);
      }
   }

   if (subpass->ds_resolve_attachment) {
      /* We are about to do some MSAA resolves.  We need to flush so that the
       * result of writes to the MSAA depth attachments show up in the sampler
       * when we blit to the single-sampled resolve target.
       */
      cmd_buffer->state.pending_pipe_bits |=
         ANV_PIPE_TEXTURE_CACHE_INVALIDATE_BIT |
         ANV_PIPE_DEPTH_CACHE_FLUSH_BIT;

      uint32_t src_att = subpass->depth_stencil_attachment->attachment;
      uint32_t dst_att = subpass->ds_resolve_attachment->attachment;

      assert(src_att < cmd_buffer->state.pass->attachment_count);
      assert(dst_att < cmd_buffer->state.pass->attachment_count);

      if (cmd_buffer->state.attachments[dst_att].pending_clear_aspects) {
         /* From the Vulkan 1.0 spec:
          *
          *    If the first use of an attachment in a render pass is as a
          *    resolve attachment, then the loadOp is effectively ignored
          *    as the resolve is guaranteed to overwrite all pixels in the
          *    render area.
          */
         cmd_buffer->state.attachments[dst_att].pending_clear_aspects = 0;
      }

      struct anv_image_view *src_iview = fb->attachments[src_att];
      struct anv_image_view *dst_iview = fb->attachments[dst_att];

      const VkRect2D render_area = cmd_buffer->state.render_area;

      if ((src_iview->image->aspects & VK_IMAGE_ASPECT_DEPTH_BIT) &&
          subpass->depth_resolve_mode != VK_RESOLVE_MODE_NONE_KHR) {

         struct anv_attachment_state *src_state =
            &cmd_state->attachments[src_att];
         struct anv_attachment_state *dst_state =
            &cmd_state->attachments[dst_att];

         /* MSAA resolves sample from the source attachment.  Transition the
          * depth attachment first to get rid of any HiZ that we may not be
          * able to handle.
          */
         transition_depth_buffer(cmd_buffer, src_iview->image,
                                 src_state->current_layout,
                                 VK_IMAGE_LAYOUT_SHADER_READ_ONLY_OPTIMAL);
         src_state->aux_usage =
            anv_layout_to_aux_usage(&cmd_buffer->device->info, src_iview->image,
                                    VK_IMAGE_ASPECT_DEPTH_BIT,
                                    VK_IMAGE_LAYOUT_SHADER_READ_ONLY_OPTIMAL);
         src_state->current_layout = VK_IMAGE_LAYOUT_SHADER_READ_ONLY_OPTIMAL;

         /* MSAA resolves write to the resolve attachment as if it were any
          * other transfer op.  Transition the resolve attachment accordingly.
          */
         VkImageLayout dst_initial_layout = dst_state->current_layout;

         /* If our render area is the entire size of the image, we're going to
          * blow it all away so we can claim the initial layout is UNDEFINED
          * and we'll get a HiZ ambiguate instead of a resolve.
          */
         if (dst_iview->image->type != VK_IMAGE_TYPE_3D &&
             render_area.offset.x == 0 && render_area.offset.y == 0 &&
             render_area.extent.width == dst_iview->extent.width &&
             render_area.extent.height == dst_iview->extent.height)
            dst_initial_layout = VK_IMAGE_LAYOUT_UNDEFINED;

         transition_depth_buffer(cmd_buffer, dst_iview->image,
                                 dst_initial_layout,
                                 VK_IMAGE_LAYOUT_TRANSFER_DST_OPTIMAL);
         dst_state->aux_usage =
            anv_layout_to_aux_usage(&cmd_buffer->device->info, dst_iview->image,
                                    VK_IMAGE_ASPECT_DEPTH_BIT,
                                    VK_IMAGE_LAYOUT_TRANSFER_DST_OPTIMAL);
         dst_state->current_layout = VK_IMAGE_LAYOUT_TRANSFER_DST_OPTIMAL;

         enum blorp_filter filter =
            vk_to_blorp_resolve_mode(subpass->depth_resolve_mode);

         anv_image_msaa_resolve(cmd_buffer,
                                src_iview->image, src_state->aux_usage,
                                src_iview->planes[0].isl.base_level,
                                src_iview->planes[0].isl.base_array_layer,
                                dst_iview->image, dst_state->aux_usage,
                                dst_iview->planes[0].isl.base_level,
                                dst_iview->planes[0].isl.base_array_layer,
                                VK_IMAGE_ASPECT_DEPTH_BIT,
                                render_area.offset.x, render_area.offset.y,
                                render_area.offset.x, render_area.offset.y,
                                render_area.extent.width,
                                render_area.extent.height,
                                fb->layers, filter);
      }

      if ((src_iview->image->aspects & VK_IMAGE_ASPECT_STENCIL_BIT) &&
          subpass->stencil_resolve_mode != VK_RESOLVE_MODE_NONE_KHR) {

         enum isl_aux_usage src_aux_usage = ISL_AUX_USAGE_NONE;
         enum isl_aux_usage dst_aux_usage = ISL_AUX_USAGE_NONE;

         enum blorp_filter filter =
            vk_to_blorp_resolve_mode(subpass->stencil_resolve_mode);

         anv_image_msaa_resolve(cmd_buffer,
                                src_iview->image, src_aux_usage,
                                src_iview->planes[0].isl.base_level,
                                src_iview->planes[0].isl.base_array_layer,
                                dst_iview->image, dst_aux_usage,
                                dst_iview->planes[0].isl.base_level,
                                dst_iview->planes[0].isl.base_array_layer,
                                VK_IMAGE_ASPECT_STENCIL_BIT,
                                render_area.offset.x, render_area.offset.y,
                                render_area.offset.x, render_area.offset.y,
                                render_area.extent.width,
                                render_area.extent.height,
                                fb->layers, filter);
      }
   }

   for (uint32_t i = 0; i < subpass->attachment_count; ++i) {
      const uint32_t a = subpass->attachments[i].attachment;
      if (a == VK_ATTACHMENT_UNUSED)
         continue;

      if (cmd_state->pass->attachments[a].last_subpass_idx != subpass_id)
         continue;

      assert(a < cmd_state->pass->attachment_count);
      struct anv_attachment_state *att_state = &cmd_state->attachments[a];
      struct anv_image_view *iview = fb->attachments[a];
      const struct anv_image *image = iview->image;

      if ((image->aspects & VK_IMAGE_ASPECT_ANY_COLOR_BIT_ANV) &&
          image->vk_format != iview->vk_format) {
         enum anv_fast_clear_type fast_clear_type =
            anv_layout_to_fast_clear_type(&cmd_buffer->device->info,
                                          image, VK_IMAGE_ASPECT_COLOR_BIT,
                                          att_state->current_layout);

         /* If any clear color was used, flush it down the aux surfaces. If we
          * don't do it now using the view's format we might use the clear
          * color incorrectly in the following resolves (for example with an
          * SRGB view & a UNORM image).
          */
         if (fast_clear_type != ANV_FAST_CLEAR_NONE) {
            anv_perf_warn(cmd_buffer->device->instance, fb,
                          "Doing a partial resolve to get rid of clear color at the "
                          "end of a renderpass due to an image/view format mismatch");

            uint32_t base_layer, layer_count;
            if (image->type == VK_IMAGE_TYPE_3D) {
               base_layer = 0;
               layer_count = anv_minify(iview->image->extent.depth,
                                        iview->planes[0].isl.base_level);
            } else {
               base_layer = iview->planes[0].isl.base_array_layer;
               layer_count = fb->layers;
            }

            for (uint32_t a = 0; a < layer_count; a++) {
               uint32_t array_layer = base_layer + a;
               if (image->samples == 1) {
                  anv_cmd_predicated_ccs_resolve(cmd_buffer, image,
                                                 iview->planes[0].isl.format,
                                                 VK_IMAGE_ASPECT_COLOR_BIT,
                                                 iview->planes[0].isl.base_level,
                                                 array_layer,
                                                 ISL_AUX_OP_PARTIAL_RESOLVE,
                                                 ANV_FAST_CLEAR_NONE);
               } else {
                  anv_cmd_predicated_mcs_resolve(cmd_buffer, image,
                                                 iview->planes[0].isl.format,
                                                 VK_IMAGE_ASPECT_COLOR_BIT,
                                                 base_layer,
                                                 ISL_AUX_OP_PARTIAL_RESOLVE,
                                                 ANV_FAST_CLEAR_NONE);
               }
            }
         }
      }

      /* Transition the image into the final layout for this render pass */
      VkImageLayout target_layout =
         cmd_state->pass->attachments[a].final_layout;

      if (image->aspects & VK_IMAGE_ASPECT_ANY_COLOR_BIT_ANV) {
         assert(image->aspects == VK_IMAGE_ASPECT_COLOR_BIT);

         uint32_t base_layer, layer_count;
         if (image->type == VK_IMAGE_TYPE_3D) {
            base_layer = 0;
            layer_count = anv_minify(iview->image->extent.depth,
                                     iview->planes[0].isl.base_level);
         } else {
            base_layer = iview->planes[0].isl.base_array_layer;
            layer_count = fb->layers;
         }

         transition_color_buffer(cmd_buffer, image, VK_IMAGE_ASPECT_COLOR_BIT,
                                 iview->planes[0].isl.base_level, 1,
                                 base_layer, layer_count,
                                 att_state->current_layout, target_layout);
      } else if (image->aspects & VK_IMAGE_ASPECT_DEPTH_BIT) {
         transition_depth_buffer(cmd_buffer, image,
                                 att_state->current_layout, target_layout);
      }
   }

   /* Accumulate any subpass flushes that need to happen after the subpass.
    * Yes, they do get accumulated twice in the NextSubpass case but since
    * genX_CmdNextSubpass just calls end/begin back-to-back, we just end up
    * ORing the bits in twice so it's harmless.
    */
   cmd_buffer->state.pending_pipe_bits |=
      cmd_buffer->state.pass->subpass_flushes[subpass_id + 1];
}

void genX(CmdBeginRenderPass)(
    VkCommandBuffer                             commandBuffer,
    const VkRenderPassBeginInfo*                pRenderPassBegin,
    VkSubpassContents                           contents)
{
   ANV_FROM_HANDLE(anv_cmd_buffer, cmd_buffer, commandBuffer);
   ANV_FROM_HANDLE(anv_render_pass, pass, pRenderPassBegin->renderPass);
   ANV_FROM_HANDLE(anv_framebuffer, framebuffer, pRenderPassBegin->framebuffer);

   cmd_buffer->state.framebuffer = framebuffer;
   cmd_buffer->state.pass = pass;
   cmd_buffer->state.render_area = pRenderPassBegin->renderArea;
   VkResult result =
      genX(cmd_buffer_setup_attachments)(cmd_buffer, pass, pRenderPassBegin);

   /* If we failed to setup the attachments we should not try to go further */
   if (result != VK_SUCCESS) {
      assert(anv_batch_has_error(&cmd_buffer->batch));
      return;
   }

   genX(flush_pipeline_select_3d)(cmd_buffer);

   cmd_buffer_begin_subpass(cmd_buffer, 0);
}

void genX(CmdBeginRenderPass2KHR)(
    VkCommandBuffer                             commandBuffer,
    const VkRenderPassBeginInfo*                pRenderPassBeginInfo,
    const VkSubpassBeginInfoKHR*                pSubpassBeginInfo)
{
   genX(CmdBeginRenderPass)(commandBuffer, pRenderPassBeginInfo,
                            pSubpassBeginInfo->contents);
}

void genX(CmdNextSubpass)(
    VkCommandBuffer                             commandBuffer,
    VkSubpassContents                           contents)
{
   ANV_FROM_HANDLE(anv_cmd_buffer, cmd_buffer, commandBuffer);

   if (anv_batch_has_error(&cmd_buffer->batch))
      return;

   assert(cmd_buffer->level == VK_COMMAND_BUFFER_LEVEL_PRIMARY);

   uint32_t prev_subpass = anv_get_subpass_id(&cmd_buffer->state);
   cmd_buffer_end_subpass(cmd_buffer);
   cmd_buffer_begin_subpass(cmd_buffer, prev_subpass + 1);
}

void genX(CmdNextSubpass2KHR)(
    VkCommandBuffer                             commandBuffer,
    const VkSubpassBeginInfoKHR*                pSubpassBeginInfo,
    const VkSubpassEndInfoKHR*                  pSubpassEndInfo)
{
   genX(CmdNextSubpass)(commandBuffer, pSubpassBeginInfo->contents);
}

void genX(CmdEndRenderPass)(
    VkCommandBuffer                             commandBuffer)
{
   ANV_FROM_HANDLE(anv_cmd_buffer, cmd_buffer, commandBuffer);

   if (anv_batch_has_error(&cmd_buffer->batch))
      return;

   cmd_buffer_end_subpass(cmd_buffer);

   cmd_buffer->state.hiz_enabled = false;

#ifndef NDEBUG
   anv_dump_add_framebuffer(cmd_buffer, cmd_buffer->state.framebuffer);
#endif

   /* Remove references to render pass specific state. This enables us to
    * detect whether or not we're in a renderpass.
    */
   cmd_buffer->state.framebuffer = NULL;
   cmd_buffer->state.pass = NULL;
   cmd_buffer->state.subpass = NULL;
}

<<<<<<< HEAD
void genX(CmdResetQueryPool)(
    VkCommandBuffer                             commandBuffer,
    VkQueryPool                                 queryPool,
    uint32_t                                    firstQuery,
    uint32_t                                    queryCount)
{
   ANV_FROM_HANDLE(anv_cmd_buffer, cmd_buffer, commandBuffer);
   ANV_FROM_HANDLE(anv_query_pool, pool, queryPool);

   for (uint32_t i = 0; i < queryCount; i++) {
      switch (pool->type) {
      case VK_QUERY_TYPE_OCCLUSION:
      case VK_QUERY_TYPE_TIMESTAMP: {
         anv_batch_emit(&cmd_buffer->batch, GENX(MI_STORE_DATA_IMM), sdm) {
            sdm.Address = (struct anv_address) {
               .bo = &pool->bo,
               .offset = (firstQuery + i) * sizeof(struct anv_query_pool_slot) +
                         offsetof(struct anv_query_pool_slot, available),
            };
            sdm.DataDWord0 = 0;
            sdm.DataDWord1 = 0;
         }
         break;
      }
      default:
         assert(!"Invalid query type");
      }
   }
}

void genX(CmdBeginQuery)(
=======
void genX(CmdEndRenderPass2KHR)(
>>>>>>> b85ca86c
    VkCommandBuffer                             commandBuffer,
    const VkSubpassEndInfoKHR*                  pSubpassEndInfo)
{
   genX(CmdEndRenderPass)(commandBuffer);
}

void
genX(cmd_emit_conditional_render_predicate)(struct anv_cmd_buffer *cmd_buffer)
{
#if GEN_GEN >= 8 || GEN_IS_HASWELL
   emit_lrr(&cmd_buffer->batch, MI_PREDICATE_SRC0, CS_GPR(ANV_PREDICATE_RESULT_REG));
   emit_lri(&cmd_buffer->batch, MI_PREDICATE_SRC0 + 4, 0);
   emit_lri(&cmd_buffer->batch, MI_PREDICATE_SRC1, 0);
   emit_lri(&cmd_buffer->batch, MI_PREDICATE_SRC1 + 4, 0);

   anv_batch_emit(&cmd_buffer->batch, GENX(MI_PREDICATE), mip) {
      mip.LoadOperation    = LOAD_LOADINV;
      mip.CombineOperation = COMBINE_SET;
      mip.CompareOperation = COMPARE_SRCS_EQUAL;
   }
#endif
}

#if GEN_GEN >= 8 || GEN_IS_HASWELL
void genX(CmdBeginConditionalRenderingEXT)(
   VkCommandBuffer                             commandBuffer,
   const VkConditionalRenderingBeginInfoEXT*   pConditionalRenderingBegin)
{
   ANV_FROM_HANDLE(anv_cmd_buffer, cmd_buffer, commandBuffer);
   ANV_FROM_HANDLE(anv_buffer, buffer, pConditionalRenderingBegin->buffer);
   struct anv_cmd_state *cmd_state = &cmd_buffer->state;
   struct anv_address value_address =
      anv_address_add(buffer->address, pConditionalRenderingBegin->offset);

<<<<<<< HEAD
   emit_query_availability(cmd_buffer, &pool->bo, offset + 16);
}

#if GEN_GEN > 7 || GEN_IS_HASWELL

#define alu_opcode(v)   __gen_uint((v),  20, 31)
#define alu_operand1(v) __gen_uint((v),  10, 19)
#define alu_operand2(v) __gen_uint((v),   0,  9)
#define alu(opcode, operand1, operand2) \
   alu_opcode(opcode) | alu_operand1(operand1) | alu_operand2(operand2)

#define OPCODE_NOOP      0x000
#define OPCODE_LOAD      0x080
#define OPCODE_LOADINV   0x480
#define OPCODE_LOAD0     0x081
#define OPCODE_LOAD1     0x481
#define OPCODE_ADD       0x100
#define OPCODE_SUB       0x101
#define OPCODE_AND       0x102
#define OPCODE_OR        0x103
#define OPCODE_XOR       0x104
#define OPCODE_STORE     0x180
#define OPCODE_STOREINV  0x580

#define OPERAND_R0   0x00
#define OPERAND_R1   0x01
#define OPERAND_R2   0x02
#define OPERAND_R3   0x03
#define OPERAND_R4   0x04
#define OPERAND_SRCA 0x20
#define OPERAND_SRCB 0x21
#define OPERAND_ACCU 0x31
#define OPERAND_ZF   0x32
#define OPERAND_CF   0x33
=======
   const bool isInverted = pConditionalRenderingBegin->flags &
                           VK_CONDITIONAL_RENDERING_INVERTED_BIT_EXT;
>>>>>>> b85ca86c

   cmd_state->conditional_render_enabled = true;

   genX(cmd_buffer_apply_pipe_flushes)(cmd_buffer);

   /* Section 19.4 of the Vulkan 1.1.85 spec says:
    *
    *    If the value of the predicate in buffer memory changes
    *    while conditional rendering is active, the rendering commands
    *    may be discarded in an implementation-dependent way.
    *    Some implementations may latch the value of the predicate
    *    upon beginning conditional rendering while others
    *    may read it before every rendering command.
    *
    * So it's perfectly fine to read a value from the buffer once.
    */
   emit_lrm(&cmd_buffer->batch, CS_GPR(MI_ALU_REG0), value_address);
   /* Zero the top 32-bits of MI_PREDICATE_SRC0 */
   emit_lri(&cmd_buffer->batch, CS_GPR(MI_ALU_REG0) + 4, 0);

   /* Precompute predicate result, it is necessary to support secondary
    * command buffers since it is unknown if conditional rendering is
    * inverted when populating them.
    */
   uint32_t *dw = anv_batch_emitn(&cmd_buffer->batch, 5, GENX(MI_MATH));
   dw[1] = mi_alu(MI_ALU_LOAD0, MI_ALU_SRCA, 0);
   dw[2] = mi_alu(MI_ALU_LOAD,  MI_ALU_SRCB, MI_ALU_REG0);
   dw[3] = mi_alu(MI_ALU_SUB, 0, 0);
   dw[4] = mi_alu(isInverted ? MI_ALU_STOREINV : MI_ALU_STORE,
                  ANV_PREDICATE_RESULT_REG, MI_ALU_CF);
}

void genX(CmdEndConditionalRenderingEXT)(
	VkCommandBuffer                             commandBuffer)
{
   ANV_FROM_HANDLE(anv_cmd_buffer, cmd_buffer, commandBuffer);
   struct anv_cmd_state *cmd_state = &cmd_buffer->state;

   cmd_state->conditional_render_enabled = false;
}
#endif<|MERGE_RESOLUTION|>--- conflicted
+++ resolved
@@ -67,14 +67,11 @@
 {
    struct anv_device *device = cmd_buffer->device;
 
-<<<<<<< HEAD
-=======
    /* If we are emitting a new state base address we probably need to re-emit
     * binding tables.
     */
    cmd_buffer->state.descriptors_dirty |= ~0;
 
->>>>>>> b85ca86c
    /* Emit a render target cache flush.
     *
     * This isn't documented anywhere in the PRM.  However, it seems to be
@@ -1514,8 +1511,6 @@
 
    assert(primary->level == VK_COMMAND_BUFFER_LEVEL_PRIMARY);
 
-<<<<<<< HEAD
-=======
    if (anv_batch_has_error(&primary->batch))
       return;
 
@@ -1524,7 +1519,6 @@
     */
    genX(cmd_buffer_enable_pma_fix)(primary, false);
 
->>>>>>> b85ca86c
    /* The secondary command buffer doesn't know which textures etc. have been
     * flushed prior to their execution.  Apply those flushes now.
     */
@@ -2215,11 +2209,7 @@
       }
       case VK_DESCRIPTOR_TYPE_INPUT_ATTACHMENT:
          assert(stage == MESA_SHADER_FRAGMENT);
-<<<<<<< HEAD
-         if (desc->image_view->aspect_mask != VK_IMAGE_ASPECT_COLOR_BIT) {
-=======
          if ((desc->image_view->aspect_mask & VK_IMAGE_ASPECT_ANY_COLOR_BIT_ANV) == 0) {
->>>>>>> b85ca86c
             /* For depth and stencil input attachments, we treat it like any
              * old texture that a user may have bound.
              */
@@ -3989,9 +3979,6 @@
       pc.InstructionCacheInvalidateEnable = true;
       pc.PostSyncOperation                = NoWrite;
    }
-<<<<<<< HEAD
-}
-=======
 
    anv_batch_emit(&cmd_buffer->batch, GENX(PIPELINE_SELECT), ps) {
 #if GEN_GEN >= 9
@@ -4439,7 +4426,6 @@
                                          false /* copy to ss */);
          }
       }
->>>>>>> b85ca86c
 
       if (subpass->attachments[i].usage ==
           VK_IMAGE_USAGE_COLOR_ATTACHMENT_BIT) {
@@ -4883,41 +4869,7 @@
    cmd_buffer->state.subpass = NULL;
 }
 
-<<<<<<< HEAD
-void genX(CmdResetQueryPool)(
-    VkCommandBuffer                             commandBuffer,
-    VkQueryPool                                 queryPool,
-    uint32_t                                    firstQuery,
-    uint32_t                                    queryCount)
-{
-   ANV_FROM_HANDLE(anv_cmd_buffer, cmd_buffer, commandBuffer);
-   ANV_FROM_HANDLE(anv_query_pool, pool, queryPool);
-
-   for (uint32_t i = 0; i < queryCount; i++) {
-      switch (pool->type) {
-      case VK_QUERY_TYPE_OCCLUSION:
-      case VK_QUERY_TYPE_TIMESTAMP: {
-         anv_batch_emit(&cmd_buffer->batch, GENX(MI_STORE_DATA_IMM), sdm) {
-            sdm.Address = (struct anv_address) {
-               .bo = &pool->bo,
-               .offset = (firstQuery + i) * sizeof(struct anv_query_pool_slot) +
-                         offsetof(struct anv_query_pool_slot, available),
-            };
-            sdm.DataDWord0 = 0;
-            sdm.DataDWord1 = 0;
-         }
-         break;
-      }
-      default:
-         assert(!"Invalid query type");
-      }
-   }
-}
-
-void genX(CmdBeginQuery)(
-=======
 void genX(CmdEndRenderPass2KHR)(
->>>>>>> b85ca86c
     VkCommandBuffer                             commandBuffer,
     const VkSubpassEndInfoKHR*                  pSubpassEndInfo)
 {
@@ -4952,45 +4904,8 @@
    struct anv_address value_address =
       anv_address_add(buffer->address, pConditionalRenderingBegin->offset);
 
-<<<<<<< HEAD
-   emit_query_availability(cmd_buffer, &pool->bo, offset + 16);
-}
-
-#if GEN_GEN > 7 || GEN_IS_HASWELL
-
-#define alu_opcode(v)   __gen_uint((v),  20, 31)
-#define alu_operand1(v) __gen_uint((v),  10, 19)
-#define alu_operand2(v) __gen_uint((v),   0,  9)
-#define alu(opcode, operand1, operand2) \
-   alu_opcode(opcode) | alu_operand1(operand1) | alu_operand2(operand2)
-
-#define OPCODE_NOOP      0x000
-#define OPCODE_LOAD      0x080
-#define OPCODE_LOADINV   0x480
-#define OPCODE_LOAD0     0x081
-#define OPCODE_LOAD1     0x481
-#define OPCODE_ADD       0x100
-#define OPCODE_SUB       0x101
-#define OPCODE_AND       0x102
-#define OPCODE_OR        0x103
-#define OPCODE_XOR       0x104
-#define OPCODE_STORE     0x180
-#define OPCODE_STOREINV  0x580
-
-#define OPERAND_R0   0x00
-#define OPERAND_R1   0x01
-#define OPERAND_R2   0x02
-#define OPERAND_R3   0x03
-#define OPERAND_R4   0x04
-#define OPERAND_SRCA 0x20
-#define OPERAND_SRCB 0x21
-#define OPERAND_ACCU 0x31
-#define OPERAND_ZF   0x32
-#define OPERAND_CF   0x33
-=======
    const bool isInverted = pConditionalRenderingBegin->flags &
                            VK_CONDITIONAL_RENDERING_INVERTED_BIT_EXT;
->>>>>>> b85ca86c
 
    cmd_state->conditional_render_enabled = true;
 
