# Copyright © 2017-2019 Intel Corporation

# Permission is hereby granted, free of charge, to any person obtaining a copy
# of this software and associated documentation files (the "Software"), to deal
# in the Software without restriction, including without limitation the rights
# to use, copy, modify, merge, publish, distribute, sublicense, and/or sell
# copies of the Software, and to permit persons to whom the Software is
# furnished to do so, subject to the following conditions:

# The above copyright notice and this permission notice shall be included in
# all copies or substantial portions of the Software.

# THE SOFTWARE IS PROVIDED "AS IS", WITHOUT WARRANTY OF ANY KIND, EXPRESS OR
# IMPLIED, INCLUDING BUT NOT LIMITED TO THE WARRANTIES OF MERCHANTABILITY,
# FITNESS FOR A PARTICULAR PURPOSE AND NONINFRINGEMENT. IN NO EVENT SHALL THE
# AUTHORS OR COPYRIGHT HOLDERS BE LIABLE FOR ANY CLAIM, DAMAGES OR OTHER
# LIABILITY, WHETHER IN AN ACTION OF CONTRACT, TORT OR OTHERWISE, ARISING FROM,
# OUT OF OR IN CONNECTION WITH THE SOFTWARE OR THE USE OR OTHER DEALINGS IN THE
# SOFTWARE.

anv_extensions_py = files('anv_extensions.py')

anv_entrypoints = custom_target(
  'anv_entrypoints.[ch]',
  input : ['anv_entrypoints_gen.py', vk_api_xml],
  output : ['anv_entrypoints.h', 'anv_entrypoints.c'],
  command : [
    prog_python, '@INPUT0@', '--xml', '@INPUT1@',
    '--outdir', meson.current_build_dir(),
  ],
  depend_files : anv_extensions_py,
)

anv_extensions_c = custom_target(
  'anv_extensions.c',
  input : ['anv_extensions_gen.py', vk_api_xml],
  output : 'anv_extensions.c',
  command : [
    prog_python, '@INPUT0@', '--xml', '@INPUT1@',
    '--out-c', '@OUTPUT@',
  ],
  depend_files : anv_extensions_py,
)

anv_extensions_h = custom_target(
  'anv_extensions.h',
  input : ['anv_extensions_gen.py', vk_api_xml],
  output : 'anv_extensions.h',
  command : [
    prog_python, '@INPUT0@', '--xml', '@INPUT1@',
    '--out-h', '@OUTPUT@',
  ],
  depend_files : anv_extensions_py,
)

intel_icd = custom_target(
  'intel_icd',
  input : 'anv_icd.py',
  output : 'intel_icd.@0@.json'.format(host_machine.cpu()),
  command : [
    prog_python, '@INPUT@',
    '--lib-path', join_paths(get_option('prefix'), get_option('libdir')),
    '--out', '@OUTPUT@',
  ],
  depend_files : anv_extensions_py,
  build_by_default : true,
  install_dir : with_vulkan_icd_dir,
  install : true,
)

libanv_gen_libs = []
anv_gen_files = files(
  'genX_blorp_exec.c',
  'genX_cmd_buffer.c',
  'genX_gpu_memcpy.c',
  'genX_pipeline.c',
  'genX_query.c',
  'genX_state.c',
)
foreach g : [['70', ['gen7_cmd_buffer.c']], ['75', ['gen7_cmd_buffer.c']],
             ['80', ['gen8_cmd_buffer.c']], ['90', ['gen8_cmd_buffer.c']],
             ['100', ['gen8_cmd_buffer.c']], ['110', ['gen8_cmd_buffer.c']],
             ['120', ['gen8_cmd_buffer.c']]]
  _gen = g[0]
  libanv_gen_libs += static_library(
    'anv_gen@0@'.format(_gen),
    [anv_gen_files, g[1], anv_entrypoints[0], anv_extensions_h],
    include_directories : [
      inc_common, inc_compiler, inc_include, inc_intel, inc_vulkan_wsi,
    ],
    c_args : [
      c_vis_args, no_override_init_args, c_sse2_args,
      '-DGEN_VERSIONx10=@0@'.format(_gen),
    ],
    dependencies : [
      dep_libdrm, dep_valgrind, idep_nir_headers, idep_genxml, idep_vulkan_util_headers,
    ],
  )
endforeach

libanv_files = files(
  'anv_allocator.c',
  'anv_android.h',
  'anv_batch_chain.c',
  'anv_blorp.c',
  'anv_cmd_buffer.c',
  'anv_descriptor_set.c',
  'anv_device.c',
  'anv_dump.c',
  'anv_formats.c',
  'anv_genX.h',
  'anv_image.c',
  'anv_intel.c',
  'anv_nir.h',
  'anv_nir_add_base_work_group_id.c',
  'anv_nir_apply_pipeline_layout.c',
  'anv_nir_compute_push_layout.c',
  'anv_nir_lower_multiview.c',
  'anv_nir_lower_ycbcr_textures.c',
  'anv_pass.c',
  'anv_perf.c',
  'anv_pipeline.c',
  'anv_pipeline_cache.c',
  'anv_private.h',
  'anv_queue.c',
  'anv_util.c',
  'anv_wsi.c',
  'vk_format_info.h',
)

anv_deps = [
  dep_libdrm,
  dep_valgrind,
  idep_nir_headers,
  idep_vulkan_util_headers,
<<<<<<< HEAD
=======
  idep_xmlconfig_headers,
>>>>>>> 4392cf2d
]
anv_flags = [
  c_vis_args,
  no_override_init_args,
  c_sse2_args,
]

if with_platform_x11
  anv_deps += dep_xcb_dri3
  anv_flags += [
    '-DVK_USE_PLATFORM_XCB_KHR',
    '-DVK_USE_PLATFORM_XLIB_KHR',
  ]
  libanv_files += files('anv_wsi_x11.c')
endif

if with_platform_wayland
  anv_deps += dep_wayland_client
  anv_flags += '-DVK_USE_PLATFORM_WAYLAND_KHR'
  libanv_files += files('anv_wsi_wayland.c')
endif

if with_platform_drm
  anv_flags += '-DVK_USE_PLATFORM_DISPLAY_KHR'
  libanv_files += files('anv_wsi_display.c')
endif

if with_xlib_lease
  anv_deps += [dep_xcb_xrandr, dep_xlib_xrandr]
  anv_flags += '-DVK_USE_PLATFORM_XLIB_XRANDR_EXT'
endif

if with_platform_android
<<<<<<< HEAD
  anv_deps += dep_android
=======
>>>>>>> 4392cf2d
  anv_flags += '-DVK_USE_PLATFORM_ANDROID_KHR'
  libanv_files += files('anv_android.c')
else
  libanv_files += files('anv_android_stubs.c')
endif

libanv_common = static_library(
  'anv_common',
  [
    libanv_files, anv_entrypoints, anv_extensions_c, anv_extensions_h, sha1_h,
    gen_xml_pack,
  ],
  include_directories : [
    inc_common, inc_intel, inc_compiler, inc_include,
<<<<<<< HEAD
    inc_vulkan_wsi,
=======
    inc_vulkan_wsi, inc_util,
>>>>>>> 4392cf2d
  ],
  c_args : anv_flags,
  dependencies : anv_deps,
)

libvulkan_intel = shared_library(
  'vulkan_intel',
  [files('anv_gem.c'), anv_entrypoints[0], anv_extensions_h],
  include_directories : [
    inc_common, inc_intel, inc_compiler, inc_include, inc_vulkan_wsi,
  ],
  link_whole : [libanv_common, libanv_gen_libs],
  link_with : [
<<<<<<< HEAD
    libintel_compiler, libintel_common, libintel_dev, libisl, libblorp,
    libvulkan_wsi, libmesa_util,
  ],
  dependencies : [
    dep_thread, dep_dl, dep_m, anv_deps, idep_nir, idep_genxml, idep_vulkan_util
=======
    libintel_compiler, libintel_dev, libisl, libblorp, libvulkan_wsi,
    libintel_perf,
  ],
  dependencies : [
    dep_thread, dep_dl, dep_m, anv_deps, idep_libintel_common,
    idep_nir, idep_genxml, idep_vulkan_util, idep_mesautil, idep_xmlconfig,
>>>>>>> 4392cf2d
  ],
  c_args : anv_flags,
  link_args : ['-Wl,--build-id=sha1', ld_args_bsymbolic, ld_args_gc_sections],
  install : true,
)

if with_symbols_check
  test(
    'anv symbols check',
    symbols_check,
    args : [
      '--lib', libvulkan_intel,
      '--symbols-file', vulkan_icd_symbols,
      symbols_check_args,
    ],
    suite : ['intel'],
  )
endif

if with_tests
  libvulkan_intel_test = static_library(
    'vulkan_intel_test',
    [files('anv_gem_stubs.c'), anv_entrypoints[0], anv_extensions_h],
    include_directories : [
      inc_common, inc_intel, inc_compiler, inc_include, inc_vulkan_wsi,
    ],
    link_whole : libanv_common,
    link_with : [
      libanv_gen_libs, libintel_compiler, libintel_common, libintel_dev,
<<<<<<< HEAD
      libisl, libblorp, libvulkan_wsi, libmesa_util,
    ],
    dependencies : [
      dep_thread, dep_dl, dep_m, anv_deps, idep_nir, idep_vulkan_util
=======
      libisl, libblorp, libvulkan_wsi, libintel_perf,
    ],
    dependencies : [
      dep_thread, dep_dl, dep_m, anv_deps,
      idep_nir, idep_vulkan_util, idep_mesautil,
>>>>>>> 4392cf2d
    ],
    c_args : anv_flags,
  )

  foreach t : ['block_pool_no_free', 'block_pool_grow_first',
               'state_pool_no_free', 'state_pool_free_list_only',
               'state_pool', 'state_pool_padding']
    test(
      'anv_@0@'.format(t),
      executable(
        t,
        ['tests/@0@.c'.format(t), anv_entrypoints[0], anv_extensions_h],
        c_args : [ c_sse2_args ],
        link_with : libvulkan_intel_test,
        dependencies : [dep_libdrm, dep_thread, dep_m, dep_valgrind, idep_vulkan_util, ],
        include_directories : [
          inc_common, inc_intel, inc_compiler, inc_vulkan_wsi,
        ],
      ),
      suite : ['intel'],
    )
  endforeach
endif<|MERGE_RESOLUTION|>--- conflicted
+++ resolved
@@ -133,10 +133,7 @@
   dep_valgrind,
   idep_nir_headers,
   idep_vulkan_util_headers,
-<<<<<<< HEAD
-=======
   idep_xmlconfig_headers,
->>>>>>> 4392cf2d
 ]
 anv_flags = [
   c_vis_args,
@@ -170,10 +167,6 @@
 endif
 
 if with_platform_android
-<<<<<<< HEAD
-  anv_deps += dep_android
-=======
->>>>>>> 4392cf2d
   anv_flags += '-DVK_USE_PLATFORM_ANDROID_KHR'
   libanv_files += files('anv_android.c')
 else
@@ -188,11 +181,7 @@
   ],
   include_directories : [
     inc_common, inc_intel, inc_compiler, inc_include,
-<<<<<<< HEAD
-    inc_vulkan_wsi,
-=======
     inc_vulkan_wsi, inc_util,
->>>>>>> 4392cf2d
   ],
   c_args : anv_flags,
   dependencies : anv_deps,
@@ -206,20 +195,12 @@
   ],
   link_whole : [libanv_common, libanv_gen_libs],
   link_with : [
-<<<<<<< HEAD
-    libintel_compiler, libintel_common, libintel_dev, libisl, libblorp,
-    libvulkan_wsi, libmesa_util,
-  ],
-  dependencies : [
-    dep_thread, dep_dl, dep_m, anv_deps, idep_nir, idep_genxml, idep_vulkan_util
-=======
     libintel_compiler, libintel_dev, libisl, libblorp, libvulkan_wsi,
     libintel_perf,
   ],
   dependencies : [
     dep_thread, dep_dl, dep_m, anv_deps, idep_libintel_common,
     idep_nir, idep_genxml, idep_vulkan_util, idep_mesautil, idep_xmlconfig,
->>>>>>> 4392cf2d
   ],
   c_args : anv_flags,
   link_args : ['-Wl,--build-id=sha1', ld_args_bsymbolic, ld_args_gc_sections],
@@ -249,18 +230,11 @@
     link_whole : libanv_common,
     link_with : [
       libanv_gen_libs, libintel_compiler, libintel_common, libintel_dev,
-<<<<<<< HEAD
-      libisl, libblorp, libvulkan_wsi, libmesa_util,
-    ],
-    dependencies : [
-      dep_thread, dep_dl, dep_m, anv_deps, idep_nir, idep_vulkan_util
-=======
       libisl, libblorp, libvulkan_wsi, libintel_perf,
     ],
     dependencies : [
       dep_thread, dep_dl, dep_m, anv_deps,
       idep_nir, idep_vulkan_util, idep_mesautil,
->>>>>>> 4392cf2d
     ],
     c_args : anv_flags,
   )
