--- conflicted
+++ resolved
@@ -118,32 +118,9 @@
 {
    struct anv_cmd_state *state = &cmd_buffer->state;
 
-<<<<<<< HEAD
-   memset(&state->descriptors, 0, sizeof(state->descriptors));
-   for (uint32_t i = 0; i < MESA_SHADER_STAGES; i++) {
-      if (state->push_constants[i] != NULL) {
-         vk_free(&cmd_buffer->pool->alloc, state->push_constants[i]);
-         state->push_constants[i] = NULL;
-      }
-   }
-   memset(state->binding_tables, 0, sizeof(state->binding_tables));
-   memset(state->samplers, 0, sizeof(state->samplers));
-
-   /* 0 isn't a valid config.  This ensures that we always configure L3$. */
-   cmd_buffer->state.current_l3_config = 0;
-
-   state->dirty = 0;
-   state->vb_dirty = 0;
-   state->pending_pipe_bits = 0;
-   state->descriptors_dirty = 0;
-   state->push_constants_dirty = 0;
-   state->pipeline = NULL;
-   state->push_constant_stages = 0;
-=======
    memset(state, 0, sizeof(*state));
 
    state->current_pipeline = UINT32_MAX;
->>>>>>> b85ca86c
    state->restart_index = UINT32_MAX;
    state->gfx.dynamic = default_dynamic_state;
 }
@@ -237,14 +214,8 @@
    if (cmd_buffer == NULL)
       return vk_error(VK_ERROR_OUT_OF_HOST_MEMORY);
 
-<<<<<<< HEAD
-   for (uint32_t i = 0; i < MESA_SHADER_STAGES; i++) {
-      cmd_buffer->state.push_constants[i] = NULL;
-   }
-=======
    cmd_buffer->batch.status = VK_SUCCESS;
 
->>>>>>> b85ca86c
    cmd_buffer->_loader_data.loaderMagic = ICD_LOADER_MAGIC;
    cmd_buffer->device = device;
    cmd_buffer->pool = pool;
