/*
 * Copyright © 2015 Intel Corporation
 *
 * Permission is hereby granted, free of charge, to any person obtaining a
 * copy of this software and associated documentation files (the "Software"),
 * to deal in the Software without restriction, including without limitation
 * the rights to use, copy, modify, merge, publish, distribute, sublicense,
 * and/or sell copies of the Software, and to permit persons to whom the
 * Software is furnished to do so, subject to the following conditions:
 *
 * The above copyright notice and this permission notice (including the next
 * paragraph) shall be included in all copies or substantial portions of the
 * Software.
 *
 * THE SOFTWARE IS PROVIDED "AS IS", WITHOUT WARRANTY OF ANY KIND, EXPRESS OR
 * IMPLIED, INCLUDING BUT NOT LIMITED TO THE WARRANTIES OF MERCHANTABILITY,
 * FITNESS FOR A PARTICULAR PURPOSE AND NONINFRINGEMENT.  IN NO EVENT SHALL
 * THE AUTHORS OR COPYRIGHT HOLDERS BE LIABLE FOR ANY CLAIM, DAMAGES OR OTHER
 * LIABILITY, WHETHER IN AN ACTION OF CONTRACT, TORT OR OTHERWISE, ARISING
 * FROM, OUT OF OR IN CONNECTION WITH THE SOFTWARE OR THE USE OR OTHER DEALINGS
 * IN THE SOFTWARE.
 */

#include <assert.h>
#include <stdbool.h>
#include <string.h>
#include <unistd.h>
#include <fcntl.h>

#include "anv_private.h"

#include "vk_format_info.h"

/** \file anv_cmd_buffer.c
 *
 * This file contains all of the stuff for emitting commands into a command
 * buffer.  This includes implementations of most of the vkCmd*
 * entrypoints.  This file is concerned entirely with state emission and
 * not with the command buffer data structure itself.  As far as this file
 * is concerned, most of anv_cmd_buffer is magic.
 */

/* TODO: These are taken from GLES.  We should check the Vulkan spec */
const struct anv_dynamic_state default_dynamic_state = {
   .viewport = {
      .count = 0,
   },
   .scissor = {
      .count = 0,
   },
   .line_width = 1.0f,
   .depth_bias = {
      .bias = 0.0f,
      .clamp = 0.0f,
      .slope = 0.0f,
   },
   .blend_constants = { 0.0f, 0.0f, 0.0f, 0.0f },
   .depth_bounds = {
      .min = 0.0f,
      .max = 1.0f,
   },
   .stencil_compare_mask = {
      .front = ~0u,
      .back = ~0u,
   },
   .stencil_write_mask = {
      .front = ~0u,
      .back = ~0u,
   },
   .stencil_reference = {
      .front = 0u,
      .back = 0u,
   },
};

void
anv_dynamic_state_copy(struct anv_dynamic_state *dest,
                       const struct anv_dynamic_state *src,
                       uint32_t copy_mask)
{
   if (copy_mask & (1 << VK_DYNAMIC_STATE_VIEWPORT)) {
      dest->viewport.count = src->viewport.count;
      typed_memcpy(dest->viewport.viewports, src->viewport.viewports,
                   src->viewport.count);
   }

   if (copy_mask & (1 << VK_DYNAMIC_STATE_SCISSOR)) {
      dest->scissor.count = src->scissor.count;
      typed_memcpy(dest->scissor.scissors, src->scissor.scissors,
                   src->scissor.count);
   }

   if (copy_mask & (1 << VK_DYNAMIC_STATE_LINE_WIDTH))
      dest->line_width = src->line_width;

   if (copy_mask & (1 << VK_DYNAMIC_STATE_DEPTH_BIAS))
      dest->depth_bias = src->depth_bias;

   if (copy_mask & (1 << VK_DYNAMIC_STATE_BLEND_CONSTANTS))
      typed_memcpy(dest->blend_constants, src->blend_constants, 4);

   if (copy_mask & (1 << VK_DYNAMIC_STATE_DEPTH_BOUNDS))
      dest->depth_bounds = src->depth_bounds;

   if (copy_mask & (1 << VK_DYNAMIC_STATE_STENCIL_COMPARE_MASK))
      dest->stencil_compare_mask = src->stencil_compare_mask;

   if (copy_mask & (1 << VK_DYNAMIC_STATE_STENCIL_WRITE_MASK))
      dest->stencil_write_mask = src->stencil_write_mask;

   if (copy_mask & (1 << VK_DYNAMIC_STATE_STENCIL_REFERENCE))
      dest->stencil_reference = src->stencil_reference;
}

static void
anv_cmd_state_init(struct anv_cmd_buffer *cmd_buffer)
{
   struct anv_cmd_state *state = &cmd_buffer->state;

   memset(state, 0, sizeof(*state));

   state->current_pipeline = UINT32_MAX;
   state->restart_index = UINT32_MAX;
   state->gfx.dynamic = default_dynamic_state;
}

static void
anv_cmd_pipeline_state_finish(struct anv_cmd_buffer *cmd_buffer,
                              struct anv_cmd_pipeline_state *pipe_state)
{
<<<<<<< HEAD
   for (uint32_t i = 0; i < ARRAY_SIZE(pipe_state->push_descriptors); i++)
      vk_free(&cmd_buffer->pool->alloc, pipe_state->push_descriptors[i]);
=======
   for (uint32_t i = 0; i < ARRAY_SIZE(pipe_state->push_descriptors); i++) {
      if (pipe_state->push_descriptors[i]) {
         anv_descriptor_set_layout_unref(cmd_buffer->device,
             pipe_state->push_descriptors[i]->set.layout);
         vk_free(&cmd_buffer->pool->alloc, pipe_state->push_descriptors[i]);
      }
   }
>>>>>>> f163900f
}

static void
anv_cmd_state_finish(struct anv_cmd_buffer *cmd_buffer)
{
   struct anv_cmd_state *state = &cmd_buffer->state;

   anv_cmd_pipeline_state_finish(cmd_buffer, &state->gfx.base);
   anv_cmd_pipeline_state_finish(cmd_buffer, &state->compute.base);

   for (uint32_t i = 0; i < MESA_SHADER_STAGES; i++)
      vk_free(&cmd_buffer->pool->alloc, state->push_constants[i]);

   vk_free(&cmd_buffer->pool->alloc, state->attachments);
}

static void
anv_cmd_state_reset(struct anv_cmd_buffer *cmd_buffer)
{
   anv_cmd_state_finish(cmd_buffer);
   anv_cmd_state_init(cmd_buffer);
}

/**
 * This function updates the size of the push constant buffer we need to emit.
 * This is called in various parts of the driver to ensure that different
 * pieces of push constant data get emitted as needed. However, it is important
 * that we never shrink the size of the buffer. For example, a compute shader
 * dispatch will always call this for the base group id, which has an
 * offset in the push constant buffer that is smaller than the offset for
 * storage image data. If the compute shader has storage images, we will call
 * this again with a larger size during binding table emission. However,
 * if we dispatch the compute shader again without dirtying our descriptors,
 * we would still call this function with a smaller size for the base group
 * id, and not for the images, which would incorrectly shrink the size of the
 * push constant data we emit with that dispatch, making us drop the image data.
 */
VkResult
anv_cmd_buffer_ensure_push_constants_size(struct anv_cmd_buffer *cmd_buffer,
                                          gl_shader_stage stage, uint32_t size)
{
   struct anv_push_constants **ptr = &cmd_buffer->state.push_constants[stage];

   if (*ptr == NULL) {
      *ptr = vk_alloc(&cmd_buffer->pool->alloc, size, 8,
                       VK_SYSTEM_ALLOCATION_SCOPE_OBJECT);
      if (*ptr == NULL) {
         anv_batch_set_error(&cmd_buffer->batch, VK_ERROR_OUT_OF_HOST_MEMORY);
         return vk_error(VK_ERROR_OUT_OF_HOST_MEMORY);
      }
      (*ptr)->size = size;
   } else if ((*ptr)->size < size) {
      *ptr = vk_realloc(&cmd_buffer->pool->alloc, *ptr, size, 8,
                         VK_SYSTEM_ALLOCATION_SCOPE_OBJECT);
      if (*ptr == NULL) {
         anv_batch_set_error(&cmd_buffer->batch, VK_ERROR_OUT_OF_HOST_MEMORY);
         return vk_error(VK_ERROR_OUT_OF_HOST_MEMORY);
      }
      (*ptr)->size = size;
   }

   return VK_SUCCESS;
}

static VkResult anv_create_cmd_buffer(
    struct anv_device *                         device,
    struct anv_cmd_pool *                       pool,
    VkCommandBufferLevel                        level,
    VkCommandBuffer*                            pCommandBuffer)
{
   struct anv_cmd_buffer *cmd_buffer;
   VkResult result;

   cmd_buffer = vk_alloc(&pool->alloc, sizeof(*cmd_buffer), 8,
                          VK_SYSTEM_ALLOCATION_SCOPE_OBJECT);
   if (cmd_buffer == NULL)
      return vk_error(VK_ERROR_OUT_OF_HOST_MEMORY);

   cmd_buffer->batch.status = VK_SUCCESS;

   cmd_buffer->_loader_data.loaderMagic = ICD_LOADER_MAGIC;
   cmd_buffer->device = device;
   cmd_buffer->pool = pool;
   cmd_buffer->level = level;

   result = anv_cmd_buffer_init_batch_bo_chain(cmd_buffer);
   if (result != VK_SUCCESS)
      goto fail;

   anv_state_stream_init(&cmd_buffer->surface_state_stream,
                         &device->surface_state_pool, 4096);
   anv_state_stream_init(&cmd_buffer->dynamic_state_stream,
                         &device->dynamic_state_pool, 16384);

   anv_cmd_state_init(cmd_buffer);

   if (pool) {
      list_addtail(&cmd_buffer->pool_link, &pool->cmd_buffers);
   } else {
      /* Init the pool_link so we can safefly call list_del when we destroy
       * the command buffer
       */
      list_inithead(&cmd_buffer->pool_link);
   }

   *pCommandBuffer = anv_cmd_buffer_to_handle(cmd_buffer);

   return VK_SUCCESS;

 fail:
   vk_free(&cmd_buffer->pool->alloc, cmd_buffer);

   return result;
}

VkResult anv_AllocateCommandBuffers(
    VkDevice                                    _device,
    const VkCommandBufferAllocateInfo*          pAllocateInfo,
    VkCommandBuffer*                            pCommandBuffers)
{
   ANV_FROM_HANDLE(anv_device, device, _device);
   ANV_FROM_HANDLE(anv_cmd_pool, pool, pAllocateInfo->commandPool);

   VkResult result = VK_SUCCESS;
   uint32_t i;

   for (i = 0; i < pAllocateInfo->commandBufferCount; i++) {
      result = anv_create_cmd_buffer(device, pool, pAllocateInfo->level,
                                     &pCommandBuffers[i]);
      if (result != VK_SUCCESS)
         break;
   }

   if (result != VK_SUCCESS) {
      anv_FreeCommandBuffers(_device, pAllocateInfo->commandPool,
                             i, pCommandBuffers);
      for (i = 0; i < pAllocateInfo->commandBufferCount; i++)
         pCommandBuffers[i] = VK_NULL_HANDLE;
   }

   return result;
}

static void
anv_cmd_buffer_destroy(struct anv_cmd_buffer *cmd_buffer)
{
   list_del(&cmd_buffer->pool_link);

   anv_cmd_buffer_fini_batch_bo_chain(cmd_buffer);

   anv_state_stream_finish(&cmd_buffer->surface_state_stream);
   anv_state_stream_finish(&cmd_buffer->dynamic_state_stream);

   anv_cmd_state_finish(cmd_buffer);

   vk_free(&cmd_buffer->pool->alloc, cmd_buffer);
}

void anv_FreeCommandBuffers(
    VkDevice                                    device,
    VkCommandPool                               commandPool,
    uint32_t                                    commandBufferCount,
    const VkCommandBuffer*                      pCommandBuffers)
{
   for (uint32_t i = 0; i < commandBufferCount; i++) {
      ANV_FROM_HANDLE(anv_cmd_buffer, cmd_buffer, pCommandBuffers[i]);

      if (!cmd_buffer)
         continue;

      anv_cmd_buffer_destroy(cmd_buffer);
   }
}

VkResult
anv_cmd_buffer_reset(struct anv_cmd_buffer *cmd_buffer)
{
   cmd_buffer->usage_flags = 0;
   anv_cmd_buffer_reset_batch_bo_chain(cmd_buffer);
   anv_cmd_state_reset(cmd_buffer);

   anv_state_stream_finish(&cmd_buffer->surface_state_stream);
   anv_state_stream_init(&cmd_buffer->surface_state_stream,
                         &cmd_buffer->device->surface_state_pool, 4096);

   anv_state_stream_finish(&cmd_buffer->dynamic_state_stream);
   anv_state_stream_init(&cmd_buffer->dynamic_state_stream,
                         &cmd_buffer->device->dynamic_state_pool, 16384);
   return VK_SUCCESS;
}

VkResult anv_ResetCommandBuffer(
    VkCommandBuffer                             commandBuffer,
    VkCommandBufferResetFlags                   flags)
{
   ANV_FROM_HANDLE(anv_cmd_buffer, cmd_buffer, commandBuffer);
   return anv_cmd_buffer_reset(cmd_buffer);
}

#define anv_genX_call(devinfo, func, ...)          \
   switch ((devinfo)->gen) {                       \
   case 7:                                         \
      if ((devinfo)->is_haswell) {                 \
         gen75_##func(__VA_ARGS__);                \
      } else {                                     \
         gen7_##func(__VA_ARGS__);                 \
      }                                            \
      break;                                       \
   case 8:                                         \
      gen8_##func(__VA_ARGS__);                    \
      break;                                       \
   case 9:                                         \
      gen9_##func(__VA_ARGS__);                    \
      break;                                       \
   case 10:                                        \
      gen10_##func(__VA_ARGS__);                   \
      break;                                       \
   case 11:                                        \
      gen11_##func(__VA_ARGS__);                   \
      break;                                       \
   default:                                        \
      assert(!"Unknown hardware generation");      \
   }

void
anv_cmd_buffer_emit_state_base_address(struct anv_cmd_buffer *cmd_buffer)
{
   anv_genX_call(&cmd_buffer->device->info,
                 cmd_buffer_emit_state_base_address,
                 cmd_buffer);
}

void
anv_cmd_buffer_mark_image_written(struct anv_cmd_buffer *cmd_buffer,
                                  const struct anv_image *image,
                                  VkImageAspectFlagBits aspect,
                                  enum isl_aux_usage aux_usage,
                                  uint32_t level,
                                  uint32_t base_layer,
                                  uint32_t layer_count)
{
   anv_genX_call(&cmd_buffer->device->info,
                 cmd_buffer_mark_image_written,
                 cmd_buffer, image, aspect, aux_usage,
                 level, base_layer, layer_count);
}

void
anv_cmd_emit_conditional_render_predicate(struct anv_cmd_buffer *cmd_buffer)
{
   anv_genX_call(&cmd_buffer->device->info,
                 cmd_emit_conditional_render_predicate,
                 cmd_buffer);
}

void anv_CmdBindPipeline(
    VkCommandBuffer                             commandBuffer,
    VkPipelineBindPoint                         pipelineBindPoint,
    VkPipeline                                  _pipeline)
{
   ANV_FROM_HANDLE(anv_cmd_buffer, cmd_buffer, commandBuffer);
   ANV_FROM_HANDLE(anv_pipeline, pipeline, _pipeline);

   switch (pipelineBindPoint) {
   case VK_PIPELINE_BIND_POINT_COMPUTE:
      cmd_buffer->state.compute.base.pipeline = pipeline;
      cmd_buffer->state.compute.pipeline_dirty = true;
      cmd_buffer->state.push_constants_dirty |= VK_SHADER_STAGE_COMPUTE_BIT;
      cmd_buffer->state.descriptors_dirty |= VK_SHADER_STAGE_COMPUTE_BIT;
      break;

   case VK_PIPELINE_BIND_POINT_GRAPHICS:
      cmd_buffer->state.gfx.base.pipeline = pipeline;
      cmd_buffer->state.gfx.vb_dirty |= pipeline->vb_used;
      cmd_buffer->state.gfx.dirty |= ANV_CMD_DIRTY_PIPELINE;
      cmd_buffer->state.push_constants_dirty |= pipeline->active_stages;
      cmd_buffer->state.descriptors_dirty |= pipeline->active_stages;

      /* Apply the dynamic state from the pipeline */
      cmd_buffer->state.gfx.dirty |= pipeline->dynamic_state_mask;
      anv_dynamic_state_copy(&cmd_buffer->state.gfx.dynamic,
                             &pipeline->dynamic_state,
                             pipeline->dynamic_state_mask);
      break;

   default:
      assert(!"invalid bind point");
      break;
   }
}

void anv_CmdSetViewport(
    VkCommandBuffer                             commandBuffer,
    uint32_t                                    firstViewport,
    uint32_t                                    viewportCount,
    const VkViewport*                           pViewports)
{
   ANV_FROM_HANDLE(anv_cmd_buffer, cmd_buffer, commandBuffer);

   const uint32_t total_count = firstViewport + viewportCount;
   if (cmd_buffer->state.gfx.dynamic.viewport.count < total_count)
      cmd_buffer->state.gfx.dynamic.viewport.count = total_count;

   memcpy(cmd_buffer->state.gfx.dynamic.viewport.viewports + firstViewport,
          pViewports, viewportCount * sizeof(*pViewports));

   cmd_buffer->state.gfx.dirty |= ANV_CMD_DIRTY_DYNAMIC_VIEWPORT;
}

void anv_CmdSetScissor(
    VkCommandBuffer                             commandBuffer,
    uint32_t                                    firstScissor,
    uint32_t                                    scissorCount,
    const VkRect2D*                             pScissors)
{
   ANV_FROM_HANDLE(anv_cmd_buffer, cmd_buffer, commandBuffer);

   const uint32_t total_count = firstScissor + scissorCount;
   if (cmd_buffer->state.gfx.dynamic.scissor.count < total_count)
      cmd_buffer->state.gfx.dynamic.scissor.count = total_count;

   memcpy(cmd_buffer->state.gfx.dynamic.scissor.scissors + firstScissor,
          pScissors, scissorCount * sizeof(*pScissors));

   cmd_buffer->state.gfx.dirty |= ANV_CMD_DIRTY_DYNAMIC_SCISSOR;
}

void anv_CmdSetLineWidth(
    VkCommandBuffer                             commandBuffer,
    float                                       lineWidth)
{
   ANV_FROM_HANDLE(anv_cmd_buffer, cmd_buffer, commandBuffer);

   cmd_buffer->state.gfx.dynamic.line_width = lineWidth;
   cmd_buffer->state.gfx.dirty |= ANV_CMD_DIRTY_DYNAMIC_LINE_WIDTH;
}

void anv_CmdSetDepthBias(
    VkCommandBuffer                             commandBuffer,
    float                                       depthBiasConstantFactor,
    float                                       depthBiasClamp,
    float                                       depthBiasSlopeFactor)
{
   ANV_FROM_HANDLE(anv_cmd_buffer, cmd_buffer, commandBuffer);

   cmd_buffer->state.gfx.dynamic.depth_bias.bias = depthBiasConstantFactor;
   cmd_buffer->state.gfx.dynamic.depth_bias.clamp = depthBiasClamp;
   cmd_buffer->state.gfx.dynamic.depth_bias.slope = depthBiasSlopeFactor;

   cmd_buffer->state.gfx.dirty |= ANV_CMD_DIRTY_DYNAMIC_DEPTH_BIAS;
}

void anv_CmdSetBlendConstants(
    VkCommandBuffer                             commandBuffer,
    const float                                 blendConstants[4])
{
   ANV_FROM_HANDLE(anv_cmd_buffer, cmd_buffer, commandBuffer);

   memcpy(cmd_buffer->state.gfx.dynamic.blend_constants,
          blendConstants, sizeof(float) * 4);

   cmd_buffer->state.gfx.dirty |= ANV_CMD_DIRTY_DYNAMIC_BLEND_CONSTANTS;
}

void anv_CmdSetDepthBounds(
    VkCommandBuffer                             commandBuffer,
    float                                       minDepthBounds,
    float                                       maxDepthBounds)
{
   ANV_FROM_HANDLE(anv_cmd_buffer, cmd_buffer, commandBuffer);

   cmd_buffer->state.gfx.dynamic.depth_bounds.min = minDepthBounds;
   cmd_buffer->state.gfx.dynamic.depth_bounds.max = maxDepthBounds;

   cmd_buffer->state.gfx.dirty |= ANV_CMD_DIRTY_DYNAMIC_DEPTH_BOUNDS;
}

void anv_CmdSetStencilCompareMask(
    VkCommandBuffer                             commandBuffer,
    VkStencilFaceFlags                          faceMask,
    uint32_t                                    compareMask)
{
   ANV_FROM_HANDLE(anv_cmd_buffer, cmd_buffer, commandBuffer);

   if (faceMask & VK_STENCIL_FACE_FRONT_BIT)
      cmd_buffer->state.gfx.dynamic.stencil_compare_mask.front = compareMask;
   if (faceMask & VK_STENCIL_FACE_BACK_BIT)
      cmd_buffer->state.gfx.dynamic.stencil_compare_mask.back = compareMask;

   cmd_buffer->state.gfx.dirty |= ANV_CMD_DIRTY_DYNAMIC_STENCIL_COMPARE_MASK;
}

void anv_CmdSetStencilWriteMask(
    VkCommandBuffer                             commandBuffer,
    VkStencilFaceFlags                          faceMask,
    uint32_t                                    writeMask)
{
   ANV_FROM_HANDLE(anv_cmd_buffer, cmd_buffer, commandBuffer);

   if (faceMask & VK_STENCIL_FACE_FRONT_BIT)
      cmd_buffer->state.gfx.dynamic.stencil_write_mask.front = writeMask;
   if (faceMask & VK_STENCIL_FACE_BACK_BIT)
      cmd_buffer->state.gfx.dynamic.stencil_write_mask.back = writeMask;

   cmd_buffer->state.gfx.dirty |= ANV_CMD_DIRTY_DYNAMIC_STENCIL_WRITE_MASK;
}

void anv_CmdSetStencilReference(
    VkCommandBuffer                             commandBuffer,
    VkStencilFaceFlags                          faceMask,
    uint32_t                                    reference)
{
   ANV_FROM_HANDLE(anv_cmd_buffer, cmd_buffer, commandBuffer);

   if (faceMask & VK_STENCIL_FACE_FRONT_BIT)
      cmd_buffer->state.gfx.dynamic.stencil_reference.front = reference;
   if (faceMask & VK_STENCIL_FACE_BACK_BIT)
      cmd_buffer->state.gfx.dynamic.stencil_reference.back = reference;

   cmd_buffer->state.gfx.dirty |= ANV_CMD_DIRTY_DYNAMIC_STENCIL_REFERENCE;
}

static void
anv_cmd_buffer_bind_descriptor_set(struct anv_cmd_buffer *cmd_buffer,
                                   VkPipelineBindPoint bind_point,
                                   struct anv_pipeline_layout *layout,
                                   uint32_t set_index,
                                   struct anv_descriptor_set *set,
                                   uint32_t *dynamic_offset_count,
                                   const uint32_t **dynamic_offsets)
{
   struct anv_descriptor_set_layout *set_layout =
      layout->set[set_index].layout;

   struct anv_cmd_pipeline_state *pipe_state;
   if (bind_point == VK_PIPELINE_BIND_POINT_COMPUTE) {
      pipe_state = &cmd_buffer->state.compute.base;
   } else {
      assert(bind_point == VK_PIPELINE_BIND_POINT_GRAPHICS);
      pipe_state = &cmd_buffer->state.gfx.base;
   }
   pipe_state->descriptors[set_index] = set;

   if (dynamic_offsets) {
      if (set_layout->dynamic_offset_count > 0) {
         uint32_t dynamic_offset_start =
            layout->set[set_index].dynamic_offset_start;

         /* Assert that everything is in range */
         assert(set_layout->dynamic_offset_count <= *dynamic_offset_count);
         assert(dynamic_offset_start + set_layout->dynamic_offset_count <=
                ARRAY_SIZE(pipe_state->dynamic_offsets));

         typed_memcpy(&pipe_state->dynamic_offsets[dynamic_offset_start],
                      *dynamic_offsets, set_layout->dynamic_offset_count);

         *dynamic_offsets += set_layout->dynamic_offset_count;
         *dynamic_offset_count -= set_layout->dynamic_offset_count;
      }
   }

   if (bind_point == VK_PIPELINE_BIND_POINT_COMPUTE) {
      cmd_buffer->state.descriptors_dirty |= VK_SHADER_STAGE_COMPUTE_BIT;
   } else {
      assert(bind_point == VK_PIPELINE_BIND_POINT_GRAPHICS);
      cmd_buffer->state.descriptors_dirty |=
         set_layout->shader_stages & VK_SHADER_STAGE_ALL_GRAPHICS;
   }
<<<<<<< HEAD
=======

   /* Pipeline layout objects are required to live at least while any command
    * buffers that use them are in recording state. We need to grab a reference
    * to the pipeline layout being bound here so we can compute correct dynamic
    * offsets for VK_DESCRIPTOR_TYPE_*_DYNAMIC in dynamic_offset_for_binding()
    * when we record draw commands that come after this.
    */
   pipe_state->layout = layout;
>>>>>>> f163900f
}

void anv_CmdBindDescriptorSets(
    VkCommandBuffer                             commandBuffer,
    VkPipelineBindPoint                         pipelineBindPoint,
    VkPipelineLayout                            _layout,
    uint32_t                                    firstSet,
    uint32_t                                    descriptorSetCount,
    const VkDescriptorSet*                      pDescriptorSets,
    uint32_t                                    dynamicOffsetCount,
    const uint32_t*                             pDynamicOffsets)
{
   ANV_FROM_HANDLE(anv_cmd_buffer, cmd_buffer, commandBuffer);
   ANV_FROM_HANDLE(anv_pipeline_layout, layout, _layout);

   assert(firstSet + descriptorSetCount <= MAX_SETS);

   for (uint32_t i = 0; i < descriptorSetCount; i++) {
      ANV_FROM_HANDLE(anv_descriptor_set, set, pDescriptorSets[i]);
      anv_cmd_buffer_bind_descriptor_set(cmd_buffer, pipelineBindPoint,
                                         layout, firstSet + i, set,
                                         &dynamicOffsetCount,
                                         &pDynamicOffsets);
   }
}

void anv_CmdBindVertexBuffers(
    VkCommandBuffer                             commandBuffer,
    uint32_t                                    firstBinding,
    uint32_t                                    bindingCount,
    const VkBuffer*                             pBuffers,
    const VkDeviceSize*                         pOffsets)
{
   ANV_FROM_HANDLE(anv_cmd_buffer, cmd_buffer, commandBuffer);
   struct anv_vertex_binding *vb = cmd_buffer->state.vertex_bindings;

   /* We have to defer setting up vertex buffer since we need the buffer
    * stride from the pipeline. */

   assert(firstBinding + bindingCount <= MAX_VBS);
   for (uint32_t i = 0; i < bindingCount; i++) {
      vb[firstBinding + i].buffer = anv_buffer_from_handle(pBuffers[i]);
      vb[firstBinding + i].offset = pOffsets[i];
      cmd_buffer->state.gfx.vb_dirty |= 1 << (firstBinding + i);
<<<<<<< HEAD
=======
   }
}

void anv_CmdBindTransformFeedbackBuffersEXT(
    VkCommandBuffer                             commandBuffer,
    uint32_t                                    firstBinding,
    uint32_t                                    bindingCount,
    const VkBuffer*                             pBuffers,
    const VkDeviceSize*                         pOffsets,
    const VkDeviceSize*                         pSizes)
{
   ANV_FROM_HANDLE(anv_cmd_buffer, cmd_buffer, commandBuffer);
   struct anv_xfb_binding *xfb = cmd_buffer->state.xfb_bindings;

   /* We have to defer setting up vertex buffer since we need the buffer
    * stride from the pipeline. */

   assert(firstBinding + bindingCount <= MAX_XFB_BUFFERS);
   for (uint32_t i = 0; i < bindingCount; i++) {
      if (pBuffers[i] == VK_NULL_HANDLE) {
         xfb[firstBinding + i].buffer = NULL;
      } else {
         ANV_FROM_HANDLE(anv_buffer, buffer, pBuffers[i]);
         xfb[firstBinding + i].buffer = buffer;
         xfb[firstBinding + i].offset = pOffsets[i];
         xfb[firstBinding + i].size =
            anv_buffer_get_range(buffer, pOffsets[i],
                                 pSizes ? pSizes[i] : VK_WHOLE_SIZE);
      }
>>>>>>> f163900f
   }
}

enum isl_format
anv_isl_format_for_descriptor_type(VkDescriptorType type)
{
   switch (type) {
   case VK_DESCRIPTOR_TYPE_UNIFORM_BUFFER:
   case VK_DESCRIPTOR_TYPE_UNIFORM_BUFFER_DYNAMIC:
      return ISL_FORMAT_R32G32B32A32_FLOAT;

   case VK_DESCRIPTOR_TYPE_STORAGE_BUFFER:
   case VK_DESCRIPTOR_TYPE_STORAGE_BUFFER_DYNAMIC:
      return ISL_FORMAT_RAW;

   default:
      unreachable("Invalid descriptor type");
   }
}

struct anv_state
anv_cmd_buffer_emit_dynamic(struct anv_cmd_buffer *cmd_buffer,
                            const void *data, uint32_t size, uint32_t alignment)
{
   struct anv_state state;

   state = anv_cmd_buffer_alloc_dynamic_state(cmd_buffer, size, alignment);
   memcpy(state.map, data, size);

   VG(VALGRIND_CHECK_MEM_IS_DEFINED(state.map, size));

   return state;
}

struct anv_state
anv_cmd_buffer_merge_dynamic(struct anv_cmd_buffer *cmd_buffer,
                             uint32_t *a, uint32_t *b,
                             uint32_t dwords, uint32_t alignment)
{
   struct anv_state state;
   uint32_t *p;

   state = anv_cmd_buffer_alloc_dynamic_state(cmd_buffer,
                                              dwords * 4, alignment);
   p = state.map;
   for (uint32_t i = 0; i < dwords; i++)
      p[i] = a[i] | b[i];

   VG(VALGRIND_CHECK_MEM_IS_DEFINED(p, dwords * 4));

   return state;
}

static uint32_t
anv_push_constant_value(struct anv_push_constants *data, uint32_t param)
{
   if (BRW_PARAM_IS_BUILTIN(param)) {
      switch (param) {
      case BRW_PARAM_BUILTIN_ZERO:
         return 0;
      case BRW_PARAM_BUILTIN_BASE_WORK_GROUP_ID_X:
         return data->base_work_group_id[0];
      case BRW_PARAM_BUILTIN_BASE_WORK_GROUP_ID_Y:
         return data->base_work_group_id[1];
      case BRW_PARAM_BUILTIN_BASE_WORK_GROUP_ID_Z:
         return data->base_work_group_id[2];
      default:
         unreachable("Invalid param builtin");
      }
   } else {
      uint32_t offset = ANV_PARAM_PUSH_OFFSET(param);
      assert(offset % sizeof(uint32_t) == 0);
      if (offset < data->size)
         return *(uint32_t *)((uint8_t *)data + offset);
      else
         return 0;
   }
}

struct anv_state
anv_cmd_buffer_push_constants(struct anv_cmd_buffer *cmd_buffer,
                              gl_shader_stage stage)
{
   struct anv_pipeline *pipeline = cmd_buffer->state.gfx.base.pipeline;

   /* If we don't have this stage, bail. */
   if (!anv_pipeline_has_stage(pipeline, stage))
      return (struct anv_state) { .offset = 0 };

   struct anv_push_constants *data =
      cmd_buffer->state.push_constants[stage];
   const struct brw_stage_prog_data *prog_data =
      pipeline->shaders[stage]->prog_data;

   /* If we don't actually have any push constants, bail. */
   if (data == NULL || prog_data == NULL || prog_data->nr_params == 0)
      return (struct anv_state) { .offset = 0 };

   struct anv_state state =
      anv_cmd_buffer_alloc_dynamic_state(cmd_buffer,
                                         prog_data->nr_params * sizeof(float),
                                         32 /* bottom 5 bits MBZ */);

   /* Walk through the param array and fill the buffer with data */
   uint32_t *u32_map = state.map;
   for (unsigned i = 0; i < prog_data->nr_params; i++)
      u32_map[i] = anv_push_constant_value(data, prog_data->param[i]);

   return state;
}

struct anv_state
anv_cmd_buffer_cs_push_constants(struct anv_cmd_buffer *cmd_buffer)
{
   struct anv_push_constants *data =
      cmd_buffer->state.push_constants[MESA_SHADER_COMPUTE];
   struct anv_pipeline *pipeline = cmd_buffer->state.compute.base.pipeline;
   const struct brw_cs_prog_data *cs_prog_data = get_cs_prog_data(pipeline);
   const struct brw_stage_prog_data *prog_data = &cs_prog_data->base;

   /* If we don't actually have any push constants, bail. */
   if (cs_prog_data->push.total.size == 0)
      return (struct anv_state) { .offset = 0 };

   const unsigned push_constant_alignment =
      cmd_buffer->device->info.gen < 8 ? 32 : 64;
   const unsigned aligned_total_push_constants_size =
      ALIGN(cs_prog_data->push.total.size, push_constant_alignment);
   struct anv_state state =
      anv_cmd_buffer_alloc_dynamic_state(cmd_buffer,
                                         aligned_total_push_constants_size,
                                         push_constant_alignment);

   /* Walk through the param array and fill the buffer with data */
   uint32_t *u32_map = state.map;

   if (cs_prog_data->push.cross_thread.size > 0) {
      for (unsigned i = 0;
           i < cs_prog_data->push.cross_thread.dwords;
           i++) {
         assert(prog_data->param[i] != BRW_PARAM_BUILTIN_SUBGROUP_ID);
         u32_map[i] = anv_push_constant_value(data, prog_data->param[i]);
      }
   }

   if (cs_prog_data->push.per_thread.size > 0) {
      for (unsigned t = 0; t < cs_prog_data->threads; t++) {
         unsigned dst =
            8 * (cs_prog_data->push.per_thread.regs * t +
                 cs_prog_data->push.cross_thread.regs);
         unsigned src = cs_prog_data->push.cross_thread.dwords;
         for ( ; src < prog_data->nr_params; src++, dst++) {
            if (prog_data->param[src] == BRW_PARAM_BUILTIN_SUBGROUP_ID) {
               u32_map[dst] = t;
            } else {
               u32_map[dst] =
                  anv_push_constant_value(data, prog_data->param[src]);
            }
         }
      }
   }

   return state;
}

void anv_CmdPushConstants(
    VkCommandBuffer                             commandBuffer,
    VkPipelineLayout                            layout,
    VkShaderStageFlags                          stageFlags,
    uint32_t                                    offset,
    uint32_t                                    size,
    const void*                                 pValues)
{
   ANV_FROM_HANDLE(anv_cmd_buffer, cmd_buffer, commandBuffer);

   anv_foreach_stage(stage, stageFlags) {
      VkResult result =
         anv_cmd_buffer_ensure_push_constant_field(cmd_buffer,
                                                   stage, client_data);
      if (result != VK_SUCCESS)
         return;

      memcpy(cmd_buffer->state.push_constants[stage]->client_data + offset,
             pValues, size);
   }

   cmd_buffer->state.push_constants_dirty |= stageFlags;
}

VkResult anv_CreateCommandPool(
    VkDevice                                    _device,
    const VkCommandPoolCreateInfo*              pCreateInfo,
    const VkAllocationCallbacks*                pAllocator,
    VkCommandPool*                              pCmdPool)
{
   ANV_FROM_HANDLE(anv_device, device, _device);
   struct anv_cmd_pool *pool;

   pool = vk_alloc2(&device->alloc, pAllocator, sizeof(*pool), 8,
                     VK_SYSTEM_ALLOCATION_SCOPE_OBJECT);
   if (pool == NULL)
      return vk_error(VK_ERROR_OUT_OF_HOST_MEMORY);

   if (pAllocator)
      pool->alloc = *pAllocator;
   else
      pool->alloc = device->alloc;

   list_inithead(&pool->cmd_buffers);

   *pCmdPool = anv_cmd_pool_to_handle(pool);

   return VK_SUCCESS;
}

void anv_DestroyCommandPool(
    VkDevice                                    _device,
    VkCommandPool                               commandPool,
    const VkAllocationCallbacks*                pAllocator)
{
   ANV_FROM_HANDLE(anv_device, device, _device);
   ANV_FROM_HANDLE(anv_cmd_pool, pool, commandPool);

   if (!pool)
      return;

   list_for_each_entry_safe(struct anv_cmd_buffer, cmd_buffer,
                            &pool->cmd_buffers, pool_link) {
      anv_cmd_buffer_destroy(cmd_buffer);
   }

   vk_free2(&device->alloc, pAllocator, pool);
}

VkResult anv_ResetCommandPool(
    VkDevice                                    device,
    VkCommandPool                               commandPool,
    VkCommandPoolResetFlags                     flags)
{
   ANV_FROM_HANDLE(anv_cmd_pool, pool, commandPool);

   list_for_each_entry(struct anv_cmd_buffer, cmd_buffer,
                       &pool->cmd_buffers, pool_link) {
      anv_cmd_buffer_reset(cmd_buffer);
   }

   return VK_SUCCESS;
}

void anv_TrimCommandPool(
    VkDevice                                    device,
    VkCommandPool                               commandPool,
    VkCommandPoolTrimFlags                      flags)
{
   /* Nothing for us to do here.  Our pools stay pretty tidy. */
}

/**
 * Return NULL if the current subpass has no depthstencil attachment.
 */
const struct anv_image_view *
anv_cmd_buffer_get_depth_stencil_view(const struct anv_cmd_buffer *cmd_buffer)
{
   const struct anv_subpass *subpass = cmd_buffer->state.subpass;
   const struct anv_framebuffer *fb = cmd_buffer->state.framebuffer;

   if (subpass->depth_stencil_attachment == NULL)
      return NULL;

   const struct anv_image_view *iview =
      fb->attachments[subpass->depth_stencil_attachment->attachment];

   assert(iview->aspect_mask & (VK_IMAGE_ASPECT_DEPTH_BIT |
                                VK_IMAGE_ASPECT_STENCIL_BIT));

   return iview;
}

<<<<<<< HEAD
static struct anv_push_descriptor_set *
anv_cmd_buffer_get_push_descriptor_set(struct anv_cmd_buffer *cmd_buffer,
                                       VkPipelineBindPoint bind_point,
                                       uint32_t set)
=======
static struct anv_descriptor_set *
anv_cmd_buffer_push_descriptor_set(struct anv_cmd_buffer *cmd_buffer,
                                   VkPipelineBindPoint bind_point,
                                   struct anv_descriptor_set_layout *layout,
                                   uint32_t _set)
>>>>>>> f163900f
{
   struct anv_cmd_pipeline_state *pipe_state;
   if (bind_point == VK_PIPELINE_BIND_POINT_COMPUTE) {
      pipe_state = &cmd_buffer->state.compute.base;
   } else {
      assert(bind_point == VK_PIPELINE_BIND_POINT_GRAPHICS);
      pipe_state = &cmd_buffer->state.gfx.base;
   }

   struct anv_push_descriptor_set **push_set =
<<<<<<< HEAD
      &pipe_state->push_descriptors[set];
=======
      &pipe_state->push_descriptors[_set];
>>>>>>> f163900f

   if (*push_set == NULL) {
      *push_set = vk_zalloc(&cmd_buffer->pool->alloc,
                            sizeof(struct anv_push_descriptor_set), 8,
                            VK_SYSTEM_ALLOCATION_SCOPE_OBJECT);
      if (*push_set == NULL) {
         anv_batch_set_error(&cmd_buffer->batch, VK_ERROR_OUT_OF_HOST_MEMORY);
         return NULL;
      }
   }

<<<<<<< HEAD
   return *push_set;
=======
   struct anv_descriptor_set *set = &(*push_set)->set;

   if (set->layout != layout) {
      if (set->layout)
         anv_descriptor_set_layout_unref(cmd_buffer->device, set->layout);
      anv_descriptor_set_layout_ref(layout);
      set->layout = layout;
   }
   set->size = anv_descriptor_set_layout_size(layout);
   set->buffer_count = layout->buffer_count;
   set->buffer_views = (*push_set)->buffer_views;

   return set;
>>>>>>> f163900f
}

void anv_CmdPushDescriptorSetKHR(
    VkCommandBuffer commandBuffer,
    VkPipelineBindPoint pipelineBindPoint,
    VkPipelineLayout _layout,
    uint32_t _set,
    uint32_t descriptorWriteCount,
    const VkWriteDescriptorSet* pDescriptorWrites)
{
   ANV_FROM_HANDLE(anv_cmd_buffer, cmd_buffer, commandBuffer);
   ANV_FROM_HANDLE(anv_pipeline_layout, layout, _layout);

   assert(_set < MAX_SETS);

   struct anv_descriptor_set_layout *set_layout = layout->set[_set].layout;

<<<<<<< HEAD
   struct anv_push_descriptor_set *push_set =
      anv_cmd_buffer_get_push_descriptor_set(cmd_buffer,
                                             pipelineBindPoint, _set);
   if (!push_set)
      return;

   struct anv_descriptor_set *set = &push_set->set;

   set->layout = set_layout;
   set->size = anv_descriptor_set_layout_size(set_layout);
   set->buffer_count = set_layout->buffer_count;
   set->buffer_views = push_set->buffer_views;
=======
   struct anv_descriptor_set *set =
      anv_cmd_buffer_push_descriptor_set(cmd_buffer, pipelineBindPoint,
                                         set_layout, _set);
   if (!set)
      return;
>>>>>>> f163900f

   /* Go through the user supplied descriptors. */
   for (uint32_t i = 0; i < descriptorWriteCount; i++) {
      const VkWriteDescriptorSet *write = &pDescriptorWrites[i];

      switch (write->descriptorType) {
      case VK_DESCRIPTOR_TYPE_SAMPLER:
      case VK_DESCRIPTOR_TYPE_COMBINED_IMAGE_SAMPLER:
      case VK_DESCRIPTOR_TYPE_SAMPLED_IMAGE:
      case VK_DESCRIPTOR_TYPE_STORAGE_IMAGE:
      case VK_DESCRIPTOR_TYPE_INPUT_ATTACHMENT:
         for (uint32_t j = 0; j < write->descriptorCount; j++) {
            anv_descriptor_set_write_image_view(set, &cmd_buffer->device->info,
                                                write->pImageInfo + j,
                                                write->descriptorType,
                                                write->dstBinding,
                                                write->dstArrayElement + j);
         }
         break;

      case VK_DESCRIPTOR_TYPE_UNIFORM_TEXEL_BUFFER:
      case VK_DESCRIPTOR_TYPE_STORAGE_TEXEL_BUFFER:
         for (uint32_t j = 0; j < write->descriptorCount; j++) {
            ANV_FROM_HANDLE(anv_buffer_view, bview,
                            write->pTexelBufferView[j]);

            anv_descriptor_set_write_buffer_view(set,
                                                 write->descriptorType,
                                                 bview,
                                                 write->dstBinding,
                                                 write->dstArrayElement + j);
         }
         break;

      case VK_DESCRIPTOR_TYPE_UNIFORM_BUFFER:
      case VK_DESCRIPTOR_TYPE_STORAGE_BUFFER:
      case VK_DESCRIPTOR_TYPE_UNIFORM_BUFFER_DYNAMIC:
      case VK_DESCRIPTOR_TYPE_STORAGE_BUFFER_DYNAMIC:
         for (uint32_t j = 0; j < write->descriptorCount; j++) {
            assert(write->pBufferInfo[j].buffer);
            ANV_FROM_HANDLE(anv_buffer, buffer, write->pBufferInfo[j].buffer);
            assert(buffer);

            anv_descriptor_set_write_buffer(set,
                                            cmd_buffer->device,
                                            &cmd_buffer->surface_state_stream,
                                            write->descriptorType,
                                            buffer,
                                            write->dstBinding,
                                            write->dstArrayElement + j,
                                            write->pBufferInfo[j].offset,
                                            write->pBufferInfo[j].range);
         }
         break;

      default:
         break;
      }
   }

   anv_cmd_buffer_bind_descriptor_set(cmd_buffer, pipelineBindPoint,
                                      layout, _set, set, NULL, NULL);
}

void anv_CmdPushDescriptorSetWithTemplateKHR(
    VkCommandBuffer                             commandBuffer,
    VkDescriptorUpdateTemplate                  descriptorUpdateTemplate,
    VkPipelineLayout                            _layout,
    uint32_t                                    _set,
    const void*                                 pData)
{
   ANV_FROM_HANDLE(anv_cmd_buffer, cmd_buffer, commandBuffer);
   ANV_FROM_HANDLE(anv_descriptor_update_template, template,
                   descriptorUpdateTemplate);
   ANV_FROM_HANDLE(anv_pipeline_layout, layout, _layout);

   assert(_set < MAX_PUSH_DESCRIPTORS);

   struct anv_descriptor_set_layout *set_layout = layout->set[_set].layout;

<<<<<<< HEAD
   struct anv_push_descriptor_set *push_set =
      anv_cmd_buffer_get_push_descriptor_set(cmd_buffer,
                                             template->bind_point, _set);
   if (!push_set)
      return;

   struct anv_descriptor_set *set = &push_set->set;

   set->layout = set_layout;
   set->size = anv_descriptor_set_layout_size(set_layout);
   set->buffer_count = set_layout->buffer_count;
   set->buffer_views = push_set->buffer_views;
=======
   struct anv_descriptor_set *set =
      anv_cmd_buffer_push_descriptor_set(cmd_buffer, template->bind_point,
                                         set_layout, _set);
   if (!set)
      return;
>>>>>>> f163900f

   anv_descriptor_set_write_template(set,
                                     cmd_buffer->device,
                                     &cmd_buffer->surface_state_stream,
                                     template,
                                     pData);

   anv_cmd_buffer_bind_descriptor_set(cmd_buffer, template->bind_point,
                                      layout, _set, set, NULL, NULL);
<<<<<<< HEAD
=======
}

void anv_CmdSetDeviceMask(
    VkCommandBuffer                             commandBuffer,
    uint32_t                                    deviceMask)
{
   /* No-op */
>>>>>>> f163900f
}<|MERGE_RESOLUTION|>--- conflicted
+++ resolved
@@ -128,10 +128,6 @@
 anv_cmd_pipeline_state_finish(struct anv_cmd_buffer *cmd_buffer,
                               struct anv_cmd_pipeline_state *pipe_state)
 {
-<<<<<<< HEAD
-   for (uint32_t i = 0; i < ARRAY_SIZE(pipe_state->push_descriptors); i++)
-      vk_free(&cmd_buffer->pool->alloc, pipe_state->push_descriptors[i]);
-=======
    for (uint32_t i = 0; i < ARRAY_SIZE(pipe_state->push_descriptors); i++) {
       if (pipe_state->push_descriptors[i]) {
          anv_descriptor_set_layout_unref(cmd_buffer->device,
@@ -139,7 +135,6 @@
          vk_free(&cmd_buffer->pool->alloc, pipe_state->push_descriptors[i]);
       }
    }
->>>>>>> f163900f
 }
 
 static void
@@ -608,8 +603,6 @@
       cmd_buffer->state.descriptors_dirty |=
          set_layout->shader_stages & VK_SHADER_STAGE_ALL_GRAPHICS;
    }
-<<<<<<< HEAD
-=======
 
    /* Pipeline layout objects are required to live at least while any command
     * buffers that use them are in recording state. We need to grab a reference
@@ -618,7 +611,6 @@
     * when we record draw commands that come after this.
     */
    pipe_state->layout = layout;
->>>>>>> f163900f
 }
 
 void anv_CmdBindDescriptorSets(
@@ -663,8 +655,6 @@
       vb[firstBinding + i].buffer = anv_buffer_from_handle(pBuffers[i]);
       vb[firstBinding + i].offset = pOffsets[i];
       cmd_buffer->state.gfx.vb_dirty |= 1 << (firstBinding + i);
-<<<<<<< HEAD
-=======
    }
 }
 
@@ -694,7 +684,6 @@
             anv_buffer_get_range(buffer, pOffsets[i],
                                  pSizes ? pSizes[i] : VK_WHOLE_SIZE);
       }
->>>>>>> f163900f
    }
 }
 
@@ -973,18 +962,11 @@
    return iview;
 }
 
-<<<<<<< HEAD
-static struct anv_push_descriptor_set *
-anv_cmd_buffer_get_push_descriptor_set(struct anv_cmd_buffer *cmd_buffer,
-                                       VkPipelineBindPoint bind_point,
-                                       uint32_t set)
-=======
 static struct anv_descriptor_set *
 anv_cmd_buffer_push_descriptor_set(struct anv_cmd_buffer *cmd_buffer,
                                    VkPipelineBindPoint bind_point,
                                    struct anv_descriptor_set_layout *layout,
                                    uint32_t _set)
->>>>>>> f163900f
 {
    struct anv_cmd_pipeline_state *pipe_state;
    if (bind_point == VK_PIPELINE_BIND_POINT_COMPUTE) {
@@ -995,11 +977,7 @@
    }
 
    struct anv_push_descriptor_set **push_set =
-<<<<<<< HEAD
-      &pipe_state->push_descriptors[set];
-=======
       &pipe_state->push_descriptors[_set];
->>>>>>> f163900f
 
    if (*push_set == NULL) {
       *push_set = vk_zalloc(&cmd_buffer->pool->alloc,
@@ -1011,9 +989,6 @@
       }
    }
 
-<<<<<<< HEAD
-   return *push_set;
-=======
    struct anv_descriptor_set *set = &(*push_set)->set;
 
    if (set->layout != layout) {
@@ -1027,7 +1002,6 @@
    set->buffer_views = (*push_set)->buffer_views;
 
    return set;
->>>>>>> f163900f
 }
 
 void anv_CmdPushDescriptorSetKHR(
@@ -1045,26 +1019,11 @@
 
    struct anv_descriptor_set_layout *set_layout = layout->set[_set].layout;
 
-<<<<<<< HEAD
-   struct anv_push_descriptor_set *push_set =
-      anv_cmd_buffer_get_push_descriptor_set(cmd_buffer,
-                                             pipelineBindPoint, _set);
-   if (!push_set)
-      return;
-
-   struct anv_descriptor_set *set = &push_set->set;
-
-   set->layout = set_layout;
-   set->size = anv_descriptor_set_layout_size(set_layout);
-   set->buffer_count = set_layout->buffer_count;
-   set->buffer_views = push_set->buffer_views;
-=======
    struct anv_descriptor_set *set =
       anv_cmd_buffer_push_descriptor_set(cmd_buffer, pipelineBindPoint,
                                          set_layout, _set);
    if (!set)
       return;
->>>>>>> f163900f
 
    /* Go through the user supplied descriptors. */
    for (uint32_t i = 0; i < descriptorWriteCount; i++) {
@@ -1145,26 +1104,11 @@
 
    struct anv_descriptor_set_layout *set_layout = layout->set[_set].layout;
 
-<<<<<<< HEAD
-   struct anv_push_descriptor_set *push_set =
-      anv_cmd_buffer_get_push_descriptor_set(cmd_buffer,
-                                             template->bind_point, _set);
-   if (!push_set)
-      return;
-
-   struct anv_descriptor_set *set = &push_set->set;
-
-   set->layout = set_layout;
-   set->size = anv_descriptor_set_layout_size(set_layout);
-   set->buffer_count = set_layout->buffer_count;
-   set->buffer_views = push_set->buffer_views;
-=======
    struct anv_descriptor_set *set =
       anv_cmd_buffer_push_descriptor_set(cmd_buffer, template->bind_point,
                                          set_layout, _set);
    if (!set)
       return;
->>>>>>> f163900f
 
    anv_descriptor_set_write_template(set,
                                      cmd_buffer->device,
@@ -1174,8 +1118,6 @@
 
    anv_cmd_buffer_bind_descriptor_set(cmd_buffer, template->bind_point,
                                       layout, _set, set, NULL, NULL);
-<<<<<<< HEAD
-=======
 }
 
 void anv_CmdSetDeviceMask(
@@ -1183,5 +1125,4 @@
     uint32_t                                    deviceMask)
 {
    /* No-op */
->>>>>>> f163900f
 }