--- conflicted
+++ resolved
@@ -30,7 +30,6 @@
 #include "anv_private.h"
 
 #include "vk_format_info.h"
-#include "vk_util.h"
 
 /** \file anv_cmd_buffer.c
  *
@@ -999,46 +998,9 @@
       set->layout = layout;
    }
    set->size = anv_descriptor_set_layout_size(layout);
-<<<<<<< HEAD
-   set->buffer_view_count = layout->buffer_view_count;
-   set->buffer_views = (*push_set)->buffer_views;
-
-   if (layout->descriptor_buffer_size &&
-       ((*push_set)->set_used_on_gpu ||
-        set->desc_mem.alloc_size < layout->descriptor_buffer_size)) {
-      /* The previous buffer is either actively used by some GPU command (so
-       * we can't modify it) or is too small.  Allocate a new one.
-       */
-      struct anv_state desc_mem =
-         anv_state_stream_alloc(&cmd_buffer->dynamic_state_stream,
-                                layout->descriptor_buffer_size, 32);
-      if (set->desc_mem.alloc_size) {
-         /* TODO: Do we really need to copy all the time? */
-         memcpy(desc_mem.map, set->desc_mem.map,
-                MIN2(desc_mem.alloc_size, set->desc_mem.alloc_size));
-      }
-      set->desc_mem = desc_mem;
-
-      struct anv_address addr = {
-         .bo = cmd_buffer->dynamic_state_stream.state_pool->block_pool.bo,
-         .offset = set->desc_mem.offset,
-      };
-
-      const struct isl_device *isl_dev = &cmd_buffer->device->isl_dev;
-      set->desc_surface_state =
-         anv_state_stream_alloc(&cmd_buffer->surface_state_stream,
-                                isl_dev->ss.size, isl_dev->ss.align);
-      anv_fill_buffer_surface_state(cmd_buffer->device,
-                                    set->desc_surface_state,
-                                    ISL_FORMAT_R32G32B32A32_FLOAT,
-                                    addr, layout->descriptor_buffer_size, 1);
-   }
-
-=======
    set->buffer_count = layout->buffer_count;
    set->buffer_views = (*push_set)->buffer_views;
 
->>>>>>> ef961309
    return set;
 }
 
@@ -1074,7 +1036,7 @@
       case VK_DESCRIPTOR_TYPE_STORAGE_IMAGE:
       case VK_DESCRIPTOR_TYPE_INPUT_ATTACHMENT:
          for (uint32_t j = 0; j < write->descriptorCount; j++) {
-            anv_descriptor_set_write_image_view(cmd_buffer->device, set,
+            anv_descriptor_set_write_image_view(set, &cmd_buffer->device->info,
                                                 write->pImageInfo + j,
                                                 write->descriptorType,
                                                 write->dstBinding,
@@ -1088,7 +1050,7 @@
             ANV_FROM_HANDLE(anv_buffer_view, bview,
                             write->pTexelBufferView[j]);
 
-            anv_descriptor_set_write_buffer_view(cmd_buffer->device, set,
+            anv_descriptor_set_write_buffer_view(set,
                                                  write->descriptorType,
                                                  bview,
                                                  write->dstBinding,
@@ -1105,7 +1067,8 @@
             ANV_FROM_HANDLE(anv_buffer, buffer, write->pBufferInfo[j].buffer);
             assert(buffer);
 
-            anv_descriptor_set_write_buffer(cmd_buffer->device, set,
+            anv_descriptor_set_write_buffer(set,
+                                            cmd_buffer->device,
                                             &cmd_buffer->surface_state_stream,
                                             write->descriptorType,
                                             buffer,
@@ -1116,19 +1079,6 @@
          }
          break;
 
-      case VK_DESCRIPTOR_TYPE_INLINE_UNIFORM_BLOCK_EXT: {
-         const VkWriteDescriptorSetInlineUniformBlockEXT *inline_write =
-            vk_find_struct_const(write->pNext,
-                                 WRITE_DESCRIPTOR_SET_INLINE_UNIFORM_BLOCK_EXT);
-         assert(inline_write->dataSize == write->descriptorCount);
-         anv_descriptor_set_write_inline_uniform_data(cmd_buffer->device, set,
-                                                      write->dstBinding,
-                                                      inline_write->pData,
-                                                      write->dstArrayElement,
-                                                      inline_write->dataSize);
-         break;
-      }
-
       default:
          break;
       }
@@ -1160,12 +1110,8 @@
    if (!set)
       return;
 
-<<<<<<< HEAD
-   anv_descriptor_set_write_template(cmd_buffer->device, set,
-=======
    anv_descriptor_set_write_template(set,
                                      cmd_buffer->device,
->>>>>>> ef961309
                                      &cmd_buffer->surface_state_stream,
                                      template,
                                      pData);
