--- conflicted
+++ resolved
@@ -1421,15 +1421,8 @@
       anv_descriptor_set_layout_unref(device, set->layout);
    }
 
-<<<<<<< HEAD
-   if (pool->bo) {
-      util_vma_heap_finish(&pool->bo_heap);
-      anv_device_release_bo(device, pool->bo);
-   }
-=======
    util_vma_heap_finish(&pool->host_heap);
 
->>>>>>> be466399
    anv_state_stream_finish(&pool->surface_state_stream);
 
    anv_descriptor_pool_heap_fini(device, &pool->surfaces);
