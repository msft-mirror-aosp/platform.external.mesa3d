--- conflicted
+++ resolved
@@ -541,11 +541,7 @@
    const size_t pool_size =
       pCreateInfo->maxSets * sizeof(struct anv_descriptor_set) +
       descriptor_count * sizeof(struct anv_descriptor) +
-<<<<<<< HEAD
-      buffer_count * sizeof(struct anv_buffer_view);
-=======
       buffer_view_count * sizeof(struct anv_buffer_view);
->>>>>>> b85ca86c
    const size_t total_size = sizeof(*pool) + pool_size;
 
    pool = vk_alloc2(&device->alloc, pAllocator, total_size, 8,
