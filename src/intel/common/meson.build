--- conflicted
+++ resolved
@@ -42,9 +42,6 @@
   c_args : [c_vis_args, no_override_init_args],
   link_with : [libisl],
   dependencies : [dep_expat, dep_libdrm, dep_thread, idep_genxml],
-<<<<<<< HEAD
-)
-=======
 )
 
 install_intel_gpu_tests = get_option('install-intel-gpu-tests')
@@ -65,5 +62,4 @@
       install : install_intel_gpu_tests,
     )
   endforeach
-endif
->>>>>>> e42399f4
+endif