--- conflicted
+++ resolved
@@ -899,11 +899,7 @@
    .queueFlags =
       VK_QUEUE_GRAPHICS_BIT | VK_QUEUE_COMPUTE_BIT | VK_QUEUE_TRANSFER_BIT,
    .queueCount = 1,
-<<<<<<< HEAD
-   .timestampValidBits = 64,
-=======
    .timestampValidBits = 0, /* FINISHME */
->>>>>>> 4392cf2d
    .minImageTransferGranularity = { 1, 1, 1 },
 };
 
