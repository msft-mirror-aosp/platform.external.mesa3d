# Copyright 2018 Google LLC
# SPDX-License-Identifier: MIT

from .common.codegen import CodeGen, VulkanWrapperGenerator, VulkanAPIWrapper
from .common.vulkantypes import \
        VulkanAPI, makeVulkanTypeSimple, iterateVulkanType, DISPATCHABLE_HANDLE_TYPES, NON_DISPATCHABLE_HANDLE_TYPES

from .transform import TransformCodegen, genTransformsForVulkanType

from .wrapperdefs import API_PREFIX_MARSHAL
from .wrapperdefs import API_PREFIX_UNMARSHAL
from .wrapperdefs import VULKAN_STREAM_TYPE

from copy import copy
from dataclasses import dataclass

decoder_snapshot_decl_preamble = """

namespace android {
namespace base {
class BumpPool;
class Stream;
} // namespace base {
} // namespace android {

namespace gfxstream {
namespace vk {

class VkDecoderSnapshot {
public:
    VkDecoderSnapshot();
    ~VkDecoderSnapshot();

    void save(android::base::Stream* stream);
    void load(android::base::Stream* stream, emugl::GfxApiLogger& gfx_logger,
              emugl::HealthMonitor<>* healthMonitor);

    VkSnapshotApiCallInfo* createApiCallInfo();
    void destroyApiCallInfoIfUnused(VkSnapshotApiCallInfo* info);
"""

decoder_snapshot_decl_postamble = """
private:
    class Impl;
    std::unique_ptr<Impl> mImpl;

};

}  // namespace vk
}  // namespace gfxstream
"""

decoder_snapshot_impl_preamble ="""

using emugl::GfxApiLogger;
using emugl::HealthMonitor;

namespace gfxstream {
namespace vk {

class VkDecoderSnapshot::Impl {
public:
    Impl() { }

    void save(android::base::Stream* stream) {
        mReconstruction.save(stream);
    }

    void load(android::base::Stream* stream, GfxApiLogger& gfx_logger,
              HealthMonitor<>* healthMonitor) {
        mReconstruction.load(stream, gfx_logger, healthMonitor);
    }

    VkSnapshotApiCallInfo* createApiCallInfo() {
        android::base::AutoLock lock(mLock);
        return mReconstruction.createApiCallInfo();
    }

    void destroyApiCallInfoIfUnused(VkSnapshotApiCallInfo* info) {
        android::base::AutoLock lock(mLock);
        return mReconstruction.destroyApiCallInfoIfUnused(info);
    }
"""

decoder_snapshot_impl_postamble = """
private:
    android::base::Lock mLock;
    VkReconstruction mReconstruction;
};

VkDecoderSnapshot::VkDecoderSnapshot() :
    mImpl(new VkDecoderSnapshot::Impl()) { }

void VkDecoderSnapshot::save(android::base::Stream* stream) {
    mImpl->save(stream);
}

void VkDecoderSnapshot::load(android::base::Stream* stream, GfxApiLogger& gfx_logger,
                             HealthMonitor<>* healthMonitor) {
    mImpl->load(stream, gfx_logger, healthMonitor);
}

VkSnapshotApiCallInfo* VkDecoderSnapshot::createApiCallInfo() {
    return mImpl->createApiCallInfo();
}

void VkDecoderSnapshot::destroyApiCallInfoIfUnused(VkSnapshotApiCallInfo* info) {
    mImpl->destroyApiCallInfoIfUnused(info);
}

VkDecoderSnapshot::~VkDecoderSnapshot() = default;
"""

decoder_snapshot_namespace_postamble = """

}  // namespace vk
}  // namespace gfxstream

"""


AUXILIARY_SNAPSHOT_API_BASE_PARAM_COUNT = 3

AUXILIARY_SNAPSHOT_API_PARAM_NAMES = [
    "input_result",
]

# Vulkan handle dependencies.
# (a, b): a depends on b
SNAPSHOT_HANDLE_DEPENDENCIES = [
    # Dispatchable handle types
    ("VkCommandBuffer", "VkCommandPool"),
    ("VkCommandPool", "VkDevice"),
    ("VkQueue", "VkDevice"),
    ("VkDevice", "VkPhysicalDevice"),
    ("VkPhysicalDevice", "VkInstance")] + \
    list(map(lambda handleType : (handleType, "VkDevice"), NON_DISPATCHABLE_HANDLE_TYPES))

handleDependenciesDict = dict(SNAPSHOT_HANDLE_DEPENDENCIES)

def extract_deps_vkAllocateMemory(param, access, lenExpr, api, cgen):
    cgen.stmt("const VkMemoryDedicatedAllocateInfo* dedicatedAllocateInfo = vk_find_struct<VkMemoryDedicatedAllocateInfo>(pAllocateInfo)");
    cgen.beginIf("dedicatedAllocateInfo");
    cgen.beginIf("dedicatedAllocateInfo->image")
    cgen.stmt("mReconstruction.addHandleDependency((const uint64_t*)%s, %s, (uint64_t)(uintptr_t)%s)" % \
              (access, lenExpr, "unboxed_to_boxed_non_dispatchable_VkImage(dedicatedAllocateInfo->image)"))
    cgen.endIf()
    cgen.beginIf("dedicatedAllocateInfo->buffer")
    cgen.stmt("mReconstruction.addHandleDependency((const uint64_t*)%s, %s, (uint64_t)(uintptr_t)%s)" % \
              (access, lenExpr, "unboxed_to_boxed_non_dispatchable_VkBuffer(dedicatedAllocateInfo->buffer)"))
    cgen.endIf()
    cgen.endIf()

def extract_deps_vkAllocateCommandBuffers(param, access, lenExpr, api, cgen):
    cgen.stmt("mReconstruction.addHandleDependency((const uint64_t*)%s, %s, (uint64_t)(uintptr_t)%s)" % \
              (access, lenExpr, "unboxed_to_boxed_non_dispatchable_VkCommandPool(pAllocateInfo->commandPool)"))

def extract_deps_vkAllocateDescriptorSets(param, access, lenExpr, api, cgen):
    cgen.stmt("mReconstruction.addHandleDependency((const uint64_t*)%s, %s, (uint64_t)(uintptr_t)%s)" % \
              (access, lenExpr, "unboxed_to_boxed_non_dispatchable_VkDescriptorPool(pAllocateInfo->descriptorPool)"))

def extract_deps_vkUpdateDescriptorSets(param, access, lenExpr, api, cgen):
    cgen.beginFor("uint32_t i = 0", "i < descriptorWriteCount", "++i")
    cgen.stmt("mReconstruction.addHandleDependency((const uint64_t*)(&handle), 1, (uint64_t)(uintptr_t)unboxed_to_boxed_non_dispatchable_VkDescriptorSet( pDescriptorWrites[i].dstSet))")
    cgen.beginFor("uint32_t j = 0", "j < pDescriptorWrites[i].descriptorCount", "++j")
    cgen.beginIf("(pDescriptorWrites[i].pImageInfo)")
    cgen.beginIf("pDescriptorWrites[i].descriptorType == VK_DESCRIPTOR_TYPE_COMBINED_IMAGE_SAMPLER")
    cgen.stmt("mReconstruction.addHandleDependency((const uint64_t*)(&handle), 1, (uint64_t)(uintptr_t)unboxed_to_boxed_non_dispatchable_VkSampler( pDescriptorWrites[i].pImageInfo[j].sampler))")
    cgen.stmt("mReconstruction.addHandleDependency((const uint64_t*)(&handle), 1, (uint64_t)(uintptr_t)unboxed_to_boxed_non_dispatchable_VkImageView( pDescriptorWrites[i].pImageInfo[j].imageView))")
    cgen.endIf()
    cgen.beginIf("pDescriptorWrites[i].descriptorType == VK_DESCRIPTOR_TYPE_SAMPLER")
    cgen.stmt("mReconstruction.addHandleDependency((const uint64_t*)(&handle), 1, (uint64_t)(uintptr_t)unboxed_to_boxed_non_dispatchable_VkSampler( pDescriptorWrites[i].pImageInfo[j].sampler))")
    cgen.endIf()
    cgen.endIf()
    cgen.beginIf("pDescriptorWrites[i].pBufferInfo");
    cgen.beginIf("pDescriptorWrites[i].descriptorType == VK_DESCRIPTOR_TYPE_UNIFORM_BUFFER");
    cgen.stmt("mReconstruction.addHandleDependency((const uint64_t*)(&handle), 1, (uint64_t)(uintptr_t)unboxed_to_boxed_non_dispatchable_VkBuffer( pDescriptorWrites[i].pBufferInfo[j].buffer))")
    cgen.endIf()
    cgen.endIf()
    cgen.endFor()
    cgen.endFor()

def extract_deps_vkCreateImageView(param, access, lenExpr, api, cgen):
    cgen.stmt("mReconstruction.addHandleDependency((const uint64_t*)%s, %s, (uint64_t)(uintptr_t)%s, VkReconstruction::CREATED, VkReconstruction::BOUND_MEMORY)" % \
              (access, lenExpr, "unboxed_to_boxed_non_dispatchable_VkImage(pCreateInfo->image)"))

def extract_deps_vkCreateGraphicsPipelines(param, access, lenExpr, api, cgen):
    cgen.beginFor("uint32_t i = 0", "i < createInfoCount", "++i")
    cgen.beginFor("uint32_t j = 0", "j < pCreateInfos[i].stageCount", "++j")
    cgen.stmt("mReconstruction.addHandleDependency((const uint64_t*)(%s + i), %s, (uint64_t)(uintptr_t)%s)" % \
              (access, 1, "unboxed_to_boxed_non_dispatchable_VkShaderModule(pCreateInfos[i].pStages[j].module)"))
    cgen.endFor()
    cgen.stmt("mReconstruction.addHandleDependency((const uint64_t*)(%s + i), %s, (uint64_t)(uintptr_t)%s)" % \
              (access, 1, "unboxed_to_boxed_non_dispatchable_VkRenderPass(pCreateInfos[i].renderPass)"))
    cgen.endFor()

def extract_deps_vkCreateFramebuffer(param, access, lenExpr, api, cgen):
    cgen.stmt("mReconstruction.addHandleDependency((const uint64_t*)%s, %s, (uint64_t)(uintptr_t)%s)" % \
              (access, lenExpr, "unboxed_to_boxed_non_dispatchable_VkRenderPass(pCreateInfo->renderPass)"))
    cgen.beginFor("uint32_t i = 0", "i < pCreateInfo->attachmentCount" , "++i")
    cgen.stmt("mReconstruction.addHandleDependency((const uint64_t*)%s, %s, (uint64_t)(uintptr_t)%s)" % \
              (access, lenExpr, "unboxed_to_boxed_non_dispatchable_VkImageView(pCreateInfo->pAttachments[i])"))
    cgen.endFor()

def extract_deps_vkBindImageMemory(param, access, lenExpr, api, cgen):
    cgen.stmt("mReconstruction.addHandleDependency((const uint64_t*)%s, %s, (uint64_t)(uintptr_t)%s, VkReconstruction::BOUND_MEMORY)" % \
              (access, lenExpr, "unboxed_to_boxed_non_dispatchable_VkDeviceMemory(memory)"))
    cgen.stmt("mReconstruction.addHandleDependency((const uint64_t*)%s, %s, (uint64_t)(uintptr_t)((%s)[0]), VkReconstruction::BOUND_MEMORY)" % \
              (access, lenExpr, access))

def extract_deps_vkBindBufferMemory(param, access, lenExpr, api, cgen):
    cgen.stmt("mReconstruction.addHandleDependency((const uint64_t*)%s, %s, (uint64_t)(uintptr_t)%s, VkReconstruction::BOUND_MEMORY)" % \
              (access, lenExpr, "unboxed_to_boxed_non_dispatchable_VkDeviceMemory(memory)"))
    cgen.stmt("mReconstruction.addHandleDependency((const uint64_t*)%s, %s, (uint64_t)(uintptr_t)((%s)[0]), VkReconstruction::BOUND_MEMORY)" % \
              (access, lenExpr, access))

specialCaseDependencyExtractors = {
    "vkAllocateCommandBuffers" : extract_deps_vkAllocateCommandBuffers,
    "vkAllocateDescriptorSets" : extract_deps_vkAllocateDescriptorSets,
    "vkAllocateMemory" : extract_deps_vkAllocateMemory,
    "vkCreateImageView" : extract_deps_vkCreateImageView,
    "vkCreateGraphicsPipelines" : extract_deps_vkCreateGraphicsPipelines,
    "vkCreateFramebuffer" : extract_deps_vkCreateFramebuffer,
    "vkBindImageMemory": extract_deps_vkBindImageMemory,
    "vkBindBufferMemory": extract_deps_vkBindBufferMemory,
    "vkUpdateDescriptorSets" : extract_deps_vkUpdateDescriptorSets,
}

apiSequences = {
    "vkAllocateMemory" : ["vkAllocateMemory", "vkMapMemoryIntoAddressSpaceGOOGLE"]
}

apiCrreateExtraHandles = [
    "vkCreateDevice",
    "vkCreateDescriptorPool",
]

@dataclass(frozen=True)
class VkObjectState:
    vk_object : str
    state : str = "VkReconstruction::CREATED"

# TODO: add vkBindImageMemory2 and vkBindBufferMemory2 into this list
apiChangeState = {
    "vkBindImageMemory": VkObjectState("image", "VkReconstruction::BOUND_MEMORY"),
    "vkBindBufferMemory": VkObjectState("buffer", "VkReconstruction::BOUND_MEMORY"),
}

def api_special_implementation_vkBindImageMemory2(api, cgen):
    childType = "VkImage"
    parentType = "VkDeviceMemory"
    childObj = "boxed_%s" % childType
    parentObj = "boxed_%s" % parentType
    cgen.stmt("android::base::AutoLock lock(mLock)")
    cgen.beginFor("uint32_t i = 0", "i < bindInfoCount", "++i")
    cgen.stmt("%s boxed_%s = unboxed_to_boxed_non_dispatchable_%s(pBindInfos[i].image)"
              % (childType, childType, childType))
    cgen.stmt("%s boxed_%s = unboxed_to_boxed_non_dispatchable_%s(pBindInfos[i].memory)"
              % (parentType, parentType, parentType))
    cgen.stmt("mReconstruction.addHandleDependency((const uint64_t*)&%s, %s, (uint64_t)(uintptr_t)%s, VkReconstruction::BOUND_MEMORY)" % \
              (childObj, "1", parentObj))
    cgen.stmt("mReconstruction.addHandleDependency((const uint64_t*)&%s, %s, (uint64_t)(uintptr_t)%s, VkReconstruction::BOUND_MEMORY)" % \
              (childObj, "1", childObj))
    cgen.endFor()

<<<<<<< HEAD
    cgen.stmt("auto apiHandle = mReconstruction.createApiInfo()")
    cgen.stmt("auto apiInfo = mReconstruction.getApiInfo(apiHandle)")
    cgen.stmt("mReconstruction.setApiTrace(apiInfo, snapshotTraceBegin, snapshotTraceBytes)")
=======
    cgen.stmt("auto apiCallHandle = apiCallInfo->handle")
    cgen.stmt("mReconstruction.setApiTrace(apiCallInfo, apiCallPacket, apiCallPacketSize)")
>>>>>>> 08a5b193
    cgen.line("// Note: the implementation does not work with bindInfoCount > 1");
    cgen.beginFor("uint32_t i = 0", "i < bindInfoCount", "++i")
    cgen.stmt("%s boxed_%s = unboxed_to_boxed_non_dispatchable_%s(pBindInfos[i].image)"
              % (childType, childType, childType))
    cgen.stmt(f"mReconstruction.forEachHandleAddApi((const uint64_t*)&{childObj}, {1}, apiCallHandle, VkReconstruction::BOUND_MEMORY)")
    cgen.endFor()

apiSpecialImplementation = {
    "vkBindImageMemory2": api_special_implementation_vkBindImageMemory2,
    "vkBindImageMemory2KHR": api_special_implementation_vkBindImageMemory2,
}

apiModifies = {
    "vkMapMemoryIntoAddressSpaceGOOGLE" : ["memory"],
    "vkGetBlobGOOGLE" : ["memory"],
    "vkBeginCommandBuffer" : ["commandBuffer"],
    "vkEndCommandBuffer" : ["commandBuffer"],
}

apiActions = {
    "vkUpdateDescriptorSets" : ["pDescriptorWrites"],
}

apiClearModifiers = {
    "vkResetCommandBuffer" : ["commandBuffer"],
}

delayedDestroys = [
    "vkDestroyShaderModule",
]

# The following types are created and cached by other commands.
# Thus we should not snapshot their "create" commands.
skipCreatorSnapshotTypes = [
    "VkQueue", # created by vkCreateDevice
]

def is_state_change_operation(api, param):
    if param.isCreatedBy(api) and param.typeName not in skipCreatorSnapshotTypes:
        return True
    if api.name in apiChangeState:
        if param.paramName == apiChangeState[api.name].vk_object:
            return True
    return False

def get_target_state(api, param):
    if param.isCreatedBy(api):
        return "VkReconstruction::CREATED"
    if api.name in apiActions:
        return "VkReconstruction::CREATED"
    if api.name in apiChangeState:
        if param.paramName == apiChangeState[api.name].vk_object:
            return apiChangeState[api.name].state
    return None

def is_action_operation(api, param):
    if api.name in apiActions:
        if param.paramName in apiActions[api.name]:
            return True
    return False

def is_modify_operation(api, param):
    if api.name in apiModifies:
        if param.paramName in apiModifies[api.name]:
            return True
    if api.name.startswith('vkCmd') and param.paramName == 'commandBuffer':
        return True
    return False

def is_clear_modifier_operation(api, param):
    if api.name in apiClearModifiers:
        if param.paramName in apiClearModifiers[api.name]:
            return True


def emit_impl(typeInfo, api, cgen):
    if api.name in apiSpecialImplementation:
        apiSpecialImplementation[api.name](api, cgen)
    for p in api.parameters:
        if not (p.isHandleType):
            continue

        lenExpr = cgen.generalLengthAccess(p)
        lenAccessGuard = cgen.generalLengthAccessGuard(p)

        if lenExpr is None:
            lenExpr = "1"

        # Note that in vkCreate*, the last parameter (the output) is boxed. But all input parameters are unboxed.

        if p.pointerIndirectionLevels > 0:
            access = p.paramName
        else:
            access = "(&%s)" % p.paramName

        if is_state_change_operation(api, p):
            if p.isCreatedBy(api):
                boxed_access = access
            else:
                cgen.stmt("%s boxed_%s = unboxed_to_boxed_non_dispatchable_%s(%s[0])" % (p.typeName, p.typeName, p.typeName, access))
                boxed_access = "&boxed_%s" % p.typeName
            if p.pointerIndirectionLevels > 0:
                cgen.stmt("if (!%s) return" % access)
            isCreateExtraHandleApi = api.name in apiCrreateExtraHandles
            if isCreateExtraHandleApi:
                cgen.stmt("mLock.tryLock()");
            else:
                cgen.stmt("android::base::AutoLock lock(mLock)")
            cgen.line("// %s create" % p.paramName)
            if p.isCreatedBy(api):
                cgen.stmt("mReconstruction.addHandles((const uint64_t*)%s, %s)" % (boxed_access, lenExpr));

            if p.isCreatedBy(api) and p.typeName in handleDependenciesDict:
                dependsOnType = handleDependenciesDict[p.typeName];
                for p2 in api.parameters:
                    if p2.typeName == dependsOnType:
                        cgen.stmt("mReconstruction.addHandleDependency((const uint64_t*)%s, %s, (uint64_t)(uintptr_t)%s)" % (boxed_access, lenExpr, p2.paramName))
            if api.name in specialCaseDependencyExtractors:
                specialCaseDependencyExtractors[api.name](p, boxed_access, lenExpr, api, cgen)

<<<<<<< HEAD
            cgen.stmt("auto apiHandle = mReconstruction.createApiInfo()")
            cgen.stmt("auto apiInfo = mReconstruction.getApiInfo(apiHandle)")
            cgen.stmt("mReconstruction.setApiTrace(apiInfo, snapshotTraceBegin, snapshotTraceBytes)")
=======
            cgen.stmt("auto apiCallHandle = apiCallInfo->handle")
            cgen.stmt("mReconstruction.setApiTrace(apiCallInfo, apiCallPacket, apiCallPacketSize)")
>>>>>>> 08a5b193
            if lenAccessGuard is not None:
                cgen.beginIf(lenAccessGuard)
            cgen.stmt(f"mReconstruction.forEachHandleAddApi((const uint64_t*){boxed_access}, {lenExpr}, apiCallHandle, {get_target_state(api, p)})")
            if p.isCreatedBy(api):
                cgen.stmt("mReconstruction.setCreatedHandlesForApi(apiCallHandle, (const uint64_t*)%s, %s)" % (boxed_access, lenExpr))
            if lenAccessGuard is not None:
                cgen.endIf()
            if isCreateExtraHandleApi:
                cgen.stmt("mLock.unlock()")

        if p.isDestroyedBy(api):
            cgen.stmt("android::base::AutoLock lock(mLock)")
            cgen.line("// %s destroy" % p.paramName)
            if lenAccessGuard is not None:
                cgen.beginIf(lenAccessGuard)
            shouldRecursiveDestroy = "false" if api.name in delayedDestroys else "true"
            cgen.stmt("mReconstruction.removeHandles((const uint64_t*)%s, %s, %s)" % (access, lenExpr, shouldRecursiveDestroy));
            if lenAccessGuard is not None:
                cgen.endIf()

        if is_action_operation(api, p):
            cgen.stmt("android::base::AutoLock lock(mLock)")
            cgen.line("// %s action" % p.paramName)
            cgen.stmt("VkDecoderGlobalState* m_state = VkDecoderGlobalState::get()")
            cgen.beginIf("m_state->batchedDescriptorSetUpdateEnabled()")
            cgen.stmt("return")
            cgen.endIf();
            cgen.stmt("uint64_t handle = m_state->newGlobalVkGenericHandle()")
            cgen.stmt("mReconstruction.addHandles((const uint64_t*)(&handle), 1)");
<<<<<<< HEAD
            cgen.stmt("auto apiHandle = mReconstruction.createApiInfo()")
            cgen.stmt("auto apiInfo = mReconstruction.getApiInfo(apiHandle)")
            cgen.stmt("mReconstruction.setApiTrace(apiInfo, snapshotTraceBegin, snapshotTraceBytes)")
=======
            cgen.stmt("auto apiCallHandle = apiCallInfo->handle")
            cgen.stmt("mReconstruction.setApiTrace(apiCallInfo, apiCallPacket, apiCallPacketSize)")
>>>>>>> 08a5b193
            if api.name in specialCaseDependencyExtractors:
                specialCaseDependencyExtractors[api.name](p, None, None, api, cgen)
            cgen.stmt(f"mReconstruction.forEachHandleAddApi((const uint64_t*)(&handle), 1, apiCallHandle, {get_target_state(api, p)})")
            cgen.stmt("mReconstruction.setCreatedHandlesForApi(apiCallHandle, (const uint64_t*)(&handle), 1)")

        elif is_modify_operation(api, p) or is_clear_modifier_operation(api, p):
            cgen.stmt("android::base::AutoLock lock(mLock)")
            cgen.line("// %s modify" % p.paramName)
<<<<<<< HEAD
            cgen.stmt("auto apiHandle = mReconstruction.createApiInfo()")
            cgen.stmt("auto apiInfo = mReconstruction.getApiInfo(apiHandle)")
            cgen.stmt("mReconstruction.setApiTrace(apiInfo, snapshotTraceBegin, snapshotTraceBytes)")
=======
            cgen.stmt("auto apiCallHandle = apiCallInfo->handle")
            cgen.stmt("mReconstruction.setApiTrace(apiCallInfo, apiCallPacket, apiCallPacketSize)")
>>>>>>> 08a5b193
            if lenAccessGuard is not None:
                cgen.beginIf(lenAccessGuard)
            cgen.beginFor("uint32_t i = 0", "i < %s" % lenExpr, "++i")
            if p.isNonDispatchableHandleType():
                cgen.stmt("%s boxed = unboxed_to_boxed_non_dispatchable_%s(%s[i])" % (p.typeName, p.typeName, access))
            else:
                cgen.line("// %s is already boxed, no need to box again" % p.paramName)
                cgen.stmt("%s boxed = %s(%s[i])" % (p.typeName, p.typeName, access))
            if is_modify_operation(api, p):
                cgen.stmt("mReconstruction.forEachHandleAddModifyApi((const uint64_t*)(&boxed), 1, apiCallHandle)")
            else: # is clear modifier operation
                cgen.stmt("mReconstruction.forEachHandleClearModifyApi((const uint64_t*)(&boxed), 1)")
            cgen.endFor()
            if lenAccessGuard is not None:
                cgen.endIf()

def emit_passthrough_to_impl(typeInfo, api, cgen):
    cgen.vkApiCall(api, customPrefix = "mImpl->")

class VulkanDecoderSnapshot(VulkanWrapperGenerator):
    def __init__(self, module, typeInfo):
        VulkanWrapperGenerator.__init__(self, module, typeInfo)

        self.typeInfo = typeInfo

        self.cgenHeader = CodeGen()
        self.cgenHeader.incrIndent()

        self.cgenImpl = CodeGen()

        self.currentFeature = None

        self.feature_apis = []

    def onBegin(self,):
        self.module.appendHeader(decoder_snapshot_decl_preamble)
        self.module.appendImpl(decoder_snapshot_impl_preamble)

    def onBeginFeature(self, featureName, featureType):
        VulkanWrapperGenerator.onBeginFeature(self, featureName, featureType)
        self.currentFeature = featureName

    def onGenCmd(self, cmdinfo, name, alias):
        VulkanWrapperGenerator.onGenCmd(self, cmdinfo, name, alias)

        api = self.typeInfo.apis[name]

        additionalParams = [ \
            makeVulkanTypeSimple(False, "android::base::BumpPool", 1, "pool"),
            makeVulkanTypeSimple(False, "VkSnapshotApiCallInfo", 1, "apiCallInfo"),
            makeVulkanTypeSimple(True, "uint8_t", 1, "apiCallPacket"),
            makeVulkanTypeSimple(False, "size_t", 0, "apiCallPacketSize"),
        ]

        if api.retType.typeName != "void":
            additionalParams.append( \
                makeVulkanTypeSimple(False, api.retType.typeName, 0, "input_result"))

        apiForSnapshot = \
            api.withCustomParameters( \
                additionalParams + \
                api.parameters).withCustomReturnType( \
                    makeVulkanTypeSimple(False, "void", 0, "void"))

        self.feature_apis.append((self.currentFeature, apiForSnapshot))

        self.cgenHeader.stmt(self.cgenHeader.makeFuncProto(apiForSnapshot))
        self.module.appendHeader(self.cgenHeader.swapCode())

        self.cgenImpl.emitFuncImpl( \
            apiForSnapshot, lambda cgen: emit_impl(self.typeInfo, apiForSnapshot, cgen))
        self.module.appendImpl(self.cgenImpl.swapCode())

    def onEnd(self,):
        self.module.appendHeader(decoder_snapshot_decl_postamble)
        self.module.appendImpl(decoder_snapshot_impl_postamble)
        self.cgenHeader.decrIndent()

        for feature, api in self.feature_apis:
            if feature is not None:
                self.cgenImpl.line("#ifdef %s" % feature)

            apiImplShell = \
                api.withModifiedName("VkDecoderSnapshot::" + api.name)

            self.cgenImpl.emitFuncImpl( \
                apiImplShell, lambda cgen: emit_passthrough_to_impl(self.typeInfo, api, cgen))

            if feature is not None:
                self.cgenImpl.line("#endif")

        self.module.appendImpl(self.cgenImpl.swapCode())
        self.module.appendImpl(decoder_snapshot_namespace_postamble)<|MERGE_RESOLUTION|>--- conflicted
+++ resolved
@@ -263,14 +263,8 @@
               (childObj, "1", childObj))
     cgen.endFor()
 
-<<<<<<< HEAD
-    cgen.stmt("auto apiHandle = mReconstruction.createApiInfo()")
-    cgen.stmt("auto apiInfo = mReconstruction.getApiInfo(apiHandle)")
-    cgen.stmt("mReconstruction.setApiTrace(apiInfo, snapshotTraceBegin, snapshotTraceBytes)")
-=======
     cgen.stmt("auto apiCallHandle = apiCallInfo->handle")
     cgen.stmt("mReconstruction.setApiTrace(apiCallInfo, apiCallPacket, apiCallPacketSize)")
->>>>>>> 08a5b193
     cgen.line("// Note: the implementation does not work with bindInfoCount > 1");
     cgen.beginFor("uint32_t i = 0", "i < bindInfoCount", "++i")
     cgen.stmt("%s boxed_%s = unboxed_to_boxed_non_dispatchable_%s(pBindInfos[i].image)"
@@ -391,14 +385,8 @@
             if api.name in specialCaseDependencyExtractors:
                 specialCaseDependencyExtractors[api.name](p, boxed_access, lenExpr, api, cgen)
 
-<<<<<<< HEAD
-            cgen.stmt("auto apiHandle = mReconstruction.createApiInfo()")
-            cgen.stmt("auto apiInfo = mReconstruction.getApiInfo(apiHandle)")
-            cgen.stmt("mReconstruction.setApiTrace(apiInfo, snapshotTraceBegin, snapshotTraceBytes)")
-=======
             cgen.stmt("auto apiCallHandle = apiCallInfo->handle")
             cgen.stmt("mReconstruction.setApiTrace(apiCallInfo, apiCallPacket, apiCallPacketSize)")
->>>>>>> 08a5b193
             if lenAccessGuard is not None:
                 cgen.beginIf(lenAccessGuard)
             cgen.stmt(f"mReconstruction.forEachHandleAddApi((const uint64_t*){boxed_access}, {lenExpr}, apiCallHandle, {get_target_state(api, p)})")
@@ -428,14 +416,8 @@
             cgen.endIf();
             cgen.stmt("uint64_t handle = m_state->newGlobalVkGenericHandle()")
             cgen.stmt("mReconstruction.addHandles((const uint64_t*)(&handle), 1)");
-<<<<<<< HEAD
-            cgen.stmt("auto apiHandle = mReconstruction.createApiInfo()")
-            cgen.stmt("auto apiInfo = mReconstruction.getApiInfo(apiHandle)")
-            cgen.stmt("mReconstruction.setApiTrace(apiInfo, snapshotTraceBegin, snapshotTraceBytes)")
-=======
             cgen.stmt("auto apiCallHandle = apiCallInfo->handle")
             cgen.stmt("mReconstruction.setApiTrace(apiCallInfo, apiCallPacket, apiCallPacketSize)")
->>>>>>> 08a5b193
             if api.name in specialCaseDependencyExtractors:
                 specialCaseDependencyExtractors[api.name](p, None, None, api, cgen)
             cgen.stmt(f"mReconstruction.forEachHandleAddApi((const uint64_t*)(&handle), 1, apiCallHandle, {get_target_state(api, p)})")
@@ -444,14 +426,8 @@
         elif is_modify_operation(api, p) or is_clear_modifier_operation(api, p):
             cgen.stmt("android::base::AutoLock lock(mLock)")
             cgen.line("// %s modify" % p.paramName)
-<<<<<<< HEAD
-            cgen.stmt("auto apiHandle = mReconstruction.createApiInfo()")
-            cgen.stmt("auto apiInfo = mReconstruction.getApiInfo(apiHandle)")
-            cgen.stmt("mReconstruction.setApiTrace(apiInfo, snapshotTraceBegin, snapshotTraceBytes)")
-=======
             cgen.stmt("auto apiCallHandle = apiCallInfo->handle")
             cgen.stmt("mReconstruction.setApiTrace(apiCallInfo, apiCallPacket, apiCallPacketSize)")
->>>>>>> 08a5b193
             if lenAccessGuard is not None:
                 cgen.beginIf(lenAccessGuard)
             cgen.beginFor("uint32_t i = 0", "i < %s" % lenExpr, "++i")
