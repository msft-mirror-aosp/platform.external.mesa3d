/*
 * Copyright © 2016 Bas Nieuwenhuizen
 *
 * Permission is hereby granted, free of charge, to any person obtaining a
 * copy of this software and associated documentation files (the "Software"),
 * to deal in the Software without restriction, including without limitation
 * the rights to use, copy, modify, merge, publish, distribute, sublicense,
 * and/or sell copies of the Software, and to permit persons to whom the
 * Software is furnished to do so, subject to the following conditions:
 *
 * The above copyright notice and this permission notice (including the next
 * paragraph) shall be included in all copies or substantial portions of the
 * Software.
 *
 * THE SOFTWARE IS PROVIDED "AS IS", WITHOUT WARRANTY OF ANY KIND, EXPRESS OR
 * IMPLIED, INCLUDING BUT NOT LIMITED TO THE WARRANTIES OF MERCHANTABILITY,
 * FITNESS FOR A PARTICULAR PURPOSE AND NONINFRINGEMENT.  IN NO EVENT SHALL
 * THE AUTHORS OR COPYRIGHT HOLDERS BE LIABLE FOR ANY CLAIM, DAMAGES OR OTHER
 * LIABILITY, WHETHER IN AN ACTION OF CONTRACT, TORT OR OTHERWISE, ARISING
 * FROM, OUT OF OR IN CONNECTION WITH THE SOFTWARE OR THE USE OR OTHER DEALINGS
 * IN THE SOFTWARE.
 */

#ifndef AC_NIR_TO_LLVM_H
#define AC_NIR_TO_LLVM_H

#include <stdbool.h>
#include "llvm-c/Core.h"
#include "llvm-c/TargetMachine.h"
#include "amd_family.h"
<<<<<<< HEAD
#include "../vulkan/radv_descriptor_set.h"
=======
#include "compiler/shader_enums.h"
>>>>>>> b85ca86c

struct nir_shader;
struct nir_variable;
struct ac_llvm_context;
struct ac_shader_abi;

/* Interpolation locations */
#define INTERP_CENTER 0
#define INTERP_CENTROID 1
#define INTERP_SAMPLE 2

static inline unsigned ac_llvm_reg_index_soa(unsigned index, unsigned chan)
{
	return (index * 4) + chan;
}

void ac_lower_indirect_derefs(struct nir_shader *nir, enum chip_class);

bool ac_are_tessfactors_def_in_all_invocs(const struct nir_shader *nir);

void ac_nir_translate(struct ac_llvm_context *ac, struct ac_shader_abi *abi,
		      struct nir_shader *nir);

void
ac_handle_shader_output_decl(struct ac_llvm_context *ctx,
			     struct ac_shader_abi *abi,
			     struct nir_shader *nir,
			     struct nir_variable *variable,
			     gl_shader_stage stage);

<<<<<<< HEAD
enum ac_ud_index {
	AC_UD_PUSH_CONSTANTS = 0,
	AC_UD_SHADER_START = 1,
	AC_UD_VS_VERTEX_BUFFERS = AC_UD_SHADER_START,
	AC_UD_VS_BASE_VERTEX_START_INSTANCE,
	AC_UD_VS_MAX_UD,
	AC_UD_PS_SAMPLE_POS = AC_UD_SHADER_START,
	AC_UD_PS_MAX_UD,
	AC_UD_CS_GRID_SIZE = AC_UD_SHADER_START,
	AC_UD_CS_MAX_UD,
	AC_UD_MAX_UD = AC_UD_VS_MAX_UD,
};

// Match MAX_SETS from radv_descriptor_set.h
#define AC_UD_MAX_SETS MAX_SETS

struct ac_userdata_locations {
	struct ac_userdata_info descriptor_sets[AC_UD_MAX_SETS];
	struct ac_userdata_info shader_data[AC_UD_MAX_UD];
};

struct ac_shader_variant_info {
	struct ac_userdata_locations user_sgprs_locs;
	unsigned num_user_sgprs;
	unsigned num_input_sgprs;
	unsigned num_input_vgprs;
	union {
		struct {
			unsigned param_exports;
			unsigned pos_exports;
			unsigned vgpr_comp_cnt;
			uint32_t export_mask;
			bool writes_pointsize;
			bool writes_layer;
			bool writes_viewport_index;
			uint8_t clip_dist_mask;
			uint8_t cull_dist_mask;
		} vs;
		struct {
			unsigned num_interp;
			uint32_t input_mask;
			unsigned output_mask;
			uint32_t flat_shaded_mask;
			bool has_pcoord;
			bool can_discard;
			bool writes_z;
			bool writes_stencil;
			bool early_fragment_test;
			bool writes_memory;
			bool force_persample;
		} fs;
		struct {
			unsigned block_size[3];
		} cs;
	};
};

void ac_compile_nir_shader(LLVMTargetMachineRef tm,
                           struct ac_shader_binary *binary,
                           struct ac_shader_config *config,
                           struct ac_shader_variant_info *shader_info,
                           struct nir_shader *nir,
                           const struct ac_nir_compiler_options *options,
			   bool dump_shader);
=======
void ac_emit_barrier(struct ac_llvm_context *ac, gl_shader_stage stage);
>>>>>>> b85ca86c

#endif /* AC_NIR_TO_LLVM_H */<|MERGE_RESOLUTION|>--- conflicted
+++ resolved
@@ -28,11 +28,7 @@
 #include "llvm-c/Core.h"
 #include "llvm-c/TargetMachine.h"
 #include "amd_family.h"
-<<<<<<< HEAD
-#include "../vulkan/radv_descriptor_set.h"
-=======
 #include "compiler/shader_enums.h"
->>>>>>> b85ca86c
 
 struct nir_shader;
 struct nir_variable;
@@ -63,73 +59,6 @@
 			     struct nir_variable *variable,
 			     gl_shader_stage stage);
 
-<<<<<<< HEAD
-enum ac_ud_index {
-	AC_UD_PUSH_CONSTANTS = 0,
-	AC_UD_SHADER_START = 1,
-	AC_UD_VS_VERTEX_BUFFERS = AC_UD_SHADER_START,
-	AC_UD_VS_BASE_VERTEX_START_INSTANCE,
-	AC_UD_VS_MAX_UD,
-	AC_UD_PS_SAMPLE_POS = AC_UD_SHADER_START,
-	AC_UD_PS_MAX_UD,
-	AC_UD_CS_GRID_SIZE = AC_UD_SHADER_START,
-	AC_UD_CS_MAX_UD,
-	AC_UD_MAX_UD = AC_UD_VS_MAX_UD,
-};
-
-// Match MAX_SETS from radv_descriptor_set.h
-#define AC_UD_MAX_SETS MAX_SETS
-
-struct ac_userdata_locations {
-	struct ac_userdata_info descriptor_sets[AC_UD_MAX_SETS];
-	struct ac_userdata_info shader_data[AC_UD_MAX_UD];
-};
-
-struct ac_shader_variant_info {
-	struct ac_userdata_locations user_sgprs_locs;
-	unsigned num_user_sgprs;
-	unsigned num_input_sgprs;
-	unsigned num_input_vgprs;
-	union {
-		struct {
-			unsigned param_exports;
-			unsigned pos_exports;
-			unsigned vgpr_comp_cnt;
-			uint32_t export_mask;
-			bool writes_pointsize;
-			bool writes_layer;
-			bool writes_viewport_index;
-			uint8_t clip_dist_mask;
-			uint8_t cull_dist_mask;
-		} vs;
-		struct {
-			unsigned num_interp;
-			uint32_t input_mask;
-			unsigned output_mask;
-			uint32_t flat_shaded_mask;
-			bool has_pcoord;
-			bool can_discard;
-			bool writes_z;
-			bool writes_stencil;
-			bool early_fragment_test;
-			bool writes_memory;
-			bool force_persample;
-		} fs;
-		struct {
-			unsigned block_size[3];
-		} cs;
-	};
-};
-
-void ac_compile_nir_shader(LLVMTargetMachineRef tm,
-                           struct ac_shader_binary *binary,
-                           struct ac_shader_config *config,
-                           struct ac_shader_variant_info *shader_info,
-                           struct nir_shader *nir,
-                           const struct ac_nir_compiler_options *options,
-			   bool dump_shader);
-=======
 void ac_emit_barrier(struct ac_llvm_context *ac, gl_shader_stage stage);
->>>>>>> b85ca86c
 
 #endif /* AC_NIR_TO_LLVM_H */