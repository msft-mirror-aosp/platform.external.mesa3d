/*
 * Copyright © 2016 Bas Nieuwenhuizen
 *
 * Permission is hereby granted, free of charge, to any person obtaining a
 * copy of this software and associated documentation files (the "Software"),
 * to deal in the Software without restriction, including without limitation
 * the rights to use, copy, modify, merge, publish, distribute, sublicense,
 * and/or sell copies of the Software, and to permit persons to whom the
 * Software is furnished to do so, subject to the following conditions:
 *
 * The above copyright notice and this permission notice (including the next
 * paragraph) shall be included in all copies or substantial portions of the
 * Software.
 *
 * THE SOFTWARE IS PROVIDED "AS IS", WITHOUT WARRANTY OF ANY KIND, EXPRESS OR
 * IMPLIED, INCLUDING BUT NOT LIMITED TO THE WARRANTIES OF MERCHANTABILITY,
 * FITNESS FOR A PARTICULAR PURPOSE AND NONINFRINGEMENT.  IN NO EVENT SHALL
 * THE AUTHORS OR COPYRIGHT HOLDERS BE LIABLE FOR ANY CLAIM, DAMAGES OR OTHER
 * LIABILITY, WHETHER IN AN ACTION OF CONTRACT, TORT OR OTHERWISE, ARISING
 * FROM, OUT OF OR IN CONNECTION WITH THE SOFTWARE OR THE USE OR OTHER DEALINGS
 * IN THE SOFTWARE.
 */

#include "ac_nir_to_llvm.h"
#include "ac_llvm_build.h"
#include "ac_llvm_util.h"
#include "ac_binary.h"
#include "sid.h"
#include "nir/nir.h"
#include "nir/nir_deref.h"
#include "util/bitscan.h"
#include "util/u_math.h"
#include "ac_shader_abi.h"
#include "ac_shader_util.h"

struct ac_nir_context {
	struct ac_llvm_context ac;
	struct ac_shader_abi *abi;

	gl_shader_stage stage;
	shader_info *info;

	LLVMValueRef *ssa_defs;

	struct hash_table *defs;
	struct hash_table *phis;
	struct hash_table *vars;

	LLVMValueRef main_function;
	LLVMBasicBlockRef continue_block;
	LLVMBasicBlockRef break_block;

	int num_locals;
	LLVMValueRef *locals;
};

static LLVMValueRef get_sampler_desc(struct ac_nir_context *ctx,
				     nir_deref_instr *deref_instr,
				     enum ac_descriptor_type desc_type,
				     const nir_instr *instr,
				     bool image, bool write);

static void
build_store_values_extended(struct ac_llvm_context *ac,
			     LLVMValueRef *values,
			     unsigned value_count,
			     unsigned value_stride,
			     LLVMValueRef vec)
{
	LLVMBuilderRef builder = ac->builder;
	unsigned i;

	for (i = 0; i < value_count; i++) {
		LLVMValueRef ptr = values[i * value_stride];
		LLVMValueRef index = LLVMConstInt(ac->i32, i, false);
		LLVMValueRef value = LLVMBuildExtractElement(builder, vec, index, "");
		LLVMBuildStore(builder, value, ptr);
	}
}

static enum ac_image_dim
get_ac_sampler_dim(const struct ac_llvm_context *ctx, enum glsl_sampler_dim dim,
		   bool is_array)
{
	switch (dim) {
	case GLSL_SAMPLER_DIM_1D:
		if (ctx->chip_class >= GFX9)
			return is_array ? ac_image_2darray : ac_image_2d;
		return is_array ? ac_image_1darray : ac_image_1d;
	case GLSL_SAMPLER_DIM_2D:
	case GLSL_SAMPLER_DIM_RECT:
	case GLSL_SAMPLER_DIM_EXTERNAL:
		return is_array ? ac_image_2darray : ac_image_2d;
	case GLSL_SAMPLER_DIM_3D:
		return ac_image_3d;
	case GLSL_SAMPLER_DIM_CUBE:
		return ac_image_cube;
	case GLSL_SAMPLER_DIM_MS:
		return is_array ? ac_image_2darraymsaa : ac_image_2dmsaa;
	case GLSL_SAMPLER_DIM_SUBPASS:
		return ac_image_2darray;
	case GLSL_SAMPLER_DIM_SUBPASS_MS:
		return ac_image_2darraymsaa;
	default:
		unreachable("bad sampler dim");
	}
}

static enum ac_image_dim
get_ac_image_dim(const struct ac_llvm_context *ctx, enum glsl_sampler_dim sdim,
		 bool is_array)
{
	enum ac_image_dim dim = get_ac_sampler_dim(ctx, sdim, is_array);

	if (dim == ac_image_cube ||
	    (ctx->chip_class <= VI && dim == ac_image_3d))
		dim = ac_image_2darray;

	return dim;
}

static LLVMTypeRef get_def_type(struct ac_nir_context *ctx,
                                const nir_ssa_def *def)
{
	LLVMTypeRef type = LLVMIntTypeInContext(ctx->ac.context, def->bit_size);
	if (def->num_components > 1) {
		type = LLVMVectorType(type, def->num_components);
	}
	return type;
}

static LLVMValueRef get_src(struct ac_nir_context *nir, nir_src src)
{
	assert(src.is_ssa);
	return nir->ssa_defs[src.ssa->index];
}

static LLVMValueRef
get_memory_ptr(struct ac_nir_context *ctx, nir_src src)
{
	LLVMValueRef ptr = get_src(ctx, src);
	ptr = LLVMBuildGEP(ctx->ac.builder, ctx->ac.lds, &ptr, 1, "");
	int addr_space = LLVMGetPointerAddressSpace(LLVMTypeOf(ptr));

	return LLVMBuildBitCast(ctx->ac.builder, ptr,
				LLVMPointerType(ctx->ac.i32, addr_space), "");
}

static LLVMBasicBlockRef get_block(struct ac_nir_context *nir,
                                   const struct nir_block *b)
{
	struct hash_entry *entry = _mesa_hash_table_search(nir->defs, b);
	return (LLVMBasicBlockRef)entry->data;
}

static LLVMValueRef get_alu_src(struct ac_nir_context *ctx,
                                nir_alu_src src,
                                unsigned num_components)
{
	LLVMValueRef value = get_src(ctx, src.src);
	bool need_swizzle = false;

	assert(value);
	unsigned src_components = ac_get_llvm_num_components(value);
	for (unsigned i = 0; i < num_components; ++i) {
		assert(src.swizzle[i] < src_components);
		if (src.swizzle[i] != i)
			need_swizzle = true;
	}

	if (need_swizzle || num_components != src_components) {
		LLVMValueRef masks[] = {
		    LLVMConstInt(ctx->ac.i32, src.swizzle[0], false),
		    LLVMConstInt(ctx->ac.i32, src.swizzle[1], false),
		    LLVMConstInt(ctx->ac.i32, src.swizzle[2], false),
		    LLVMConstInt(ctx->ac.i32, src.swizzle[3], false)};

		if (src_components > 1 && num_components == 1) {
			value = LLVMBuildExtractElement(ctx->ac.builder, value,
			                                masks[0], "");
		} else if (src_components == 1 && num_components > 1) {
			LLVMValueRef values[] = {value, value, value, value};
			value = ac_build_gather_values(&ctx->ac, values, num_components);
		} else {
			LLVMValueRef swizzle = LLVMConstVector(masks, num_components);
			value = LLVMBuildShuffleVector(ctx->ac.builder, value, value,
		                                       swizzle, "");
		}
	}
	assert(!src.negate);
	assert(!src.abs);
	return value;
}

static LLVMValueRef emit_int_cmp(struct ac_llvm_context *ctx,
                                 LLVMIntPredicate pred, LLVMValueRef src0,
                                 LLVMValueRef src1)
{
	LLVMValueRef result = LLVMBuildICmp(ctx->builder, pred, src0, src1, "");
	return LLVMBuildSelect(ctx->builder, result,
	                       LLVMConstInt(ctx->i32, 0xFFFFFFFF, false),
	                       ctx->i32_0, "");
}

static LLVMValueRef emit_float_cmp(struct ac_llvm_context *ctx,
                                   LLVMRealPredicate pred, LLVMValueRef src0,
                                   LLVMValueRef src1)
{
	LLVMValueRef result;
	src0 = ac_to_float(ctx, src0);
	src1 = ac_to_float(ctx, src1);
	result = LLVMBuildFCmp(ctx->builder, pred, src0, src1, "");
	return LLVMBuildSelect(ctx->builder, result,
	                       LLVMConstInt(ctx->i32, 0xFFFFFFFF, false),
			       ctx->i32_0, "");
}

static LLVMValueRef emit_intrin_1f_param(struct ac_llvm_context *ctx,
					 const char *intrin,
					 LLVMTypeRef result_type,
					 LLVMValueRef src0)
{
	char name[64];
	LLVMValueRef params[] = {
		ac_to_float(ctx, src0),
	};

	MAYBE_UNUSED const int length = snprintf(name, sizeof(name), "%s.f%d", intrin,
						 ac_get_elem_bits(ctx, result_type));
	assert(length < sizeof(name));
	return ac_build_intrinsic(ctx, name, result_type, params, 1, AC_FUNC_ATTR_READNONE);
}

static LLVMValueRef emit_intrin_2f_param(struct ac_llvm_context *ctx,
				       const char *intrin,
				       LLVMTypeRef result_type,
				       LLVMValueRef src0, LLVMValueRef src1)
{
	char name[64];
	LLVMValueRef params[] = {
		ac_to_float(ctx, src0),
		ac_to_float(ctx, src1),
	};

	MAYBE_UNUSED const int length = snprintf(name, sizeof(name), "%s.f%d", intrin,
						 ac_get_elem_bits(ctx, result_type));
	assert(length < sizeof(name));
	return ac_build_intrinsic(ctx, name, result_type, params, 2, AC_FUNC_ATTR_READNONE);
}

static LLVMValueRef emit_intrin_3f_param(struct ac_llvm_context *ctx,
					 const char *intrin,
					 LLVMTypeRef result_type,
					 LLVMValueRef src0, LLVMValueRef src1, LLVMValueRef src2)
{
	char name[64];
	LLVMValueRef params[] = {
		ac_to_float(ctx, src0),
		ac_to_float(ctx, src1),
		ac_to_float(ctx, src2),
	};

	MAYBE_UNUSED const int length = snprintf(name, sizeof(name), "%s.f%d", intrin,
						 ac_get_elem_bits(ctx, result_type));
	assert(length < sizeof(name));
	return ac_build_intrinsic(ctx, name, result_type, params, 3, AC_FUNC_ATTR_READNONE);
}

static LLVMValueRef emit_bcsel(struct ac_llvm_context *ctx,
			       LLVMValueRef src0, LLVMValueRef src1, LLVMValueRef src2)
{
	assert(LLVMGetTypeKind(LLVMTypeOf(src0)) != LLVMVectorTypeKind);

	LLVMValueRef v = LLVMBuildICmp(ctx->builder, LLVMIntNE, src0,
				       ctx->i32_0, "");
	return LLVMBuildSelect(ctx->builder, v,
			       ac_to_integer_or_pointer(ctx, src1),
			       ac_to_integer_or_pointer(ctx, src2), "");
}

static LLVMValueRef emit_iabs(struct ac_llvm_context *ctx,
			      LLVMValueRef src0)
{
	return ac_build_imax(ctx, src0, LLVMBuildNeg(ctx->builder, src0, ""));
}

static LLVMValueRef emit_uint_carry(struct ac_llvm_context *ctx,
				    const char *intrin,
				    LLVMValueRef src0, LLVMValueRef src1)
{
	LLVMTypeRef ret_type;
	LLVMTypeRef types[] = { ctx->i32, ctx->i1 };
	LLVMValueRef res;
	LLVMValueRef params[] = { src0, src1 };
	ret_type = LLVMStructTypeInContext(ctx->context, types,
					   2, true);

	res = ac_build_intrinsic(ctx, intrin, ret_type,
				 params, 2, AC_FUNC_ATTR_READNONE);

	res = LLVMBuildExtractValue(ctx->builder, res, 1, "");
	res = LLVMBuildZExt(ctx->builder, res, ctx->i32, "");
	return res;
}

static LLVMValueRef emit_b2f(struct ac_llvm_context *ctx,
			     LLVMValueRef src0,
			     unsigned bitsize)
{
	LLVMValueRef result = LLVMBuildAnd(ctx->builder, src0,
					   LLVMBuildBitCast(ctx->builder, LLVMConstReal(ctx->f32, 1.0), ctx->i32, ""),
					   "");
	result = LLVMBuildBitCast(ctx->builder, result, ctx->f32, "");

	switch (bitsize) {
	case 16:
		return LLVMBuildFPTrunc(ctx->builder, result, ctx->f16, "");
	case 32:
		return result;
	case 64:
		return LLVMBuildFPExt(ctx->builder, result, ctx->f64, "");
	default:
		unreachable("Unsupported bit size.");
	}
}

static LLVMValueRef emit_f2b(struct ac_llvm_context *ctx,
			     LLVMValueRef src0)
{
	src0 = ac_to_float(ctx, src0);
	LLVMValueRef zero = LLVMConstNull(LLVMTypeOf(src0));
	return LLVMBuildSExt(ctx->builder,
			     LLVMBuildFCmp(ctx->builder, LLVMRealUNE, src0, zero, ""),
			     ctx->i32, "");
}

static LLVMValueRef emit_b2i(struct ac_llvm_context *ctx,
			     LLVMValueRef src0,
			     unsigned bitsize)
{
	LLVMValueRef result = LLVMBuildAnd(ctx->builder, src0, ctx->i32_1, "");

	switch (bitsize) {
	case 8:
		return LLVMBuildTrunc(ctx->builder, result, ctx->i8, "");
	case 16:
		return LLVMBuildTrunc(ctx->builder, result, ctx->i16, "");
	case 32:
		return result;
	case 64:
		return LLVMBuildZExt(ctx->builder, result, ctx->i64, "");
	default:
		unreachable("Unsupported bit size.");
	}
}

static LLVMValueRef emit_i2b(struct ac_llvm_context *ctx,
			     LLVMValueRef src0)
{
	LLVMValueRef zero = LLVMConstNull(LLVMTypeOf(src0));
	return LLVMBuildSExt(ctx->builder,
			     LLVMBuildICmp(ctx->builder, LLVMIntNE, src0, zero, ""),
			     ctx->i32, "");
}

static LLVMValueRef emit_f2f16(struct ac_llvm_context *ctx,
			       LLVMValueRef src0)
{
	LLVMValueRef result;
	LLVMValueRef cond = NULL;

	src0 = ac_to_float(ctx, src0);
	result = LLVMBuildFPTrunc(ctx->builder, src0, ctx->f16, "");

	if (ctx->chip_class >= VI) {
		LLVMValueRef args[2];
		/* Check if the result is a denormal - and flush to 0 if so. */
		args[0] = result;
		args[1] = LLVMConstInt(ctx->i32, N_SUBNORMAL | P_SUBNORMAL, false);
		cond = ac_build_intrinsic(ctx, "llvm.amdgcn.class.f16", ctx->i1, args, 2, AC_FUNC_ATTR_READNONE);
	}

	/* need to convert back up to f32 */
	result = LLVMBuildFPExt(ctx->builder, result, ctx->f32, "");

	if (ctx->chip_class >= VI)
		result = LLVMBuildSelect(ctx->builder, cond, ctx->f32_0, result, "");
	else {
		/* for SI/CIK */
		/* 0x38800000 is smallest half float value (2^-14) in 32-bit float,
		 * so compare the result and flush to 0 if it's smaller.
		 */
		LLVMValueRef temp, cond2;
		temp = emit_intrin_1f_param(ctx, "llvm.fabs", ctx->f32, result);
		cond = LLVMBuildFCmp(ctx->builder, LLVMRealUGT,
				     LLVMBuildBitCast(ctx->builder, LLVMConstInt(ctx->i32, 0x38800000, false), ctx->f32, ""),
				     temp, "");
		cond2 = LLVMBuildFCmp(ctx->builder, LLVMRealUNE,
				      temp, ctx->f32_0, "");
		cond = LLVMBuildAnd(ctx->builder, cond, cond2, "");
		result = LLVMBuildSelect(ctx->builder, cond, ctx->f32_0, result, "");
	}
	return result;
}

static LLVMValueRef emit_umul_high(struct ac_llvm_context *ctx,
				   LLVMValueRef src0, LLVMValueRef src1)
{
	LLVMValueRef dst64, result;
	src0 = LLVMBuildZExt(ctx->builder, src0, ctx->i64, "");
	src1 = LLVMBuildZExt(ctx->builder, src1, ctx->i64, "");

	dst64 = LLVMBuildMul(ctx->builder, src0, src1, "");
	dst64 = LLVMBuildLShr(ctx->builder, dst64, LLVMConstInt(ctx->i64, 32, false), "");
	result = LLVMBuildTrunc(ctx->builder, dst64, ctx->i32, "");
	return result;
}

static LLVMValueRef emit_imul_high(struct ac_llvm_context *ctx,
				   LLVMValueRef src0, LLVMValueRef src1)
{
	LLVMValueRef dst64, result;
	src0 = LLVMBuildSExt(ctx->builder, src0, ctx->i64, "");
	src1 = LLVMBuildSExt(ctx->builder, src1, ctx->i64, "");

	dst64 = LLVMBuildMul(ctx->builder, src0, src1, "");
	dst64 = LLVMBuildAShr(ctx->builder, dst64, LLVMConstInt(ctx->i64, 32, false), "");
	result = LLVMBuildTrunc(ctx->builder, dst64, ctx->i32, "");
	return result;
}

static LLVMValueRef emit_bitfield_extract(struct ac_llvm_context *ctx,
					  bool is_signed,
					  const LLVMValueRef srcs[3])
{
	LLVMValueRef result;

	if (HAVE_LLVM >= 0x0800) {
		LLVMValueRef icond = LLVMBuildICmp(ctx->builder, LLVMIntEQ, srcs[2], LLVMConstInt(ctx->i32, 32, false), "");
		result = ac_build_bfe(ctx, srcs[0], srcs[1], srcs[2], is_signed);
		result = LLVMBuildSelect(ctx->builder, icond, srcs[0], result, "");
	} else {
		/* FIXME: LLVM 7+ returns incorrect result when count is 0.
		 * https://bugs.freedesktop.org/show_bug.cgi?id=107276
		 */
		LLVMValueRef zero = ctx->i32_0;
		LLVMValueRef icond1 = LLVMBuildICmp(ctx->builder, LLVMIntEQ, srcs[2], LLVMConstInt(ctx->i32, 32, false), "");
		LLVMValueRef icond2 = LLVMBuildICmp(ctx->builder, LLVMIntEQ, srcs[2], zero, "");

		result = ac_build_bfe(ctx, srcs[0], srcs[1], srcs[2], is_signed);
		result = LLVMBuildSelect(ctx->builder, icond1, srcs[0], result, "");
		result = LLVMBuildSelect(ctx->builder, icond2, zero, result, "");
	}

	return result;
}

static LLVMValueRef emit_bitfield_insert(struct ac_llvm_context *ctx,
					 LLVMValueRef src0, LLVMValueRef src1,
					 LLVMValueRef src2, LLVMValueRef src3)
{
	LLVMValueRef bfi_args[3], result;

	bfi_args[0] = LLVMBuildShl(ctx->builder,
				   LLVMBuildSub(ctx->builder,
						LLVMBuildShl(ctx->builder,
							     ctx->i32_1,
							     src3, ""),
						ctx->i32_1, ""),
				   src2, "");
	bfi_args[1] = LLVMBuildShl(ctx->builder, src1, src2, "");
	bfi_args[2] = src0;

	LLVMValueRef icond = LLVMBuildICmp(ctx->builder, LLVMIntEQ, src3, LLVMConstInt(ctx->i32, 32, false), "");

	/* Calculate:
	 *   (arg0 & arg1) | (~arg0 & arg2) = arg2 ^ (arg0 & (arg1 ^ arg2)
	 * Use the right-hand side, which the LLVM backend can convert to V_BFI.
	 */
	result = LLVMBuildXor(ctx->builder, bfi_args[2],
			      LLVMBuildAnd(ctx->builder, bfi_args[0],
					   LLVMBuildXor(ctx->builder, bfi_args[1], bfi_args[2], ""), ""), "");

	result = LLVMBuildSelect(ctx->builder, icond, src1, result, "");
	return result;
}

static LLVMValueRef emit_pack_half_2x16(struct ac_llvm_context *ctx,
					LLVMValueRef src0)
{
	LLVMValueRef comp[2];

	src0 = ac_to_float(ctx, src0);
	comp[0] = LLVMBuildExtractElement(ctx->builder, src0, ctx->i32_0, "");
	comp[1] = LLVMBuildExtractElement(ctx->builder, src0, ctx->i32_1, "");

	return LLVMBuildBitCast(ctx->builder, ac_build_cvt_pkrtz_f16(ctx, comp),
				ctx->i32, "");
}

static LLVMValueRef emit_unpack_half_2x16(struct ac_llvm_context *ctx,
					  LLVMValueRef src0)
{
	LLVMValueRef const16 = LLVMConstInt(ctx->i32, 16, false);
	LLVMValueRef temps[2], val;
	int i;

	for (i = 0; i < 2; i++) {
		val = i == 1 ? LLVMBuildLShr(ctx->builder, src0, const16, "") : src0;
		val = LLVMBuildTrunc(ctx->builder, val, ctx->i16, "");
		val = LLVMBuildBitCast(ctx->builder, val, ctx->f16, "");
		temps[i] = LLVMBuildFPExt(ctx->builder, val, ctx->f32, "");
	}
	return ac_build_gather_values(ctx, temps, 2);
}

static LLVMValueRef emit_ddxy(struct ac_nir_context *ctx,
			      nir_op op,
			      LLVMValueRef src0)
{
	unsigned mask;
	int idx;
	LLVMValueRef result;

	if (op == nir_op_fddx_fine)
		mask = AC_TID_MASK_LEFT;
	else if (op == nir_op_fddy_fine)
		mask = AC_TID_MASK_TOP;
	else
		mask = AC_TID_MASK_TOP_LEFT;

	/* for DDX we want to next X pixel, DDY next Y pixel. */
	if (op == nir_op_fddx_fine ||
	    op == nir_op_fddx_coarse ||
	    op == nir_op_fddx)
		idx = 1;
	else
		idx = 2;

	result = ac_build_ddxy(&ctx->ac, mask, idx, src0);
	return result;
}

static void visit_alu(struct ac_nir_context *ctx, const nir_alu_instr *instr)
{
	LLVMValueRef src[4], result = NULL;
	unsigned num_components = instr->dest.dest.ssa.num_components;
	unsigned src_components;
	LLVMTypeRef def_type = get_def_type(ctx, &instr->dest.dest.ssa);

	assert(nir_op_infos[instr->op].num_inputs <= ARRAY_SIZE(src));
	switch (instr->op) {
	case nir_op_vec2:
	case nir_op_vec3:
	case nir_op_vec4:
		src_components = 1;
		break;
	case nir_op_pack_half_2x16:
		src_components = 2;
		break;
	case nir_op_unpack_half_2x16:
		src_components = 1;
		break;
	case nir_op_cube_face_coord:
	case nir_op_cube_face_index:
		src_components = 3;
		break;
	default:
		src_components = num_components;
		break;
	}
	for (unsigned i = 0; i < nir_op_infos[instr->op].num_inputs; i++)
		src[i] = get_alu_src(ctx, instr->src[i], src_components);

	switch (instr->op) {
	case nir_op_fmov:
	case nir_op_imov:
		result = src[0];
		break;
	case nir_op_fneg:
	        src[0] = ac_to_float(&ctx->ac, src[0]);
		result = LLVMBuildFNeg(ctx->ac.builder, src[0], "");
		break;
	case nir_op_ineg:
		result = LLVMBuildNeg(ctx->ac.builder, src[0], "");
		break;
	case nir_op_inot:
		result = LLVMBuildNot(ctx->ac.builder, src[0], "");
		break;
	case nir_op_iadd:
		result = LLVMBuildAdd(ctx->ac.builder, src[0], src[1], "");
		break;
	case nir_op_fadd:
		src[0] = ac_to_float(&ctx->ac, src[0]);
		src[1] = ac_to_float(&ctx->ac, src[1]);
		result = LLVMBuildFAdd(ctx->ac.builder, src[0], src[1], "");
		break;
	case nir_op_fsub:
		src[0] = ac_to_float(&ctx->ac, src[0]);
		src[1] = ac_to_float(&ctx->ac, src[1]);
		result = LLVMBuildFSub(ctx->ac.builder, src[0], src[1], "");
		break;
	case nir_op_isub:
		result = LLVMBuildSub(ctx->ac.builder, src[0], src[1], "");
		break;
	case nir_op_imul:
		result = LLVMBuildMul(ctx->ac.builder, src[0], src[1], "");
		break;
	case nir_op_imod:
		result = LLVMBuildSRem(ctx->ac.builder, src[0], src[1], "");
		break;
	case nir_op_umod:
		result = LLVMBuildURem(ctx->ac.builder, src[0], src[1], "");
		break;
	case nir_op_fmod:
		src[0] = ac_to_float(&ctx->ac, src[0]);
		src[1] = ac_to_float(&ctx->ac, src[1]);
		result = ac_build_fdiv(&ctx->ac, src[0], src[1]);
		result = emit_intrin_1f_param(&ctx->ac, "llvm.floor",
		                              ac_to_float_type(&ctx->ac, def_type), result);
		result = LLVMBuildFMul(ctx->ac.builder, src[1] , result, "");
		result = LLVMBuildFSub(ctx->ac.builder, src[0], result, "");
		break;
	case nir_op_frem:
		src[0] = ac_to_float(&ctx->ac, src[0]);
		src[1] = ac_to_float(&ctx->ac, src[1]);
		result = LLVMBuildFRem(ctx->ac.builder, src[0], src[1], "");
		break;
	case nir_op_irem:
		result = LLVMBuildSRem(ctx->ac.builder, src[0], src[1], "");
		break;
	case nir_op_idiv:
		result = LLVMBuildSDiv(ctx->ac.builder, src[0], src[1], "");
		break;
	case nir_op_udiv:
		result = LLVMBuildUDiv(ctx->ac.builder, src[0], src[1], "");
		break;
	case nir_op_fmul:
		src[0] = ac_to_float(&ctx->ac, src[0]);
		src[1] = ac_to_float(&ctx->ac, src[1]);
		result = LLVMBuildFMul(ctx->ac.builder, src[0], src[1], "");
		break;
	case nir_op_frcp:
		src[0] = ac_to_float(&ctx->ac, src[0]);
		result = ac_build_fdiv(&ctx->ac, LLVMConstReal(LLVMTypeOf(src[0]), 1.0), src[0]);
		break;
	case nir_op_iand:
		result = LLVMBuildAnd(ctx->ac.builder, src[0], src[1], "");
		break;
	case nir_op_ior:
		result = LLVMBuildOr(ctx->ac.builder, src[0], src[1], "");
		break;
	case nir_op_ixor:
		result = LLVMBuildXor(ctx->ac.builder, src[0], src[1], "");
		break;
	case nir_op_ishl:
		if (ac_get_elem_bits(&ctx->ac, LLVMTypeOf(src[1])) < ac_get_elem_bits(&ctx->ac, LLVMTypeOf(src[0])))
			src[1] = LLVMBuildZExt(ctx->ac.builder, src[1],
					       LLVMTypeOf(src[0]), "");
		else if (ac_get_elem_bits(&ctx->ac, LLVMTypeOf(src[1])) > ac_get_elem_bits(&ctx->ac, LLVMTypeOf(src[0])))
			src[1] = LLVMBuildTrunc(ctx->ac.builder, src[1],
						LLVMTypeOf(src[0]), "");
		result = LLVMBuildShl(ctx->ac.builder, src[0], src[1], "");
		break;
	case nir_op_ishr:
		if (ac_get_elem_bits(&ctx->ac, LLVMTypeOf(src[1])) < ac_get_elem_bits(&ctx->ac, LLVMTypeOf(src[0])))
			src[1] = LLVMBuildZExt(ctx->ac.builder, src[1],
					       LLVMTypeOf(src[0]), "");
		else if (ac_get_elem_bits(&ctx->ac, LLVMTypeOf(src[1])) > ac_get_elem_bits(&ctx->ac, LLVMTypeOf(src[0])))
			src[1] = LLVMBuildTrunc(ctx->ac.builder, src[1],
						LLVMTypeOf(src[0]), "");
		result = LLVMBuildAShr(ctx->ac.builder, src[0], src[1], "");
		break;
	case nir_op_ushr:
		if (ac_get_elem_bits(&ctx->ac, LLVMTypeOf(src[1])) < ac_get_elem_bits(&ctx->ac, LLVMTypeOf(src[0])))
			src[1] = LLVMBuildZExt(ctx->ac.builder, src[1],
					       LLVMTypeOf(src[0]), "");
		else if (ac_get_elem_bits(&ctx->ac, LLVMTypeOf(src[1])) > ac_get_elem_bits(&ctx->ac, LLVMTypeOf(src[0])))
			src[1] = LLVMBuildTrunc(ctx->ac.builder, src[1],
						LLVMTypeOf(src[0]), "");
		result = LLVMBuildLShr(ctx->ac.builder, src[0], src[1], "");
		break;
	case nir_op_ilt32:
		result = emit_int_cmp(&ctx->ac, LLVMIntSLT, src[0], src[1]);
		break;
	case nir_op_ine32:
		result = emit_int_cmp(&ctx->ac, LLVMIntNE, src[0], src[1]);
		break;
	case nir_op_ieq32:
		result = emit_int_cmp(&ctx->ac, LLVMIntEQ, src[0], src[1]);
		break;
	case nir_op_ige32:
		result = emit_int_cmp(&ctx->ac, LLVMIntSGE, src[0], src[1]);
		break;
	case nir_op_ult32:
		result = emit_int_cmp(&ctx->ac, LLVMIntULT, src[0], src[1]);
		break;
	case nir_op_uge32:
		result = emit_int_cmp(&ctx->ac, LLVMIntUGE, src[0], src[1]);
		break;
	case nir_op_feq32:
		result = emit_float_cmp(&ctx->ac, LLVMRealOEQ, src[0], src[1]);
		break;
	case nir_op_fne32:
		result = emit_float_cmp(&ctx->ac, LLVMRealUNE, src[0], src[1]);
		break;
	case nir_op_flt32:
		result = emit_float_cmp(&ctx->ac, LLVMRealOLT, src[0], src[1]);
		break;
	case nir_op_fge32:
		result = emit_float_cmp(&ctx->ac, LLVMRealOGE, src[0], src[1]);
		break;
	case nir_op_fabs:
		result = emit_intrin_1f_param(&ctx->ac, "llvm.fabs",
		                              ac_to_float_type(&ctx->ac, def_type), src[0]);
		break;
	case nir_op_iabs:
		result = emit_iabs(&ctx->ac, src[0]);
		break;
	case nir_op_imax:
		result = ac_build_imax(&ctx->ac, src[0], src[1]);
		break;
	case nir_op_imin:
		result = ac_build_imin(&ctx->ac, src[0], src[1]);
		break;
	case nir_op_umax:
		result = ac_build_umax(&ctx->ac, src[0], src[1]);
		break;
	case nir_op_umin:
		result = ac_build_umin(&ctx->ac, src[0], src[1]);
		break;
	case nir_op_isign:
		result = ac_build_isign(&ctx->ac, src[0],
					instr->dest.dest.ssa.bit_size);
		break;
	case nir_op_fsign:
		src[0] = ac_to_float(&ctx->ac, src[0]);
		result = ac_build_fsign(&ctx->ac, src[0],
					instr->dest.dest.ssa.bit_size);
		break;
	case nir_op_ffloor:
		result = emit_intrin_1f_param(&ctx->ac, "llvm.floor",
		                              ac_to_float_type(&ctx->ac, def_type), src[0]);
		break;
	case nir_op_ftrunc:
		result = emit_intrin_1f_param(&ctx->ac, "llvm.trunc",
		                              ac_to_float_type(&ctx->ac, def_type), src[0]);
		break;
	case nir_op_fceil:
		result = emit_intrin_1f_param(&ctx->ac, "llvm.ceil",
		                              ac_to_float_type(&ctx->ac, def_type), src[0]);
		break;
	case nir_op_fround_even:
		result = emit_intrin_1f_param(&ctx->ac, "llvm.rint",
		                              ac_to_float_type(&ctx->ac, def_type),src[0]);
		break;
	case nir_op_ffract:
		src[0] = ac_to_float(&ctx->ac, src[0]);
		result = ac_build_fract(&ctx->ac, src[0],
					instr->dest.dest.ssa.bit_size);
		break;
	case nir_op_fsin:
		result = emit_intrin_1f_param(&ctx->ac, "llvm.sin",
		                              ac_to_float_type(&ctx->ac, def_type), src[0]);
		break;
	case nir_op_fcos:
		result = emit_intrin_1f_param(&ctx->ac, "llvm.cos",
		                              ac_to_float_type(&ctx->ac, def_type), src[0]);
		break;
	case nir_op_fsqrt:
		result = emit_intrin_1f_param(&ctx->ac, "llvm.sqrt",
		                              ac_to_float_type(&ctx->ac, def_type), src[0]);
		break;
	case nir_op_fexp2:
		result = emit_intrin_1f_param(&ctx->ac, "llvm.exp2",
		                              ac_to_float_type(&ctx->ac, def_type), src[0]);
		break;
	case nir_op_flog2:
		result = emit_intrin_1f_param(&ctx->ac, "llvm.log2",
		                              ac_to_float_type(&ctx->ac, def_type), src[0]);
		break;
	case nir_op_frsq:
		result = emit_intrin_1f_param(&ctx->ac, "llvm.sqrt",
		                              ac_to_float_type(&ctx->ac, def_type), src[0]);
		result = ac_build_fdiv(&ctx->ac, LLVMConstReal(LLVMTypeOf(result), 1.0), result);
		break;
	case nir_op_frexp_exp:
		src[0] = ac_to_float(&ctx->ac, src[0]);
		result = ac_build_frexp_exp(&ctx->ac, src[0],
					    ac_get_elem_bits(&ctx->ac, LLVMTypeOf(src[0])));
		if (ac_get_elem_bits(&ctx->ac, LLVMTypeOf(src[0])) == 16)
			result = LLVMBuildSExt(ctx->ac.builder, result,
					       ctx->ac.i32, "");
		break;
	case nir_op_frexp_sig:
		src[0] = ac_to_float(&ctx->ac, src[0]);
		result = ac_build_frexp_mant(&ctx->ac, src[0],
					     instr->dest.dest.ssa.bit_size);
		break;
	case nir_op_fpow:
		result = emit_intrin_2f_param(&ctx->ac, "llvm.pow",
		                              ac_to_float_type(&ctx->ac, def_type), src[0], src[1]);
		break;
	case nir_op_fmax:
		result = emit_intrin_2f_param(&ctx->ac, "llvm.maxnum",
		                              ac_to_float_type(&ctx->ac, def_type), src[0], src[1]);
		if (ctx->ac.chip_class < GFX9 &&
		    instr->dest.dest.ssa.bit_size == 32) {
			/* Only pre-GFX9 chips do not flush denorms. */
			result = emit_intrin_1f_param(&ctx->ac, "llvm.canonicalize",
						      ac_to_float_type(&ctx->ac, def_type),
						      result);
		}
		break;
	case nir_op_fmin:
		result = emit_intrin_2f_param(&ctx->ac, "llvm.minnum",
		                              ac_to_float_type(&ctx->ac, def_type), src[0], src[1]);
		if (ctx->ac.chip_class < GFX9 &&
		    instr->dest.dest.ssa.bit_size == 32) {
			/* Only pre-GFX9 chips do not flush denorms. */
			result = emit_intrin_1f_param(&ctx->ac, "llvm.canonicalize",
						      ac_to_float_type(&ctx->ac, def_type),
						      result);
		}
		break;
	case nir_op_ffma:
		result = emit_intrin_3f_param(&ctx->ac, "llvm.fmuladd",
		                              ac_to_float_type(&ctx->ac, def_type), src[0], src[1], src[2]);
		break;
	case nir_op_ldexp:
		src[0] = ac_to_float(&ctx->ac, src[0]);
		if (ac_get_elem_bits(&ctx->ac, def_type) == 32)
			result = ac_build_intrinsic(&ctx->ac, "llvm.amdgcn.ldexp.f32", ctx->ac.f32, src, 2, AC_FUNC_ATTR_READNONE);
		else if (ac_get_elem_bits(&ctx->ac, def_type) == 16)
			result = ac_build_intrinsic(&ctx->ac, "llvm.amdgcn.ldexp.f16", ctx->ac.f16, src, 2, AC_FUNC_ATTR_READNONE);
		else
			result = ac_build_intrinsic(&ctx->ac, "llvm.amdgcn.ldexp.f64", ctx->ac.f64, src, 2, AC_FUNC_ATTR_READNONE);
		break;
	case nir_op_ibitfield_extract:
		result = emit_bitfield_extract(&ctx->ac, true, src);
		break;
	case nir_op_ubitfield_extract:
		result = emit_bitfield_extract(&ctx->ac, false, src);
		break;
	case nir_op_bitfield_insert:
		result = emit_bitfield_insert(&ctx->ac, src[0], src[1], src[2], src[3]);
		break;
	case nir_op_bitfield_reverse:
		result = ac_build_bitfield_reverse(&ctx->ac, src[0]);
		break;
	case nir_op_bit_count:
		result = ac_build_bit_count(&ctx->ac, src[0]);
		break;
	case nir_op_vec2:
	case nir_op_vec3:
	case nir_op_vec4:
		for (unsigned i = 0; i < nir_op_infos[instr->op].num_inputs; i++)
			src[i] = ac_to_integer(&ctx->ac, src[i]);
		result = ac_build_gather_values(&ctx->ac, src, num_components);
		break;
	case nir_op_f2i8:
	case nir_op_f2i16:
	case nir_op_f2i32:
	case nir_op_f2i64:
		src[0] = ac_to_float(&ctx->ac, src[0]);
		result = LLVMBuildFPToSI(ctx->ac.builder, src[0], def_type, "");
		break;
	case nir_op_f2u8:
	case nir_op_f2u16:
	case nir_op_f2u32:
	case nir_op_f2u64:
		src[0] = ac_to_float(&ctx->ac, src[0]);
		result = LLVMBuildFPToUI(ctx->ac.builder, src[0], def_type, "");
		break;
	case nir_op_i2f16:
	case nir_op_i2f32:
	case nir_op_i2f64:
		result = LLVMBuildSIToFP(ctx->ac.builder, src[0], ac_to_float_type(&ctx->ac, def_type), "");
		break;
	case nir_op_u2f16:
	case nir_op_u2f32:
	case nir_op_u2f64:
		result = LLVMBuildUIToFP(ctx->ac.builder, src[0], ac_to_float_type(&ctx->ac, def_type), "");
		break;
	case nir_op_f2f16_rtz:
		src[0] = ac_to_float(&ctx->ac, src[0]);
		if (LLVMTypeOf(src[0]) == ctx->ac.f64)
			src[0] = LLVMBuildFPTrunc(ctx->ac.builder, src[0], ctx->ac.f32, "");
		LLVMValueRef param[2] = { src[0], ctx->ac.f32_0 };
		result = ac_build_cvt_pkrtz_f16(&ctx->ac, param);
		result = LLVMBuildExtractElement(ctx->ac.builder, result, ctx->ac.i32_0, "");
		break;
	case nir_op_f2f16_rtne:
	case nir_op_f2f16:
	case nir_op_f2f32:
	case nir_op_f2f64:
		src[0] = ac_to_float(&ctx->ac, src[0]);
		if (ac_get_elem_bits(&ctx->ac, LLVMTypeOf(src[0])) < ac_get_elem_bits(&ctx->ac, def_type))
			result = LLVMBuildFPExt(ctx->ac.builder, src[0], ac_to_float_type(&ctx->ac, def_type), "");
		else
			result = LLVMBuildFPTrunc(ctx->ac.builder, src[0], ac_to_float_type(&ctx->ac, def_type), "");
		break;
	case nir_op_u2u8:
	case nir_op_u2u16:
	case nir_op_u2u32:
	case nir_op_u2u64:
		if (ac_get_elem_bits(&ctx->ac, LLVMTypeOf(src[0])) < ac_get_elem_bits(&ctx->ac, def_type))
			result = LLVMBuildZExt(ctx->ac.builder, src[0], def_type, "");
		else
			result = LLVMBuildTrunc(ctx->ac.builder, src[0], def_type, "");
		break;
	case nir_op_i2i8:
	case nir_op_i2i16:
	case nir_op_i2i32:
	case nir_op_i2i64:
		if (ac_get_elem_bits(&ctx->ac, LLVMTypeOf(src[0])) < ac_get_elem_bits(&ctx->ac, def_type))
			result = LLVMBuildSExt(ctx->ac.builder, src[0], def_type, "");
		else
			result = LLVMBuildTrunc(ctx->ac.builder, src[0], def_type, "");
		break;
	case nir_op_b32csel:
		result = emit_bcsel(&ctx->ac, src[0], src[1], src[2]);
		break;
	case nir_op_find_lsb:
		result = ac_find_lsb(&ctx->ac, ctx->ac.i32, src[0]);
		break;
	case nir_op_ufind_msb:
		result = ac_build_umsb(&ctx->ac, src[0], ctx->ac.i32);
		break;
	case nir_op_ifind_msb:
		result = ac_build_imsb(&ctx->ac, src[0], ctx->ac.i32);
		break;
	case nir_op_uadd_carry:
		result = emit_uint_carry(&ctx->ac, "llvm.uadd.with.overflow.i32", src[0], src[1]);
		break;
	case nir_op_usub_borrow:
		result = emit_uint_carry(&ctx->ac, "llvm.usub.with.overflow.i32", src[0], src[1]);
		break;
	case nir_op_b2f16:
	case nir_op_b2f32:
	case nir_op_b2f64:
		result = emit_b2f(&ctx->ac, src[0], instr->dest.dest.ssa.bit_size);
		break;
	case nir_op_f2b32:
		result = emit_f2b(&ctx->ac, src[0]);
		break;
	case nir_op_b2i8:
	case nir_op_b2i16:
	case nir_op_b2i32:
	case nir_op_b2i64:
		result = emit_b2i(&ctx->ac, src[0], instr->dest.dest.ssa.bit_size);
		break;
	case nir_op_i2b32:
		result = emit_i2b(&ctx->ac, src[0]);
		break;
	case nir_op_fquantize2f16:
		result = emit_f2f16(&ctx->ac, src[0]);
		break;
	case nir_op_umul_high:
		result = emit_umul_high(&ctx->ac, src[0], src[1]);
		break;
	case nir_op_imul_high:
		result = emit_imul_high(&ctx->ac, src[0], src[1]);
		break;
	case nir_op_pack_half_2x16:
		result = emit_pack_half_2x16(&ctx->ac, src[0]);
		break;
	case nir_op_unpack_half_2x16:
		result = emit_unpack_half_2x16(&ctx->ac, src[0]);
		break;
	case nir_op_fddx:
	case nir_op_fddy:
	case nir_op_fddx_fine:
	case nir_op_fddy_fine:
	case nir_op_fddx_coarse:
	case nir_op_fddy_coarse:
		result = emit_ddxy(ctx, instr->op, src[0]);
		break;

	case nir_op_unpack_64_2x32_split_x: {
		assert(ac_get_llvm_num_components(src[0]) == 1);
		LLVMValueRef tmp = LLVMBuildBitCast(ctx->ac.builder, src[0],
						    ctx->ac.v2i32,
						    "");
		result = LLVMBuildExtractElement(ctx->ac.builder, tmp,
						 ctx->ac.i32_0, "");
		break;
	}

	case nir_op_unpack_64_2x32_split_y: {
		assert(ac_get_llvm_num_components(src[0]) == 1);
		LLVMValueRef tmp = LLVMBuildBitCast(ctx->ac.builder, src[0],
						    ctx->ac.v2i32,
						    "");
		result = LLVMBuildExtractElement(ctx->ac.builder, tmp,
						 ctx->ac.i32_1, "");
		break;
	}

	case nir_op_pack_64_2x32_split: {
		LLVMValueRef tmp = ac_build_gather_values(&ctx->ac, src, 2);
		result = LLVMBuildBitCast(ctx->ac.builder, tmp, ctx->ac.i64, "");
		break;
	}

	case nir_op_pack_32_2x16_split: {
		LLVMValueRef tmp = ac_build_gather_values(&ctx->ac, src, 2);
		result = LLVMBuildBitCast(ctx->ac.builder, tmp, ctx->ac.i32, "");
		break;
	}

	case nir_op_unpack_32_2x16_split_x: {
		LLVMValueRef tmp = LLVMBuildBitCast(ctx->ac.builder, src[0],
						    ctx->ac.v2i16,
						    "");
		result = LLVMBuildExtractElement(ctx->ac.builder, tmp,
						 ctx->ac.i32_0, "");
		break;
	}

	case nir_op_unpack_32_2x16_split_y: {
		LLVMValueRef tmp = LLVMBuildBitCast(ctx->ac.builder, src[0],
						    ctx->ac.v2i16,
						    "");
		result = LLVMBuildExtractElement(ctx->ac.builder, tmp,
						 ctx->ac.i32_1, "");
		break;
	}

	case nir_op_cube_face_coord: {
		src[0] = ac_to_float(&ctx->ac, src[0]);
		LLVMValueRef results[2];
		LLVMValueRef in[3];
		for (unsigned chan = 0; chan < 3; chan++)
			in[chan] = ac_llvm_extract_elem(&ctx->ac, src[0], chan);
		results[0] = ac_build_intrinsic(&ctx->ac, "llvm.amdgcn.cubesc",
						ctx->ac.f32, in, 3, AC_FUNC_ATTR_READNONE);
		results[1] = ac_build_intrinsic(&ctx->ac, "llvm.amdgcn.cubetc",
						ctx->ac.f32, in, 3, AC_FUNC_ATTR_READNONE);
		LLVMValueRef ma = ac_build_intrinsic(&ctx->ac, "llvm.amdgcn.cubema",
						     ctx->ac.f32, in, 3, AC_FUNC_ATTR_READNONE);
		results[0] = ac_build_fdiv(&ctx->ac, results[0], ma);
		results[1] = ac_build_fdiv(&ctx->ac, results[1], ma);
		LLVMValueRef offset = LLVMConstReal(ctx->ac.f32, 0.5);
		results[0] = LLVMBuildFAdd(ctx->ac.builder, results[0], offset, "");
		results[1] = LLVMBuildFAdd(ctx->ac.builder, results[1], offset, "");
		result = ac_build_gather_values(&ctx->ac, results, 2);
		break;
	}

	case nir_op_cube_face_index: {
		src[0] = ac_to_float(&ctx->ac, src[0]);
		LLVMValueRef in[3];
		for (unsigned chan = 0; chan < 3; chan++)
			in[chan] = ac_llvm_extract_elem(&ctx->ac, src[0], chan);
		result = ac_build_intrinsic(&ctx->ac,  "llvm.amdgcn.cubeid",
						ctx->ac.f32, in, 3, AC_FUNC_ATTR_READNONE);
		break;
	}

	case nir_op_fmin3:
		result = emit_intrin_2f_param(&ctx->ac, "llvm.minnum",
						ac_to_float_type(&ctx->ac, def_type), src[0], src[1]);
		result = emit_intrin_2f_param(&ctx->ac, "llvm.minnum",
						ac_to_float_type(&ctx->ac, def_type), result, src[2]);
		break;
	case nir_op_umin3:
		result = ac_build_umin(&ctx->ac, src[0], src[1]);
		result = ac_build_umin(&ctx->ac, result, src[2]);
		break;
	case nir_op_imin3:
		result = ac_build_imin(&ctx->ac, src[0], src[1]);
		result = ac_build_imin(&ctx->ac, result, src[2]);
		break;
	case nir_op_fmax3:
		result = emit_intrin_2f_param(&ctx->ac, "llvm.maxnum",
						ac_to_float_type(&ctx->ac, def_type), src[0], src[1]);
		result = emit_intrin_2f_param(&ctx->ac, "llvm.maxnum",
						ac_to_float_type(&ctx->ac, def_type), result, src[2]);
		break;
	case nir_op_umax3:
		result = ac_build_umax(&ctx->ac, src[0], src[1]);
		result = ac_build_umax(&ctx->ac, result, src[2]);
		break;
	case nir_op_imax3:
		result = ac_build_imax(&ctx->ac, src[0], src[1]);
		result = ac_build_imax(&ctx->ac, result, src[2]);
		break;
	case nir_op_fmed3: {
		src[0] = ac_to_float(&ctx->ac, src[0]);
		src[1] = ac_to_float(&ctx->ac, src[1]);
		src[2] = ac_to_float(&ctx->ac, src[2]);
		result = ac_build_fmed3(&ctx->ac, src[0], src[1], src[2],
					instr->dest.dest.ssa.bit_size);
		break;
	}
	case nir_op_imed3: {
		LLVMValueRef tmp1 = ac_build_imin(&ctx->ac, src[0], src[1]);
		LLVMValueRef tmp2 = ac_build_imax(&ctx->ac, src[0], src[1]);
		tmp2 = ac_build_imin(&ctx->ac, tmp2, src[2]);
		result = ac_build_imax(&ctx->ac, tmp1, tmp2);
		break;
	}
	case nir_op_umed3: {
		LLVMValueRef tmp1 = ac_build_umin(&ctx->ac, src[0], src[1]);
		LLVMValueRef tmp2 = ac_build_umax(&ctx->ac, src[0], src[1]);
		tmp2 = ac_build_umin(&ctx->ac, tmp2, src[2]);
		result = ac_build_umax(&ctx->ac, tmp1, tmp2);
		break;
	}

	default:
		fprintf(stderr, "Unknown NIR alu instr: ");
		nir_print_instr(&instr->instr, stderr);
		fprintf(stderr, "\n");
		abort();
	}

	if (result) {
		assert(instr->dest.dest.is_ssa);
		result = ac_to_integer_or_pointer(&ctx->ac, result);
		ctx->ssa_defs[instr->dest.dest.ssa.index] = result;
	}
}

static void visit_load_const(struct ac_nir_context *ctx,
                             const nir_load_const_instr *instr)
{
	LLVMValueRef values[4], value = NULL;
	LLVMTypeRef element_type =
	    LLVMIntTypeInContext(ctx->ac.context, instr->def.bit_size);

	for (unsigned i = 0; i < instr->def.num_components; ++i) {
		switch (instr->def.bit_size) {
		case 8:
			values[i] = LLVMConstInt(element_type,
			                         instr->value[i].u8, false);
			break;
		case 16:
			values[i] = LLVMConstInt(element_type,
			                         instr->value[i].u16, false);
			break;
		case 32:
			values[i] = LLVMConstInt(element_type,
			                         instr->value[i].u32, false);
			break;
		case 64:
			values[i] = LLVMConstInt(element_type,
			                         instr->value[i].u64, false);
			break;
		default:
			fprintf(stderr,
			        "unsupported nir load_const bit_size: %d\n",
			        instr->def.bit_size);
			abort();
		}
	}
	if (instr->def.num_components > 1) {
		value = LLVMConstVector(values, instr->def.num_components);
	} else
		value = values[0];

	ctx->ssa_defs[instr->def.index] = value;
}

static LLVMValueRef
get_buffer_size(struct ac_nir_context *ctx, LLVMValueRef descriptor, bool in_elements)
{
	LLVMValueRef size =
		LLVMBuildExtractElement(ctx->ac.builder, descriptor,
					LLVMConstInt(ctx->ac.i32, 2, false), "");

	/* VI only */
	if (ctx->ac.chip_class == VI && in_elements) {
		/* On VI, the descriptor contains the size in bytes,
		 * but TXQ must return the size in elements.
		 * The stride is always non-zero for resources using TXQ.
		 */
		LLVMValueRef stride =
			LLVMBuildExtractElement(ctx->ac.builder, descriptor,
						ctx->ac.i32_1, "");
		stride = LLVMBuildLShr(ctx->ac.builder, stride,
				       LLVMConstInt(ctx->ac.i32, 16, false), "");
		stride = LLVMBuildAnd(ctx->ac.builder, stride,
				      LLVMConstInt(ctx->ac.i32, 0x3fff, false), "");

		size = LLVMBuildUDiv(ctx->ac.builder, size, stride, "");
	}
	return size;
}

static LLVMValueRef lower_gather4_integer(struct ac_llvm_context *ctx,
					  nir_variable *var,
					  struct ac_image_args *args,
					  const nir_tex_instr *instr)
{
	const struct glsl_type *type = glsl_without_array(var->type);
	enum glsl_base_type stype = glsl_get_sampler_result_type(type);
	LLVMValueRef half_texel[2];
	LLVMValueRef compare_cube_wa = NULL;
	LLVMValueRef result;

	//TODO Rect
	{
		struct ac_image_args txq_args = { 0 };

		txq_args.dim = get_ac_sampler_dim(ctx, instr->sampler_dim, instr->is_array);
		txq_args.opcode = ac_image_get_resinfo;
		txq_args.dmask = 0xf;
		txq_args.lod = ctx->i32_0;
		txq_args.resource = args->resource;
		txq_args.attributes = AC_FUNC_ATTR_READNONE;
		LLVMValueRef size = ac_build_image_opcode(ctx, &txq_args);

		for (unsigned c = 0; c < 2; c++) {
			half_texel[c] = LLVMBuildExtractElement(ctx->builder, size,
								LLVMConstInt(ctx->i32, c, false), "");
			half_texel[c] = LLVMBuildUIToFP(ctx->builder, half_texel[c], ctx->f32, "");
			half_texel[c] = ac_build_fdiv(ctx, ctx->f32_1, half_texel[c]);
			half_texel[c] = LLVMBuildFMul(ctx->builder, half_texel[c],
						      LLVMConstReal(ctx->f32, -0.5), "");
		}
	}

	LLVMValueRef orig_coords[2] = { args->coords[0], args->coords[1] };

	for (unsigned c = 0; c < 2; c++) {
		LLVMValueRef tmp;
		tmp = LLVMBuildBitCast(ctx->builder, args->coords[c], ctx->f32, "");
		args->coords[c] = LLVMBuildFAdd(ctx->builder, tmp, half_texel[c], "");
	}

	/*
	 * Apparantly cube has issue with integer types that the workaround doesn't solve,
	 * so this tests if the format is 8_8_8_8 and an integer type do an alternate
	 * workaround by sampling using a scaled type and converting.
	 * This is taken from amdgpu-pro shaders.
	 */
	/* NOTE this produces some ugly code compared to amdgpu-pro,
	 * LLVM ends up dumping SGPRs into VGPRs to deal with the compare/select,
	 * and then reads them back. -pro generates two selects,
	 * one s_cmp for the descriptor rewriting
	 * one v_cmp for the coordinate and result changes.
	 */
	if (instr->sampler_dim == GLSL_SAMPLER_DIM_CUBE) {
		LLVMValueRef tmp, tmp2;

		/* workaround 8/8/8/8 uint/sint cube gather bug */
		/* first detect it then change to a scaled read and f2i */
		tmp = LLVMBuildExtractElement(ctx->builder, args->resource, ctx->i32_1, "");
		tmp2 = tmp;

		/* extract the DATA_FORMAT */
		tmp = ac_build_bfe(ctx, tmp, LLVMConstInt(ctx->i32, 20, false),
				   LLVMConstInt(ctx->i32, 6, false), false);

		/* is the DATA_FORMAT == 8_8_8_8 */
		compare_cube_wa = LLVMBuildICmp(ctx->builder, LLVMIntEQ, tmp, LLVMConstInt(ctx->i32, V_008F14_IMG_DATA_FORMAT_8_8_8_8, false), "");

		if (stype == GLSL_TYPE_UINT)
			/* Create a NUM FORMAT - 0x2 or 0x4 - USCALED or UINT */
			tmp = LLVMBuildSelect(ctx->builder, compare_cube_wa, LLVMConstInt(ctx->i32, 0x8000000, false),
					      LLVMConstInt(ctx->i32, 0x10000000, false), "");
		else
			/* Create a NUM FORMAT - 0x3 or 0x5 - SSCALED or SINT */
			tmp = LLVMBuildSelect(ctx->builder, compare_cube_wa, LLVMConstInt(ctx->i32, 0xc000000, false),
					      LLVMConstInt(ctx->i32, 0x14000000, false), "");

		/* replace the NUM FORMAT in the descriptor */
		tmp2 = LLVMBuildAnd(ctx->builder, tmp2, LLVMConstInt(ctx->i32, C_008F14_NUM_FORMAT_GFX6, false), "");
		tmp2 = LLVMBuildOr(ctx->builder, tmp2, tmp, "");

		args->resource = LLVMBuildInsertElement(ctx->builder, args->resource, tmp2, ctx->i32_1, "");

		/* don't modify the coordinates for this case */
		for (unsigned c = 0; c < 2; ++c)
			args->coords[c] = LLVMBuildSelect(
				ctx->builder, compare_cube_wa,
				orig_coords[c], args->coords[c], "");
	}

	args->attributes = AC_FUNC_ATTR_READNONE;
	result = ac_build_image_opcode(ctx, args);

	if (instr->sampler_dim == GLSL_SAMPLER_DIM_CUBE) {
		LLVMValueRef tmp, tmp2;

		/* if the cube workaround is in place, f2i the result. */
		for (unsigned c = 0; c < 4; c++) {
			tmp = LLVMBuildExtractElement(ctx->builder, result, LLVMConstInt(ctx->i32, c, false), "");
			if (stype == GLSL_TYPE_UINT)
				tmp2 = LLVMBuildFPToUI(ctx->builder, tmp, ctx->i32, "");
			else
				tmp2 = LLVMBuildFPToSI(ctx->builder, tmp, ctx->i32, "");
			tmp = LLVMBuildBitCast(ctx->builder, tmp, ctx->i32, "");
			tmp2 = LLVMBuildBitCast(ctx->builder, tmp2, ctx->i32, "");
			tmp = LLVMBuildSelect(ctx->builder, compare_cube_wa, tmp2, tmp, "");
			tmp = LLVMBuildBitCast(ctx->builder, tmp, ctx->f32, "");
			result = LLVMBuildInsertElement(ctx->builder, result, tmp, LLVMConstInt(ctx->i32, c, false), "");
		}
	}
	return result;
}

static nir_deref_instr *get_tex_texture_deref(const nir_tex_instr *instr)
{
	nir_deref_instr *texture_deref_instr = NULL;

	for (unsigned i = 0; i < instr->num_srcs; i++) {
		switch (instr->src[i].src_type) {
		case nir_tex_src_texture_deref:
			texture_deref_instr = nir_src_as_deref(instr->src[i].src);
			break;
		default:
			break;
		}
	}
	return texture_deref_instr;
}

static LLVMValueRef build_tex_intrinsic(struct ac_nir_context *ctx,
					const nir_tex_instr *instr,
					struct ac_image_args *args)
{
	if (instr->sampler_dim == GLSL_SAMPLER_DIM_BUF) {
		unsigned mask = nir_ssa_def_components_read(&instr->dest.ssa);

		if (ctx->abi->gfx9_stride_size_workaround) {
			return ac_build_buffer_load_format_gfx9_safe(&ctx->ac,
			                                             args->resource,
			                                             args->coords[0],
			                                             ctx->ac.i32_0,
			                                             util_last_bit(mask),
			                                             false, true);
		} else {
			return ac_build_buffer_load_format(&ctx->ac,
			                                   args->resource,
			                                   args->coords[0],
			                                   ctx->ac.i32_0,
			                                   util_last_bit(mask),
			                                   false, true);
		}
	}

	args->opcode = ac_image_sample;

	switch (instr->op) {
	case nir_texop_txf:
	case nir_texop_txf_ms:
	case nir_texop_samples_identical:
		args->opcode = args->level_zero ||
			       instr->sampler_dim == GLSL_SAMPLER_DIM_MS ?
					ac_image_load : ac_image_load_mip;
		args->level_zero = false;
		break;
	case nir_texop_txs:
	case nir_texop_query_levels:
		args->opcode = ac_image_get_resinfo;
		if (!args->lod)
			args->lod = ctx->ac.i32_0;
		args->level_zero = false;
		break;
	case nir_texop_tex:
		if (ctx->stage != MESA_SHADER_FRAGMENT) {
			assert(!args->lod);
			args->level_zero = true;
		}
		break;
	case nir_texop_tg4:
		args->opcode = ac_image_gather4;
		args->level_zero = true;
		break;
	case nir_texop_lod:
		args->opcode = ac_image_get_lod;
		break;
	default:
		break;
	}

	if (instr->op == nir_texop_tg4 && ctx->ac.chip_class <= VI) {
		nir_deref_instr *texture_deref_instr = get_tex_texture_deref(instr);
		nir_variable *var = nir_deref_instr_get_variable(texture_deref_instr);
		const struct glsl_type *type = glsl_without_array(var->type);
		enum glsl_base_type stype = glsl_get_sampler_result_type(type);
		if (stype == GLSL_TYPE_UINT || stype == GLSL_TYPE_INT) {
			return lower_gather4_integer(&ctx->ac, var, args, instr);
		}
	}

	/* Fixup for GFX9 which allocates 1D textures as 2D. */
	if (instr->op == nir_texop_lod && ctx->ac.chip_class >= GFX9) {
		if ((args->dim == ac_image_2darray ||
		     args->dim == ac_image_2d) && !args->coords[1]) {
			args->coords[1] = ctx->ac.i32_0;
		}
	}

	args->attributes = AC_FUNC_ATTR_READNONE;
	bool cs_derivs = ctx->stage == MESA_SHADER_COMPUTE &&
			 ctx->info->cs.derivative_group != DERIVATIVE_GROUP_NONE;
	if (ctx->stage == MESA_SHADER_FRAGMENT || cs_derivs) {
		/* Prevent texture instructions with implicit derivatives from being
		 * sinked into branches. */
		switch (instr->op) {
		case nir_texop_tex:
		case nir_texop_txb:
		case nir_texop_lod:
			args->attributes |= AC_FUNC_ATTR_CONVERGENT;
			break;
		default:
			break;
		}
	}

	return ac_build_image_opcode(&ctx->ac, args);
}

static LLVMValueRef visit_vulkan_resource_reindex(struct ac_nir_context *ctx,
                                                  nir_intrinsic_instr *instr)
{
	LLVMValueRef ptr = get_src(ctx, instr->src[0]);
	LLVMValueRef index = get_src(ctx, instr->src[1]);

	LLVMValueRef result = LLVMBuildGEP(ctx->ac.builder, ptr, &index, 1, "");
	LLVMSetMetadata(result, ctx->ac.uniform_md_kind, ctx->ac.empty_md);
	return result;
}

static LLVMValueRef visit_load_push_constant(struct ac_nir_context *ctx,
                                             nir_intrinsic_instr *instr)
{
	LLVMValueRef ptr, addr;
	LLVMValueRef src0 = get_src(ctx, instr->src[0]);
	unsigned index = nir_intrinsic_base(instr);

	addr = LLVMConstInt(ctx->ac.i32, index, 0);
	addr = LLVMBuildAdd(ctx->ac.builder, addr, src0, "");

	/* Load constant values from user SGPRS when possible, otherwise
	 * fallback to the default path that loads directly from memory.
	 */
	if (LLVMIsConstant(src0) &&
	    instr->dest.ssa.bit_size == 32) {
		unsigned count = instr->dest.ssa.num_components;
		unsigned offset = index;

		offset += LLVMConstIntGetZExtValue(src0);
		offset /= 4;

		offset -= ctx->abi->base_inline_push_consts;

		if (offset + count <= ctx->abi->num_inline_push_consts) {
			return ac_build_gather_values(&ctx->ac,
						      ctx->abi->inline_push_consts + offset,
						      count);
		}
	}

	ptr = ac_build_gep0(&ctx->ac, ctx->abi->push_constants, addr);

	if (instr->dest.ssa.bit_size == 8) {
		unsigned load_dwords = instr->dest.ssa.num_components > 1 ? 2 : 1;
		LLVMTypeRef vec_type = LLVMVectorType(LLVMInt8TypeInContext(ctx->ac.context), 4 * load_dwords);
		ptr = ac_cast_ptr(&ctx->ac, ptr, vec_type);
		LLVMValueRef res = LLVMBuildLoad(ctx->ac.builder, ptr, "");

		LLVMValueRef params[3];
		if (load_dwords > 1) {
			LLVMValueRef res_vec = LLVMBuildBitCast(ctx->ac.builder, res, LLVMVectorType(ctx->ac.i32, 2), "");
			params[0] = LLVMBuildExtractElement(ctx->ac.builder, res_vec, LLVMConstInt(ctx->ac.i32, 1, false), "");
			params[1] = LLVMBuildExtractElement(ctx->ac.builder, res_vec, LLVMConstInt(ctx->ac.i32, 0, false), "");
		} else {
			res = LLVMBuildBitCast(ctx->ac.builder, res, ctx->ac.i32, "");
			params[0] = ctx->ac.i32_0;
			params[1] = res;
		}
		params[2] = addr;
		res = ac_build_intrinsic(&ctx->ac, "llvm.amdgcn.alignbyte", ctx->ac.i32, params, 3, 0);

		res = LLVMBuildTrunc(ctx->ac.builder, res, LLVMIntTypeInContext(ctx->ac.context, instr->dest.ssa.num_components * 8), "");
		if (instr->dest.ssa.num_components > 1)
			res = LLVMBuildBitCast(ctx->ac.builder, res, LLVMVectorType(LLVMInt8TypeInContext(ctx->ac.context), instr->dest.ssa.num_components), "");
		return res;
	} else if (instr->dest.ssa.bit_size == 16) {
		unsigned load_dwords = instr->dest.ssa.num_components / 2 + 1;
		LLVMTypeRef vec_type = LLVMVectorType(LLVMInt16TypeInContext(ctx->ac.context), 2 * load_dwords);
		ptr = ac_cast_ptr(&ctx->ac, ptr, vec_type);
		LLVMValueRef res = LLVMBuildLoad(ctx->ac.builder, ptr, "");
		res = LLVMBuildBitCast(ctx->ac.builder, res, vec_type, "");
		LLVMValueRef cond = LLVMBuildLShr(ctx->ac.builder, addr, ctx->ac.i32_1, "");
		cond = LLVMBuildTrunc(ctx->ac.builder, cond, ctx->ac.i1, "");
		LLVMValueRef mask[] = { LLVMConstInt(ctx->ac.i32, 0, false), LLVMConstInt(ctx->ac.i32, 1, false),
					LLVMConstInt(ctx->ac.i32, 2, false), LLVMConstInt(ctx->ac.i32, 3, false),
					LLVMConstInt(ctx->ac.i32, 4, false)};
		LLVMValueRef swizzle_aligned = LLVMConstVector(&mask[0], instr->dest.ssa.num_components);
		LLVMValueRef swizzle_unaligned = LLVMConstVector(&mask[1], instr->dest.ssa.num_components);
		LLVMValueRef shuffle_aligned = LLVMBuildShuffleVector(ctx->ac.builder, res, res, swizzle_aligned, "");
		LLVMValueRef shuffle_unaligned = LLVMBuildShuffleVector(ctx->ac.builder, res, res, swizzle_unaligned, "");
		res = LLVMBuildSelect(ctx->ac.builder, cond, shuffle_unaligned, shuffle_aligned, "");
		return LLVMBuildBitCast(ctx->ac.builder, res, get_def_type(ctx, &instr->dest.ssa), "");
	}

	ptr = ac_cast_ptr(&ctx->ac, ptr, get_def_type(ctx, &instr->dest.ssa));

	return LLVMBuildLoad(ctx->ac.builder, ptr, "");
}

static LLVMValueRef visit_get_buffer_size(struct ac_nir_context *ctx,
                                          const nir_intrinsic_instr *instr)
{
	LLVMValueRef index = get_src(ctx, instr->src[0]);

	return get_buffer_size(ctx, ctx->abi->load_ssbo(ctx->abi, index, false), false);
}

static uint32_t widen_mask(uint32_t mask, unsigned multiplier)
{
	uint32_t new_mask = 0;
	for(unsigned i = 0; i < 32 && (1u << i) <= mask; ++i)
		if (mask & (1u << i))
			new_mask |= ((1u << multiplier) - 1u) << (i * multiplier);
	return new_mask;
}

static LLVMValueRef extract_vector_range(struct ac_llvm_context *ctx, LLVMValueRef src,
                                         unsigned start, unsigned count)
{
	LLVMValueRef mask[] = {
	ctx->i32_0, ctx->i32_1,
	LLVMConstInt(ctx->i32, 2, false), LLVMConstInt(ctx->i32, 3, false) };

	unsigned src_elements = ac_get_llvm_num_components(src);

	if (count == src_elements) {
		assert(start == 0);
		return src;
	} else if (count == 1) {
		assert(start < src_elements);
		return LLVMBuildExtractElement(ctx->builder, src, mask[start],  "");
	} else {
		assert(start + count <= src_elements);
		assert(count <= 4);
		LLVMValueRef swizzle = LLVMConstVector(&mask[start], count);
		return LLVMBuildShuffleVector(ctx->builder, src, src, swizzle, "");
	}
}

static unsigned get_cache_policy(struct ac_nir_context *ctx,
				 enum gl_access_qualifier access,
				 bool may_store_unaligned,
				 bool writeonly_memory)
{
	unsigned cache_policy = 0;

	/* SI has a TC L1 bug causing corruption of 8bit/16bit stores.  All
	 * store opcodes not aligned to a dword are affected. The only way to
	 * get unaligned stores is through shader images.
	 */
	if (((may_store_unaligned && ctx->ac.chip_class == SI) ||
	     /* If this is write-only, don't keep data in L1 to prevent
	      * evicting L1 cache lines that may be needed by other
	      * instructions.
	      */
	     writeonly_memory ||
	     access & (ACCESS_COHERENT | ACCESS_VOLATILE))) {
		cache_policy |= ac_glc;
	}

	return cache_policy;
}

static void visit_store_ssbo(struct ac_nir_context *ctx,
                             nir_intrinsic_instr *instr)
{
	LLVMValueRef src_data = get_src(ctx, instr->src[0]);
	int elem_size_bytes = ac_get_elem_bits(&ctx->ac, LLVMTypeOf(src_data)) / 8;
	unsigned writemask = nir_intrinsic_write_mask(instr);
	enum gl_access_qualifier access = nir_intrinsic_access(instr);
	bool writeonly_memory = access & ACCESS_NON_READABLE;
	unsigned cache_policy = get_cache_policy(ctx, access, false, writeonly_memory);

	LLVMValueRef rsrc = ctx->abi->load_ssbo(ctx->abi,
				        get_src(ctx, instr->src[1]), true);
	LLVMValueRef base_data = src_data;
	base_data = ac_trim_vector(&ctx->ac, base_data, instr->num_components);
	LLVMValueRef base_offset = get_src(ctx, instr->src[2]);

	while (writemask) {
		int start, count;
		LLVMValueRef data, offset;
		LLVMTypeRef data_type;

		u_bit_scan_consecutive_range(&writemask, &start, &count);

		/* Due to an LLVM limitation, split 3-element writes
		 * into a 2-element and a 1-element write. */
		if (count == 3) {
			writemask |= 1 << (start + 2);
			count = 2;
		}
		int num_bytes = count * elem_size_bytes; /* count in bytes */

		/* we can only store 4 DWords at the same time.
		 * can only happen for 64 Bit vectors. */
		if (num_bytes > 16) {
			writemask |= ((1u << (count - 2)) - 1u) << (start + 2);
			count = 2;
			num_bytes = 16;
		}

		/* check alignment of 16 Bit stores */
		if (elem_size_bytes == 2 && num_bytes > 2 && (start % 2) == 1) {
			writemask |= ((1u << (count - 1)) - 1u) << (start + 1);
			count = 1;
			num_bytes = 2;
		}
		data = extract_vector_range(&ctx->ac, base_data, start, count);

		offset = LLVMBuildAdd(ctx->ac.builder, base_offset,
				      LLVMConstInt(ctx->ac.i32, start * elem_size_bytes, false), "");

		if (num_bytes == 1) {
			ac_build_tbuffer_store_byte(&ctx->ac, rsrc, data,
						    offset, ctx->ac.i32_0,
						    cache_policy & ac_glc,
						    writeonly_memory);
		} else if (num_bytes == 2) {
			ac_build_tbuffer_store_short(&ctx->ac, rsrc, data,
						     offset, ctx->ac.i32_0,
						     cache_policy & ac_glc,
						     writeonly_memory);
		} else {
			int num_channels = num_bytes / 4;

			switch (num_bytes) {
			case 16: /* v4f32 */
				data_type = ctx->ac.v4f32;
				break;
			case 8: /* v2f32 */
				data_type = ctx->ac.v2f32;
				break;
			case 4: /* f32 */
				data_type = ctx->ac.f32;
				break;
			default:
				unreachable("Malformed vector store.");
			}
			data = LLVMBuildBitCast(ctx->ac.builder, data, data_type, "");

			ac_build_buffer_store_dword(&ctx->ac, rsrc, data,
						    num_channels, offset,
						    ctx->ac.i32_0, 0,
						    cache_policy & ac_glc,
						    false, writeonly_memory,
						    false);
		}
	}
}

static LLVMValueRef visit_atomic_ssbo(struct ac_nir_context *ctx,
                                      const nir_intrinsic_instr *instr)
{
	LLVMTypeRef return_type = LLVMTypeOf(get_src(ctx, instr->src[2]));
	const char *op;
	char name[64], type[8];
	LLVMValueRef params[6];
	int arg_count = 0;

	switch (instr->intrinsic) {
	case nir_intrinsic_ssbo_atomic_add:
		op = "add";
		break;
	case nir_intrinsic_ssbo_atomic_imin:
		op = "smin";
		break;
	case nir_intrinsic_ssbo_atomic_umin:
		op = "umin";
		break;
	case nir_intrinsic_ssbo_atomic_imax:
		op = "smax";
		break;
	case nir_intrinsic_ssbo_atomic_umax:
		op = "umax";
		break;
	case nir_intrinsic_ssbo_atomic_and:
		op = "and";
		break;
	case nir_intrinsic_ssbo_atomic_or:
		op = "or";
		break;
	case nir_intrinsic_ssbo_atomic_xor:
		op = "xor";
		break;
	case nir_intrinsic_ssbo_atomic_exchange:
		op = "swap";
		break;
	case nir_intrinsic_ssbo_atomic_comp_swap:
		op = "cmpswap";
		break;
	default:
		abort();
	}

	if (instr->intrinsic == nir_intrinsic_ssbo_atomic_comp_swap) {
		params[arg_count++] = ac_llvm_extract_elem(&ctx->ac, get_src(ctx, instr->src[3]), 0);
	}
	params[arg_count++] = ac_llvm_extract_elem(&ctx->ac, get_src(ctx, instr->src[2]), 0);
	params[arg_count++] = ctx->abi->load_ssbo(ctx->abi,
						  get_src(ctx, instr->src[0]),
						  true);

	if (HAVE_LLVM >= 0x900) {
		/* XXX: The new raw/struct atomic intrinsics are buggy with
		 * LLVM 8, see r358579.
		 */
		params[arg_count++] = get_src(ctx, instr->src[1]); /* voffset */
		params[arg_count++] = ctx->ac.i32_0; /* soffset */
		params[arg_count++] = ctx->ac.i32_0; /* slc */

		ac_build_type_name_for_intr(return_type, type, sizeof(type));
		snprintf(name, sizeof(name),
		         "llvm.amdgcn.raw.buffer.atomic.%s.%s", op, type);
	} else {
		params[arg_count++] = ctx->ac.i32_0; /* vindex */
		params[arg_count++] = get_src(ctx, instr->src[1]); /* voffset */
		params[arg_count++] = ctx->ac.i1false; /* slc */

		assert(return_type == ctx->ac.i32);
		snprintf(name, sizeof(name),
			 "llvm.amdgcn.buffer.atomic.%s", op);
	}

	return ac_build_intrinsic(&ctx->ac, name, return_type, params,
				  arg_count, 0);
}

static LLVMValueRef visit_load_buffer(struct ac_nir_context *ctx,
                                      const nir_intrinsic_instr *instr)
{
	int elem_size_bytes = instr->dest.ssa.bit_size / 8;
	int num_components = instr->num_components;
	enum gl_access_qualifier access = nir_intrinsic_access(instr);
	unsigned cache_policy = get_cache_policy(ctx, access, false, false);

	LLVMValueRef offset = get_src(ctx, instr->src[1]);
	LLVMValueRef rsrc = ctx->abi->load_ssbo(ctx->abi,
						get_src(ctx, instr->src[0]), false);
	LLVMValueRef vindex = ctx->ac.i32_0;

	LLVMTypeRef def_type = get_def_type(ctx, &instr->dest.ssa);
	LLVMTypeRef def_elem_type = num_components > 1 ? LLVMGetElementType(def_type) : def_type;

	LLVMValueRef results[4];
	for (int i = 0; i < num_components;) {
		int num_elems = num_components - i;
		if (elem_size_bytes < 4 && nir_intrinsic_align(instr) % 4 != 0)
			num_elems = 1;
		if (num_elems * elem_size_bytes > 16)
			num_elems = 16 / elem_size_bytes;
		int load_bytes = num_elems * elem_size_bytes;

		LLVMValueRef immoffset = LLVMConstInt(ctx->ac.i32, i * elem_size_bytes, false);

		LLVMValueRef ret;

		if (load_bytes == 1) {
			ret = ac_build_tbuffer_load_byte(&ctx->ac,
							  rsrc,
							  offset,
							  ctx->ac.i32_0,
							  immoffset,
							  cache_policy & ac_glc);
		} else if (load_bytes == 2) {
			ret = ac_build_tbuffer_load_short(&ctx->ac,
							 rsrc,
							 offset,
							 ctx->ac.i32_0,
							 immoffset,
							 cache_policy & ac_glc);
		} else {
			int num_channels = util_next_power_of_two(load_bytes) / 4;

			ret = ac_build_buffer_load(&ctx->ac, rsrc, num_channels,
						   vindex, offset, immoffset, 0,
						   cache_policy & ac_glc, 0,
						   false, false);
		}

		LLVMTypeRef byte_vec = LLVMVectorType(ctx->ac.i8, ac_get_type_size(LLVMTypeOf(ret)));
		ret = LLVMBuildBitCast(ctx->ac.builder, ret, byte_vec, "");
		ret = ac_trim_vector(&ctx->ac, ret, load_bytes);

		LLVMTypeRef ret_type = LLVMVectorType(def_elem_type, num_elems);
		ret = LLVMBuildBitCast(ctx->ac.builder, ret, ret_type, "");

		for (unsigned j = 0; j < num_elems; j++) {
			results[i + j] = LLVMBuildExtractElement(ctx->ac.builder, ret, LLVMConstInt(ctx->ac.i32, j, false), "");
		}
		i += num_elems;
	}

	return ac_build_gather_values(&ctx->ac, results, num_components);
}

static LLVMValueRef visit_load_ubo_buffer(struct ac_nir_context *ctx,
                                          const nir_intrinsic_instr *instr)
{
	LLVMValueRef ret;
	LLVMValueRef rsrc = get_src(ctx, instr->src[0]);
	LLVMValueRef offset = get_src(ctx, instr->src[1]);
	int num_components = instr->num_components;

	if (ctx->abi->load_ubo)
		rsrc = ctx->abi->load_ubo(ctx->abi, rsrc);

	if (instr->dest.ssa.bit_size == 64)
		num_components *= 2;

	if (instr->dest.ssa.bit_size == 16 || instr->dest.ssa.bit_size == 8) {
		unsigned load_bytes = instr->dest.ssa.bit_size / 8;
		LLVMValueRef results[num_components];
		for (unsigned i = 0; i < num_components; ++i) {
			LLVMValueRef immoffset = LLVMConstInt(ctx->ac.i32,
							      load_bytes * i, 0);

			if (load_bytes == 1) {
				results[i] = ac_build_tbuffer_load_byte(&ctx->ac,
									rsrc,
									offset,
									ctx->ac.i32_0,
									immoffset,
									false);
			} else {
				assert(load_bytes == 2);
				results[i] = ac_build_tbuffer_load_short(&ctx->ac,
									 rsrc,
									 offset,
									 ctx->ac.i32_0,
									 immoffset,
									 false);
			}
		}
		ret = ac_build_gather_values(&ctx->ac, results, num_components);
	} else {
		ret = ac_build_buffer_load(&ctx->ac, rsrc, num_components, NULL, offset,
					   NULL, 0, false, false, true, true);

		ret = ac_trim_vector(&ctx->ac, ret, num_components);
	}

	return LLVMBuildBitCast(ctx->ac.builder, ret,
	                        get_def_type(ctx, &instr->dest.ssa), "");
}

static void
get_deref_offset(struct ac_nir_context *ctx, nir_deref_instr *instr,
                 bool vs_in, unsigned *vertex_index_out,
                 LLVMValueRef *vertex_index_ref,
                 unsigned *const_out, LLVMValueRef *indir_out)
{
	nir_variable *var = nir_deref_instr_get_variable(instr);
	nir_deref_path path;
	unsigned idx_lvl = 1;

	nir_deref_path_init(&path, instr, NULL);

	if (vertex_index_out != NULL || vertex_index_ref != NULL) {
		if (vertex_index_ref) {
			*vertex_index_ref = get_src(ctx, path.path[idx_lvl]->arr.index);
			if (vertex_index_out)
				*vertex_index_out = 0;
		} else {
			*vertex_index_out = nir_src_as_uint(path.path[idx_lvl]->arr.index);
		}
		++idx_lvl;
	}

	uint32_t const_offset = 0;
	LLVMValueRef offset = NULL;

	if (var->data.compact) {
		assert(instr->deref_type == nir_deref_type_array);
		const_offset = nir_src_as_uint(instr->arr.index);
		goto out;
	}

	for (; path.path[idx_lvl]; ++idx_lvl) {
		const struct glsl_type *parent_type = path.path[idx_lvl - 1]->type;
		if (path.path[idx_lvl]->deref_type == nir_deref_type_struct) {
			unsigned index = path.path[idx_lvl]->strct.index;

			for (unsigned i = 0; i < index; i++) {
				const struct glsl_type *ft = glsl_get_struct_field(parent_type, i);
				const_offset += glsl_count_attribute_slots(ft, vs_in);
			}
		} else if(path.path[idx_lvl]->deref_type == nir_deref_type_array) {
			unsigned size = glsl_count_attribute_slots(path.path[idx_lvl]->type, vs_in);
			LLVMValueRef array_off = LLVMBuildMul(ctx->ac.builder, LLVMConstInt(ctx->ac.i32, size, 0),
			                                      get_src(ctx, path.path[idx_lvl]->arr.index), "");
			if (offset)
				offset = LLVMBuildAdd(ctx->ac.builder, offset, array_off, "");
			else
				offset = array_off;
		} else
			unreachable("Uhandled deref type in get_deref_instr_offset");
	}

out:
	nir_deref_path_finish(&path);

	if (const_offset && offset)
		offset = LLVMBuildAdd(ctx->ac.builder, offset,
				      LLVMConstInt(ctx->ac.i32, const_offset, 0),
				      "");

	*const_out = const_offset;
	*indir_out = offset;
}

static LLVMValueRef load_tess_varyings(struct ac_nir_context *ctx,
				       nir_intrinsic_instr *instr,
				       bool load_inputs)
{
	LLVMValueRef result;
	LLVMValueRef vertex_index = NULL;
	LLVMValueRef indir_index = NULL;
	unsigned const_index = 0;

	nir_variable *var = nir_deref_instr_get_variable(nir_instr_as_deref(instr->src[0].ssa->parent_instr));

	unsigned location = var->data.location;
	unsigned driver_location = var->data.driver_location;
	const bool is_patch =  var->data.patch;
	const bool is_compact = var->data.compact;

	get_deref_offset(ctx, nir_instr_as_deref(instr->src[0].ssa->parent_instr),
	                 false, NULL, is_patch ? NULL : &vertex_index,
	                 &const_index, &indir_index);

	LLVMTypeRef dest_type = get_def_type(ctx, &instr->dest.ssa);

	LLVMTypeRef src_component_type;
	if (LLVMGetTypeKind(dest_type) == LLVMVectorTypeKind)
		src_component_type = LLVMGetElementType(dest_type);
	else
		src_component_type = dest_type;

	result = ctx->abi->load_tess_varyings(ctx->abi, src_component_type,
					      vertex_index, indir_index,
					      const_index, location, driver_location,
					      var->data.location_frac,
					      instr->num_components,
					      is_patch, is_compact, load_inputs);
	if (instr->dest.ssa.bit_size == 16) {
		result = ac_to_integer(&ctx->ac, result);
		result = LLVMBuildTrunc(ctx->ac.builder, result, dest_type, "");
	}
	return LLVMBuildBitCast(ctx->ac.builder, result, dest_type, "");
}

static unsigned
type_scalar_size_bytes(const struct glsl_type *type)
{
   assert(glsl_type_is_vector_or_scalar(type) ||
          glsl_type_is_matrix(type));
   return glsl_type_is_boolean(type) ? 4 : glsl_get_bit_size(type) / 8;
}

static LLVMValueRef visit_load_var(struct ac_nir_context *ctx,
				   nir_intrinsic_instr *instr)
{
	nir_deref_instr *deref = nir_instr_as_deref(instr->src[0].ssa->parent_instr);
	nir_variable *var = nir_deref_instr_get_variable(deref);

	LLVMValueRef values[8];
	int idx = 0;
	int ve = instr->dest.ssa.num_components;
	unsigned comp = 0;
	LLVMValueRef indir_index;
	LLVMValueRef ret;
	unsigned const_index;
	unsigned stride = 4;
	int mode = deref->mode;
	
	if (var) {
		bool vs_in = ctx->stage == MESA_SHADER_VERTEX &&
			var->data.mode == nir_var_shader_in;
		idx = var->data.driver_location;
		comp = var->data.location_frac;
		mode = var->data.mode;

		get_deref_offset(ctx, deref, vs_in, NULL, NULL,
				 &const_index, &indir_index);

		if (var->data.compact) {
			stride = 1;
			const_index += comp;
			comp = 0;
		}
	}

	if (instr->dest.ssa.bit_size == 64 &&
	    (deref->mode == nir_var_shader_in ||
	     deref->mode == nir_var_shader_out ||
	     deref->mode == nir_var_function_temp))
		ve *= 2;

	switch (mode) {
	case nir_var_shader_in:
		if (ctx->stage == MESA_SHADER_TESS_CTRL ||
		    ctx->stage == MESA_SHADER_TESS_EVAL) {
			return load_tess_varyings(ctx, instr, true);
		}

		if (ctx->stage == MESA_SHADER_GEOMETRY) {
			LLVMTypeRef type = LLVMIntTypeInContext(ctx->ac.context, instr->dest.ssa.bit_size);
			LLVMValueRef indir_index;
			unsigned const_index, vertex_index;
			get_deref_offset(ctx, deref, false, &vertex_index, NULL,
			                 &const_index, &indir_index);

			return ctx->abi->load_inputs(ctx->abi, var->data.location,
						     var->data.driver_location,
						     var->data.location_frac,
						     instr->num_components, vertex_index, const_index, type);
		}

		for (unsigned chan = comp; chan < ve + comp; chan++) {
			if (indir_index) {
				unsigned count = glsl_count_attribute_slots(
						var->type,
						ctx->stage == MESA_SHADER_VERTEX);
				count -= chan / 4;
				LLVMValueRef tmp_vec = ac_build_gather_values_extended(
						&ctx->ac, ctx->abi->inputs + idx + chan, count,
						stride, false, true);

				values[chan] = LLVMBuildExtractElement(ctx->ac.builder,
								       tmp_vec,
								       indir_index, "");
			} else
				values[chan] = ctx->abi->inputs[idx + chan + const_index * stride];
		}
		break;
	case nir_var_function_temp:
		for (unsigned chan = 0; chan < ve; chan++) {
			if (indir_index) {
				unsigned count = glsl_count_attribute_slots(
					var->type, false);
				count -= chan / 4;
				LLVMValueRef tmp_vec = ac_build_gather_values_extended(
						&ctx->ac, ctx->locals + idx + chan, count,
						stride, true, true);

				values[chan] = LLVMBuildExtractElement(ctx->ac.builder,
								       tmp_vec,
								       indir_index, "");
			} else {
				values[chan] = LLVMBuildLoad(ctx->ac.builder, ctx->locals[idx + chan + const_index * stride], "");
			}
		}
		break;
	case nir_var_mem_shared: {
		LLVMValueRef address = get_src(ctx, instr->src[0]);
		LLVMValueRef val = LLVMBuildLoad(ctx->ac.builder, address, "");
		return LLVMBuildBitCast(ctx->ac.builder, val,
					get_def_type(ctx, &instr->dest.ssa),
					"");
	}
	case nir_var_shader_out:
		if (ctx->stage == MESA_SHADER_TESS_CTRL) {
			return load_tess_varyings(ctx, instr, false);
		}

		for (unsigned chan = comp; chan < ve + comp; chan++) {
			if (indir_index) {
				unsigned count = glsl_count_attribute_slots(
						var->type, false);
				count -= chan / 4;
				LLVMValueRef tmp_vec = ac_build_gather_values_extended(
						&ctx->ac, ctx->abi->outputs + idx + chan, count,
						stride, true, true);

				values[chan] = LLVMBuildExtractElement(ctx->ac.builder,
								       tmp_vec,
								       indir_index, "");
			} else {
				values[chan] = LLVMBuildLoad(ctx->ac.builder,
						     ctx->abi->outputs[idx + chan + const_index * stride],
						     "");
			}
		}
		break;
	case nir_var_mem_global:  {
		LLVMValueRef address = get_src(ctx, instr->src[0]);
		unsigned explicit_stride = glsl_get_explicit_stride(deref->type);
		unsigned natural_stride = type_scalar_size_bytes(deref->type);
		unsigned stride = explicit_stride ? explicit_stride : natural_stride;

		LLVMTypeRef result_type = get_def_type(ctx, &instr->dest.ssa);
		if (stride != natural_stride) {
			LLVMTypeRef ptr_type =  LLVMPointerType(LLVMGetElementType(result_type),
			                                        LLVMGetPointerAddressSpace(LLVMTypeOf(address)));
			address = LLVMBuildBitCast(ctx->ac.builder, address, ptr_type , "");

			for (unsigned i = 0; i < instr->dest.ssa.num_components; ++i) {
				LLVMValueRef offset = LLVMConstInt(ctx->ac.i32, i * stride / natural_stride, 0);
				values[i] = LLVMBuildLoad(ctx->ac.builder,
				                          ac_build_gep_ptr(&ctx->ac, address, offset), "");
			}
			return ac_build_gather_values(&ctx->ac, values, instr->dest.ssa.num_components);
		} else {
			LLVMTypeRef ptr_type =  LLVMPointerType(result_type,
			                                        LLVMGetPointerAddressSpace(LLVMTypeOf(address)));
			address = LLVMBuildBitCast(ctx->ac.builder, address, ptr_type , "");
			LLVMValueRef val = LLVMBuildLoad(ctx->ac.builder, address, "");
			return val;
		}
	}
	default:
		unreachable("unhandle variable mode");
	}
	ret = ac_build_varying_gather_values(&ctx->ac, values, ve, comp);
	return LLVMBuildBitCast(ctx->ac.builder, ret, get_def_type(ctx, &instr->dest.ssa), "");
}

static void
visit_store_var(struct ac_nir_context *ctx,
		nir_intrinsic_instr *instr)
{
	nir_deref_instr *deref = nir_instr_as_deref(instr->src[0].ssa->parent_instr);
	nir_variable *var = nir_deref_instr_get_variable(deref);

	LLVMValueRef temp_ptr, value;
	int idx = 0;
	unsigned comp = 0;
	LLVMValueRef src = ac_to_float(&ctx->ac, get_src(ctx, instr->src[1]));
	int writemask = instr->const_index[0];
	LLVMValueRef indir_index;
	unsigned const_index;

	if (var) {
		get_deref_offset(ctx, deref, false,
		                 NULL, NULL, &const_index, &indir_index);
		idx = var->data.driver_location;
		comp = var->data.location_frac;
<<<<<<< HEAD

		if (var->data.compact) {
			const_index += comp;
			comp = 0;
		}
	}
=======
>>>>>>> e42399f4

		if (var->data.compact) {
			const_index += comp;
			comp = 0;
		}
	}

	if (ac_get_elem_bits(&ctx->ac, LLVMTypeOf(src)) == 64 &&
	    (deref->mode == nir_var_shader_out ||
	     deref->mode == nir_var_function_temp)) {

		src = LLVMBuildBitCast(ctx->ac.builder, src,
		                       LLVMVectorType(ctx->ac.f32, ac_get_llvm_num_components(src) * 2),
		                       "");

		writemask = widen_mask(writemask, 2);
	}

	writemask = writemask << comp;

	switch (deref->mode) {
	case nir_var_shader_out:

		if (ctx->stage == MESA_SHADER_TESS_CTRL) {
			LLVMValueRef vertex_index = NULL;
			LLVMValueRef indir_index = NULL;
			unsigned const_index = 0;
			const bool is_patch = var->data.patch;

			get_deref_offset(ctx, deref, false, NULL,
			                 is_patch ? NULL : &vertex_index,
			                 &const_index, &indir_index);

			ctx->abi->store_tcs_outputs(ctx->abi, var,
						    vertex_index, indir_index,
						    const_index, src, writemask);
			return;
		}

		for (unsigned chan = 0; chan < 8; chan++) {
			int stride = 4;
			if (!(writemask & (1 << chan)))
				continue;

			value = ac_llvm_extract_elem(&ctx->ac, src, chan - comp);

			if (var->data.compact)
				stride = 1;
			if (indir_index) {
				unsigned count = glsl_count_attribute_slots(
						var->type, false);
				count -= chan / 4;
				LLVMValueRef tmp_vec = ac_build_gather_values_extended(
						&ctx->ac, ctx->abi->outputs + idx + chan, count,
						stride, true, true);

				tmp_vec = LLVMBuildInsertElement(ctx->ac.builder, tmp_vec,
							         value, indir_index, "");
				build_store_values_extended(&ctx->ac, ctx->abi->outputs + idx + chan,
							    count, stride, tmp_vec);

			} else {
				temp_ptr = ctx->abi->outputs[idx + chan + const_index * stride];

				LLVMBuildStore(ctx->ac.builder, value, temp_ptr);
			}
		}
		break;
	case nir_var_function_temp:
		for (unsigned chan = 0; chan < 8; chan++) {
			if (!(writemask & (1 << chan)))
				continue;

			value = ac_llvm_extract_elem(&ctx->ac, src, chan);
			if (indir_index) {
				unsigned count = glsl_count_attribute_slots(
					var->type, false);
				count -= chan / 4;
				LLVMValueRef tmp_vec = ac_build_gather_values_extended(
					&ctx->ac, ctx->locals + idx + chan, count,
					4, true, true);

				tmp_vec = LLVMBuildInsertElement(ctx->ac.builder, tmp_vec,
								 value, indir_index, "");
				build_store_values_extended(&ctx->ac, ctx->locals + idx + chan,
							    count, 4, tmp_vec);
			} else {
				temp_ptr = ctx->locals[idx + chan + const_index * 4];

				LLVMBuildStore(ctx->ac.builder, value, temp_ptr);
			}
		}
		break;

	case nir_var_mem_global:
	case nir_var_mem_shared: {
		int writemask = instr->const_index[0];
		LLVMValueRef address = get_src(ctx, instr->src[0]);
		LLVMValueRef val = get_src(ctx, instr->src[1]);
<<<<<<< HEAD
		if (writemask == (1u << ac_get_llvm_num_components(val)) - 1) {
			val = LLVMBuildBitCast(
			   ctx->ac.builder, val,
			   LLVMGetElementType(LLVMTypeOf(address)), "");
=======

		unsigned explicit_stride = glsl_get_explicit_stride(deref->type);
		unsigned natural_stride = type_scalar_size_bytes(deref->type);
		unsigned stride = explicit_stride ? explicit_stride : natural_stride;

		LLVMTypeRef ptr_type =  LLVMPointerType(LLVMTypeOf(val),
							LLVMGetPointerAddressSpace(LLVMTypeOf(address)));
		address = LLVMBuildBitCast(ctx->ac.builder, address, ptr_type , "");

		if (writemask == (1u << ac_get_llvm_num_components(val)) - 1 &&
		    stride == natural_stride) {
			LLVMTypeRef ptr_type =  LLVMPointerType(LLVMTypeOf(val),
			                                        LLVMGetPointerAddressSpace(LLVMTypeOf(address)));
			address = LLVMBuildBitCast(ctx->ac.builder, address, ptr_type , "");

			val = LLVMBuildBitCast(ctx->ac.builder, val,
			                       LLVMGetElementType(LLVMTypeOf(address)), "");
>>>>>>> e42399f4
			LLVMBuildStore(ctx->ac.builder, val, address);
		} else {
			LLVMTypeRef ptr_type =  LLVMPointerType(LLVMGetElementType(LLVMTypeOf(val)),
			                                        LLVMGetPointerAddressSpace(LLVMTypeOf(address)));
			address = LLVMBuildBitCast(ctx->ac.builder, address, ptr_type , "");
			for (unsigned chan = 0; chan < 4; chan++) {
				if (!(writemask & (1 << chan)))
					continue;

				LLVMValueRef offset = LLVMConstInt(ctx->ac.i32, chan * stride / natural_stride, 0);

				LLVMValueRef ptr = ac_build_gep_ptr(&ctx->ac, address, offset);
				LLVMValueRef src = ac_llvm_extract_elem(&ctx->ac, val,
									chan);
				src = LLVMBuildBitCast(ctx->ac.builder, src,
				                       LLVMGetElementType(LLVMTypeOf(ptr)), "");
				LLVMBuildStore(ctx->ac.builder, src, ptr);
			}
		}
		break;
	}
	default:
		abort();
		break;
	}
}

static int image_type_to_components_count(enum glsl_sampler_dim dim, bool array)
{
	switch (dim) {
	case GLSL_SAMPLER_DIM_BUF:
		return 1;
	case GLSL_SAMPLER_DIM_1D:
		return array ? 2 : 1;
	case GLSL_SAMPLER_DIM_2D:
		return array ? 3 : 2;
	case GLSL_SAMPLER_DIM_MS:
		return array ? 4 : 3;
	case GLSL_SAMPLER_DIM_3D:
	case GLSL_SAMPLER_DIM_CUBE:
		return 3;
	case GLSL_SAMPLER_DIM_RECT:
	case GLSL_SAMPLER_DIM_SUBPASS:
		return 2;
	case GLSL_SAMPLER_DIM_SUBPASS_MS:
		return 3;
	default:
		break;
	}
	return 0;
}

static LLVMValueRef adjust_sample_index_using_fmask(struct ac_llvm_context *ctx,
						    LLVMValueRef coord_x, LLVMValueRef coord_y,
						    LLVMValueRef coord_z,
						    LLVMValueRef sample_index,
						    LLVMValueRef fmask_desc_ptr)
{
	unsigned sample_chan = coord_z ? 3 : 2;
	LLVMValueRef addr[4] = {coord_x, coord_y, coord_z};
	addr[sample_chan] = sample_index;

	ac_apply_fmask_to_sample(ctx, fmask_desc_ptr, addr, coord_z != NULL);
	return addr[sample_chan];
}

static nir_deref_instr *get_image_deref(const nir_intrinsic_instr *instr)
{
	assert(instr->src[0].is_ssa);
	return nir_instr_as_deref(instr->src[0].ssa->parent_instr);
}

static LLVMValueRef get_image_descriptor(struct ac_nir_context *ctx,
                                         const nir_intrinsic_instr *instr,
                                         enum ac_descriptor_type desc_type,
                                         bool write)
{
	nir_deref_instr *deref_instr =
		instr->src[0].ssa->parent_instr->type == nir_instr_type_deref ?
		nir_instr_as_deref(instr->src[0].ssa->parent_instr) : NULL;

	return get_sampler_desc(ctx, deref_instr, desc_type, &instr->instr, true, write);
}

static void get_image_coords(struct ac_nir_context *ctx,
			     const nir_intrinsic_instr *instr,
			     struct ac_image_args *args,
			     enum glsl_sampler_dim dim,
			     bool is_array)
{
	LLVMValueRef src0 = get_src(ctx, instr->src[1]);
	LLVMValueRef masks[] = {
		LLVMConstInt(ctx->ac.i32, 0, false), LLVMConstInt(ctx->ac.i32, 1, false),
		LLVMConstInt(ctx->ac.i32, 2, false), LLVMConstInt(ctx->ac.i32, 3, false),
	};
	LLVMValueRef sample_index = ac_llvm_extract_elem(&ctx->ac, get_src(ctx, instr->src[2]), 0);

	int count;
	bool add_frag_pos = (dim == GLSL_SAMPLER_DIM_SUBPASS ||
			     dim == GLSL_SAMPLER_DIM_SUBPASS_MS);
	bool is_ms = (dim == GLSL_SAMPLER_DIM_MS ||
		      dim == GLSL_SAMPLER_DIM_SUBPASS_MS);
	bool gfx9_1d = ctx->ac.chip_class >= GFX9 && dim == GLSL_SAMPLER_DIM_1D;
	count = image_type_to_components_count(dim, is_array);

	if (is_ms && (instr->intrinsic == nir_intrinsic_image_deref_load ||
		      instr->intrinsic == nir_intrinsic_bindless_image_load)) {
		LLVMValueRef fmask_load_address[3];
		int chan;

		fmask_load_address[0] = LLVMBuildExtractElement(ctx->ac.builder, src0, masks[0], "");
		fmask_load_address[1] = LLVMBuildExtractElement(ctx->ac.builder, src0, masks[1], "");
		if (is_array)
			fmask_load_address[2] = LLVMBuildExtractElement(ctx->ac.builder, src0, masks[2], "");
		else
			fmask_load_address[2] = NULL;
		if (add_frag_pos) {
			for (chan = 0; chan < 2; ++chan)
				fmask_load_address[chan] =
					LLVMBuildAdd(ctx->ac.builder, fmask_load_address[chan],
						LLVMBuildFPToUI(ctx->ac.builder, ctx->abi->frag_pos[chan],
								ctx->ac.i32, ""), "");
			fmask_load_address[2] = ac_to_integer(&ctx->ac, ctx->abi->inputs[ac_llvm_reg_index_soa(VARYING_SLOT_LAYER, 0)]);
		}
		sample_index = adjust_sample_index_using_fmask(&ctx->ac,
							       fmask_load_address[0],
							       fmask_load_address[1],
							       fmask_load_address[2],
							       sample_index,
							       get_sampler_desc(ctx, nir_instr_as_deref(instr->src[0].ssa->parent_instr),
										AC_DESC_FMASK, &instr->instr, false, false));
	}
	if (count == 1 && !gfx9_1d) {
		if (instr->src[1].ssa->num_components)
			args->coords[0] = LLVMBuildExtractElement(ctx->ac.builder, src0, masks[0], "");
		else
			args->coords[0] = src0;
	} else {
		int chan;
		if (is_ms)
			count--;
		for (chan = 0; chan < count; ++chan) {
			args->coords[chan] = ac_llvm_extract_elem(&ctx->ac, src0, chan);
		}
		if (add_frag_pos) {
			for (chan = 0; chan < 2; ++chan) {
				args->coords[chan] = LLVMBuildAdd(
					ctx->ac.builder, args->coords[chan],
					LLVMBuildFPToUI(
						ctx->ac.builder, ctx->abi->frag_pos[chan],
						ctx->ac.i32, ""), "");
			}
			args->coords[2] = ac_to_integer(&ctx->ac,
				ctx->abi->inputs[ac_llvm_reg_index_soa(VARYING_SLOT_LAYER, 0)]);
			count++;
		}

		if (gfx9_1d) {
			if (is_array) {
				args->coords[2] = args->coords[1];
				args->coords[1] = ctx->ac.i32_0;
			} else
				args->coords[1] = ctx->ac.i32_0;
			count++;
		}

		if (is_ms) {
			args->coords[count] = sample_index;
			count++;
		}
	}
}

static LLVMValueRef get_image_buffer_descriptor(struct ac_nir_context *ctx,
                                                const nir_intrinsic_instr *instr,
						bool write, bool atomic)
{
	LLVMValueRef rsrc = get_image_descriptor(ctx, instr, AC_DESC_BUFFER, write);
	if (ctx->abi->gfx9_stride_size_workaround ||
	    (ctx->abi->gfx9_stride_size_workaround_for_atomic && atomic)) {
		LLVMValueRef elem_count = LLVMBuildExtractElement(ctx->ac.builder, rsrc, LLVMConstInt(ctx->ac.i32, 2, 0), "");
		LLVMValueRef stride = LLVMBuildExtractElement(ctx->ac.builder, rsrc, LLVMConstInt(ctx->ac.i32, 1, 0), "");
		stride = LLVMBuildLShr(ctx->ac.builder, stride, LLVMConstInt(ctx->ac.i32, 16, 0), "");

		LLVMValueRef new_elem_count = LLVMBuildSelect(ctx->ac.builder,
		                                              LLVMBuildICmp(ctx->ac.builder, LLVMIntUGT, elem_count, stride, ""),
		                                              elem_count, stride, "");

		rsrc = LLVMBuildInsertElement(ctx->ac.builder, rsrc, new_elem_count,
		                              LLVMConstInt(ctx->ac.i32, 2, 0), "");
	}
	return rsrc;
}

static LLVMValueRef visit_image_load(struct ac_nir_context *ctx,
				     const nir_intrinsic_instr *instr,
				     bool bindless)
{
	LLVMValueRef res;

	enum glsl_sampler_dim dim;
	enum gl_access_qualifier access;
	bool is_array;
	if (bindless) {
		dim = nir_intrinsic_image_dim(instr);
		access = nir_intrinsic_access(instr);
		is_array = nir_intrinsic_image_array(instr);
	} else {
		const nir_deref_instr *image_deref = get_image_deref(instr);
		const struct glsl_type *type = image_deref->type;
		const nir_variable *var = nir_deref_instr_get_variable(image_deref);
		dim = glsl_get_sampler_dim(type);
		access = var->data.image.access;
		is_array = glsl_sampler_type_is_array(type);
	}

	struct ac_image_args args = {};

	args.cache_policy = get_cache_policy(ctx, access, false, false);

	if (dim == GLSL_SAMPLER_DIM_BUF) {
		unsigned mask = nir_ssa_def_components_read(&instr->dest.ssa);
		unsigned num_channels = util_last_bit(mask);
		LLVMValueRef rsrc, vindex;

		rsrc = get_image_buffer_descriptor(ctx, instr, false, false);
		vindex = LLVMBuildExtractElement(ctx->ac.builder, get_src(ctx, instr->src[1]),
						 ctx->ac.i32_0, "");

		/* TODO: set "can_speculate" when OpenGL needs it. */
		res = ac_build_buffer_load_format(&ctx->ac, rsrc, vindex,
						  ctx->ac.i32_0, num_channels,
						  !!(args.cache_policy & ac_glc),
						  false);
		res = ac_build_expand_to_vec4(&ctx->ac, res, num_channels);

		res = ac_trim_vector(&ctx->ac, res, instr->dest.ssa.num_components);
		res = ac_to_integer(&ctx->ac, res);
	} else {
		args.opcode = ac_image_load;
		get_image_coords(ctx, instr, &args, dim, is_array);
		args.resource = get_image_descriptor(ctx, instr, AC_DESC_IMAGE, false);
		args.dim = get_ac_image_dim(&ctx->ac, dim, is_array);
		args.dmask = 15;
		args.attributes = AC_FUNC_ATTR_READONLY;

		res = ac_build_image_opcode(&ctx->ac, &args);
	}
	return res;
}

static void visit_image_store(struct ac_nir_context *ctx,
			      nir_intrinsic_instr *instr,
			      bool bindless)
{


	enum glsl_sampler_dim dim;
	enum gl_access_qualifier access;
	bool is_array;
	if (bindless) {
		dim = nir_intrinsic_image_dim(instr);
		access = nir_intrinsic_access(instr);
		is_array = nir_intrinsic_image_array(instr);
	} else {
		const nir_deref_instr *image_deref = get_image_deref(instr);
		const struct glsl_type *type = image_deref->type;
		const nir_variable *var = nir_deref_instr_get_variable(image_deref);
		dim = glsl_get_sampler_dim(type);
		access = var->data.image.access;
		is_array = glsl_sampler_type_is_array(type);
	}

	bool writeonly_memory = access & ACCESS_NON_READABLE;
	struct ac_image_args args = {};

	args.cache_policy = get_cache_policy(ctx, access, true, writeonly_memory);

	if (dim == GLSL_SAMPLER_DIM_BUF) {
		LLVMValueRef rsrc = get_image_buffer_descriptor(ctx, instr, true, false);
		LLVMValueRef src = ac_to_float(&ctx->ac, get_src(ctx, instr->src[3]));
		unsigned src_channels = ac_get_llvm_num_components(src);
		LLVMValueRef vindex;

		if (src_channels == 3)
			src = ac_build_expand_to_vec4(&ctx->ac, src, 3);

		vindex = LLVMBuildExtractElement(ctx->ac.builder,
						 get_src(ctx, instr->src[1]),
						 ctx->ac.i32_0, "");

		ac_build_buffer_store_format(&ctx->ac, rsrc, src, vindex,
					     ctx->ac.i32_0, src_channels,
					     args.cache_policy & ac_glc,
					     writeonly_memory);
	} else {
		args.opcode = ac_image_store;
		args.data[0] = ac_to_float(&ctx->ac, get_src(ctx, instr->src[3]));
		get_image_coords(ctx, instr, &args, dim, is_array);
		args.resource = get_image_descriptor(ctx, instr, AC_DESC_IMAGE, true);
		args.dim = get_ac_image_dim(&ctx->ac, dim, is_array);
		args.dmask = 15;

		ac_build_image_opcode(&ctx->ac, &args);
	}

}

static LLVMValueRef visit_image_atomic(struct ac_nir_context *ctx,
                                       const nir_intrinsic_instr *instr,
                                       bool bindless)
{
	LLVMValueRef params[7];
	int param_count = 0;

	bool cmpswap = instr->intrinsic == nir_intrinsic_image_deref_atomic_comp_swap ||
		       instr->intrinsic == nir_intrinsic_bindless_image_atomic_comp_swap;
	const char *atomic_name;
	char intrinsic_name[64];
	enum ac_atomic_op atomic_subop;
	MAYBE_UNUSED int length;

	enum glsl_sampler_dim dim;
	bool is_unsigned = false;
	bool is_array;
	if (bindless) {
		if (instr->intrinsic == nir_intrinsic_bindless_image_atomic_min ||
		    instr->intrinsic == nir_intrinsic_bindless_image_atomic_max) {
			const GLenum format = nir_intrinsic_format(instr);
			assert(format == GL_R32UI || format == GL_R32I);
			is_unsigned = format == GL_R32UI;
		}
		dim = nir_intrinsic_image_dim(instr);
		is_array = nir_intrinsic_image_array(instr);
	} else {
		const struct glsl_type *type = get_image_deref(instr)->type;
		is_unsigned = glsl_get_sampler_result_type(type) == GLSL_TYPE_UINT;
		dim = glsl_get_sampler_dim(type);
		is_array = glsl_sampler_type_is_array(type);
	}

	switch (instr->intrinsic) {
	case nir_intrinsic_bindless_image_atomic_add:
	case nir_intrinsic_image_deref_atomic_add:
		atomic_name = "add";
		atomic_subop = ac_atomic_add;
		break;
	case nir_intrinsic_bindless_image_atomic_min:
	case nir_intrinsic_image_deref_atomic_min:
		atomic_name = is_unsigned ? "umin" : "smin";
		atomic_subop = is_unsigned ? ac_atomic_umin : ac_atomic_smin;
		break;
	case nir_intrinsic_bindless_image_atomic_max:
	case nir_intrinsic_image_deref_atomic_max:
		atomic_name = is_unsigned ? "umax" : "smax";
		atomic_subop = is_unsigned ? ac_atomic_umax : ac_atomic_smax;
		break;
	case nir_intrinsic_bindless_image_atomic_and:
	case nir_intrinsic_image_deref_atomic_and:
		atomic_name = "and";
		atomic_subop = ac_atomic_and;
		break;
	case nir_intrinsic_bindless_image_atomic_or:
	case nir_intrinsic_image_deref_atomic_or:
		atomic_name = "or";
		atomic_subop = ac_atomic_or;
		break;
	case nir_intrinsic_bindless_image_atomic_xor:
	case nir_intrinsic_image_deref_atomic_xor:
		atomic_name = "xor";
		atomic_subop = ac_atomic_xor;
		break;
	case nir_intrinsic_bindless_image_atomic_exchange:
	case nir_intrinsic_image_deref_atomic_exchange:
		atomic_name = "swap";
		atomic_subop = ac_atomic_swap;
		break;
	case nir_intrinsic_bindless_image_atomic_comp_swap:
	case nir_intrinsic_image_deref_atomic_comp_swap:
		atomic_name = "cmpswap";
		atomic_subop = 0; /* not used */
		break;
	default:
		abort();
	}

	if (cmpswap)
		params[param_count++] = get_src(ctx, instr->src[4]);
	params[param_count++] = get_src(ctx, instr->src[3]);

	if (dim == GLSL_SAMPLER_DIM_BUF) {
		params[param_count++] = get_image_buffer_descriptor(ctx, instr, true, true);
		params[param_count++] = LLVMBuildExtractElement(ctx->ac.builder, get_src(ctx, instr->src[1]),
								ctx->ac.i32_0, ""); /* vindex */
		params[param_count++] = ctx->ac.i32_0; /* voffset */
		if (HAVE_LLVM >= 0x900) {
			/* XXX: The new raw/struct atomic intrinsics are buggy
			 * with LLVM 8, see r358579.
			 */
			params[param_count++] = ctx->ac.i32_0; /* soffset */
			params[param_count++] = ctx->ac.i32_0;  /* slc */

			length = snprintf(intrinsic_name, sizeof(intrinsic_name),
			                  "llvm.amdgcn.struct.buffer.atomic.%s.i32", atomic_name);
		} else {
			params[param_count++] = ctx->ac.i1false;  /* slc */

			length = snprintf(intrinsic_name, sizeof(intrinsic_name),
			                  "llvm.amdgcn.buffer.atomic.%s", atomic_name);
		}

		assert(length < sizeof(intrinsic_name));
		return ac_build_intrinsic(&ctx->ac, intrinsic_name, ctx->ac.i32,
					  params, param_count, 0);
	} else {
		struct ac_image_args args = {};
		args.opcode = cmpswap ? ac_image_atomic_cmpswap : ac_image_atomic;
		args.atomic = atomic_subop;
		args.data[0] = params[0];
		if (cmpswap)
			args.data[1] = params[1];
		get_image_coords(ctx, instr, &args, dim, is_array);
		args.resource = get_image_descriptor(ctx, instr, AC_DESC_IMAGE, true);
		args.dim = get_ac_image_dim(&ctx->ac, dim, is_array);

		return ac_build_image_opcode(&ctx->ac, &args);
	}
}

static LLVMValueRef visit_image_samples(struct ac_nir_context *ctx,
					const nir_intrinsic_instr *instr,
					bool bindless)
{
	enum glsl_sampler_dim dim;
	bool is_array;
	if (bindless) {
		dim = nir_intrinsic_image_dim(instr);
		is_array = nir_intrinsic_image_array(instr);
	} else {
		const struct glsl_type *type = get_image_deref(instr)->type;
		dim = glsl_get_sampler_dim(type);
		is_array = glsl_sampler_type_is_array(type);
	}

	struct ac_image_args args = { 0 };
	args.dim = get_ac_sampler_dim(&ctx->ac, dim, is_array);
	args.dmask = 0xf;
	args.resource = get_image_descriptor(ctx, instr, AC_DESC_IMAGE, false);
	args.opcode = ac_image_get_resinfo;
	args.lod = ctx->ac.i32_0;
	args.attributes = AC_FUNC_ATTR_READNONE;

	return ac_build_image_opcode(&ctx->ac, &args);
}

static LLVMValueRef visit_image_size(struct ac_nir_context *ctx,
				     const nir_intrinsic_instr *instr,
				     bool bindless)
{
	LLVMValueRef res;

	enum glsl_sampler_dim dim;
	bool is_array;
	if (bindless) {
		dim = nir_intrinsic_image_dim(instr);
		is_array = nir_intrinsic_image_array(instr);
	} else {
		const struct glsl_type *type = get_image_deref(instr)->type;
		dim = glsl_get_sampler_dim(type);
		is_array = glsl_sampler_type_is_array(type);
	}

	if (dim == GLSL_SAMPLER_DIM_BUF)
		return get_buffer_size(ctx, get_image_descriptor(ctx, instr, AC_DESC_BUFFER, false), true);

	struct ac_image_args args = { 0 };

	args.dim = get_ac_image_dim(&ctx->ac, dim, is_array);
	args.dmask = 0xf;
	args.resource = get_image_descriptor(ctx, instr, AC_DESC_IMAGE, false);
	args.opcode = ac_image_get_resinfo;
	args.lod = ctx->ac.i32_0;
	args.attributes = AC_FUNC_ATTR_READNONE;

	res = ac_build_image_opcode(&ctx->ac, &args);

	LLVMValueRef two = LLVMConstInt(ctx->ac.i32, 2, false);

	if (dim == GLSL_SAMPLER_DIM_CUBE && is_array) {
		LLVMValueRef six = LLVMConstInt(ctx->ac.i32, 6, false);
		LLVMValueRef z = LLVMBuildExtractElement(ctx->ac.builder, res, two, "");
		z = LLVMBuildSDiv(ctx->ac.builder, z, six, "");
		res = LLVMBuildInsertElement(ctx->ac.builder, res, z, two, "");
	}
	if (ctx->ac.chip_class >= GFX9 && dim == GLSL_SAMPLER_DIM_1D && is_array) {
		LLVMValueRef layers = LLVMBuildExtractElement(ctx->ac.builder, res, two, "");
		res = LLVMBuildInsertElement(ctx->ac.builder, res, layers,
						ctx->ac.i32_1, "");

	}
	return res;
}

static void emit_membar(struct ac_llvm_context *ac,
			const nir_intrinsic_instr *instr)
{
	unsigned waitcnt = NOOP_WAITCNT;

	switch (instr->intrinsic) {
	case nir_intrinsic_memory_barrier:
	case nir_intrinsic_group_memory_barrier:
		waitcnt &= VM_CNT & LGKM_CNT;
		break;
	case nir_intrinsic_memory_barrier_atomic_counter:
	case nir_intrinsic_memory_barrier_buffer:
	case nir_intrinsic_memory_barrier_image:
		waitcnt &= VM_CNT;
		break;
	case nir_intrinsic_memory_barrier_shared:
		waitcnt &= LGKM_CNT;
		break;
	default:
		break;
	}
	if (waitcnt != NOOP_WAITCNT)
		ac_build_waitcnt(ac, waitcnt);
}

void ac_emit_barrier(struct ac_llvm_context *ac, gl_shader_stage stage)
{
	/* SI only (thanks to a hw bug workaround):
	 * The real barrier instruction isn’t needed, because an entire patch
	 * always fits into a single wave.
	 */
	if (ac->chip_class == SI && stage == MESA_SHADER_TESS_CTRL) {
		ac_build_waitcnt(ac, LGKM_CNT & VM_CNT);
		return;
	}
	ac_build_s_barrier(ac);
}

static void emit_discard(struct ac_nir_context *ctx,
			 const nir_intrinsic_instr *instr)
{
	LLVMValueRef cond;

	if (instr->intrinsic == nir_intrinsic_discard_if) {
		cond = LLVMBuildICmp(ctx->ac.builder, LLVMIntEQ,
				     get_src(ctx, instr->src[0]),
				     ctx->ac.i32_0, "");
	} else {
		assert(instr->intrinsic == nir_intrinsic_discard);
		cond = ctx->ac.i1false;
	}

	ctx->abi->emit_kill(ctx->abi, cond);
}

static LLVMValueRef
visit_load_local_invocation_index(struct ac_nir_context *ctx)
{
	LLVMValueRef result;
	LLVMValueRef thread_id = ac_get_thread_id(&ctx->ac);
	result = LLVMBuildAnd(ctx->ac.builder, ctx->abi->tg_size,
			      LLVMConstInt(ctx->ac.i32, 0xfc0, false), "");

	return LLVMBuildAdd(ctx->ac.builder, result, thread_id, "");
}

static LLVMValueRef
visit_load_subgroup_id(struct ac_nir_context *ctx)
{
	if (ctx->stage == MESA_SHADER_COMPUTE) {
		LLVMValueRef result;
		result = LLVMBuildAnd(ctx->ac.builder, ctx->abi->tg_size,
				LLVMConstInt(ctx->ac.i32, 0xfc0, false), "");
		return LLVMBuildLShr(ctx->ac.builder, result,  LLVMConstInt(ctx->ac.i32, 6, false), "");
	} else {
		return LLVMConstInt(ctx->ac.i32, 0, false);
	}
}

static LLVMValueRef
visit_load_num_subgroups(struct ac_nir_context *ctx)
{
	if (ctx->stage == MESA_SHADER_COMPUTE) {
		return LLVMBuildAnd(ctx->ac.builder, ctx->abi->tg_size,
		                    LLVMConstInt(ctx->ac.i32, 0x3f, false), "");
	} else {
		return LLVMConstInt(ctx->ac.i32, 1, false);
	}
}

static LLVMValueRef
visit_first_invocation(struct ac_nir_context *ctx)
{
	LLVMValueRef active_set = ac_build_ballot(&ctx->ac, ctx->ac.i32_1);

	/* The second argument is whether cttz(0) should be defined, but we do not care. */
	LLVMValueRef args[] = {active_set, ctx->ac.i1false};
	LLVMValueRef result =  ac_build_intrinsic(&ctx->ac,
	                                          "llvm.cttz.i64",
	                                          ctx->ac.i64, args, 2,
	                                          AC_FUNC_ATTR_NOUNWIND |
	                                          AC_FUNC_ATTR_READNONE);

	return LLVMBuildTrunc(ctx->ac.builder, result, ctx->ac.i32, "");
}

static LLVMValueRef
visit_load_shared(struct ac_nir_context *ctx,
		   const nir_intrinsic_instr *instr)
{
	LLVMValueRef values[4], derived_ptr, index, ret;

	LLVMValueRef ptr = get_memory_ptr(ctx, instr->src[0]);

	for (int chan = 0; chan < instr->num_components; chan++) {
		index = LLVMConstInt(ctx->ac.i32, chan, 0);
		derived_ptr = LLVMBuildGEP(ctx->ac.builder, ptr, &index, 1, "");
		values[chan] = LLVMBuildLoad(ctx->ac.builder, derived_ptr, "");
	}

	ret = ac_build_gather_values(&ctx->ac, values, instr->num_components);
	return LLVMBuildBitCast(ctx->ac.builder, ret, get_def_type(ctx, &instr->dest.ssa), "");
}

static void
visit_store_shared(struct ac_nir_context *ctx,
		   const nir_intrinsic_instr *instr)
{
	LLVMValueRef derived_ptr, data,index;
	LLVMBuilderRef builder = ctx->ac.builder;

	LLVMValueRef ptr = get_memory_ptr(ctx, instr->src[1]);
	LLVMValueRef src = get_src(ctx, instr->src[0]);

	int writemask = nir_intrinsic_write_mask(instr);
	for (int chan = 0; chan < 4; chan++) {
		if (!(writemask & (1 << chan))) {
			continue;
		}
		data = ac_llvm_extract_elem(&ctx->ac, src, chan);
		index = LLVMConstInt(ctx->ac.i32, chan, 0);
		derived_ptr = LLVMBuildGEP(builder, ptr, &index, 1, "");
		LLVMBuildStore(builder, data, derived_ptr);
	}
}

static LLVMValueRef visit_var_atomic(struct ac_nir_context *ctx,
				     const nir_intrinsic_instr *instr,
				     LLVMValueRef ptr, int src_idx)
{
	LLVMValueRef result;
	LLVMValueRef src = get_src(ctx, instr->src[src_idx]);

	const char *sync_scope = HAVE_LLVM >= 0x0900 ? "workgroup-one-as" : "workgroup";

	if (instr->intrinsic == nir_intrinsic_shared_atomic_comp_swap ||
	    instr->intrinsic == nir_intrinsic_deref_atomic_comp_swap) {
		LLVMValueRef src1 = get_src(ctx, instr->src[src_idx + 1]);
		result = ac_build_atomic_cmp_xchg(&ctx->ac, ptr, src, src1, sync_scope);
		result = LLVMBuildExtractValue(ctx->ac.builder, result, 0, "");
	} else {
		LLVMAtomicRMWBinOp op;
		switch (instr->intrinsic) {
		case nir_intrinsic_shared_atomic_add:
		case nir_intrinsic_deref_atomic_add:
			op = LLVMAtomicRMWBinOpAdd;
			break;
		case nir_intrinsic_shared_atomic_umin:
		case nir_intrinsic_deref_atomic_umin:
			op = LLVMAtomicRMWBinOpUMin;
			break;
		case nir_intrinsic_shared_atomic_umax:
		case nir_intrinsic_deref_atomic_umax:
			op = LLVMAtomicRMWBinOpUMax;
			break;
		case nir_intrinsic_shared_atomic_imin:
		case nir_intrinsic_deref_atomic_imin:
			op = LLVMAtomicRMWBinOpMin;
			break;
		case nir_intrinsic_shared_atomic_imax:
		case nir_intrinsic_deref_atomic_imax:
			op = LLVMAtomicRMWBinOpMax;
			break;
		case nir_intrinsic_shared_atomic_and:
		case nir_intrinsic_deref_atomic_and:
			op = LLVMAtomicRMWBinOpAnd;
			break;
		case nir_intrinsic_shared_atomic_or:
		case nir_intrinsic_deref_atomic_or:
			op = LLVMAtomicRMWBinOpOr;
			break;
		case nir_intrinsic_shared_atomic_xor:
		case nir_intrinsic_deref_atomic_xor:
			op = LLVMAtomicRMWBinOpXor;
			break;
		case nir_intrinsic_shared_atomic_exchange:
		case nir_intrinsic_deref_atomic_exchange:
			op = LLVMAtomicRMWBinOpXchg;
			break;
		default:
			return NULL;
		}

		result = ac_build_atomic_rmw(&ctx->ac, op, ptr, ac_to_integer(&ctx->ac, src), sync_scope);
	}
	return result;
}

static LLVMValueRef load_sample_pos(struct ac_nir_context *ctx)
{
	LLVMValueRef values[2];
	LLVMValueRef pos[2];

	pos[0] = ac_to_float(&ctx->ac, ctx->abi->frag_pos[0]);
	pos[1] = ac_to_float(&ctx->ac, ctx->abi->frag_pos[1]);

	values[0] = ac_build_fract(&ctx->ac, pos[0], 32);
	values[1] = ac_build_fract(&ctx->ac, pos[1], 32);
	return ac_build_gather_values(&ctx->ac, values, 2);
}

static LLVMValueRef visit_interp(struct ac_nir_context *ctx,
				 const nir_intrinsic_instr *instr)
{
	LLVMValueRef result[4];
	LLVMValueRef interp_param;
	unsigned location;
	unsigned chan;
	LLVMValueRef src_c0 = NULL;
	LLVMValueRef src_c1 = NULL;
	LLVMValueRef src0 = NULL;

	nir_deref_instr *deref_instr = nir_instr_as_deref(instr->src[0].ssa->parent_instr);
	nir_variable *var = nir_deref_instr_get_variable(deref_instr);
	int input_base = ctx->abi->fs_input_attr_indices[var->data.location - VARYING_SLOT_VAR0];
	switch (instr->intrinsic) {
	case nir_intrinsic_interp_deref_at_centroid:
		location = INTERP_CENTROID;
		break;
	case nir_intrinsic_interp_deref_at_sample:
	case nir_intrinsic_interp_deref_at_offset:
		location = INTERP_CENTER;
		src0 = get_src(ctx, instr->src[1]);
		break;
	default:
		break;
	}

	if (instr->intrinsic == nir_intrinsic_interp_deref_at_offset) {
		src_c0 = ac_to_float(&ctx->ac, LLVMBuildExtractElement(ctx->ac.builder, src0, ctx->ac.i32_0, ""));
		src_c1 = ac_to_float(&ctx->ac, LLVMBuildExtractElement(ctx->ac.builder, src0, ctx->ac.i32_1, ""));
	} else if (instr->intrinsic == nir_intrinsic_interp_deref_at_sample) {
		LLVMValueRef sample_position;
		LLVMValueRef halfval = LLVMConstReal(ctx->ac.f32, 0.5f);

		/* fetch sample ID */
		sample_position = ctx->abi->load_sample_position(ctx->abi, src0);

		src_c0 = LLVMBuildExtractElement(ctx->ac.builder, sample_position, ctx->ac.i32_0, "");
		src_c0 = LLVMBuildFSub(ctx->ac.builder, src_c0, halfval, "");
		src_c1 = LLVMBuildExtractElement(ctx->ac.builder, sample_position, ctx->ac.i32_1, "");
		src_c1 = LLVMBuildFSub(ctx->ac.builder, src_c1, halfval, "");
	}
	interp_param = ctx->abi->lookup_interp_param(ctx->abi, var->data.interpolation, location);

	if (location == INTERP_CENTER) {
		LLVMValueRef ij_out[2];
		LLVMValueRef ddxy_out = ac_build_ddxy_interp(&ctx->ac, interp_param);

		/*
		 * take the I then J parameters, and the DDX/Y for it, and
		 * calculate the IJ inputs for the interpolator.
		 * temp1 = ddx * offset/sample.x + I;
		 * interp_param.I = ddy * offset/sample.y + temp1;
		 * temp1 = ddx * offset/sample.x + J;
		 * interp_param.J = ddy * offset/sample.y + temp1;
		 */
		for (unsigned i = 0; i < 2; i++) {
			LLVMValueRef ix_ll = LLVMConstInt(ctx->ac.i32, i, false);
			LLVMValueRef iy_ll = LLVMConstInt(ctx->ac.i32, i + 2, false);
			LLVMValueRef ddx_el = LLVMBuildExtractElement(ctx->ac.builder,
								      ddxy_out, ix_ll, "");
			LLVMValueRef ddy_el = LLVMBuildExtractElement(ctx->ac.builder,
								      ddxy_out, iy_ll, "");
			LLVMValueRef interp_el = LLVMBuildExtractElement(ctx->ac.builder,
									 interp_param, ix_ll, "");
			LLVMValueRef temp1, temp2;

			interp_el = LLVMBuildBitCast(ctx->ac.builder, interp_el,
						     ctx->ac.f32, "");

			temp1 = ac_build_fmad(&ctx->ac, ddx_el, src_c0, interp_el);
			temp2 = ac_build_fmad(&ctx->ac, ddy_el, src_c1, temp1);

			ij_out[i] = LLVMBuildBitCast(ctx->ac.builder,
						     temp2, ctx->ac.i32, "");
		}
		interp_param = ac_build_gather_values(&ctx->ac, ij_out, 2);

	}

	LLVMValueRef attrib_idx = ctx->ac.i32_0;
	while(deref_instr->deref_type != nir_deref_type_var) {
		if (deref_instr->deref_type == nir_deref_type_array) {
			unsigned array_size = glsl_count_attribute_slots(deref_instr->type, false);

			LLVMValueRef offset;
			if (nir_src_is_const(deref_instr->arr.index)) {
				offset = LLVMConstInt(ctx->ac.i32, array_size * nir_src_as_uint(deref_instr->arr.index), false);
			} else {
				LLVMValueRef indirect = get_src(ctx, deref_instr->arr.index);

				offset = LLVMBuildMul(ctx->ac.builder, indirect,
						      LLVMConstInt(ctx->ac.i32, array_size, false), "");
			}

			attrib_idx = LLVMBuildAdd(ctx->ac.builder, attrib_idx, offset, "");
			deref_instr = nir_src_as_deref(deref_instr->parent);
		} else if (deref_instr->deref_type == nir_deref_type_struct) {
			LLVMValueRef offset;
			unsigned sidx = deref_instr->strct.index;
			deref_instr = nir_src_as_deref(deref_instr->parent);
			offset = LLVMConstInt(ctx->ac.i32, glsl_get_struct_location_offset(deref_instr->type, sidx), false);
			attrib_idx = LLVMBuildAdd(ctx->ac.builder, attrib_idx, offset, "");
		} else {
			unreachable("Unsupported deref type");
		}

	}

	unsigned attrib_size = glsl_count_attribute_slots(var->type, false);
	for (chan = 0; chan < 4; chan++) {
		LLVMValueRef gather = LLVMGetUndef(LLVMVectorType(ctx->ac.f32, attrib_size));
		LLVMValueRef llvm_chan = LLVMConstInt(ctx->ac.i32, chan, false);

		for (unsigned idx = 0; idx < attrib_size; ++idx) {
			LLVMValueRef v, attr_number;

			attr_number = LLVMConstInt(ctx->ac.i32, input_base + idx, false);
			if (interp_param) {
				interp_param = LLVMBuildBitCast(ctx->ac.builder,
							interp_param, ctx->ac.v2f32, "");
				LLVMValueRef i = LLVMBuildExtractElement(
					ctx->ac.builder, interp_param, ctx->ac.i32_0, "");
				LLVMValueRef j = LLVMBuildExtractElement(
					ctx->ac.builder, interp_param, ctx->ac.i32_1, "");

				v = ac_build_fs_interp(&ctx->ac, llvm_chan, attr_number,
						       ctx->abi->prim_mask, i, j);
			} else {
				v = ac_build_fs_interp_mov(&ctx->ac, LLVMConstInt(ctx->ac.i32, 2, false),
							   llvm_chan, attr_number, ctx->abi->prim_mask);
			}

			gather = LLVMBuildInsertElement(ctx->ac.builder, gather, v,
							LLVMConstInt(ctx->ac.i32, idx, false), "");
		}

		result[chan] = LLVMBuildExtractElement(ctx->ac.builder, gather, attrib_idx, "");

	}
	return ac_build_varying_gather_values(&ctx->ac, result, instr->num_components,
					      var->data.location_frac);
}

static void visit_intrinsic(struct ac_nir_context *ctx,
                            nir_intrinsic_instr *instr)
{
	LLVMValueRef result = NULL;

	switch (instr->intrinsic) {
	case nir_intrinsic_ballot:
		result = ac_build_ballot(&ctx->ac, get_src(ctx, instr->src[0]));
		break;
	case nir_intrinsic_read_invocation:
		result = ac_build_readlane(&ctx->ac, get_src(ctx, instr->src[0]),
				get_src(ctx, instr->src[1]));
		break;
	case nir_intrinsic_read_first_invocation:
		result = ac_build_readlane(&ctx->ac, get_src(ctx, instr->src[0]), NULL);
		break;
	case nir_intrinsic_load_subgroup_invocation:
		result = ac_get_thread_id(&ctx->ac);
		break;
	case nir_intrinsic_load_work_group_id: {
		LLVMValueRef values[3];

		for (int i = 0; i < 3; i++) {
			values[i] = ctx->abi->workgroup_ids[i] ?
				    ctx->abi->workgroup_ids[i] : ctx->ac.i32_0;
		}

		result = ac_build_gather_values(&ctx->ac, values, 3);
		break;
	}
	case nir_intrinsic_load_base_vertex:
	case nir_intrinsic_load_first_vertex:
		result = ctx->abi->load_base_vertex(ctx->abi);
		break;
	case nir_intrinsic_load_local_group_size:
		result = ctx->abi->load_local_group_size(ctx->abi);
		break;
	case nir_intrinsic_load_vertex_id:
		result = LLVMBuildAdd(ctx->ac.builder, ctx->abi->vertex_id,
				      ctx->abi->base_vertex, "");
		break;
	case nir_intrinsic_load_vertex_id_zero_base: {
		result = ctx->abi->vertex_id;
		break;
	}
	case nir_intrinsic_load_local_invocation_id: {
		result = ctx->abi->local_invocation_ids;
		break;
	}
	case nir_intrinsic_load_base_instance:
		result = ctx->abi->start_instance;
		break;
	case nir_intrinsic_load_draw_id:
		result = ctx->abi->draw_id;
		break;
	case nir_intrinsic_load_view_index:
		result = ctx->abi->view_index;
		break;
	case nir_intrinsic_load_invocation_id:
		if (ctx->stage == MESA_SHADER_TESS_CTRL)
			result = ac_unpack_param(&ctx->ac, ctx->abi->tcs_rel_ids, 8, 5);
		else
			result = ctx->abi->gs_invocation_id;
		break;
	case nir_intrinsic_load_primitive_id:
		if (ctx->stage == MESA_SHADER_GEOMETRY) {
			result = ctx->abi->gs_prim_id;
		} else if (ctx->stage == MESA_SHADER_TESS_CTRL) {
			result = ctx->abi->tcs_patch_id;
		} else if (ctx->stage == MESA_SHADER_TESS_EVAL) {
			result = ctx->abi->tes_patch_id;
		} else
			fprintf(stderr, "Unknown primitive id intrinsic: %d", ctx->stage);
		break;
	case nir_intrinsic_load_sample_id:
		result = ac_unpack_param(&ctx->ac, ctx->abi->ancillary, 8, 4);
		break;
	case nir_intrinsic_load_sample_pos:
		result = load_sample_pos(ctx);
		break;
	case nir_intrinsic_load_sample_mask_in:
		result = ctx->abi->load_sample_mask_in(ctx->abi);
		break;
	case nir_intrinsic_load_frag_coord: {
		LLVMValueRef values[4] = {
			ctx->abi->frag_pos[0],
			ctx->abi->frag_pos[1],
			ctx->abi->frag_pos[2],
			ac_build_fdiv(&ctx->ac, ctx->ac.f32_1, ctx->abi->frag_pos[3])
		};
		result = ac_to_integer(&ctx->ac,
		                       ac_build_gather_values(&ctx->ac, values, 4));
		break;
	}
	case nir_intrinsic_load_front_face:
		result = ctx->abi->front_face;
		break;
	case nir_intrinsic_load_helper_invocation:
		result = ac_build_load_helper_invocation(&ctx->ac);
		break;
	case nir_intrinsic_load_instance_id:
		result = ctx->abi->instance_id;
		break;
	case nir_intrinsic_load_num_work_groups:
		result = ctx->abi->num_work_groups;
		break;
	case nir_intrinsic_load_local_invocation_index:
		result = visit_load_local_invocation_index(ctx);
		break;
	case nir_intrinsic_load_subgroup_id:
		result = visit_load_subgroup_id(ctx);
		break;
	case nir_intrinsic_load_num_subgroups:
		result = visit_load_num_subgroups(ctx);
		break;
	case nir_intrinsic_first_invocation:
		result = visit_first_invocation(ctx);
		break;
	case nir_intrinsic_load_push_constant:
		result = visit_load_push_constant(ctx, instr);
		break;
	case nir_intrinsic_vulkan_resource_index: {
		LLVMValueRef index = get_src(ctx, instr->src[0]);
		unsigned desc_set = nir_intrinsic_desc_set(instr);
		unsigned binding = nir_intrinsic_binding(instr);

		result = ctx->abi->load_resource(ctx->abi, index, desc_set,
						 binding);
		break;
	}
	case nir_intrinsic_vulkan_resource_reindex:
		result = visit_vulkan_resource_reindex(ctx, instr);
		break;
	case nir_intrinsic_store_ssbo:
		visit_store_ssbo(ctx, instr);
		break;
	case nir_intrinsic_load_ssbo:
		result = visit_load_buffer(ctx, instr);
		break;
	case nir_intrinsic_ssbo_atomic_add:
	case nir_intrinsic_ssbo_atomic_imin:
	case nir_intrinsic_ssbo_atomic_umin:
	case nir_intrinsic_ssbo_atomic_imax:
	case nir_intrinsic_ssbo_atomic_umax:
	case nir_intrinsic_ssbo_atomic_and:
	case nir_intrinsic_ssbo_atomic_or:
	case nir_intrinsic_ssbo_atomic_xor:
	case nir_intrinsic_ssbo_atomic_exchange:
	case nir_intrinsic_ssbo_atomic_comp_swap:
		result = visit_atomic_ssbo(ctx, instr);
		break;
	case nir_intrinsic_load_ubo:
		result = visit_load_ubo_buffer(ctx, instr);
		break;
	case nir_intrinsic_get_buffer_size:
		result = visit_get_buffer_size(ctx, instr);
		break;
	case nir_intrinsic_load_deref:
		result = visit_load_var(ctx, instr);
		break;
	case nir_intrinsic_store_deref:
		visit_store_var(ctx, instr);
		break;
	case nir_intrinsic_load_shared:
		result = visit_load_shared(ctx, instr);
		break;
	case nir_intrinsic_store_shared:
		visit_store_shared(ctx, instr);
		break;
	case nir_intrinsic_bindless_image_samples:
		result = visit_image_samples(ctx, instr, true);
		break;
	case nir_intrinsic_image_deref_samples:
		result = visit_image_samples(ctx, instr, false);
		break;
	case nir_intrinsic_bindless_image_load:
		result = visit_image_load(ctx, instr, true);
		break;
	case nir_intrinsic_image_deref_load:
		result = visit_image_load(ctx, instr, false);
		break;
	case nir_intrinsic_bindless_image_store:
		visit_image_store(ctx, instr, true);
		break;
	case nir_intrinsic_image_deref_store:
		visit_image_store(ctx, instr, false);
		break;
	case nir_intrinsic_bindless_image_atomic_add:
	case nir_intrinsic_bindless_image_atomic_min:
	case nir_intrinsic_bindless_image_atomic_max:
	case nir_intrinsic_bindless_image_atomic_and:
	case nir_intrinsic_bindless_image_atomic_or:
	case nir_intrinsic_bindless_image_atomic_xor:
	case nir_intrinsic_bindless_image_atomic_exchange:
	case nir_intrinsic_bindless_image_atomic_comp_swap:
		result = visit_image_atomic(ctx, instr, true);
		break;
	case nir_intrinsic_image_deref_atomic_add:
	case nir_intrinsic_image_deref_atomic_min:
	case nir_intrinsic_image_deref_atomic_max:
	case nir_intrinsic_image_deref_atomic_and:
	case nir_intrinsic_image_deref_atomic_or:
	case nir_intrinsic_image_deref_atomic_xor:
	case nir_intrinsic_image_deref_atomic_exchange:
	case nir_intrinsic_image_deref_atomic_comp_swap:
		result = visit_image_atomic(ctx, instr, false);
		break;
	case nir_intrinsic_bindless_image_size:
		result = visit_image_size(ctx, instr, true);
		break;
	case nir_intrinsic_image_deref_size:
		result = visit_image_size(ctx, instr, false);
		break;
	case nir_intrinsic_shader_clock:
		result = ac_build_shader_clock(&ctx->ac);
		break;
	case nir_intrinsic_discard:
	case nir_intrinsic_discard_if:
		emit_discard(ctx, instr);
		break;
	case nir_intrinsic_memory_barrier:
	case nir_intrinsic_group_memory_barrier:
	case nir_intrinsic_memory_barrier_atomic_counter:
	case nir_intrinsic_memory_barrier_buffer:
	case nir_intrinsic_memory_barrier_image:
	case nir_intrinsic_memory_barrier_shared:
		emit_membar(&ctx->ac, instr);
		break;
	case nir_intrinsic_barrier:
		ac_emit_barrier(&ctx->ac, ctx->stage);
		break;
	case nir_intrinsic_shared_atomic_add:
	case nir_intrinsic_shared_atomic_imin:
	case nir_intrinsic_shared_atomic_umin:
	case nir_intrinsic_shared_atomic_imax:
	case nir_intrinsic_shared_atomic_umax:
	case nir_intrinsic_shared_atomic_and:
	case nir_intrinsic_shared_atomic_or:
	case nir_intrinsic_shared_atomic_xor:
	case nir_intrinsic_shared_atomic_exchange:
	case nir_intrinsic_shared_atomic_comp_swap: {
		LLVMValueRef ptr = get_memory_ptr(ctx, instr->src[0]);
		result = visit_var_atomic(ctx, instr, ptr, 1);
		break;
	}
	case nir_intrinsic_deref_atomic_add:
	case nir_intrinsic_deref_atomic_imin:
	case nir_intrinsic_deref_atomic_umin:
	case nir_intrinsic_deref_atomic_imax:
	case nir_intrinsic_deref_atomic_umax:
	case nir_intrinsic_deref_atomic_and:
	case nir_intrinsic_deref_atomic_or:
	case nir_intrinsic_deref_atomic_xor:
	case nir_intrinsic_deref_atomic_exchange:
	case nir_intrinsic_deref_atomic_comp_swap: {
		LLVMValueRef ptr = get_src(ctx, instr->src[0]);
		result = visit_var_atomic(ctx, instr, ptr, 1);
		break;
	}
	case nir_intrinsic_interp_deref_at_centroid:
	case nir_intrinsic_interp_deref_at_sample:
	case nir_intrinsic_interp_deref_at_offset:
		result = visit_interp(ctx, instr);
		break;
	case nir_intrinsic_emit_vertex:
		ctx->abi->emit_vertex(ctx->abi, nir_intrinsic_stream_id(instr), ctx->abi->outputs);
		break;
	case nir_intrinsic_end_primitive:
		ctx->abi->emit_primitive(ctx->abi, nir_intrinsic_stream_id(instr));
		break;
	case nir_intrinsic_load_tess_coord:
		result = ctx->abi->load_tess_coord(ctx->abi);
		break;
	case nir_intrinsic_load_tess_level_outer:
		result = ctx->abi->load_tess_level(ctx->abi, VARYING_SLOT_TESS_LEVEL_OUTER);
		break;
	case nir_intrinsic_load_tess_level_inner:
		result = ctx->abi->load_tess_level(ctx->abi, VARYING_SLOT_TESS_LEVEL_INNER);
		break;
	case nir_intrinsic_load_patch_vertices_in:
		result = ctx->abi->load_patch_vertices_in(ctx->abi);
		break;
	case nir_intrinsic_vote_all: {
		LLVMValueRef tmp = ac_build_vote_all(&ctx->ac, get_src(ctx, instr->src[0]));
		result = LLVMBuildSExt(ctx->ac.builder, tmp, ctx->ac.i32, "");
		break;
	}
	case nir_intrinsic_vote_any: {
		LLVMValueRef tmp = ac_build_vote_any(&ctx->ac, get_src(ctx, instr->src[0]));
		result = LLVMBuildSExt(ctx->ac.builder, tmp, ctx->ac.i32, "");
		break;
	}
	case nir_intrinsic_shuffle:
		result = ac_build_shuffle(&ctx->ac, get_src(ctx, instr->src[0]),
				get_src(ctx, instr->src[1]));
		break;
	case nir_intrinsic_reduce:
		result = ac_build_reduce(&ctx->ac,
				get_src(ctx, instr->src[0]),
				instr->const_index[0],
				instr->const_index[1]);
		break;
	case nir_intrinsic_inclusive_scan:
		result = ac_build_inclusive_scan(&ctx->ac,
				get_src(ctx, instr->src[0]),
				instr->const_index[0]);
		break;
	case nir_intrinsic_exclusive_scan:
		result = ac_build_exclusive_scan(&ctx->ac,
				get_src(ctx, instr->src[0]),
				instr->const_index[0]);
		break;
	case nir_intrinsic_quad_broadcast: {
		unsigned lane = nir_src_as_uint(instr->src[1]);
		result = ac_build_quad_swizzle(&ctx->ac, get_src(ctx, instr->src[0]),
				lane, lane, lane, lane);
		break;
	}
	case nir_intrinsic_quad_swap_horizontal:
		result = ac_build_quad_swizzle(&ctx->ac, get_src(ctx, instr->src[0]), 1, 0, 3 ,2);
		break;
	case nir_intrinsic_quad_swap_vertical:
		result = ac_build_quad_swizzle(&ctx->ac, get_src(ctx, instr->src[0]), 2, 3, 0 ,1);
		break;
	case nir_intrinsic_quad_swap_diagonal:
		result = ac_build_quad_swizzle(&ctx->ac, get_src(ctx, instr->src[0]), 3, 2, 1 ,0);
		break;
	default:
		fprintf(stderr, "Unknown intrinsic: ");
		nir_print_instr(&instr->instr, stderr);
		fprintf(stderr, "\n");
		break;
	}
	if (result) {
		ctx->ssa_defs[instr->dest.ssa.index] = result;
	}
}

static LLVMValueRef get_bindless_index_from_uniform(struct ac_nir_context *ctx,
						    unsigned base_index,
						    unsigned constant_index,
						    LLVMValueRef dynamic_index)
{
	LLVMValueRef offset = LLVMConstInt(ctx->ac.i32, base_index * 4, 0);
	LLVMValueRef index = LLVMBuildAdd(ctx->ac.builder, dynamic_index,
					  LLVMConstInt(ctx->ac.i32, constant_index, 0), "");

	/* Bindless uniforms are 64bit so multiple index by 8 */
	index = LLVMBuildMul(ctx->ac.builder, index, LLVMConstInt(ctx->ac.i32, 8, 0), "");
	offset = LLVMBuildAdd(ctx->ac.builder, offset, index, "");

	LLVMValueRef ubo_index = ctx->abi->load_ubo(ctx->abi, ctx->ac.i32_0);

	LLVMValueRef ret = ac_build_buffer_load(&ctx->ac, ubo_index, 1, NULL, offset,
						NULL, 0, false, false, true, true);

	return LLVMBuildBitCast(ctx->ac.builder, ret, ctx->ac.i32, "");
}

static LLVMValueRef get_sampler_desc(struct ac_nir_context *ctx,
				     nir_deref_instr *deref_instr,
				     enum ac_descriptor_type desc_type,
				     const nir_instr *instr,
				     bool image, bool write)
{
	LLVMValueRef index = NULL;
	unsigned constant_index = 0;
	unsigned descriptor_set;
	unsigned base_index;
	bool bindless = false;

	if (!deref_instr) {
		descriptor_set = 0;
		if (image) {
			nir_intrinsic_instr *img_instr = nir_instr_as_intrinsic(instr);
			base_index = 0;
			bindless = true;
			index = get_src(ctx, img_instr->src[0]);
		} else {
			nir_tex_instr *tex_instr = nir_instr_as_tex(instr);
			int sampSrcIdx = nir_tex_instr_src_index(tex_instr,
								 nir_tex_src_sampler_handle);
			if (sampSrcIdx != -1) {
				base_index = 0;
				bindless = true;
				index = get_src(ctx, tex_instr->src[sampSrcIdx].src);
			} else {
				assert(tex_instr && !image);
				base_index = tex_instr->sampler_index;
			}
		}
	} else {
		while(deref_instr->deref_type != nir_deref_type_var) {
			if (deref_instr->deref_type == nir_deref_type_array) {
				unsigned array_size = glsl_get_aoa_size(deref_instr->type);
				if (!array_size)
					array_size = 1;

				if (nir_src_is_const(deref_instr->arr.index)) {
					constant_index += array_size * nir_src_as_uint(deref_instr->arr.index);
				} else {
					LLVMValueRef indirect = get_src(ctx, deref_instr->arr.index);

					indirect = LLVMBuildMul(ctx->ac.builder, indirect,
						LLVMConstInt(ctx->ac.i32, array_size, false), "");

					if (!index)
						index = indirect;
					else
						index = LLVMBuildAdd(ctx->ac.builder, index, indirect, "");
				}

				deref_instr = nir_src_as_deref(deref_instr->parent);
			} else if (deref_instr->deref_type == nir_deref_type_struct) {
				unsigned sidx = deref_instr->strct.index;
				deref_instr = nir_src_as_deref(deref_instr->parent);
				constant_index += glsl_get_struct_location_offset(deref_instr->type, sidx);
			} else {
				unreachable("Unsupported deref type");
			}
		}
		descriptor_set = deref_instr->var->data.descriptor_set;

		if (deref_instr->var->data.bindless) {
			/* For now just assert on unhandled variable types */
			assert(deref_instr->var->data.mode == nir_var_uniform);

			base_index = deref_instr->var->data.driver_location;
			bindless = true;

			index = index ? index : ctx->ac.i32_0;
			index = get_bindless_index_from_uniform(ctx, base_index,
								constant_index, index);
		} else
			base_index = deref_instr->var->data.binding;
	}

	return ctx->abi->load_sampler_desc(ctx->abi,
					  descriptor_set,
					  base_index,
					  constant_index, index,
					  desc_type, image, write, bindless);
}

/* Disable anisotropic filtering if BASE_LEVEL == LAST_LEVEL.
 *
 * SI-CI:
 *   If BASE_LEVEL == LAST_LEVEL, the shader must disable anisotropic
 *   filtering manually. The driver sets img7 to a mask clearing
 *   MAX_ANISO_RATIO if BASE_LEVEL == LAST_LEVEL. The shader must do:
 *     s_and_b32 samp0, samp0, img7
 *
 * VI:
 *   The ANISO_OVERRIDE sampler field enables this fix in TA.
 */
static LLVMValueRef sici_fix_sampler_aniso(struct ac_nir_context *ctx,
                                           LLVMValueRef res, LLVMValueRef samp)
{
	LLVMBuilderRef builder = ctx->ac.builder;
	LLVMValueRef img7, samp0;

	if (ctx->ac.chip_class >= VI)
		return samp;

	img7 = LLVMBuildExtractElement(builder, res,
	                               LLVMConstInt(ctx->ac.i32, 7, 0), "");
	samp0 = LLVMBuildExtractElement(builder, samp,
	                                LLVMConstInt(ctx->ac.i32, 0, 0), "");
	samp0 = LLVMBuildAnd(builder, samp0, img7, "");
	return LLVMBuildInsertElement(builder, samp, samp0,
	                              LLVMConstInt(ctx->ac.i32, 0, 0), "");
}

static void tex_fetch_ptrs(struct ac_nir_context *ctx,
			   nir_tex_instr *instr,
			   LLVMValueRef *res_ptr, LLVMValueRef *samp_ptr,
			   LLVMValueRef *fmask_ptr)
{
	nir_deref_instr *texture_deref_instr = NULL;
	nir_deref_instr *sampler_deref_instr = NULL;
	int plane = -1;

	for (unsigned i = 0; i < instr->num_srcs; i++) {
		switch (instr->src[i].src_type) {
		case nir_tex_src_texture_deref:
			texture_deref_instr = nir_src_as_deref(instr->src[i].src);
			break;
		case nir_tex_src_sampler_deref:
			sampler_deref_instr = nir_src_as_deref(instr->src[i].src);
			break;
		case nir_tex_src_plane:
			plane = nir_src_as_int(instr->src[i].src);
			break;
		default:
			break;
		}
	}

	if (!sampler_deref_instr)
		sampler_deref_instr = texture_deref_instr;

	enum ac_descriptor_type main_descriptor = instr->sampler_dim  == GLSL_SAMPLER_DIM_BUF ? AC_DESC_BUFFER : AC_DESC_IMAGE;

	if (plane >= 0) {
		assert(instr->op != nir_texop_txf_ms &&
		       instr->op != nir_texop_samples_identical);
		assert(instr->sampler_dim  != GLSL_SAMPLER_DIM_BUF);

		main_descriptor = AC_DESC_PLANE_0 + plane;
	}

	*res_ptr = get_sampler_desc(ctx, texture_deref_instr, main_descriptor, &instr->instr, false, false);

	if (samp_ptr) {
		*samp_ptr = get_sampler_desc(ctx, sampler_deref_instr, AC_DESC_SAMPLER, &instr->instr, false, false);
		if (instr->sampler_dim < GLSL_SAMPLER_DIM_RECT)
			*samp_ptr = sici_fix_sampler_aniso(ctx, *res_ptr, *samp_ptr);
	}
	if (fmask_ptr && (instr->op == nir_texop_txf_ms ||
	                  instr->op == nir_texop_samples_identical))
		*fmask_ptr = get_sampler_desc(ctx, texture_deref_instr, AC_DESC_FMASK, &instr->instr, false, false);
}

static LLVMValueRef apply_round_slice(struct ac_llvm_context *ctx,
				      LLVMValueRef coord)
{
	coord = ac_to_float(ctx, coord);
	coord = ac_build_round(ctx, coord);
	coord = ac_to_integer(ctx, coord);
	return coord;
}

static void visit_tex(struct ac_nir_context *ctx, nir_tex_instr *instr)
{
	LLVMValueRef result = NULL;
	struct ac_image_args args = { 0 };
	LLVMValueRef fmask_ptr = NULL, sample_index = NULL;
	LLVMValueRef ddx = NULL, ddy = NULL;
	unsigned offset_src = 0;

	tex_fetch_ptrs(ctx, instr, &args.resource, &args.sampler, &fmask_ptr);

	for (unsigned i = 0; i < instr->num_srcs; i++) {
		switch (instr->src[i].src_type) {
		case nir_tex_src_coord: {
			LLVMValueRef coord = get_src(ctx, instr->src[i].src);
			for (unsigned chan = 0; chan < instr->coord_components; ++chan)
				args.coords[chan] = ac_llvm_extract_elem(&ctx->ac, coord, chan);
			break;
		}
		case nir_tex_src_projector:
			break;
		case nir_tex_src_comparator:
			if (instr->is_shadow)
				args.compare = get_src(ctx, instr->src[i].src);
			break;
		case nir_tex_src_offset:
			args.offset = get_src(ctx, instr->src[i].src);
			offset_src = i;
			break;
		case nir_tex_src_bias:
			if (instr->op == nir_texop_txb)
				args.bias = get_src(ctx, instr->src[i].src);
			break;
		case nir_tex_src_lod: {
			if (nir_src_is_const(instr->src[i].src) && nir_src_as_uint(instr->src[i].src) == 0)
				args.level_zero = true;
			else
				args.lod = get_src(ctx, instr->src[i].src);
			break;
		}
		case nir_tex_src_ms_index:
			sample_index = get_src(ctx, instr->src[i].src);
			break;
		case nir_tex_src_ms_mcs:
			break;
		case nir_tex_src_ddx:
			ddx = get_src(ctx, instr->src[i].src);
			break;
		case nir_tex_src_ddy:
			ddy = get_src(ctx, instr->src[i].src);
			break;
		case nir_tex_src_texture_offset:
		case nir_tex_src_sampler_offset:
		case nir_tex_src_plane:
		default:
			break;
		}
	}

	if (instr->op == nir_texop_txs && instr->sampler_dim == GLSL_SAMPLER_DIM_BUF) {
		result = get_buffer_size(ctx, args.resource, true);
		goto write_result;
	}

	if (instr->op == nir_texop_texture_samples) {
		LLVMValueRef res, samples, is_msaa;
		res = LLVMBuildBitCast(ctx->ac.builder, args.resource, ctx->ac.v8i32, "");
		samples = LLVMBuildExtractElement(ctx->ac.builder, res,
						  LLVMConstInt(ctx->ac.i32, 3, false), "");
		is_msaa = LLVMBuildLShr(ctx->ac.builder, samples,
					LLVMConstInt(ctx->ac.i32, 28, false), "");
		is_msaa = LLVMBuildAnd(ctx->ac.builder, is_msaa,
				       LLVMConstInt(ctx->ac.i32, 0xe, false), "");
		is_msaa = LLVMBuildICmp(ctx->ac.builder, LLVMIntEQ, is_msaa,
					LLVMConstInt(ctx->ac.i32, 0xe, false), "");

		samples = LLVMBuildLShr(ctx->ac.builder, samples,
					LLVMConstInt(ctx->ac.i32, 16, false), "");
		samples = LLVMBuildAnd(ctx->ac.builder, samples,
				       LLVMConstInt(ctx->ac.i32, 0xf, false), "");
		samples = LLVMBuildShl(ctx->ac.builder, ctx->ac.i32_1,
				       samples, "");
		samples = LLVMBuildSelect(ctx->ac.builder, is_msaa, samples,
					  ctx->ac.i32_1, "");
		result = samples;
		goto write_result;
	}

	if (args.offset && instr->op != nir_texop_txf) {
		LLVMValueRef offset[3], pack;
		for (unsigned chan = 0; chan < 3; ++chan)
			offset[chan] = ctx->ac.i32_0;

		unsigned num_components = ac_get_llvm_num_components(args.offset);
		for (unsigned chan = 0; chan < num_components; chan++) {
			offset[chan] = ac_llvm_extract_elem(&ctx->ac, args.offset, chan);
			offset[chan] = LLVMBuildAnd(ctx->ac.builder, offset[chan],
						    LLVMConstInt(ctx->ac.i32, 0x3f, false), "");
			if (chan)
				offset[chan] = LLVMBuildShl(ctx->ac.builder, offset[chan],
							    LLVMConstInt(ctx->ac.i32, chan * 8, false), "");
		}
		pack = LLVMBuildOr(ctx->ac.builder, offset[0], offset[1], "");
		pack = LLVMBuildOr(ctx->ac.builder, pack, offset[2], "");
		args.offset = pack;
	}

	/* TC-compatible HTILE on radeonsi promotes Z16 and Z24 to Z32_FLOAT,
	 * so the depth comparison value isn't clamped for Z16 and
	 * Z24 anymore. Do it manually here.
	 *
	 * It's unnecessary if the original texture format was
	 * Z32_FLOAT, but we don't know that here.
	 */
	if (args.compare && ctx->ac.chip_class >= VI && ctx->abi->clamp_shadow_reference)
		args.compare = ac_build_clamp(&ctx->ac, ac_to_float(&ctx->ac, args.compare));

	/* pack derivatives */
	if (ddx || ddy) {
		int num_src_deriv_channels, num_dest_deriv_channels;
		switch (instr->sampler_dim) {
		case GLSL_SAMPLER_DIM_3D:
		case GLSL_SAMPLER_DIM_CUBE:
			num_src_deriv_channels = 3;
			num_dest_deriv_channels = 3;
			break;
		case GLSL_SAMPLER_DIM_2D:
		default:
			num_src_deriv_channels = 2;
			num_dest_deriv_channels = 2;
			break;
		case GLSL_SAMPLER_DIM_1D:
			num_src_deriv_channels = 1;
			if (ctx->ac.chip_class >= GFX9) {
				num_dest_deriv_channels = 2;
			} else {
				num_dest_deriv_channels = 1;
			}
			break;
		}

		for (unsigned i = 0; i < num_src_deriv_channels; i++) {
			args.derivs[i] = ac_to_float(&ctx->ac,
				ac_llvm_extract_elem(&ctx->ac, ddx, i));
			args.derivs[num_dest_deriv_channels + i] = ac_to_float(&ctx->ac,
				ac_llvm_extract_elem(&ctx->ac, ddy, i));
		}
		for (unsigned i = num_src_deriv_channels; i < num_dest_deriv_channels; i++) {
			args.derivs[i] = ctx->ac.f32_0;
			args.derivs[num_dest_deriv_channels + i] = ctx->ac.f32_0;
		}
	}

	if (instr->sampler_dim == GLSL_SAMPLER_DIM_CUBE && args.coords[0]) {
		for (unsigned chan = 0; chan < instr->coord_components; chan++)
			args.coords[chan] = ac_to_float(&ctx->ac, args.coords[chan]);
		if (instr->coord_components == 3)
			args.coords[3] = LLVMGetUndef(ctx->ac.f32);
		ac_prepare_cube_coords(&ctx->ac,
			instr->op == nir_texop_txd, instr->is_array,
			instr->op == nir_texop_lod, args.coords, args.derivs);
	}

	/* Texture coordinates fixups */
	if (instr->coord_components > 1 &&
	    instr->sampler_dim == GLSL_SAMPLER_DIM_1D &&
	    instr->is_array &&
	    instr->op != nir_texop_txf) {
		args.coords[1] = apply_round_slice(&ctx->ac, args.coords[1]);
	}

	if (instr->coord_components > 2 &&
	    (instr->sampler_dim == GLSL_SAMPLER_DIM_2D ||
	     instr->sampler_dim == GLSL_SAMPLER_DIM_MS ||
	     instr->sampler_dim == GLSL_SAMPLER_DIM_SUBPASS ||
	     instr->sampler_dim == GLSL_SAMPLER_DIM_SUBPASS_MS) &&
	    instr->is_array &&
	    instr->op != nir_texop_txf && instr->op != nir_texop_txf_ms) {
		args.coords[2] = apply_round_slice(&ctx->ac, args.coords[2]);
	}

	if (ctx->ac.chip_class >= GFX9 &&
	    instr->sampler_dim == GLSL_SAMPLER_DIM_1D &&
	    instr->op != nir_texop_lod) {
		LLVMValueRef filler;
		if (instr->op == nir_texop_txf)
			filler = ctx->ac.i32_0;
		else
			filler = LLVMConstReal(ctx->ac.f32, 0.5);

		if (instr->is_array)
			args.coords[2] = args.coords[1];
		args.coords[1] = filler;
	}

	/* Pack sample index */
	if (instr->op == nir_texop_txf_ms && sample_index)
		args.coords[instr->coord_components] = sample_index;

	if (instr->op == nir_texop_samples_identical) {
		struct ac_image_args txf_args = { 0 };
		memcpy(txf_args.coords, args.coords, sizeof(txf_args.coords));

		txf_args.dmask = 0xf;
		txf_args.resource = fmask_ptr;
		txf_args.dim = instr->is_array ? ac_image_2darray : ac_image_2d;
		result = build_tex_intrinsic(ctx, instr, &txf_args);

		result = LLVMBuildExtractElement(ctx->ac.builder, result, ctx->ac.i32_0, "");
		result = emit_int_cmp(&ctx->ac, LLVMIntEQ, result, ctx->ac.i32_0);
		goto write_result;
	}

	if (instr->sampler_dim == GLSL_SAMPLER_DIM_MS &&
	    instr->op != nir_texop_txs) {
		unsigned sample_chan = instr->is_array ? 3 : 2;
		args.coords[sample_chan] = adjust_sample_index_using_fmask(
			&ctx->ac, args.coords[0], args.coords[1],
			instr->is_array ? args.coords[2] : NULL,
			args.coords[sample_chan], fmask_ptr);
	}

	if (args.offset && instr->op == nir_texop_txf) {
		int num_offsets = instr->src[offset_src].src.ssa->num_components;
		num_offsets = MIN2(num_offsets, instr->coord_components);
		for (unsigned i = 0; i < num_offsets; ++i) {
			args.coords[i] = LLVMBuildAdd(
				ctx->ac.builder, args.coords[i],
				LLVMConstInt(ctx->ac.i32, nir_src_comp_as_uint(instr->src[offset_src].src, i), false), "");
		}
		args.offset = NULL;
	}

	/* TODO TG4 support */
	args.dmask = 0xf;
	if (instr->op == nir_texop_tg4) {
		if (instr->is_shadow)
			args.dmask = 1;
		else
			args.dmask = 1 << instr->component;
	}

	if (instr->sampler_dim != GLSL_SAMPLER_DIM_BUF)
		args.dim = get_ac_sampler_dim(&ctx->ac, instr->sampler_dim, instr->is_array);
	result = build_tex_intrinsic(ctx, instr, &args);

	if (instr->op == nir_texop_query_levels)
		result = LLVMBuildExtractElement(ctx->ac.builder, result, LLVMConstInt(ctx->ac.i32, 3, false), "");
	else if (instr->is_shadow && instr->is_new_style_shadow &&
		 instr->op != nir_texop_txs && instr->op != nir_texop_lod &&
		 instr->op != nir_texop_tg4)
		result = LLVMBuildExtractElement(ctx->ac.builder, result, ctx->ac.i32_0, "");
	else if (instr->op == nir_texop_txs &&
		 instr->sampler_dim == GLSL_SAMPLER_DIM_CUBE &&
		 instr->is_array) {
		LLVMValueRef two = LLVMConstInt(ctx->ac.i32, 2, false);
		LLVMValueRef six = LLVMConstInt(ctx->ac.i32, 6, false);
		LLVMValueRef z = LLVMBuildExtractElement(ctx->ac.builder, result, two, "");
		z = LLVMBuildSDiv(ctx->ac.builder, z, six, "");
		result = LLVMBuildInsertElement(ctx->ac.builder, result, z, two, "");
	} else if (ctx->ac.chip_class >= GFX9 &&
		   instr->op == nir_texop_txs &&
		   instr->sampler_dim == GLSL_SAMPLER_DIM_1D &&
		   instr->is_array) {
		LLVMValueRef two = LLVMConstInt(ctx->ac.i32, 2, false);
		LLVMValueRef layers = LLVMBuildExtractElement(ctx->ac.builder, result, two, "");
		result = LLVMBuildInsertElement(ctx->ac.builder, result, layers,
						ctx->ac.i32_1, "");
	} else if (instr->dest.ssa.num_components != 4)
		result = ac_trim_vector(&ctx->ac, result, instr->dest.ssa.num_components);

write_result:
	if (result) {
		assert(instr->dest.is_ssa);
		result = ac_to_integer(&ctx->ac, result);
		ctx->ssa_defs[instr->dest.ssa.index] = result;
	}
}


static void visit_phi(struct ac_nir_context *ctx, nir_phi_instr *instr)
{
	LLVMTypeRef type = get_def_type(ctx, &instr->dest.ssa);
	LLVMValueRef result = LLVMBuildPhi(ctx->ac.builder, type, "");

	ctx->ssa_defs[instr->dest.ssa.index] = result;
	_mesa_hash_table_insert(ctx->phis, instr, result);
}

static void visit_post_phi(struct ac_nir_context *ctx,
                           nir_phi_instr *instr,
                           LLVMValueRef llvm_phi)
{
	nir_foreach_phi_src(src, instr) {
		LLVMBasicBlockRef block = get_block(ctx, src->pred);
		LLVMValueRef llvm_src = get_src(ctx, src->src);

		LLVMAddIncoming(llvm_phi, &llvm_src, &block, 1);
	}
}

static void phi_post_pass(struct ac_nir_context *ctx)
{
	hash_table_foreach(ctx->phis, entry) {
		visit_post_phi(ctx, (nir_phi_instr*)entry->key,
		               (LLVMValueRef)entry->data);
	}
}


static void visit_ssa_undef(struct ac_nir_context *ctx,
			    const nir_ssa_undef_instr *instr)
{
	unsigned num_components = instr->def.num_components;
	LLVMTypeRef type = LLVMIntTypeInContext(ctx->ac.context, instr->def.bit_size);
	LLVMValueRef undef;

	if (num_components == 1)
		undef = LLVMGetUndef(type);
	else {
		undef = LLVMGetUndef(LLVMVectorType(type, num_components));
	}
	ctx->ssa_defs[instr->def.index] = undef;
}

static void visit_jump(struct ac_llvm_context *ctx,
		       const nir_jump_instr *instr)
{
	switch (instr->type) {
	case nir_jump_break:
		ac_build_break(ctx);
		break;
	case nir_jump_continue:
		ac_build_continue(ctx);
		break;
	default:
		fprintf(stderr, "Unknown NIR jump instr: ");
		nir_print_instr(&instr->instr, stderr);
		fprintf(stderr, "\n");
		abort();
	}
}

static LLVMTypeRef
glsl_base_to_llvm_type(struct ac_llvm_context *ac,
		       enum glsl_base_type type)
{
	switch (type) {
	case GLSL_TYPE_INT:
	case GLSL_TYPE_UINT:
	case GLSL_TYPE_BOOL:
	case GLSL_TYPE_SUBROUTINE:
		return ac->i32;
<<<<<<< HEAD
=======
	case GLSL_TYPE_INT8:
	case GLSL_TYPE_UINT8:
		return ac->i8;
>>>>>>> e42399f4
	case GLSL_TYPE_INT16:
	case GLSL_TYPE_UINT16:
		return ac->i16;
	case GLSL_TYPE_FLOAT:
		return ac->f32;
	case GLSL_TYPE_FLOAT16:
		return ac->f16;
	case GLSL_TYPE_INT64:
	case GLSL_TYPE_UINT64:
		return ac->i64;
	case GLSL_TYPE_DOUBLE:
		return ac->f64;
	default:
		unreachable("unknown GLSL type");
	}
}

static LLVMTypeRef
glsl_to_llvm_type(struct ac_llvm_context *ac,
		  const struct glsl_type *type)
{
	if (glsl_type_is_scalar(type)) {
		return glsl_base_to_llvm_type(ac, glsl_get_base_type(type));
	}

	if (glsl_type_is_vector(type)) {
		return LLVMVectorType(
		   glsl_base_to_llvm_type(ac, glsl_get_base_type(type)),
		   glsl_get_vector_elements(type));
	}

	if (glsl_type_is_matrix(type)) {
		return LLVMArrayType(
		   glsl_to_llvm_type(ac, glsl_get_column_type(type)),
		   glsl_get_matrix_columns(type));
	}

	if (glsl_type_is_array(type)) {
		return LLVMArrayType(
		   glsl_to_llvm_type(ac, glsl_get_array_element(type)),
		   glsl_get_length(type));
	}

<<<<<<< HEAD
	assert(glsl_type_is_struct(type));
=======
	assert(glsl_type_is_struct_or_ifc(type));
>>>>>>> e42399f4

	LLVMTypeRef member_types[glsl_get_length(type)];

	for (unsigned i = 0; i < glsl_get_length(type); i++) {
		member_types[i] =
			glsl_to_llvm_type(ac,
					  glsl_get_struct_field(type, i));
	}

	return LLVMStructTypeInContext(ac->context, member_types,
				       glsl_get_length(type), false);
}

static void visit_deref(struct ac_nir_context *ctx,
                        nir_deref_instr *instr)
{
	if (instr->mode != nir_var_mem_shared &&
	    instr->mode != nir_var_mem_global)
		return;

	LLVMValueRef result = NULL;
	switch(instr->deref_type) {
	case nir_deref_type_var: {
		struct hash_entry *entry = _mesa_hash_table_search(ctx->vars, instr->var);
		result = entry->data;
		break;
	}
	case nir_deref_type_struct:
		if (instr->mode == nir_var_mem_global) {
			nir_deref_instr *parent = nir_deref_instr_parent(instr);
			uint64_t offset = glsl_get_struct_field_offset(parent->type,
                                                                       instr->strct.index);
			result = ac_build_gep_ptr(&ctx->ac, get_src(ctx, instr->parent),
			                       LLVMConstInt(ctx->ac.i32, offset, 0));
		} else {
			result = ac_build_gep0(&ctx->ac, get_src(ctx, instr->parent),
			                       LLVMConstInt(ctx->ac.i32, instr->strct.index, 0));
		}
		break;
	case nir_deref_type_array:
		if (instr->mode == nir_var_mem_global) {
			nir_deref_instr *parent = nir_deref_instr_parent(instr);
			unsigned stride = glsl_get_explicit_stride(parent->type);

			if ((glsl_type_is_matrix(parent->type) &&
			     glsl_matrix_type_is_row_major(parent->type)) ||
			    (glsl_type_is_vector(parent->type) && stride == 0))
				stride = type_scalar_size_bytes(parent->type);

			assert(stride > 0);
			LLVMValueRef index = get_src(ctx, instr->arr.index);
			if (LLVMTypeOf(index) != ctx->ac.i64)
				index = LLVMBuildZExt(ctx->ac.builder, index, ctx->ac.i64, "");

			LLVMValueRef offset = LLVMBuildMul(ctx->ac.builder, index, LLVMConstInt(ctx->ac.i64, stride, 0), "");

			result = ac_build_gep_ptr(&ctx->ac, get_src(ctx, instr->parent), offset);
		} else {
			result = ac_build_gep0(&ctx->ac, get_src(ctx, instr->parent),
			                       get_src(ctx, instr->arr.index));
		}
		break;
	case nir_deref_type_ptr_as_array:
		if (instr->mode == nir_var_mem_global) {
			unsigned stride = nir_deref_instr_ptr_as_array_stride(instr);

			LLVMValueRef index = get_src(ctx, instr->arr.index);
			if (LLVMTypeOf(index) != ctx->ac.i64)
				index = LLVMBuildZExt(ctx->ac.builder, index, ctx->ac.i64, "");

			LLVMValueRef offset = LLVMBuildMul(ctx->ac.builder, index, LLVMConstInt(ctx->ac.i64, stride, 0), "");

			result = ac_build_gep_ptr(&ctx->ac, get_src(ctx, instr->parent), offset);
		} else {
			result = ac_build_gep_ptr(&ctx->ac, get_src(ctx, instr->parent),
			                       get_src(ctx, instr->arr.index));
		}
		break;
<<<<<<< HEAD
	case nir_deref_type_ptr_as_array:
		result = ac_build_gep_ptr(&ctx->ac, get_src(ctx, instr->parent),
		                          get_src(ctx, instr->arr.index));
		break;
	case nir_deref_type_cast: {
		result = get_src(ctx, instr->parent);

		LLVMTypeRef pointee_type = glsl_to_llvm_type(&ctx->ac, instr->type);
		LLVMTypeRef type = LLVMPointerType(pointee_type, AC_ADDR_SPACE_LDS);
=======
	case nir_deref_type_cast: {
		result = get_src(ctx, instr->parent);

		/* We can't use the structs from LLVM because the shader
		 * specifies its own offsets. */
		LLVMTypeRef pointee_type = ctx->ac.i8;
		if (instr->mode == nir_var_mem_shared)
			pointee_type = glsl_to_llvm_type(&ctx->ac, instr->type);

		unsigned address_space;

		switch(instr->mode) {
		case nir_var_mem_shared:
			address_space = AC_ADDR_SPACE_LDS;
			break;
		case nir_var_mem_global:
			address_space = AC_ADDR_SPACE_GLOBAL;
			break;
		default:
			unreachable("Unhandled address space");
		}

		LLVMTypeRef type = LLVMPointerType(pointee_type, address_space);
>>>>>>> e42399f4

		if (LLVMTypeOf(result) != type) {
			if (LLVMGetTypeKind(LLVMTypeOf(result)) == LLVMVectorTypeKind) {
				result = LLVMBuildBitCast(ctx->ac.builder, result,
				                          type, "");
			} else {
				result = LLVMBuildIntToPtr(ctx->ac.builder, result,
				                           type, "");
			}
		}
		break;
	}
	default:
		unreachable("Unhandled deref_instr deref type");
	}

	ctx->ssa_defs[instr->dest.ssa.index] = result;
}

static void visit_cf_list(struct ac_nir_context *ctx,
                          struct exec_list *list);

static void visit_block(struct ac_nir_context *ctx, nir_block *block)
{
	LLVMBasicBlockRef llvm_block = LLVMGetInsertBlock(ctx->ac.builder);
	nir_foreach_instr(instr, block)
	{
		switch (instr->type) {
		case nir_instr_type_alu:
			visit_alu(ctx, nir_instr_as_alu(instr));
			break;
		case nir_instr_type_load_const:
			visit_load_const(ctx, nir_instr_as_load_const(instr));
			break;
		case nir_instr_type_intrinsic:
			visit_intrinsic(ctx, nir_instr_as_intrinsic(instr));
			break;
		case nir_instr_type_tex:
			visit_tex(ctx, nir_instr_as_tex(instr));
			break;
		case nir_instr_type_phi:
			visit_phi(ctx, nir_instr_as_phi(instr));
			break;
		case nir_instr_type_ssa_undef:
			visit_ssa_undef(ctx, nir_instr_as_ssa_undef(instr));
			break;
		case nir_instr_type_jump:
			visit_jump(&ctx->ac, nir_instr_as_jump(instr));
			break;
		case nir_instr_type_deref:
			visit_deref(ctx, nir_instr_as_deref(instr));
			break;
		default:
			fprintf(stderr, "Unknown NIR instr type: ");
			nir_print_instr(instr, stderr);
			fprintf(stderr, "\n");
			abort();
		}
	}

	_mesa_hash_table_insert(ctx->defs, block, llvm_block);
}

static void visit_if(struct ac_nir_context *ctx, nir_if *if_stmt)
{
	LLVMValueRef value = get_src(ctx, if_stmt->condition);

	nir_block *then_block =
		(nir_block *) exec_list_get_head(&if_stmt->then_list);

	ac_build_uif(&ctx->ac, value, then_block->index);

	visit_cf_list(ctx, &if_stmt->then_list);

	if (!exec_list_is_empty(&if_stmt->else_list)) {
		nir_block *else_block =
			(nir_block *) exec_list_get_head(&if_stmt->else_list);

		ac_build_else(&ctx->ac, else_block->index);
		visit_cf_list(ctx, &if_stmt->else_list);
	}

	ac_build_endif(&ctx->ac, then_block->index);
}

static void visit_loop(struct ac_nir_context *ctx, nir_loop *loop)
{
	nir_block *first_loop_block =
		(nir_block *) exec_list_get_head(&loop->body);

	ac_build_bgnloop(&ctx->ac, first_loop_block->index);

	visit_cf_list(ctx, &loop->body);

	ac_build_endloop(&ctx->ac, first_loop_block->index);
}

static void visit_cf_list(struct ac_nir_context *ctx,
                          struct exec_list *list)
{
	foreach_list_typed(nir_cf_node, node, node, list)
	{
		switch (node->type) {
		case nir_cf_node_block:
			visit_block(ctx, nir_cf_node_as_block(node));
			break;

		case nir_cf_node_if:
			visit_if(ctx, nir_cf_node_as_if(node));
			break;

		case nir_cf_node_loop:
			visit_loop(ctx, nir_cf_node_as_loop(node));
			break;

		default:
			assert(0);
		}
	}
}

void
ac_handle_shader_output_decl(struct ac_llvm_context *ctx,
			     struct ac_shader_abi *abi,
			     struct nir_shader *nir,
			     struct nir_variable *variable,
			     gl_shader_stage stage)
{
	unsigned output_loc = variable->data.driver_location / 4;
	unsigned attrib_count = glsl_count_attribute_slots(variable->type, false);

	/* tess ctrl has it's own load/store paths for outputs */
	if (stage == MESA_SHADER_TESS_CTRL)
		return;

	if (stage == MESA_SHADER_VERTEX ||
	    stage == MESA_SHADER_TESS_EVAL ||
	    stage == MESA_SHADER_GEOMETRY) {
		int idx = variable->data.location + variable->data.index;
		if (idx == VARYING_SLOT_CLIP_DIST0) {
			int length = nir->info.clip_distance_array_size +
				     nir->info.cull_distance_array_size;

			if (length > 4)
				attrib_count = 2;
			else
				attrib_count = 1;
		}
	}

	bool is_16bit = glsl_type_is_16bit(glsl_without_array(variable->type));
	LLVMTypeRef type = is_16bit ? ctx->f16 : ctx->f32;
	for (unsigned i = 0; i < attrib_count; ++i) {
		for (unsigned chan = 0; chan < 4; chan++) {
			abi->outputs[ac_llvm_reg_index_soa(output_loc + i, chan)] =
		                       ac_build_alloca_undef(ctx, type, "");
		}
	}
}

static void
setup_locals(struct ac_nir_context *ctx,
	     struct nir_function *func)
{
	int i, j;
	ctx->num_locals = 0;
	nir_foreach_variable(variable, &func->impl->locals) {
		unsigned attrib_count = glsl_count_attribute_slots(variable->type, false);
		variable->data.driver_location = ctx->num_locals * 4;
		variable->data.location_frac = 0;
		ctx->num_locals += attrib_count;
	}
	ctx->locals = malloc(4 * ctx->num_locals * sizeof(LLVMValueRef));
	if (!ctx->locals)
	    return;

	for (i = 0; i < ctx->num_locals; i++) {
		for (j = 0; j < 4; j++) {
			ctx->locals[i * 4 + j] =
				ac_build_alloca_undef(&ctx->ac, ctx->ac.f32, "temp");
		}
	}
}

static void
setup_shared(struct ac_nir_context *ctx,
	     struct nir_shader *nir)
{
	nir_foreach_variable(variable, &nir->shared) {
		LLVMValueRef shared =
			LLVMAddGlobalInAddressSpace(
			   ctx->ac.module, glsl_to_llvm_type(&ctx->ac, variable->type),
			   variable->name ? variable->name : "",
			   AC_ADDR_SPACE_LDS);
		_mesa_hash_table_insert(ctx->vars, variable, shared);
	}
}

void ac_nir_translate(struct ac_llvm_context *ac, struct ac_shader_abi *abi,
		      struct nir_shader *nir)
{
	struct ac_nir_context ctx = {};
	struct nir_function *func;

	ctx.ac = *ac;
	ctx.abi = abi;

	ctx.stage = nir->info.stage;
	ctx.info = &nir->info;

	ctx.main_function = LLVMGetBasicBlockParent(LLVMGetInsertBlock(ctx.ac.builder));

	nir_foreach_variable(variable, &nir->outputs)
		ac_handle_shader_output_decl(&ctx.ac, ctx.abi, nir, variable,
					     ctx.stage);

	ctx.defs = _mesa_hash_table_create(NULL, _mesa_hash_pointer,
	                                   _mesa_key_pointer_equal);
	ctx.phis = _mesa_hash_table_create(NULL, _mesa_hash_pointer,
	                                   _mesa_key_pointer_equal);
	ctx.vars = _mesa_hash_table_create(NULL, _mesa_hash_pointer,
	                                   _mesa_key_pointer_equal);

	func = (struct nir_function *)exec_list_get_head(&nir->functions);

	nir_index_ssa_defs(func->impl);
	ctx.ssa_defs = calloc(func->impl->ssa_alloc, sizeof(LLVMValueRef));

	setup_locals(&ctx, func);

	if (gl_shader_stage_is_compute(nir->info.stage))
		setup_shared(&ctx, nir);

	visit_cf_list(&ctx, &func->impl->body);
	phi_post_pass(&ctx);

	if (!gl_shader_stage_is_compute(nir->info.stage))
		ctx.abi->emit_outputs(ctx.abi, AC_LLVM_MAX_OUTPUTS,
				      ctx.abi->outputs);

	free(ctx.locals);
	free(ctx.ssa_defs);
	ralloc_free(ctx.defs);
	ralloc_free(ctx.phis);
	ralloc_free(ctx.vars);
}

void
ac_lower_indirect_derefs(struct nir_shader *nir, enum chip_class chip_class)
{
	/* While it would be nice not to have this flag, we are constrained
	 * by the reality that LLVM 5.0 doesn't have working VGPR indexing
	 * on GFX9.
	 */
	bool llvm_has_working_vgpr_indexing = chip_class <= VI;

	/* TODO: Indirect indexing of GS inputs is unimplemented.
	 *
	 * TCS and TES load inputs directly from LDS or offchip memory, so
	 * indirect indexing is trivial.
	 */
	nir_variable_mode indirect_mask = 0;
	if (nir->info.stage == MESA_SHADER_GEOMETRY ||
	    (nir->info.stage != MESA_SHADER_TESS_CTRL &&
	     nir->info.stage != MESA_SHADER_TESS_EVAL &&
	     !llvm_has_working_vgpr_indexing)) {
		indirect_mask |= nir_var_shader_in;
	}
	if (!llvm_has_working_vgpr_indexing &&
	    nir->info.stage != MESA_SHADER_TESS_CTRL)
		indirect_mask |= nir_var_shader_out;

	/* TODO: We shouldn't need to do this, however LLVM isn't currently
	 * smart enough to handle indirects without causing excess spilling
	 * causing the gpu to hang.
	 *
	 * See the following thread for more details of the problem:
	 * https://lists.freedesktop.org/archives/mesa-dev/2017-July/162106.html
	 */
	indirect_mask |= nir_var_function_temp;

	nir_lower_indirect_derefs(nir, indirect_mask);
}

static unsigned
get_inst_tessfactor_writemask(nir_intrinsic_instr *intrin)
{
	if (intrin->intrinsic != nir_intrinsic_store_deref)
		return 0;

	nir_variable *var =
		nir_deref_instr_get_variable(nir_src_as_deref(intrin->src[0]));

	if (var->data.mode != nir_var_shader_out)
		return 0;

	unsigned writemask = 0;
	const int location = var->data.location;
	unsigned first_component = var->data.location_frac;
	unsigned num_comps = intrin->dest.ssa.num_components;

	if (location == VARYING_SLOT_TESS_LEVEL_INNER)
		writemask = ((1 << (num_comps + 1)) - 1) << first_component;
	else if (location == VARYING_SLOT_TESS_LEVEL_OUTER)
		writemask = (((1 << (num_comps + 1)) - 1) << first_component) << 4;

	return writemask;
}

static void
scan_tess_ctrl(nir_cf_node *cf_node, unsigned *upper_block_tf_writemask,
	       unsigned *cond_block_tf_writemask,
	       bool *tessfactors_are_def_in_all_invocs, bool is_nested_cf)
{
	switch (cf_node->type) {
	case nir_cf_node_block: {
		nir_block *block = nir_cf_node_as_block(cf_node);
		nir_foreach_instr(instr, block) {
			if (instr->type != nir_instr_type_intrinsic)
				continue;

			nir_intrinsic_instr *intrin = nir_instr_as_intrinsic(instr);
			if (intrin->intrinsic == nir_intrinsic_barrier) {

				/* If we find a barrier in nested control flow put this in the
				 * too hard basket. In GLSL this is not possible but it is in
				 * SPIR-V.
				 */
				if (is_nested_cf) {
					*tessfactors_are_def_in_all_invocs = false;
					return;
				}

				/* The following case must be prevented:
				 *    gl_TessLevelInner = ...;
				 *    barrier();
				 *    if (gl_InvocationID == 1)
				 *       gl_TessLevelInner = ...;
				 *
				 * If you consider disjoint code segments separated by barriers, each
				 * such segment that writes tess factor channels should write the same
				 * channels in all codepaths within that segment.
				 */
				if (upper_block_tf_writemask || cond_block_tf_writemask) {
					/* Accumulate the result: */
					*tessfactors_are_def_in_all_invocs &=
						!(*cond_block_tf_writemask & ~(*upper_block_tf_writemask));

					/* Analyze the next code segment from scratch. */
					*upper_block_tf_writemask = 0;
					*cond_block_tf_writemask = 0;
				}
			} else
				*upper_block_tf_writemask |= get_inst_tessfactor_writemask(intrin);
		}

		break;
	}
	case nir_cf_node_if: {
		unsigned then_tessfactor_writemask = 0;
		unsigned else_tessfactor_writemask = 0;

		nir_if *if_stmt = nir_cf_node_as_if(cf_node);
		foreach_list_typed(nir_cf_node, nested_node, node, &if_stmt->then_list) {
			scan_tess_ctrl(nested_node, &then_tessfactor_writemask,
				       cond_block_tf_writemask,
				       tessfactors_are_def_in_all_invocs, true);
		}

		foreach_list_typed(nir_cf_node, nested_node, node, &if_stmt->else_list) {
			scan_tess_ctrl(nested_node, &else_tessfactor_writemask,
				       cond_block_tf_writemask,
				       tessfactors_are_def_in_all_invocs, true);
		}

		if (then_tessfactor_writemask || else_tessfactor_writemask) {
			/* If both statements write the same tess factor channels,
			 * we can say that the upper block writes them too.
			 */
			*upper_block_tf_writemask |= then_tessfactor_writemask &
				else_tessfactor_writemask;
			*cond_block_tf_writemask |= then_tessfactor_writemask |
				else_tessfactor_writemask;
		}

		break;
	}
	case nir_cf_node_loop: {
		nir_loop *loop = nir_cf_node_as_loop(cf_node);
		foreach_list_typed(nir_cf_node, nested_node, node, &loop->body) {
			scan_tess_ctrl(nested_node, cond_block_tf_writemask,
				       cond_block_tf_writemask,
				       tessfactors_are_def_in_all_invocs, true);
		}

		break;
	}
	default:
		unreachable("unknown cf node type");
	}
}

bool
ac_are_tessfactors_def_in_all_invocs(const struct nir_shader *nir)
{
	assert(nir->info.stage == MESA_SHADER_TESS_CTRL);

	/* The pass works as follows:
	 * If all codepaths write tess factors, we can say that all
	 * invocations define tess factors.
	 *
	 * Each tess factor channel is tracked separately.
	 */
	unsigned main_block_tf_writemask = 0; /* if main block writes tess factors */
	unsigned cond_block_tf_writemask = 0; /* if cond block writes tess factors */

	/* Initial value = true. Here the pass will accumulate results from
	 * multiple segments surrounded by barriers. If tess factors aren't
	 * written at all, it's a shader bug and we don't care if this will be
	 * true.
	 */
	bool tessfactors_are_def_in_all_invocs = true;

	nir_foreach_function(function, nir) {
		if (function->impl) {
			foreach_list_typed(nir_cf_node, node, node, &function->impl->body) {
				scan_tess_ctrl(node, &main_block_tf_writemask,
					       &cond_block_tf_writemask,
					       &tessfactors_are_def_in_all_invocs,
					       false);
			}
		}
	}

	/* Accumulate the result for the last code segment separated by a
	 * barrier.
	 */
	if (main_block_tf_writemask || cond_block_tf_writemask) {
		tessfactors_are_def_in_all_invocs &=
			!(cond_block_tf_writemask & ~main_block_tf_writemask);
	}

	return tessfactors_are_def_in_all_invocs;
}<|MERGE_RESOLUTION|>--- conflicted
+++ resolved
@@ -2144,15 +2144,6 @@
 		                 NULL, NULL, &const_index, &indir_index);
 		idx = var->data.driver_location;
 		comp = var->data.location_frac;
-<<<<<<< HEAD
-
-		if (var->data.compact) {
-			const_index += comp;
-			comp = 0;
-		}
-	}
-=======
->>>>>>> e42399f4
 
 		if (var->data.compact) {
 			const_index += comp;
@@ -2252,12 +2243,6 @@
 		int writemask = instr->const_index[0];
 		LLVMValueRef address = get_src(ctx, instr->src[0]);
 		LLVMValueRef val = get_src(ctx, instr->src[1]);
-<<<<<<< HEAD
-		if (writemask == (1u << ac_get_llvm_num_components(val)) - 1) {
-			val = LLVMBuildBitCast(
-			   ctx->ac.builder, val,
-			   LLVMGetElementType(LLVMTypeOf(address)), "");
-=======
 
 		unsigned explicit_stride = glsl_get_explicit_stride(deref->type);
 		unsigned natural_stride = type_scalar_size_bytes(deref->type);
@@ -2275,7 +2260,6 @@
 
 			val = LLVMBuildBitCast(ctx->ac.builder, val,
 			                       LLVMGetElementType(LLVMTypeOf(address)), "");
->>>>>>> e42399f4
 			LLVMBuildStore(ctx->ac.builder, val, address);
 		} else {
 			LLVMTypeRef ptr_type =  LLVMPointerType(LLVMGetElementType(LLVMTypeOf(val)),
@@ -4028,12 +4012,9 @@
 	case GLSL_TYPE_BOOL:
 	case GLSL_TYPE_SUBROUTINE:
 		return ac->i32;
-<<<<<<< HEAD
-=======
 	case GLSL_TYPE_INT8:
 	case GLSL_TYPE_UINT8:
 		return ac->i8;
->>>>>>> e42399f4
 	case GLSL_TYPE_INT16:
 	case GLSL_TYPE_UINT16:
 		return ac->i16;
@@ -4077,11 +4058,7 @@
 		   glsl_get_length(type));
 	}
 
-<<<<<<< HEAD
-	assert(glsl_type_is_struct(type));
-=======
 	assert(glsl_type_is_struct_or_ifc(type));
->>>>>>> e42399f4
 
 	LLVMTypeRef member_types[glsl_get_length(type)];
 
@@ -4160,17 +4137,6 @@
 			                       get_src(ctx, instr->arr.index));
 		}
 		break;
-<<<<<<< HEAD
-	case nir_deref_type_ptr_as_array:
-		result = ac_build_gep_ptr(&ctx->ac, get_src(ctx, instr->parent),
-		                          get_src(ctx, instr->arr.index));
-		break;
-	case nir_deref_type_cast: {
-		result = get_src(ctx, instr->parent);
-
-		LLVMTypeRef pointee_type = glsl_to_llvm_type(&ctx->ac, instr->type);
-		LLVMTypeRef type = LLVMPointerType(pointee_type, AC_ADDR_SPACE_LDS);
-=======
 	case nir_deref_type_cast: {
 		result = get_src(ctx, instr->parent);
 
@@ -4194,7 +4160,6 @@
 		}
 
 		LLVMTypeRef type = LLVMPointerType(pointee_type, address_space);
->>>>>>> e42399f4
 
 		if (LLVMTypeOf(result) != type) {
 			if (LLVMGetTypeKind(LLVMTypeOf(result)) == LLVMVectorTypeKind) {
