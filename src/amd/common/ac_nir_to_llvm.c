/*
 * Copyright © 2016 Bas Nieuwenhuizen
 *
 * Permission is hereby granted, free of charge, to any person obtaining a
 * copy of this software and associated documentation files (the "Software"),
 * to deal in the Software without restriction, including without limitation
 * the rights to use, copy, modify, merge, publish, distribute, sublicense,
 * and/or sell copies of the Software, and to permit persons to whom the
 * Software is furnished to do so, subject to the following conditions:
 *
 * The above copyright notice and this permission notice (including the next
 * paragraph) shall be included in all copies or substantial portions of the
 * Software.
 *
 * THE SOFTWARE IS PROVIDED "AS IS", WITHOUT WARRANTY OF ANY KIND, EXPRESS OR
 * IMPLIED, INCLUDING BUT NOT LIMITED TO THE WARRANTIES OF MERCHANTABILITY,
 * FITNESS FOR A PARTICULAR PURPOSE AND NONINFRINGEMENT.  IN NO EVENT SHALL
 * THE AUTHORS OR COPYRIGHT HOLDERS BE LIABLE FOR ANY CLAIM, DAMAGES OR OTHER
 * LIABILITY, WHETHER IN AN ACTION OF CONTRACT, TORT OR OTHERWISE, ARISING
 * FROM, OUT OF OR IN CONNECTION WITH THE SOFTWARE OR THE USE OR OTHER DEALINGS
 * IN THE SOFTWARE.
 */

#include "ac_nir_to_llvm.h"
#include "ac_llvm_build.h"
#include "ac_llvm_util.h"
#include "ac_binary.h"
#include "sid.h"
#include "nir/nir.h"
#include "nir/nir_deref.h"
#include "util/bitscan.h"
#include "util/u_math.h"
#include "ac_shader_abi.h"
#include "ac_shader_util.h"

struct ac_nir_context {
	struct ac_llvm_context ac;
	struct ac_shader_abi *abi;

	gl_shader_stage stage;

	LLVMValueRef *ssa_defs;

	struct hash_table *defs;
	struct hash_table *phis;
	struct hash_table *vars;

	LLVMValueRef main_function;
	LLVMBasicBlockRef continue_block;
	LLVMBasicBlockRef break_block;

	int num_locals;
	LLVMValueRef *locals;
};

<<<<<<< HEAD
static LLVMValueRef get_sampler_desc(struct nir_to_llvm_context *ctx,
				     nir_deref_var *deref,
				     enum desc_type desc_type);
static unsigned radeon_llvm_reg_index_soa(unsigned index, unsigned chan)
{
	return (index * 4) + chan;
}

static unsigned llvm_get_type_size(LLVMTypeRef type)
{
	LLVMTypeKind kind = LLVMGetTypeKind(type);

	switch (kind) {
	case LLVMIntegerTypeKind:
		return LLVMGetIntTypeWidth(type) / 8;
	case LLVMFloatTypeKind:
		return 4;
	case LLVMPointerTypeKind:
		return 8;
	case LLVMVectorTypeKind:
		return LLVMGetVectorSize(type) *
		       llvm_get_type_size(LLVMGetElementType(type));
	default:
		assert(0);
		return 0;
	}
}

static void set_llvm_calling_convention(LLVMValueRef func,
                                        gl_shader_stage stage)
{
	enum radeon_llvm_calling_convention calling_conv;

	switch (stage) {
	case MESA_SHADER_VERTEX:
	case MESA_SHADER_TESS_CTRL:
	case MESA_SHADER_TESS_EVAL:
		calling_conv = RADEON_LLVM_AMDGPU_VS;
		break;
	case MESA_SHADER_GEOMETRY:
		calling_conv = RADEON_LLVM_AMDGPU_GS;
		break;
	case MESA_SHADER_FRAGMENT:
		calling_conv = RADEON_LLVM_AMDGPU_PS;
		break;
	case MESA_SHADER_COMPUTE:
		calling_conv = RADEON_LLVM_AMDGPU_CS;
		break;
	default:
		unreachable("Unhandle shader type");
	}

	LLVMSetFunctionCallConv(func, calling_conv);
}

static LLVMValueRef
create_llvm_function(LLVMContextRef ctx, LLVMModuleRef module,
                     LLVMBuilderRef builder, LLVMTypeRef *return_types,
                     unsigned num_return_elems, LLVMTypeRef *param_types,
                     unsigned param_count, unsigned array_params_mask,
                     unsigned sgpr_params, bool unsafe_math)
{
	LLVMTypeRef main_function_type, ret_type;
	LLVMBasicBlockRef main_function_body;

	if (num_return_elems)
		ret_type = LLVMStructTypeInContext(ctx, return_types,
		                                   num_return_elems, true);
	else
		ret_type = LLVMVoidTypeInContext(ctx);

	/* Setup the function */
	main_function_type =
	    LLVMFunctionType(ret_type, param_types, param_count, 0);
	LLVMValueRef main_function =
	    LLVMAddFunction(module, "main", main_function_type);
	main_function_body =
	    LLVMAppendBasicBlockInContext(ctx, main_function, "main_body");
	LLVMPositionBuilderAtEnd(builder, main_function_body);

	LLVMSetFunctionCallConv(main_function, RADEON_LLVM_AMDGPU_CS);
	for (unsigned i = 0; i < sgpr_params; ++i) {
		if (array_params_mask & (1 << i)) {
			LLVMValueRef P = LLVMGetParam(main_function, i);
			ac_add_function_attr(main_function, i + 1, AC_FUNC_ATTR_BYVAL);
			ac_add_attr_dereferenceable(P, UINT64_MAX);
		}
		else {
			ac_add_function_attr(main_function, i + 1, AC_FUNC_ATTR_INREG);
		}
	}

	if (unsafe_math) {
		/* These were copied from some LLVM test. */
		LLVMAddTargetDependentFunctionAttr(main_function,
						   "less-precise-fpmad",
						   "true");
		LLVMAddTargetDependentFunctionAttr(main_function,
						   "no-infs-fp-math",
						   "true");
		LLVMAddTargetDependentFunctionAttr(main_function,
						   "no-nans-fp-math",
						   "true");
		LLVMAddTargetDependentFunctionAttr(main_function,
						   "unsafe-fp-math",
						   "true");
	}
	return main_function;
}

static LLVMTypeRef const_array(LLVMTypeRef elem_type, int num_elements)
{
	return LLVMPointerType(LLVMArrayType(elem_type, num_elements),
	                       CONST_ADDR_SPACE);
}

static LLVMValueRef get_shared_memory_ptr(struct nir_to_llvm_context *ctx,
					  int idx,
					  LLVMTypeRef type)
{
	LLVMValueRef offset;
	LLVMValueRef ptr;
	int addr_space;

	offset = LLVMConstInt(ctx->i32, idx * 16, false);

	ptr = ctx->shared_memory;
	ptr = LLVMBuildGEP(ctx->builder, ptr, &offset, 1, "");
	addr_space = LLVMGetPointerAddressSpace(LLVMTypeOf(ptr));
	ptr = LLVMBuildBitCast(ctx->builder, ptr, LLVMPointerType(type, addr_space), "");
	return ptr;
}

static LLVMValueRef to_integer(struct nir_to_llvm_context *ctx, LLVMValueRef v)
{
	LLVMTypeRef type = LLVMTypeOf(v);
	if (type == ctx->f32) {
		return LLVMBuildBitCast(ctx->builder, v, ctx->i32, "");
	} else if (LLVMGetTypeKind(type) == LLVMVectorTypeKind) {
		LLVMTypeRef elem_type = LLVMGetElementType(type);
		if (elem_type == ctx->f32) {
			LLVMTypeRef nt = LLVMVectorType(ctx->i32, LLVMGetVectorSize(type));
			return LLVMBuildBitCast(ctx->builder, v, nt, "");
		}
	}
	return v;
}

static LLVMValueRef to_float(struct nir_to_llvm_context *ctx, LLVMValueRef v)
{
	LLVMTypeRef type = LLVMTypeOf(v);
	if (type == ctx->i32) {
		return LLVMBuildBitCast(ctx->builder, v, ctx->f32, "");
	} else if (LLVMGetTypeKind(type) == LLVMVectorTypeKind) {
		LLVMTypeRef elem_type = LLVMGetElementType(type);
		if (elem_type == ctx->i32) {
			LLVMTypeRef nt = LLVMVectorType(ctx->f32, LLVMGetVectorSize(type));
			return LLVMBuildBitCast(ctx->builder, v, nt, "");
		}
	}
	return v;
}

static LLVMValueRef unpack_param(struct nir_to_llvm_context *ctx,
				 LLVMValueRef param, unsigned rshift,
				 unsigned bitwidth)
{
	LLVMValueRef value = param;
	if (rshift)
		value = LLVMBuildLShr(ctx->builder, value,
				      LLVMConstInt(ctx->i32, rshift, false), "");

	if (rshift + bitwidth < 32) {
		unsigned mask = (1 << bitwidth) - 1;
		value = LLVMBuildAnd(ctx->builder, value,
				     LLVMConstInt(ctx->i32, mask, false), "");
	}
	return value;
}

static LLVMValueRef build_gep0(struct nir_to_llvm_context *ctx,
			       LLVMValueRef base_ptr, LLVMValueRef index)
{
	LLVMValueRef indices[2] = {
		ctx->i32zero,
		index,
	};
	return LLVMBuildGEP(ctx->builder, base_ptr,
			    indices, 2, "");
}

static LLVMValueRef build_indexed_load(struct nir_to_llvm_context *ctx,
				       LLVMValueRef base_ptr, LLVMValueRef index,
				       bool uniform)
{
	LLVMValueRef pointer;
	pointer = build_gep0(ctx, base_ptr, index);
	if (uniform)
		LLVMSetMetadata(pointer, ctx->uniform_md_kind, ctx->empty_md);
	return LLVMBuildLoad(ctx->builder, pointer, "");
}

static LLVMValueRef build_indexed_load_const(struct nir_to_llvm_context *ctx,
					     LLVMValueRef base_ptr, LLVMValueRef index)
{
	LLVMValueRef result = build_indexed_load(ctx, base_ptr, index, true);
	LLVMSetMetadata(result, ctx->invariant_load_md_kind, ctx->empty_md);
	return result;
}

static void set_userdata_location(struct ac_userdata_info *ud_info, uint8_t sgpr_idx, uint8_t num_sgprs)
{
	ud_info->sgpr_idx = sgpr_idx;
	ud_info->num_sgprs = num_sgprs;
	ud_info->indirect = false;
	ud_info->indirect_offset = 0;
}

static void set_userdata_location_shader(struct nir_to_llvm_context *ctx,
					 int idx, uint8_t sgpr_idx, uint8_t num_sgprs)
{
	set_userdata_location(&ctx->shader_info->user_sgprs_locs.shader_data[idx], sgpr_idx, num_sgprs);
}

#if 0
static void set_userdata_location_indirect(struct ac_userdata_info *ud_info, uint8_t sgpr_idx, uint8_t num_sgprs,
					   uint32_t indirect_offset)
{
	ud_info->sgpr_idx = sgpr_idx;
	ud_info->num_sgprs = num_sgprs;
	ud_info->indirect = true;
	ud_info->indirect_offset = indirect_offset;
}
#endif

static void create_function(struct nir_to_llvm_context *ctx)
{
	LLVMTypeRef arg_types[23];
	unsigned arg_idx = 0;
	unsigned array_params_mask = 0;
	unsigned sgpr_count = 0, user_sgpr_count;
	unsigned i;
	unsigned num_sets = ctx->options->layout ? ctx->options->layout->num_sets : 0;
	unsigned user_sgpr_idx;
	bool need_push_constants;

	need_push_constants = true;
	if (!ctx->options->layout)
		need_push_constants = false;
	else if (!ctx->options->layout->push_constant_size &&
		 !ctx->options->layout->dynamic_offset_count)
		need_push_constants = false;

	/* 1 for each descriptor set */
	for (unsigned i = 0; i < num_sets; ++i) {
		if (ctx->options->layout->set[i].layout->shader_stages & (1 << ctx->stage)) {
			array_params_mask |= (1 << arg_idx);
			arg_types[arg_idx++] = const_array(ctx->i8, 1024 * 1024);
		}
	}

	if (need_push_constants) {
		/* 1 for push constants and dynamic descriptors */
		array_params_mask |= (1 << arg_idx);
		arg_types[arg_idx++] = const_array(ctx->i8, 1024 * 1024);
	}

	switch (ctx->stage) {
	case MESA_SHADER_COMPUTE:
		arg_types[arg_idx++] = LLVMVectorType(ctx->i32, 3); /* grid size */
		user_sgpr_count = arg_idx;
		arg_types[arg_idx++] = LLVMVectorType(ctx->i32, 3);
		arg_types[arg_idx++] = ctx->i32;
		sgpr_count = arg_idx;

		arg_types[arg_idx++] = LLVMVectorType(ctx->i32, 3);
		break;
	case MESA_SHADER_VERTEX:
		arg_types[arg_idx++] = const_array(ctx->v16i8, 16); /* vertex buffers */
		arg_types[arg_idx++] = ctx->i32; // base vertex
		arg_types[arg_idx++] = ctx->i32; // start instance
		user_sgpr_count = sgpr_count = arg_idx;
		arg_types[arg_idx++] = ctx->i32; // vertex id
		arg_types[arg_idx++] = ctx->i32; // rel auto id
		arg_types[arg_idx++] = ctx->i32; // vs prim id
		arg_types[arg_idx++] = ctx->i32; // instance id
		break;
	case MESA_SHADER_FRAGMENT:
		arg_types[arg_idx++] = const_array(ctx->f32, 32); /* sample positions */
		user_sgpr_count = arg_idx;
		arg_types[arg_idx++] = ctx->i32; /* prim mask */
		sgpr_count = arg_idx;
		arg_types[arg_idx++] = ctx->v2i32; /* persp sample */
		arg_types[arg_idx++] = ctx->v2i32; /* persp center */
		arg_types[arg_idx++] = ctx->v2i32; /* persp centroid */
		arg_types[arg_idx++] = ctx->v3i32; /* persp pull model */
		arg_types[arg_idx++] = ctx->v2i32; /* linear sample */
		arg_types[arg_idx++] = ctx->v2i32; /* linear center */
		arg_types[arg_idx++] = ctx->v2i32; /* linear centroid */
		arg_types[arg_idx++] = ctx->f32;  /* line stipple tex */
		arg_types[arg_idx++] = ctx->f32;  /* pos x float */
		arg_types[arg_idx++] = ctx->f32;  /* pos y float */
		arg_types[arg_idx++] = ctx->f32;  /* pos z float */
		arg_types[arg_idx++] = ctx->f32;  /* pos w float */
		arg_types[arg_idx++] = ctx->i32;  /* front face */
		arg_types[arg_idx++] = ctx->i32;  /* ancillary */
		arg_types[arg_idx++] = ctx->f32;  /* sample coverage */
		arg_types[arg_idx++] = ctx->i32;  /* fixed pt */
		break;
	default:
		unreachable("Shader stage not implemented");
	}

	ctx->main_function = create_llvm_function(
	    ctx->context, ctx->module, ctx->builder, NULL, 0, arg_types,
	    arg_idx, array_params_mask, sgpr_count, ctx->options->unsafe_math);
	set_llvm_calling_convention(ctx->main_function, ctx->stage);


	ctx->shader_info->num_input_sgprs = 0;
	ctx->shader_info->num_input_vgprs = 0;

	for (i = 0; i < user_sgpr_count; i++)
		ctx->shader_info->num_user_sgprs += llvm_get_type_size(arg_types[i]) / 4;

	ctx->shader_info->num_input_sgprs = ctx->shader_info->num_user_sgprs;
	for (; i < sgpr_count; i++)
		ctx->shader_info->num_input_sgprs += llvm_get_type_size(arg_types[i]) / 4;

	if (ctx->stage != MESA_SHADER_FRAGMENT)
		for (; i < arg_idx; ++i)
			ctx->shader_info->num_input_vgprs += llvm_get_type_size(arg_types[i]) / 4;

	arg_idx = 0;
	user_sgpr_idx = 0;
	for (unsigned i = 0; i < num_sets; ++i) {
		if (ctx->options->layout->set[i].layout->shader_stages & (1 << ctx->stage)) {
			set_userdata_location(&ctx->shader_info->user_sgprs_locs.descriptor_sets[i], user_sgpr_idx, 2);
			user_sgpr_idx += 2;
			ctx->descriptor_sets[i] =
				LLVMGetParam(ctx->main_function, arg_idx++);
		} else
			ctx->descriptor_sets[i] = NULL;
	}

	if (need_push_constants) {
		ctx->push_constants = LLVMGetParam(ctx->main_function, arg_idx++);
		set_userdata_location_shader(ctx, AC_UD_PUSH_CONSTANTS, user_sgpr_idx, 2);
		user_sgpr_idx += 2;
	}

	switch (ctx->stage) {
	case MESA_SHADER_COMPUTE:
		set_userdata_location_shader(ctx, AC_UD_CS_GRID_SIZE, user_sgpr_idx, 3);
		user_sgpr_idx += 3;
		ctx->num_work_groups =
		    LLVMGetParam(ctx->main_function, arg_idx++);
		ctx->workgroup_ids =
		    LLVMGetParam(ctx->main_function, arg_idx++);
		ctx->tg_size =
		    LLVMGetParam(ctx->main_function, arg_idx++);
		ctx->local_invocation_ids =
		    LLVMGetParam(ctx->main_function, arg_idx++);
		break;
	case MESA_SHADER_VERTEX:
		set_userdata_location_shader(ctx, AC_UD_VS_VERTEX_BUFFERS, user_sgpr_idx, 2);
		user_sgpr_idx += 2;
		ctx->vertex_buffers = LLVMGetParam(ctx->main_function, arg_idx++);
		set_userdata_location_shader(ctx, AC_UD_VS_BASE_VERTEX_START_INSTANCE, user_sgpr_idx, 2);
		user_sgpr_idx += 2;
		ctx->base_vertex = LLVMGetParam(ctx->main_function, arg_idx++);
		ctx->start_instance = LLVMGetParam(ctx->main_function, arg_idx++);
		ctx->vertex_id = LLVMGetParam(ctx->main_function, arg_idx++);
		ctx->rel_auto_id = LLVMGetParam(ctx->main_function, arg_idx++);
		ctx->vs_prim_id = LLVMGetParam(ctx->main_function, arg_idx++);
		ctx->instance_id = LLVMGetParam(ctx->main_function, arg_idx++);
		break;
	case MESA_SHADER_FRAGMENT:
		set_userdata_location_shader(ctx, AC_UD_PS_SAMPLE_POS, user_sgpr_idx, 2);
		user_sgpr_idx += 2;
		ctx->sample_positions = LLVMGetParam(ctx->main_function, arg_idx++);
		ctx->prim_mask = LLVMGetParam(ctx->main_function, arg_idx++);
		ctx->persp_sample = LLVMGetParam(ctx->main_function, arg_idx++);
		ctx->persp_center = LLVMGetParam(ctx->main_function, arg_idx++);
		ctx->persp_centroid = LLVMGetParam(ctx->main_function, arg_idx++);
		arg_idx++;
		ctx->linear_sample = LLVMGetParam(ctx->main_function, arg_idx++);
		ctx->linear_center = LLVMGetParam(ctx->main_function, arg_idx++);
		ctx->linear_centroid = LLVMGetParam(ctx->main_function, arg_idx++);
		arg_idx++; /* line stipple */
		ctx->frag_pos[0] = LLVMGetParam(ctx->main_function, arg_idx++);
		ctx->frag_pos[1] = LLVMGetParam(ctx->main_function, arg_idx++);
		ctx->frag_pos[2] = LLVMGetParam(ctx->main_function, arg_idx++);
		ctx->frag_pos[3] = LLVMGetParam(ctx->main_function, arg_idx++);
		ctx->front_face = LLVMGetParam(ctx->main_function, arg_idx++);
		ctx->ancillary = LLVMGetParam(ctx->main_function, arg_idx++);
		break;
	default:
		unreachable("Shader stage not implemented");
	}
}

static void setup_types(struct nir_to_llvm_context *ctx)
{
	LLVMValueRef args[4];

	ctx->voidt = LLVMVoidTypeInContext(ctx->context);
	ctx->i1 = LLVMIntTypeInContext(ctx->context, 1);
	ctx->i8 = LLVMIntTypeInContext(ctx->context, 8);
	ctx->i16 = LLVMIntTypeInContext(ctx->context, 16);
	ctx->i32 = LLVMIntTypeInContext(ctx->context, 32);
	ctx->i64 = LLVMIntTypeInContext(ctx->context, 64);
	ctx->v2i32 = LLVMVectorType(ctx->i32, 2);
	ctx->v3i32 = LLVMVectorType(ctx->i32, 3);
	ctx->v4i32 = LLVMVectorType(ctx->i32, 4);
	ctx->v8i32 = LLVMVectorType(ctx->i32, 8);
	ctx->f32 = LLVMFloatTypeInContext(ctx->context);
	ctx->f16 = LLVMHalfTypeInContext(ctx->context);
	ctx->v2f32 = LLVMVectorType(ctx->f32, 2);
	ctx->v4f32 = LLVMVectorType(ctx->f32, 4);
	ctx->v16i8 = LLVMVectorType(ctx->i8, 16);

	ctx->i32zero = LLVMConstInt(ctx->i32, 0, false);
	ctx->i32one = LLVMConstInt(ctx->i32, 1, false);
	ctx->f32zero = LLVMConstReal(ctx->f32, 0.0);
	ctx->f32one = LLVMConstReal(ctx->f32, 1.0);

	args[0] = ctx->f32zero;
	args[1] = ctx->f32zero;
	args[2] = ctx->f32zero;
	args[3] = ctx->f32one;
	ctx->v4f32empty = LLVMConstVector(args, 4);

	ctx->range_md_kind = LLVMGetMDKindIDInContext(ctx->context,
						      "range", 5);
	ctx->invariant_load_md_kind = LLVMGetMDKindIDInContext(ctx->context,
							       "invariant.load", 14);
	ctx->uniform_md_kind =
	    LLVMGetMDKindIDInContext(ctx->context, "amdgpu.uniform", 14);
	ctx->empty_md = LLVMMDNodeInContext(ctx->context, NULL, 0);

	args[0] = LLVMConstReal(ctx->f32, 2.5);
}

static int get_llvm_num_components(LLVMValueRef value)
{
	LLVMTypeRef type = LLVMTypeOf(value);
	unsigned num_components = LLVMGetTypeKind(type) == LLVMVectorTypeKind
	                              ? LLVMGetVectorSize(type)
	                              : 1;
	return num_components;
}

static LLVMValueRef llvm_extract_elem(struct nir_to_llvm_context *ctx,
				      LLVMValueRef value,
				      int index)
{
	int count = get_llvm_num_components(value);

	assert(index < count);
	if (count == 1)
		return value;

	return LLVMBuildExtractElement(ctx->builder, value,
				       LLVMConstInt(ctx->i32, index, false), "");
}

static LLVMValueRef trim_vector(struct nir_to_llvm_context *ctx,
                                LLVMValueRef value, unsigned count)
{
	unsigned num_components = get_llvm_num_components(value);
	if (count == num_components)
		return value;

	LLVMValueRef masks[] = {
	    LLVMConstInt(ctx->i32, 0, false), LLVMConstInt(ctx->i32, 1, false),
	    LLVMConstInt(ctx->i32, 2, false), LLVMConstInt(ctx->i32, 3, false)};

	if (count == 1)
		return LLVMBuildExtractElement(ctx->builder, value, masks[0],
		                               "");

	LLVMValueRef swizzle = LLVMConstVector(masks, count);
	return LLVMBuildShuffleVector(ctx->builder, value, value, swizzle, "");
}
=======
static LLVMValueRef get_sampler_desc(struct ac_nir_context *ctx,
				     nir_deref_instr *deref_instr,
				     enum ac_descriptor_type desc_type,
				     const nir_tex_instr *instr,
				     bool image, bool write);
>>>>>>> b85ca86c

static void
build_store_values_extended(struct ac_llvm_context *ac,
			     LLVMValueRef *values,
			     unsigned value_count,
			     unsigned value_stride,
			     LLVMValueRef vec)
{
	LLVMBuilderRef builder = ac->builder;
	unsigned i;

	for (i = 0; i < value_count; i++) {
		LLVMValueRef ptr = values[i * value_stride];
		LLVMValueRef index = LLVMConstInt(ac->i32, i, false);
		LLVMValueRef value = LLVMBuildExtractElement(builder, vec, index, "");
		LLVMBuildStore(builder, value, ptr);
	}
}

static enum ac_image_dim
get_ac_sampler_dim(const struct ac_llvm_context *ctx, enum glsl_sampler_dim dim,
		   bool is_array)
{
	switch (dim) {
	case GLSL_SAMPLER_DIM_1D:
		if (ctx->chip_class >= GFX9)
			return is_array ? ac_image_2darray : ac_image_2d;
		return is_array ? ac_image_1darray : ac_image_1d;
	case GLSL_SAMPLER_DIM_2D:
	case GLSL_SAMPLER_DIM_RECT:
	case GLSL_SAMPLER_DIM_EXTERNAL:
		return is_array ? ac_image_2darray : ac_image_2d;
	case GLSL_SAMPLER_DIM_3D:
		return ac_image_3d;
	case GLSL_SAMPLER_DIM_CUBE:
		return ac_image_cube;
	case GLSL_SAMPLER_DIM_MS:
		return is_array ? ac_image_2darraymsaa : ac_image_2dmsaa;
	case GLSL_SAMPLER_DIM_SUBPASS:
		return ac_image_2darray;
	case GLSL_SAMPLER_DIM_SUBPASS_MS:
		return ac_image_2darraymsaa;
	default:
		unreachable("bad sampler dim");
	}
}

static enum ac_image_dim
get_ac_image_dim(const struct ac_llvm_context *ctx, enum glsl_sampler_dim sdim,
		 bool is_array)
{
	enum ac_image_dim dim = get_ac_sampler_dim(ctx, sdim, is_array);

	if (dim == ac_image_cube ||
	    (ctx->chip_class <= VI && dim == ac_image_3d))
		dim = ac_image_2darray;

	return dim;
}

static LLVMTypeRef get_def_type(struct ac_nir_context *ctx,
                                const nir_ssa_def *def)
{
	LLVMTypeRef type = LLVMIntTypeInContext(ctx->ac.context, def->bit_size);
	if (def->num_components > 1) {
		type = LLVMVectorType(type, def->num_components);
	}
	return type;
}

static LLVMValueRef get_src(struct ac_nir_context *nir, nir_src src)
{
	assert(src.is_ssa);
	return nir->ssa_defs[src.ssa->index];
}

static LLVMValueRef
get_memory_ptr(struct ac_nir_context *ctx, nir_src src)
{
	LLVMValueRef ptr = get_src(ctx, src);
	ptr = LLVMBuildGEP(ctx->ac.builder, ctx->ac.lds, &ptr, 1, "");
	int addr_space = LLVMGetPointerAddressSpace(LLVMTypeOf(ptr));

	return LLVMBuildBitCast(ctx->ac.builder, ptr,
				LLVMPointerType(ctx->ac.i32, addr_space), "");
}

static LLVMBasicBlockRef get_block(struct ac_nir_context *nir,
                                   const struct nir_block *b)
{
	struct hash_entry *entry = _mesa_hash_table_search(nir->defs, b);
	return (LLVMBasicBlockRef)entry->data;
}

static LLVMValueRef get_alu_src(struct ac_nir_context *ctx,
                                nir_alu_src src,
                                unsigned num_components)
{
	LLVMValueRef value = get_src(ctx, src.src);
	bool need_swizzle = false;

	assert(value);
	unsigned src_components = ac_get_llvm_num_components(value);
	for (unsigned i = 0; i < num_components; ++i) {
		assert(src.swizzle[i] < src_components);
		if (src.swizzle[i] != i)
			need_swizzle = true;
	}

	if (need_swizzle || num_components != src_components) {
		LLVMValueRef masks[] = {
		    LLVMConstInt(ctx->ac.i32, src.swizzle[0], false),
		    LLVMConstInt(ctx->ac.i32, src.swizzle[1], false),
		    LLVMConstInt(ctx->ac.i32, src.swizzle[2], false),
		    LLVMConstInt(ctx->ac.i32, src.swizzle[3], false)};

		if (src_components > 1 && num_components == 1) {
			value = LLVMBuildExtractElement(ctx->ac.builder, value,
			                                masks[0], "");
		} else if (src_components == 1 && num_components > 1) {
			LLVMValueRef values[] = {value, value, value, value};
			value = ac_build_gather_values(&ctx->ac, values, num_components);
		} else {
			LLVMValueRef swizzle = LLVMConstVector(masks, num_components);
			value = LLVMBuildShuffleVector(ctx->ac.builder, value, value,
		                                       swizzle, "");
		}
	}
	assert(!src.negate);
	assert(!src.abs);
	return value;
}

static LLVMValueRef emit_int_cmp(struct ac_llvm_context *ctx,
                                 LLVMIntPredicate pred, LLVMValueRef src0,
                                 LLVMValueRef src1)
{
	LLVMValueRef result = LLVMBuildICmp(ctx->builder, pred, src0, src1, "");
	return LLVMBuildSelect(ctx->builder, result,
	                       LLVMConstInt(ctx->i32, 0xFFFFFFFF, false),
	                       ctx->i32_0, "");
}

static LLVMValueRef emit_float_cmp(struct ac_llvm_context *ctx,
                                   LLVMRealPredicate pred, LLVMValueRef src0,
                                   LLVMValueRef src1)
{
	LLVMValueRef result;
	src0 = ac_to_float(ctx, src0);
	src1 = ac_to_float(ctx, src1);
	result = LLVMBuildFCmp(ctx->builder, pred, src0, src1, "");
	return LLVMBuildSelect(ctx->builder, result,
	                       LLVMConstInt(ctx->i32, 0xFFFFFFFF, false),
			       ctx->i32_0, "");
}

static LLVMValueRef emit_intrin_1f_param(struct ac_llvm_context *ctx,
					 const char *intrin,
					 LLVMTypeRef result_type,
					 LLVMValueRef src0)
{
	char name[64];
	LLVMValueRef params[] = {
		ac_to_float(ctx, src0),
	};

	MAYBE_UNUSED const int length = snprintf(name, sizeof(name), "%s.f%d", intrin,
						 ac_get_elem_bits(ctx, result_type));
	assert(length < sizeof(name));
	return ac_build_intrinsic(ctx, name, result_type, params, 1, AC_FUNC_ATTR_READNONE);
}

static LLVMValueRef emit_intrin_2f_param(struct ac_llvm_context *ctx,
				       const char *intrin,
				       LLVMTypeRef result_type,
				       LLVMValueRef src0, LLVMValueRef src1)
{
	char name[64];
	LLVMValueRef params[] = {
		ac_to_float(ctx, src0),
		ac_to_float(ctx, src1),
	};

	MAYBE_UNUSED const int length = snprintf(name, sizeof(name), "%s.f%d", intrin,
						 ac_get_elem_bits(ctx, result_type));
	assert(length < sizeof(name));
	return ac_build_intrinsic(ctx, name, result_type, params, 2, AC_FUNC_ATTR_READNONE);
}

static LLVMValueRef emit_intrin_3f_param(struct ac_llvm_context *ctx,
					 const char *intrin,
					 LLVMTypeRef result_type,
					 LLVMValueRef src0, LLVMValueRef src1, LLVMValueRef src2)
{
	char name[64];
	LLVMValueRef params[] = {
		ac_to_float(ctx, src0),
		ac_to_float(ctx, src1),
		ac_to_float(ctx, src2),
	};

	MAYBE_UNUSED const int length = snprintf(name, sizeof(name), "%s.f%d", intrin,
						 ac_get_elem_bits(ctx, result_type));
	assert(length < sizeof(name));
	return ac_build_intrinsic(ctx, name, result_type, params, 3, AC_FUNC_ATTR_READNONE);
}

static LLVMValueRef emit_bcsel(struct ac_llvm_context *ctx,
			       LLVMValueRef src0, LLVMValueRef src1, LLVMValueRef src2)
{
	assert(LLVMGetTypeKind(LLVMTypeOf(src0)) != LLVMVectorTypeKind);

	LLVMValueRef v = LLVMBuildICmp(ctx->builder, LLVMIntNE, src0,
				       ctx->i32_0, "");
	return LLVMBuildSelect(ctx->builder, v,
			       ac_to_integer_or_pointer(ctx, src1),
			       ac_to_integer_or_pointer(ctx, src2), "");
}

static LLVMValueRef emit_minmax_int(struct ac_llvm_context *ctx,
				    LLVMIntPredicate pred,
				    LLVMValueRef src0, LLVMValueRef src1)
{
	return LLVMBuildSelect(ctx->builder,
			       LLVMBuildICmp(ctx->builder, pred, src0, src1, ""),
			       src0,
			       src1, "");

}
static LLVMValueRef emit_iabs(struct ac_llvm_context *ctx,
			      LLVMValueRef src0)
{
	return emit_minmax_int(ctx, LLVMIntSGT, src0,
			       LLVMBuildNeg(ctx->builder, src0, ""));
}

static LLVMValueRef emit_uint_carry(struct ac_llvm_context *ctx,
				    const char *intrin,
				    LLVMValueRef src0, LLVMValueRef src1)
{
	LLVMTypeRef ret_type;
	LLVMTypeRef types[] = { ctx->i32, ctx->i1 };
	LLVMValueRef res;
	LLVMValueRef params[] = { src0, src1 };
	ret_type = LLVMStructTypeInContext(ctx->context, types,
					   2, true);

	res = ac_build_intrinsic(ctx, intrin, ret_type,
				 params, 2, AC_FUNC_ATTR_READNONE);

	res = LLVMBuildExtractValue(ctx->builder, res, 1, "");
	res = LLVMBuildZExt(ctx->builder, res, ctx->i32, "");
	return res;
}

static LLVMValueRef emit_b2f(struct ac_llvm_context *ctx,
			     LLVMValueRef src0,
			     unsigned bitsize)
{
	LLVMValueRef result = LLVMBuildAnd(ctx->builder, src0,
					   LLVMBuildBitCast(ctx->builder, LLVMConstReal(ctx->f32, 1.0), ctx->i32, ""),
					   "");
	result = LLVMBuildBitCast(ctx->builder, result, ctx->f32, "");

	if (bitsize == 32)
		return result;

	return LLVMBuildFPExt(ctx->builder, result, ctx->f64, "");
}

static LLVMValueRef emit_f2b(struct ac_llvm_context *ctx,
			     LLVMValueRef src0)
{
	src0 = ac_to_float(ctx, src0);
	LLVMValueRef zero = LLVMConstNull(LLVMTypeOf(src0));
	return LLVMBuildSExt(ctx->builder,
			     LLVMBuildFCmp(ctx->builder, LLVMRealUNE, src0, zero, ""),
			     ctx->i32, "");
}

static LLVMValueRef emit_b2i(struct ac_llvm_context *ctx,
			     LLVMValueRef src0,
			     unsigned bitsize)
{
	LLVMValueRef result = LLVMBuildAnd(ctx->builder, src0, ctx->i32_1, "");

	switch (bitsize) {
	case 8:
		return LLVMBuildTrunc(ctx->builder, result, ctx->i8, "");
	case 16:
		return LLVMBuildTrunc(ctx->builder, result, ctx->i16, "");
	case 32:
		return result;
	case 64:
		return LLVMBuildZExt(ctx->builder, result, ctx->i64, "");
	default:
		unreachable("Unsupported bit size.");
	}
}

static LLVMValueRef emit_i2b(struct ac_llvm_context *ctx,
			     LLVMValueRef src0)
{
	LLVMValueRef zero = LLVMConstNull(LLVMTypeOf(src0));
	return LLVMBuildSExt(ctx->builder,
			     LLVMBuildICmp(ctx->builder, LLVMIntNE, src0, zero, ""),
			     ctx->i32, "");
}

static LLVMValueRef emit_f2f16(struct ac_llvm_context *ctx,
			       LLVMValueRef src0)
{
	LLVMValueRef result;
	LLVMValueRef cond = NULL;

	src0 = ac_to_float(ctx, src0);
	result = LLVMBuildFPTrunc(ctx->builder, src0, ctx->f16, "");

	if (ctx->chip_class >= VI) {
		LLVMValueRef args[2];
		/* Check if the result is a denormal - and flush to 0 if so. */
		args[0] = result;
		args[1] = LLVMConstInt(ctx->i32, N_SUBNORMAL | P_SUBNORMAL, false);
		cond = ac_build_intrinsic(ctx, "llvm.amdgcn.class.f16", ctx->i1, args, 2, AC_FUNC_ATTR_READNONE);
	}

	/* need to convert back up to f32 */
	result = LLVMBuildFPExt(ctx->builder, result, ctx->f32, "");

	if (ctx->chip_class >= VI)
		result = LLVMBuildSelect(ctx->builder, cond, ctx->f32_0, result, "");
	else {
		/* for SI/CIK */
		/* 0x38800000 is smallest half float value (2^-14) in 32-bit float,
		 * so compare the result and flush to 0 if it's smaller.
		 */
		LLVMValueRef temp, cond2;
		temp = emit_intrin_1f_param(ctx, "llvm.fabs", ctx->f32, result);
		cond = LLVMBuildFCmp(ctx->builder, LLVMRealUGT,
				     LLVMBuildBitCast(ctx->builder, LLVMConstInt(ctx->i32, 0x38800000, false), ctx->f32, ""),
				     temp, "");
		cond2 = LLVMBuildFCmp(ctx->builder, LLVMRealUNE,
				      temp, ctx->f32_0, "");
		cond = LLVMBuildAnd(ctx->builder, cond, cond2, "");
		result = LLVMBuildSelect(ctx->builder, cond, ctx->f32_0, result, "");
	}
	return result;
}

static LLVMValueRef emit_umul_high(struct ac_llvm_context *ctx,
				   LLVMValueRef src0, LLVMValueRef src1)
{
	LLVMValueRef dst64, result;
	src0 = LLVMBuildZExt(ctx->builder, src0, ctx->i64, "");
	src1 = LLVMBuildZExt(ctx->builder, src1, ctx->i64, "");

	dst64 = LLVMBuildMul(ctx->builder, src0, src1, "");
	dst64 = LLVMBuildLShr(ctx->builder, dst64, LLVMConstInt(ctx->i64, 32, false), "");
	result = LLVMBuildTrunc(ctx->builder, dst64, ctx->i32, "");
	return result;
}

static LLVMValueRef emit_imul_high(struct ac_llvm_context *ctx,
				   LLVMValueRef src0, LLVMValueRef src1)
{
	LLVMValueRef dst64, result;
	src0 = LLVMBuildSExt(ctx->builder, src0, ctx->i64, "");
	src1 = LLVMBuildSExt(ctx->builder, src1, ctx->i64, "");

	dst64 = LLVMBuildMul(ctx->builder, src0, src1, "");
	dst64 = LLVMBuildAShr(ctx->builder, dst64, LLVMConstInt(ctx->i64, 32, false), "");
	result = LLVMBuildTrunc(ctx->builder, dst64, ctx->i32, "");
	return result;
}

static LLVMValueRef emit_bitfield_extract(struct ac_llvm_context *ctx,
					  bool is_signed,
					  const LLVMValueRef srcs[3])
{
	LLVMValueRef result;

	if (HAVE_LLVM >= 0x0800) {
		LLVMValueRef icond = LLVMBuildICmp(ctx->builder, LLVMIntEQ, srcs[2], LLVMConstInt(ctx->i32, 32, false), "");
		result = ac_build_bfe(ctx, srcs[0], srcs[1], srcs[2], is_signed);
		result = LLVMBuildSelect(ctx->builder, icond, srcs[0], result, "");
	} else {
		/* FIXME: LLVM 7+ returns incorrect result when count is 0.
		 * https://bugs.freedesktop.org/show_bug.cgi?id=107276
		 */
		LLVMValueRef zero = ctx->i32_0;
		LLVMValueRef icond1 = LLVMBuildICmp(ctx->builder, LLVMIntEQ, srcs[2], LLVMConstInt(ctx->i32, 32, false), "");
		LLVMValueRef icond2 = LLVMBuildICmp(ctx->builder, LLVMIntEQ, srcs[2], zero, "");

		result = ac_build_bfe(ctx, srcs[0], srcs[1], srcs[2], is_signed);
		result = LLVMBuildSelect(ctx->builder, icond1, srcs[0], result, "");
		result = LLVMBuildSelect(ctx->builder, icond2, zero, result, "");
	}

	return result;
}

static LLVMValueRef emit_bitfield_insert(struct ac_llvm_context *ctx,
					 LLVMValueRef src0, LLVMValueRef src1,
					 LLVMValueRef src2, LLVMValueRef src3)
{
	LLVMValueRef bfi_args[3], result;

	bfi_args[0] = LLVMBuildShl(ctx->builder,
				   LLVMBuildSub(ctx->builder,
						LLVMBuildShl(ctx->builder,
							     ctx->i32_1,
							     src3, ""),
						ctx->i32_1, ""),
				   src2, "");
	bfi_args[1] = LLVMBuildShl(ctx->builder, src1, src2, "");
	bfi_args[2] = src0;

	LLVMValueRef icond = LLVMBuildICmp(ctx->builder, LLVMIntEQ, src3, LLVMConstInt(ctx->i32, 32, false), "");

	/* Calculate:
	 *   (arg0 & arg1) | (~arg0 & arg2) = arg2 ^ (arg0 & (arg1 ^ arg2)
	 * Use the right-hand side, which the LLVM backend can convert to V_BFI.
	 */
	result = LLVMBuildXor(ctx->builder, bfi_args[2],
			      LLVMBuildAnd(ctx->builder, bfi_args[0],
					   LLVMBuildXor(ctx->builder, bfi_args[1], bfi_args[2], ""), ""), "");

	result = LLVMBuildSelect(ctx->builder, icond, src1, result, "");
	return result;
}

static LLVMValueRef emit_pack_half_2x16(struct ac_llvm_context *ctx,
					LLVMValueRef src0)
{
	LLVMValueRef comp[2];

	src0 = ac_to_float(ctx, src0);
	comp[0] = LLVMBuildExtractElement(ctx->builder, src0, ctx->i32_0, "");
	comp[1] = LLVMBuildExtractElement(ctx->builder, src0, ctx->i32_1, "");

	return LLVMBuildBitCast(ctx->builder, ac_build_cvt_pkrtz_f16(ctx, comp),
				ctx->i32, "");
}

static LLVMValueRef emit_unpack_half_2x16(struct ac_llvm_context *ctx,
					  LLVMValueRef src0)
{
	LLVMValueRef const16 = LLVMConstInt(ctx->i32, 16, false);
	LLVMValueRef temps[2], val;
	int i;

	for (i = 0; i < 2; i++) {
		val = i == 1 ? LLVMBuildLShr(ctx->builder, src0, const16, "") : src0;
		val = LLVMBuildTrunc(ctx->builder, val, ctx->i16, "");
		val = LLVMBuildBitCast(ctx->builder, val, ctx->f16, "");
		temps[i] = LLVMBuildFPExt(ctx->builder, val, ctx->f32, "");
	}
	return ac_build_gather_values(ctx, temps, 2);
}

static LLVMValueRef emit_ddxy(struct ac_nir_context *ctx,
			      nir_op op,
			      LLVMValueRef src0)
{
	unsigned mask;
	int idx;
	LLVMValueRef result;

	if (op == nir_op_fddx_fine)
		mask = AC_TID_MASK_LEFT;
	else if (op == nir_op_fddy_fine)
		mask = AC_TID_MASK_TOP;
	else
		mask = AC_TID_MASK_TOP_LEFT;

	/* for DDX we want to next X pixel, DDY next Y pixel. */
	if (op == nir_op_fddx_fine ||
	    op == nir_op_fddx_coarse ||
	    op == nir_op_fddx)
		idx = 1;
	else
		idx = 2;

	result = ac_build_ddxy(&ctx->ac, mask, idx, src0);
	return result;
}

/*
 * this takes an I,J coordinate pair,
 * and works out the X and Y derivatives.
 * it returns DDX(I), DDX(J), DDY(I), DDY(J).
 */
static LLVMValueRef emit_ddxy_interp(
	struct ac_nir_context *ctx,
	LLVMValueRef interp_ij)
{
	LLVMValueRef result[4], a;
	unsigned i;

	for (i = 0; i < 2; i++) {
		a = LLVMBuildExtractElement(ctx->ac.builder, interp_ij,
					    LLVMConstInt(ctx->ac.i32, i, false), "");
		result[i] = emit_ddxy(ctx, nir_op_fddx, a);
		result[2+i] = emit_ddxy(ctx, nir_op_fddy, a);
	}
	return ac_build_gather_values(&ctx->ac, result, 4);
}

static void visit_alu(struct ac_nir_context *ctx, const nir_alu_instr *instr)
{
	LLVMValueRef src[4], result = NULL;
	unsigned num_components = instr->dest.dest.ssa.num_components;
	unsigned src_components;
	LLVMTypeRef def_type = get_def_type(ctx, &instr->dest.dest.ssa);

	assert(nir_op_infos[instr->op].num_inputs <= ARRAY_SIZE(src));
	switch (instr->op) {
	case nir_op_vec2:
	case nir_op_vec3:
	case nir_op_vec4:
		src_components = 1;
		break;
	case nir_op_pack_half_2x16:
		src_components = 2;
		break;
	case nir_op_unpack_half_2x16:
		src_components = 1;
		break;
	case nir_op_cube_face_coord:
	case nir_op_cube_face_index:
		src_components = 3;
		break;
	default:
		src_components = num_components;
		break;
	}
	for (unsigned i = 0; i < nir_op_infos[instr->op].num_inputs; i++)
		src[i] = get_alu_src(ctx, instr->src[i], src_components);

	switch (instr->op) {
	case nir_op_fmov:
	case nir_op_imov:
		result = src[0];
		break;
	case nir_op_fneg:
	        src[0] = ac_to_float(&ctx->ac, src[0]);
		result = LLVMBuildFNeg(ctx->ac.builder, src[0], "");
		break;
	case nir_op_ineg:
		result = LLVMBuildNeg(ctx->ac.builder, src[0], "");
		break;
	case nir_op_inot:
		result = LLVMBuildNot(ctx->ac.builder, src[0], "");
		break;
	case nir_op_iadd:
		result = LLVMBuildAdd(ctx->ac.builder, src[0], src[1], "");
		break;
	case nir_op_fadd:
		src[0] = ac_to_float(&ctx->ac, src[0]);
		src[1] = ac_to_float(&ctx->ac, src[1]);
		result = LLVMBuildFAdd(ctx->ac.builder, src[0], src[1], "");
		break;
	case nir_op_fsub:
		src[0] = ac_to_float(&ctx->ac, src[0]);
		src[1] = ac_to_float(&ctx->ac, src[1]);
		result = LLVMBuildFSub(ctx->ac.builder, src[0], src[1], "");
		break;
	case nir_op_isub:
		result = LLVMBuildSub(ctx->ac.builder, src[0], src[1], "");
		break;
	case nir_op_imul:
		result = LLVMBuildMul(ctx->ac.builder, src[0], src[1], "");
		break;
	case nir_op_imod:
		result = LLVMBuildSRem(ctx->ac.builder, src[0], src[1], "");
		break;
	case nir_op_umod:
		result = LLVMBuildURem(ctx->ac.builder, src[0], src[1], "");
		break;
	case nir_op_fmod:
		src[0] = ac_to_float(&ctx->ac, src[0]);
		src[1] = ac_to_float(&ctx->ac, src[1]);
		result = ac_build_fdiv(&ctx->ac, src[0], src[1]);
		result = emit_intrin_1f_param(&ctx->ac, "llvm.floor",
		                              ac_to_float_type(&ctx->ac, def_type), result);
		result = LLVMBuildFMul(ctx->ac.builder, src[1] , result, "");
		result = LLVMBuildFSub(ctx->ac.builder, src[0], result, "");
		break;
	case nir_op_frem:
		src[0] = ac_to_float(&ctx->ac, src[0]);
		src[1] = ac_to_float(&ctx->ac, src[1]);
		result = LLVMBuildFRem(ctx->ac.builder, src[0], src[1], "");
		break;
	case nir_op_irem:
		result = LLVMBuildSRem(ctx->ac.builder, src[0], src[1], "");
		break;
	case nir_op_irem:
		result = LLVMBuildSRem(ctx->builder, src[0], src[1], "");
		break;
	case nir_op_idiv:
		result = LLVMBuildSDiv(ctx->ac.builder, src[0], src[1], "");
		break;
	case nir_op_udiv:
		result = LLVMBuildUDiv(ctx->ac.builder, src[0], src[1], "");
		break;
	case nir_op_fmul:
		src[0] = ac_to_float(&ctx->ac, src[0]);
		src[1] = ac_to_float(&ctx->ac, src[1]);
		result = LLVMBuildFMul(ctx->ac.builder, src[0], src[1], "");
		break;
	case nir_op_frcp:
		src[0] = ac_to_float(&ctx->ac, src[0]);
		result = ac_build_fdiv(&ctx->ac, LLVMConstReal(LLVMTypeOf(src[0]), 1.0), src[0]);
		break;
	case nir_op_iand:
		result = LLVMBuildAnd(ctx->ac.builder, src[0], src[1], "");
		break;
	case nir_op_ior:
		result = LLVMBuildOr(ctx->ac.builder, src[0], src[1], "");
		break;
	case nir_op_ixor:
		result = LLVMBuildXor(ctx->ac.builder, src[0], src[1], "");
		break;
	case nir_op_ishl:
		if (ac_get_elem_bits(&ctx->ac, LLVMTypeOf(src[1])) < ac_get_elem_bits(&ctx->ac, LLVMTypeOf(src[0])))
			src[1] = LLVMBuildZExt(ctx->ac.builder, src[1],
					       LLVMTypeOf(src[0]), "");
		else if (ac_get_elem_bits(&ctx->ac, LLVMTypeOf(src[1])) > ac_get_elem_bits(&ctx->ac, LLVMTypeOf(src[0])))
			src[1] = LLVMBuildTrunc(ctx->ac.builder, src[1],
						LLVMTypeOf(src[0]), "");
		result = LLVMBuildShl(ctx->ac.builder, src[0], src[1], "");
		break;
	case nir_op_ishr:
		if (ac_get_elem_bits(&ctx->ac, LLVMTypeOf(src[1])) < ac_get_elem_bits(&ctx->ac, LLVMTypeOf(src[0])))
			src[1] = LLVMBuildZExt(ctx->ac.builder, src[1],
					       LLVMTypeOf(src[0]), "");
		else if (ac_get_elem_bits(&ctx->ac, LLVMTypeOf(src[1])) > ac_get_elem_bits(&ctx->ac, LLVMTypeOf(src[0])))
			src[1] = LLVMBuildTrunc(ctx->ac.builder, src[1],
						LLVMTypeOf(src[0]), "");
		result = LLVMBuildAShr(ctx->ac.builder, src[0], src[1], "");
		break;
	case nir_op_ushr:
		if (ac_get_elem_bits(&ctx->ac, LLVMTypeOf(src[1])) < ac_get_elem_bits(&ctx->ac, LLVMTypeOf(src[0])))
			src[1] = LLVMBuildZExt(ctx->ac.builder, src[1],
					       LLVMTypeOf(src[0]), "");
		else if (ac_get_elem_bits(&ctx->ac, LLVMTypeOf(src[1])) > ac_get_elem_bits(&ctx->ac, LLVMTypeOf(src[0])))
			src[1] = LLVMBuildTrunc(ctx->ac.builder, src[1],
						LLVMTypeOf(src[0]), "");
		result = LLVMBuildLShr(ctx->ac.builder, src[0], src[1], "");
		break;
	case nir_op_ilt32:
		result = emit_int_cmp(&ctx->ac, LLVMIntSLT, src[0], src[1]);
		break;
	case nir_op_ine32:
		result = emit_int_cmp(&ctx->ac, LLVMIntNE, src[0], src[1]);
		break;
	case nir_op_ieq32:
		result = emit_int_cmp(&ctx->ac, LLVMIntEQ, src[0], src[1]);
		break;
	case nir_op_ige32:
		result = emit_int_cmp(&ctx->ac, LLVMIntSGE, src[0], src[1]);
		break;
	case nir_op_ult32:
		result = emit_int_cmp(&ctx->ac, LLVMIntULT, src[0], src[1]);
		break;
	case nir_op_uge32:
		result = emit_int_cmp(&ctx->ac, LLVMIntUGE, src[0], src[1]);
		break;
	case nir_op_feq32:
		result = emit_float_cmp(&ctx->ac, LLVMRealOEQ, src[0], src[1]);
		break;
	case nir_op_fne32:
		result = emit_float_cmp(&ctx->ac, LLVMRealUNE, src[0], src[1]);
		break;
	case nir_op_flt32:
		result = emit_float_cmp(&ctx->ac, LLVMRealOLT, src[0], src[1]);
		break;
	case nir_op_fge32:
		result = emit_float_cmp(&ctx->ac, LLVMRealOGE, src[0], src[1]);
		break;
	case nir_op_fabs:
		result = emit_intrin_1f_param(&ctx->ac, "llvm.fabs",
		                              ac_to_float_type(&ctx->ac, def_type), src[0]);
		break;
	case nir_op_iabs:
		result = emit_iabs(&ctx->ac, src[0]);
		break;
	case nir_op_imax:
		result = emit_minmax_int(&ctx->ac, LLVMIntSGT, src[0], src[1]);
		break;
	case nir_op_imin:
		result = emit_minmax_int(&ctx->ac, LLVMIntSLT, src[0], src[1]);
		break;
	case nir_op_umax:
		result = emit_minmax_int(&ctx->ac, LLVMIntUGT, src[0], src[1]);
		break;
	case nir_op_umin:
		result = emit_minmax_int(&ctx->ac, LLVMIntULT, src[0], src[1]);
		break;
	case nir_op_isign:
		result = ac_build_isign(&ctx->ac, src[0],
					instr->dest.dest.ssa.bit_size);
		break;
	case nir_op_fsign:
		src[0] = ac_to_float(&ctx->ac, src[0]);
		result = ac_build_fsign(&ctx->ac, src[0],
					instr->dest.dest.ssa.bit_size);
		break;
	case nir_op_ffloor:
		result = emit_intrin_1f_param(&ctx->ac, "llvm.floor",
		                              ac_to_float_type(&ctx->ac, def_type), src[0]);
		break;
	case nir_op_ftrunc:
		result = emit_intrin_1f_param(&ctx->ac, "llvm.trunc",
		                              ac_to_float_type(&ctx->ac, def_type), src[0]);
		break;
	case nir_op_fceil:
		result = emit_intrin_1f_param(&ctx->ac, "llvm.ceil",
		                              ac_to_float_type(&ctx->ac, def_type), src[0]);
		break;
	case nir_op_fround_even:
		result = emit_intrin_1f_param(&ctx->ac, "llvm.rint",
		                              ac_to_float_type(&ctx->ac, def_type),src[0]);
		break;
	case nir_op_ffract:
		src[0] = ac_to_float(&ctx->ac, src[0]);
		result = ac_build_fract(&ctx->ac, src[0],
					instr->dest.dest.ssa.bit_size);
		break;
	case nir_op_fsin:
		result = emit_intrin_1f_param(&ctx->ac, "llvm.sin",
		                              ac_to_float_type(&ctx->ac, def_type), src[0]);
		break;
	case nir_op_fcos:
		result = emit_intrin_1f_param(&ctx->ac, "llvm.cos",
		                              ac_to_float_type(&ctx->ac, def_type), src[0]);
		break;
	case nir_op_fsqrt:
		result = emit_intrin_1f_param(&ctx->ac, "llvm.sqrt",
		                              ac_to_float_type(&ctx->ac, def_type), src[0]);
		break;
	case nir_op_fexp2:
		result = emit_intrin_1f_param(&ctx->ac, "llvm.exp2",
		                              ac_to_float_type(&ctx->ac, def_type), src[0]);
		break;
	case nir_op_flog2:
		result = emit_intrin_1f_param(&ctx->ac, "llvm.log2",
		                              ac_to_float_type(&ctx->ac, def_type), src[0]);
		break;
	case nir_op_frsq:
		result = emit_intrin_1f_param(&ctx->ac, "llvm.sqrt",
		                              ac_to_float_type(&ctx->ac, def_type), src[0]);
		result = ac_build_fdiv(&ctx->ac, LLVMConstReal(LLVMTypeOf(result), 1.0), result);
		break;
	case nir_op_frexp_exp:
		src[0] = ac_to_float(&ctx->ac, src[0]);
		result = ac_build_frexp_exp(&ctx->ac, src[0],
					    ac_get_elem_bits(&ctx->ac, LLVMTypeOf(src[0])));
		if (ac_get_elem_bits(&ctx->ac, LLVMTypeOf(src[0])) == 16)
			result = LLVMBuildSExt(ctx->ac.builder, result,
					       ctx->ac.i32, "");
		break;
	case nir_op_frexp_sig:
		src[0] = ac_to_float(&ctx->ac, src[0]);
		result = ac_build_frexp_mant(&ctx->ac, src[0],
					     instr->dest.dest.ssa.bit_size);
		break;
	case nir_op_fpow:
		result = emit_intrin_2f_param(&ctx->ac, "llvm.pow",
		                              ac_to_float_type(&ctx->ac, def_type), src[0], src[1]);
		break;
	case nir_op_fmax:
		result = emit_intrin_2f_param(&ctx->ac, "llvm.maxnum",
		                              ac_to_float_type(&ctx->ac, def_type), src[0], src[1]);
		if (ctx->ac.chip_class < GFX9 &&
		    instr->dest.dest.ssa.bit_size == 32) {
			/* Only pre-GFX9 chips do not flush denorms. */
			result = emit_intrin_1f_param(&ctx->ac, "llvm.canonicalize",
						      ac_to_float_type(&ctx->ac, def_type),
						      result);
		}
		break;
	case nir_op_fmin:
		result = emit_intrin_2f_param(&ctx->ac, "llvm.minnum",
		                              ac_to_float_type(&ctx->ac, def_type), src[0], src[1]);
		if (ctx->ac.chip_class < GFX9 &&
		    instr->dest.dest.ssa.bit_size == 32) {
			/* Only pre-GFX9 chips do not flush denorms. */
			result = emit_intrin_1f_param(&ctx->ac, "llvm.canonicalize",
						      ac_to_float_type(&ctx->ac, def_type),
						      result);
		}
		break;
	case nir_op_ffma:
		result = emit_intrin_3f_param(&ctx->ac, "llvm.fmuladd",
		                              ac_to_float_type(&ctx->ac, def_type), src[0], src[1], src[2]);
		break;
	case nir_op_ldexp:
		src[0] = ac_to_float(&ctx->ac, src[0]);
		if (ac_get_elem_bits(&ctx->ac, def_type) == 32)
			result = ac_build_intrinsic(&ctx->ac, "llvm.amdgcn.ldexp.f32", ctx->ac.f32, src, 2, AC_FUNC_ATTR_READNONE);
		else if (ac_get_elem_bits(&ctx->ac, def_type) == 16)
			result = ac_build_intrinsic(&ctx->ac, "llvm.amdgcn.ldexp.f16", ctx->ac.f16, src, 2, AC_FUNC_ATTR_READNONE);
		else
			result = ac_build_intrinsic(&ctx->ac, "llvm.amdgcn.ldexp.f64", ctx->ac.f64, src, 2, AC_FUNC_ATTR_READNONE);
		break;
	case nir_op_ibitfield_extract:
		result = emit_bitfield_extract(&ctx->ac, true, src);
		break;
	case nir_op_ubitfield_extract:
		result = emit_bitfield_extract(&ctx->ac, false, src);
		break;
	case nir_op_bitfield_insert:
		result = emit_bitfield_insert(&ctx->ac, src[0], src[1], src[2], src[3]);
		break;
	case nir_op_bitfield_reverse:
		result = ac_build_bitfield_reverse(&ctx->ac, src[0]);
		break;
	case nir_op_bit_count:
		result = ac_build_bit_count(&ctx->ac, src[0]);
		break;
	case nir_op_vec2:
	case nir_op_vec3:
	case nir_op_vec4:
		for (unsigned i = 0; i < nir_op_infos[instr->op].num_inputs; i++)
			src[i] = ac_to_integer(&ctx->ac, src[i]);
		result = ac_build_gather_values(&ctx->ac, src, num_components);
		break;
	case nir_op_f2i8:
	case nir_op_f2i16:
	case nir_op_f2i32:
	case nir_op_f2i64:
		src[0] = ac_to_float(&ctx->ac, src[0]);
		result = LLVMBuildFPToSI(ctx->ac.builder, src[0], def_type, "");
		break;
	case nir_op_f2u8:
	case nir_op_f2u16:
	case nir_op_f2u32:
	case nir_op_f2u64:
		src[0] = ac_to_float(&ctx->ac, src[0]);
		result = LLVMBuildFPToUI(ctx->ac.builder, src[0], def_type, "");
		break;
	case nir_op_i2f16:
	case nir_op_i2f32:
	case nir_op_i2f64:
		src[0] = ac_to_integer(&ctx->ac, src[0]);
		result = LLVMBuildSIToFP(ctx->ac.builder, src[0], ac_to_float_type(&ctx->ac, def_type), "");
		break;
	case nir_op_u2f16:
	case nir_op_u2f32:
	case nir_op_u2f64:
		src[0] = ac_to_integer(&ctx->ac, src[0]);
		result = LLVMBuildUIToFP(ctx->ac.builder, src[0], ac_to_float_type(&ctx->ac, def_type), "");
		break;
	case nir_op_f2f16_rtz:
		src[0] = ac_to_float(&ctx->ac, src[0]);
		if (LLVMTypeOf(src[0]) == ctx->ac.f64)
			src[0] = LLVMBuildFPTrunc(ctx->ac.builder, src[0], ctx->ac.f32, "");
		LLVMValueRef param[2] = { src[0], ctx->ac.f32_0 };
		result = ac_build_cvt_pkrtz_f16(&ctx->ac, param);
		result = LLVMBuildExtractElement(ctx->ac.builder, result, ctx->ac.i32_0, "");
		break;
	case nir_op_f2f16_rtne:
	case nir_op_f2f16:
	case nir_op_f2f32:
	case nir_op_f2f64:
		src[0] = ac_to_float(&ctx->ac, src[0]);
		if (ac_get_elem_bits(&ctx->ac, LLVMTypeOf(src[0])) < ac_get_elem_bits(&ctx->ac, def_type))
			result = LLVMBuildFPExt(ctx->ac.builder, src[0], ac_to_float_type(&ctx->ac, def_type), "");
		else
			result = LLVMBuildFPTrunc(ctx->ac.builder, src[0], ac_to_float_type(&ctx->ac, def_type), "");
		break;
	case nir_op_u2u8:
	case nir_op_u2u16:
	case nir_op_u2u32:
	case nir_op_u2u64:
		src[0] = ac_to_integer(&ctx->ac, src[0]);
		if (ac_get_elem_bits(&ctx->ac, LLVMTypeOf(src[0])) < ac_get_elem_bits(&ctx->ac, def_type))
			result = LLVMBuildZExt(ctx->ac.builder, src[0], def_type, "");
		else
			result = LLVMBuildTrunc(ctx->ac.builder, src[0], def_type, "");
		break;
	case nir_op_i2i8:
	case nir_op_i2i16:
	case nir_op_i2i32:
	case nir_op_i2i64:
		src[0] = ac_to_integer(&ctx->ac, src[0]);
		if (ac_get_elem_bits(&ctx->ac, LLVMTypeOf(src[0])) < ac_get_elem_bits(&ctx->ac, def_type))
			result = LLVMBuildSExt(ctx->ac.builder, src[0], def_type, "");
		else
			result = LLVMBuildTrunc(ctx->ac.builder, src[0], def_type, "");
		break;
	case nir_op_b32csel:
		result = emit_bcsel(&ctx->ac, src[0], src[1], src[2]);
		break;
	case nir_op_find_lsb:
		src[0] = ac_to_integer(&ctx->ac, src[0]);
		result = ac_find_lsb(&ctx->ac, ctx->ac.i32, src[0]);
		break;
	case nir_op_ufind_msb:
		src[0] = ac_to_integer(&ctx->ac, src[0]);
		result = ac_build_umsb(&ctx->ac, src[0], ctx->ac.i32);
		break;
	case nir_op_ifind_msb:
		src[0] = ac_to_integer(&ctx->ac, src[0]);
		result = ac_build_imsb(&ctx->ac, src[0], ctx->ac.i32);
		break;
	case nir_op_uadd_carry:
		src[0] = ac_to_integer(&ctx->ac, src[0]);
		src[1] = ac_to_integer(&ctx->ac, src[1]);
		result = emit_uint_carry(&ctx->ac, "llvm.uadd.with.overflow.i32", src[0], src[1]);
		break;
	case nir_op_usub_borrow:
		src[0] = ac_to_integer(&ctx->ac, src[0]);
		src[1] = ac_to_integer(&ctx->ac, src[1]);
		result = emit_uint_carry(&ctx->ac, "llvm.usub.with.overflow.i32", src[0], src[1]);
		break;
	case nir_op_b2f16:
	case nir_op_b2f32:
	case nir_op_b2f64:
		result = emit_b2f(&ctx->ac, src[0], instr->dest.dest.ssa.bit_size);
		break;
	case nir_op_f2b32:
		result = emit_f2b(&ctx->ac, src[0]);
		break;
	case nir_op_b2i8:
	case nir_op_b2i16:
	case nir_op_b2i32:
	case nir_op_b2i64:
		result = emit_b2i(&ctx->ac, src[0], instr->dest.dest.ssa.bit_size);
		break;
	case nir_op_i2b32:
		src[0] = ac_to_integer(&ctx->ac, src[0]);
		result = emit_i2b(&ctx->ac, src[0]);
		break;
	case nir_op_fquantize2f16:
		result = emit_f2f16(&ctx->ac, src[0]);
		break;
	case nir_op_umul_high:
		src[0] = ac_to_integer(&ctx->ac, src[0]);
		src[1] = ac_to_integer(&ctx->ac, src[1]);
		result = emit_umul_high(&ctx->ac, src[0], src[1]);
		break;
	case nir_op_imul_high:
		src[0] = ac_to_integer(&ctx->ac, src[0]);
		src[1] = ac_to_integer(&ctx->ac, src[1]);
		result = emit_imul_high(&ctx->ac, src[0], src[1]);
		break;
	case nir_op_pack_half_2x16:
		result = emit_pack_half_2x16(&ctx->ac, src[0]);
		break;
	case nir_op_unpack_half_2x16:
		result = emit_unpack_half_2x16(&ctx->ac, src[0]);
		break;
	case nir_op_fddx:
	case nir_op_fddy:
	case nir_op_fddx_fine:
	case nir_op_fddy_fine:
	case nir_op_fddx_coarse:
	case nir_op_fddy_coarse:
		result = emit_ddxy(ctx, instr->op, src[0]);
		break;

	case nir_op_unpack_64_2x32_split_x: {
		assert(ac_get_llvm_num_components(src[0]) == 1);
		LLVMValueRef tmp = LLVMBuildBitCast(ctx->ac.builder, src[0],
						    ctx->ac.v2i32,
						    "");
		result = LLVMBuildExtractElement(ctx->ac.builder, tmp,
						 ctx->ac.i32_0, "");
		break;
	}

	case nir_op_unpack_64_2x32_split_y: {
		assert(ac_get_llvm_num_components(src[0]) == 1);
		LLVMValueRef tmp = LLVMBuildBitCast(ctx->ac.builder, src[0],
						    ctx->ac.v2i32,
						    "");
		result = LLVMBuildExtractElement(ctx->ac.builder, tmp,
						 ctx->ac.i32_1, "");
		break;
	}

	case nir_op_pack_64_2x32_split: {
		LLVMValueRef tmp = LLVMGetUndef(ctx->ac.v2i32);
		tmp = ac_build_gather_values(&ctx->ac, src, 2);
		result = LLVMBuildBitCast(ctx->ac.builder, tmp, ctx->ac.i64, "");
		break;
	}

	case nir_op_pack_32_2x16_split: {
		LLVMValueRef tmp = ac_build_gather_values(&ctx->ac, src, 2);
		result = LLVMBuildBitCast(ctx->ac.builder, tmp, ctx->ac.i32, "");
		break;
	}

	case nir_op_unpack_32_2x16_split_x: {
		LLVMValueRef tmp = LLVMBuildBitCast(ctx->ac.builder, src[0],
						    ctx->ac.v2i16,
						    "");
		result = LLVMBuildExtractElement(ctx->ac.builder, tmp,
						 ctx->ac.i32_0, "");
		break;
	}

	case nir_op_unpack_32_2x16_split_y: {
		LLVMValueRef tmp = LLVMBuildBitCast(ctx->ac.builder, src[0],
						    ctx->ac.v2i16,
						    "");
		result = LLVMBuildExtractElement(ctx->ac.builder, tmp,
						 ctx->ac.i32_1, "");
		break;
	}

	case nir_op_cube_face_coord: {
		src[0] = ac_to_float(&ctx->ac, src[0]);
		LLVMValueRef results[2];
		LLVMValueRef in[3];
		for (unsigned chan = 0; chan < 3; chan++)
			in[chan] = ac_llvm_extract_elem(&ctx->ac, src[0], chan);
		results[0] = ac_build_intrinsic(&ctx->ac, "llvm.amdgcn.cubetc",
						ctx->ac.f32, in, 3, AC_FUNC_ATTR_READNONE);
		results[1] = ac_build_intrinsic(&ctx->ac, "llvm.amdgcn.cubesc",
						ctx->ac.f32, in, 3, AC_FUNC_ATTR_READNONE);
		result = ac_build_gather_values(&ctx->ac, results, 2);
		break;
	}

	case nir_op_cube_face_index: {
		src[0] = ac_to_float(&ctx->ac, src[0]);
		LLVMValueRef in[3];
		for (unsigned chan = 0; chan < 3; chan++)
			in[chan] = ac_llvm_extract_elem(&ctx->ac, src[0], chan);
		result = ac_build_intrinsic(&ctx->ac,  "llvm.amdgcn.cubeid",
						ctx->ac.f32, in, 3, AC_FUNC_ATTR_READNONE);
		break;
	}

	case nir_op_fmin3:
		result = emit_intrin_2f_param(&ctx->ac, "llvm.minnum",
						ac_to_float_type(&ctx->ac, def_type), src[0], src[1]);
		result = emit_intrin_2f_param(&ctx->ac, "llvm.minnum",
						ac_to_float_type(&ctx->ac, def_type), result, src[2]);
		break;
	case nir_op_umin3:
		result = emit_minmax_int(&ctx->ac, LLVMIntULT, src[0], src[1]);
		result = emit_minmax_int(&ctx->ac, LLVMIntULT, result, src[2]);
		break;
	case nir_op_imin3:
		result = emit_minmax_int(&ctx->ac, LLVMIntSLT, src[0], src[1]);
		result = emit_minmax_int(&ctx->ac, LLVMIntSLT, result, src[2]);
		break;
	case nir_op_fmax3:
		result = emit_intrin_2f_param(&ctx->ac, "llvm.maxnum",
						ac_to_float_type(&ctx->ac, def_type), src[0], src[1]);
		result = emit_intrin_2f_param(&ctx->ac, "llvm.maxnum",
						ac_to_float_type(&ctx->ac, def_type), result, src[2]);
		break;
	case nir_op_umax3:
		result = emit_minmax_int(&ctx->ac, LLVMIntUGT, src[0], src[1]);
		result = emit_minmax_int(&ctx->ac, LLVMIntUGT, result, src[2]);
		break;
	case nir_op_imax3:
		result = emit_minmax_int(&ctx->ac, LLVMIntSGT, src[0], src[1]);
		result = emit_minmax_int(&ctx->ac, LLVMIntSGT, result, src[2]);
		break;
	case nir_op_fmed3: {
		src[0] = ac_to_float(&ctx->ac, src[0]);
		src[1] = ac_to_float(&ctx->ac, src[1]);
		src[2] = ac_to_float(&ctx->ac, src[2]);
		result = ac_build_fmed3(&ctx->ac, src[0], src[1], src[2],
					instr->dest.dest.ssa.bit_size);
		break;
	}
	case nir_op_imed3: {
		LLVMValueRef tmp1 = emit_minmax_int(&ctx->ac, LLVMIntSLT, src[0], src[1]);
		LLVMValueRef tmp2 = emit_minmax_int(&ctx->ac, LLVMIntSGT, src[0], src[1]);
		tmp2 = emit_minmax_int(&ctx->ac, LLVMIntSLT, tmp2, src[2]);
		result = emit_minmax_int(&ctx->ac, LLVMIntSGT, tmp1, tmp2);
		break;
	}
	case nir_op_umed3: {
		LLVMValueRef tmp1 = emit_minmax_int(&ctx->ac, LLVMIntULT, src[0], src[1]);
		LLVMValueRef tmp2 = emit_minmax_int(&ctx->ac, LLVMIntUGT, src[0], src[1]);
		tmp2 = emit_minmax_int(&ctx->ac, LLVMIntULT, tmp2, src[2]);
		result = emit_minmax_int(&ctx->ac, LLVMIntUGT, tmp1, tmp2);
		break;
	}

	default:
		fprintf(stderr, "Unknown NIR alu instr: ");
		nir_print_instr(&instr->instr, stderr);
		fprintf(stderr, "\n");
		abort();
	}

	if (result) {
		assert(instr->dest.dest.is_ssa);
		result = ac_to_integer_or_pointer(&ctx->ac, result);
		ctx->ssa_defs[instr->dest.dest.ssa.index] = result;
	}
}

static void visit_load_const(struct ac_nir_context *ctx,
                             const nir_load_const_instr *instr)
{
	LLVMValueRef values[4], value = NULL;
	LLVMTypeRef element_type =
	    LLVMIntTypeInContext(ctx->ac.context, instr->def.bit_size);

	for (unsigned i = 0; i < instr->def.num_components; ++i) {
		switch (instr->def.bit_size) {
		case 8:
			values[i] = LLVMConstInt(element_type,
			                         instr->value.u8[i], false);
			break;
		case 16:
			values[i] = LLVMConstInt(element_type,
			                         instr->value.u16[i], false);
			break;
		case 32:
			values[i] = LLVMConstInt(element_type,
			                         instr->value.u32[i], false);
			break;
		case 64:
			values[i] = LLVMConstInt(element_type,
			                         instr->value.u64[i], false);
			break;
		default:
			fprintf(stderr,
			        "unsupported nir load_const bit_size: %d\n",
			        instr->def.bit_size);
			abort();
		}
	}
	if (instr->def.num_components > 1) {
		value = LLVMConstVector(values, instr->def.num_components);
	} else
		value = values[0];

	ctx->ssa_defs[instr->def.index] = value;
}

static LLVMValueRef
get_buffer_size(struct ac_nir_context *ctx, LLVMValueRef descriptor, bool in_elements)
{
	LLVMValueRef size =
		LLVMBuildExtractElement(ctx->ac.builder, descriptor,
					LLVMConstInt(ctx->ac.i32, 2, false), "");

	/* VI only */
	if (ctx->ac.chip_class == VI && in_elements) {
		/* On VI, the descriptor contains the size in bytes,
		 * but TXQ must return the size in elements.
		 * The stride is always non-zero for resources using TXQ.
		 */
		LLVMValueRef stride =
			LLVMBuildExtractElement(ctx->ac.builder, descriptor,
						ctx->ac.i32_1, "");
		stride = LLVMBuildLShr(ctx->ac.builder, stride,
				       LLVMConstInt(ctx->ac.i32, 16, false), "");
		stride = LLVMBuildAnd(ctx->ac.builder, stride,
				      LLVMConstInt(ctx->ac.i32, 0x3fff, false), "");

		size = LLVMBuildUDiv(ctx->ac.builder, size, stride, "");
	}
	return size;
}

static LLVMValueRef lower_gather4_integer(struct ac_llvm_context *ctx,
					  nir_variable *var,
					  struct ac_image_args *args,
					  const nir_tex_instr *instr)
{
	const struct glsl_type *type = glsl_without_array(var->type);
	enum glsl_base_type stype = glsl_get_sampler_result_type(type);
	LLVMValueRef half_texel[2];
	LLVMValueRef compare_cube_wa = NULL;
	LLVMValueRef result;

	//TODO Rect
	{
		struct ac_image_args txq_args = { 0 };

		txq_args.dim = get_ac_sampler_dim(ctx, instr->sampler_dim, instr->is_array);
		txq_args.opcode = ac_image_get_resinfo;
		txq_args.dmask = 0xf;
		txq_args.lod = ctx->i32_0;
		txq_args.resource = args->resource;
		txq_args.attributes = AC_FUNC_ATTR_READNONE;
		LLVMValueRef size = ac_build_image_opcode(ctx, &txq_args);

		for (unsigned c = 0; c < 2; c++) {
			half_texel[c] = LLVMBuildExtractElement(ctx->builder, size,
								LLVMConstInt(ctx->i32, c, false), "");
			half_texel[c] = LLVMBuildUIToFP(ctx->builder, half_texel[c], ctx->f32, "");
			half_texel[c] = ac_build_fdiv(ctx, ctx->f32_1, half_texel[c]);
			half_texel[c] = LLVMBuildFMul(ctx->builder, half_texel[c],
						      LLVMConstReal(ctx->f32, -0.5), "");
		}
	}

	LLVMValueRef orig_coords[2] = { args->coords[0], args->coords[1] };

	for (unsigned c = 0; c < 2; c++) {
		LLVMValueRef tmp;
		tmp = LLVMBuildBitCast(ctx->builder, args->coords[c], ctx->f32, "");
		args->coords[c] = LLVMBuildFAdd(ctx->builder, tmp, half_texel[c], "");
	}

	/*
	 * Apparantly cube has issue with integer types that the workaround doesn't solve,
	 * so this tests if the format is 8_8_8_8 and an integer type do an alternate
	 * workaround by sampling using a scaled type and converting.
	 * This is taken from amdgpu-pro shaders.
	 */
	/* NOTE this produces some ugly code compared to amdgpu-pro,
	 * LLVM ends up dumping SGPRs into VGPRs to deal with the compare/select,
	 * and then reads them back. -pro generates two selects,
	 * one s_cmp for the descriptor rewriting
	 * one v_cmp for the coordinate and result changes.
	 */
	if (instr->sampler_dim == GLSL_SAMPLER_DIM_CUBE) {
		LLVMValueRef tmp, tmp2;

		/* workaround 8/8/8/8 uint/sint cube gather bug */
		/* first detect it then change to a scaled read and f2i */
		tmp = LLVMBuildExtractElement(ctx->builder, args->resource, ctx->i32_1, "");
		tmp2 = tmp;

		/* extract the DATA_FORMAT */
		tmp = ac_build_bfe(ctx, tmp, LLVMConstInt(ctx->i32, 20, false),
				   LLVMConstInt(ctx->i32, 6, false), false);

		/* is the DATA_FORMAT == 8_8_8_8 */
		compare_cube_wa = LLVMBuildICmp(ctx->builder, LLVMIntEQ, tmp, LLVMConstInt(ctx->i32, V_008F14_IMG_DATA_FORMAT_8_8_8_8, false), "");

		if (stype == GLSL_TYPE_UINT)
			/* Create a NUM FORMAT - 0x2 or 0x4 - USCALED or UINT */
			tmp = LLVMBuildSelect(ctx->builder, compare_cube_wa, LLVMConstInt(ctx->i32, 0x8000000, false),
					      LLVMConstInt(ctx->i32, 0x10000000, false), "");
		else
			/* Create a NUM FORMAT - 0x3 or 0x5 - SSCALED or SINT */
			tmp = LLVMBuildSelect(ctx->builder, compare_cube_wa, LLVMConstInt(ctx->i32, 0xc000000, false),
					      LLVMConstInt(ctx->i32, 0x14000000, false), "");

		/* replace the NUM FORMAT in the descriptor */
		tmp2 = LLVMBuildAnd(ctx->builder, tmp2, LLVMConstInt(ctx->i32, C_008F14_NUM_FORMAT_GFX6, false), "");
		tmp2 = LLVMBuildOr(ctx->builder, tmp2, tmp, "");

		args->resource = LLVMBuildInsertElement(ctx->builder, args->resource, tmp2, ctx->i32_1, "");

		/* don't modify the coordinates for this case */
		for (unsigned c = 0; c < 2; ++c)
			args->coords[c] = LLVMBuildSelect(
				ctx->builder, compare_cube_wa,
				orig_coords[c], args->coords[c], "");
	}

	args->attributes = AC_FUNC_ATTR_READNONE;
	result = ac_build_image_opcode(ctx, args);

	if (instr->sampler_dim == GLSL_SAMPLER_DIM_CUBE) {
		LLVMValueRef tmp, tmp2;

		/* if the cube workaround is in place, f2i the result. */
		for (unsigned c = 0; c < 4; c++) {
			tmp = LLVMBuildExtractElement(ctx->builder, result, LLVMConstInt(ctx->i32, c, false), "");
			if (stype == GLSL_TYPE_UINT)
				tmp2 = LLVMBuildFPToUI(ctx->builder, tmp, ctx->i32, "");
			else
				tmp2 = LLVMBuildFPToSI(ctx->builder, tmp, ctx->i32, "");
			tmp = LLVMBuildBitCast(ctx->builder, tmp, ctx->i32, "");
			tmp2 = LLVMBuildBitCast(ctx->builder, tmp2, ctx->i32, "");
			tmp = LLVMBuildSelect(ctx->builder, compare_cube_wa, tmp2, tmp, "");
			tmp = LLVMBuildBitCast(ctx->builder, tmp, ctx->f32, "");
			result = LLVMBuildInsertElement(ctx->builder, result, tmp, LLVMConstInt(ctx->i32, c, false), "");
		}
	}
	return result;
}

static nir_deref_instr *get_tex_texture_deref(const nir_tex_instr *instr)
{
	nir_deref_instr *texture_deref_instr = NULL;

	for (unsigned i = 0; i < instr->num_srcs; i++) {
		switch (instr->src[i].src_type) {
		case nir_tex_src_texture_deref:
			texture_deref_instr = nir_src_as_deref(instr->src[i].src);
			break;
		default:
			break;
		}
	}
	return texture_deref_instr;
}

static LLVMValueRef build_tex_intrinsic(struct ac_nir_context *ctx,
					const nir_tex_instr *instr,
					struct ac_image_args *args)
{
	if (instr->sampler_dim == GLSL_SAMPLER_DIM_BUF) {
		unsigned mask = nir_ssa_def_components_read(&instr->dest.ssa);

		if (ctx->abi->gfx9_stride_size_workaround) {
			return ac_build_buffer_load_format_gfx9_safe(&ctx->ac,
			                                             args->resource,
			                                             args->coords[0],
			                                             ctx->ac.i32_0,
			                                             util_last_bit(mask),
			                                             false, true);
		} else {
			return ac_build_buffer_load_format(&ctx->ac,
			                                   args->resource,
			                                   args->coords[0],
			                                   ctx->ac.i32_0,
			                                   util_last_bit(mask),
			                                   false, true);
		}
	}

	args->opcode = ac_image_sample;

	switch (instr->op) {
	case nir_texop_txf:
	case nir_texop_txf_ms:
	case nir_texop_samples_identical:
		args->opcode = args->level_zero ||
			       instr->sampler_dim == GLSL_SAMPLER_DIM_MS ?
					ac_image_load : ac_image_load_mip;
		args->level_zero = false;
		break;
	case nir_texop_txs:
	case nir_texop_query_levels:
		args->opcode = ac_image_get_resinfo;
		if (!args->lod)
			args->lod = ctx->ac.i32_0;
		args->level_zero = false;
		break;
	case nir_texop_tex:
		if (ctx->stage != MESA_SHADER_FRAGMENT) {
			assert(!args->lod);
			args->level_zero = true;
		}
		break;
	case nir_texop_tg4:
		args->opcode = ac_image_gather4;
		args->level_zero = true;
		break;
	case nir_texop_lod:
		args->opcode = ac_image_get_lod;
		break;
	default:
		break;
	}

	if (instr->op == nir_texop_tg4 && ctx->ac.chip_class <= VI) {
		nir_deref_instr *texture_deref_instr = get_tex_texture_deref(instr);
		nir_variable *var = nir_deref_instr_get_variable(texture_deref_instr);
		const struct glsl_type *type = glsl_without_array(var->type);
		enum glsl_base_type stype = glsl_get_sampler_result_type(type);
		if (stype == GLSL_TYPE_UINT || stype == GLSL_TYPE_INT) {
			return lower_gather4_integer(&ctx->ac, var, args, instr);
		}
	}

	/* Fixup for GFX9 which allocates 1D textures as 2D. */
	if (instr->op == nir_texop_lod && ctx->ac.chip_class >= GFX9) {
		if ((args->dim == ac_image_2darray ||
		     args->dim == ac_image_2d) && !args->coords[1]) {
			args->coords[1] = ctx->ac.i32_0;
		}
	}

	args->attributes = AC_FUNC_ATTR_READNONE;
	return ac_build_image_opcode(&ctx->ac, args);
}

static LLVMValueRef visit_vulkan_resource_reindex(struct ac_nir_context *ctx,
                                                  nir_intrinsic_instr *instr)
{
<<<<<<< HEAD
	LLVMValueRef index = get_src(ctx, instr->src[0]);
	unsigned desc_set = nir_intrinsic_desc_set(instr);
	unsigned binding = nir_intrinsic_binding(instr);
	LLVMValueRef desc_ptr = ctx->descriptor_sets[desc_set];
	struct radv_pipeline_layout *pipeline_layout = ctx->options->layout;
	struct radv_descriptor_set_layout *layout = pipeline_layout->set[desc_set].layout;
	unsigned base_offset = layout->binding[binding].offset;
	LLVMValueRef offset, stride;

	if (layout->binding[binding].type == VK_DESCRIPTOR_TYPE_UNIFORM_BUFFER_DYNAMIC ||
	    layout->binding[binding].type == VK_DESCRIPTOR_TYPE_STORAGE_BUFFER_DYNAMIC) {
		unsigned idx = pipeline_layout->set[desc_set].dynamic_offset_start +
			layout->binding[binding].dynamic_offset_offset;
		desc_ptr = ctx->push_constants;
		base_offset = pipeline_layout->push_constant_size + 16 * idx;
		stride = LLVMConstInt(ctx->i32, 16, false);
	} else
		stride = LLVMConstInt(ctx->i32, layout->binding[binding].size, false);

	offset = LLVMConstInt(ctx->i32, base_offset, false);
	index = LLVMBuildMul(ctx->builder, index, stride, "");
	offset = LLVMBuildAdd(ctx->builder, offset, index, "");
	
	desc_ptr = build_gep0(ctx, desc_ptr, offset);
	desc_ptr = cast_ptr(ctx, desc_ptr, ctx->v4i32);
	LLVMSetMetadata(desc_ptr, ctx->uniform_md_kind, ctx->empty_md);
=======
	LLVMValueRef ptr = get_src(ctx, instr->src[0]);
	LLVMValueRef index = get_src(ctx, instr->src[1]);
>>>>>>> b85ca86c

	LLVMValueRef result = LLVMBuildGEP(ctx->ac.builder, ptr, &index, 1, "");
	LLVMSetMetadata(result, ctx->ac.uniform_md_kind, ctx->ac.empty_md);
	return result;
}

static LLVMValueRef visit_load_push_constant(struct ac_nir_context *ctx,
                                             nir_intrinsic_instr *instr)
{
	LLVMValueRef ptr, addr;
<<<<<<< HEAD

	addr = LLVMConstInt(ctx->i32, nir_intrinsic_base(instr), 0);
	addr = LLVMBuildAdd(ctx->builder, addr, get_src(ctx, instr->src[0]), "");

	ptr = build_gep0(ctx, ctx->push_constants, addr);
	ptr = cast_ptr(ctx, ptr, get_def_type(ctx, &instr->dest.ssa));
=======
	LLVMValueRef src0 = get_src(ctx, instr->src[0]);
	unsigned index = nir_intrinsic_base(instr);

	addr = LLVMConstInt(ctx->ac.i32, index, 0);
	addr = LLVMBuildAdd(ctx->ac.builder, addr, src0, "");

	/* Load constant values from user SGPRS when possible, otherwise
	 * fallback to the default path that loads directly from memory.
	 */
	if (LLVMIsConstant(src0) &&
	    instr->dest.ssa.bit_size == 32) {
		unsigned count = instr->dest.ssa.num_components;
		unsigned offset = index;

		offset += LLVMConstIntGetZExtValue(src0);
		offset /= 4;

		offset -= ctx->abi->base_inline_push_consts;

		if (offset + count <= ctx->abi->num_inline_push_consts) {
			return ac_build_gather_values(&ctx->ac,
						      ctx->abi->inline_push_consts + offset,
						      count);
		}
	}

	ptr = ac_build_gep0(&ctx->ac, ctx->abi->push_constants, addr);

	if (instr->dest.ssa.bit_size == 8) {
		unsigned load_dwords = instr->dest.ssa.num_components > 1 ? 2 : 1;
		LLVMTypeRef vec_type = LLVMVectorType(LLVMInt8TypeInContext(ctx->ac.context), 4 * load_dwords);
		ptr = ac_cast_ptr(&ctx->ac, ptr, vec_type);
		LLVMValueRef res = LLVMBuildLoad(ctx->ac.builder, ptr, "");
>>>>>>> b85ca86c

		LLVMValueRef params[3];
		if (load_dwords > 1) {
			LLVMValueRef res_vec = LLVMBuildBitCast(ctx->ac.builder, res, LLVMVectorType(ctx->ac.i32, 2), "");
			params[0] = LLVMBuildExtractElement(ctx->ac.builder, res_vec, LLVMConstInt(ctx->ac.i32, 1, false), "");
			params[1] = LLVMBuildExtractElement(ctx->ac.builder, res_vec, LLVMConstInt(ctx->ac.i32, 0, false), "");
		} else {
			res = LLVMBuildBitCast(ctx->ac.builder, res, ctx->ac.i32, "");
			params[0] = ctx->ac.i32_0;
			params[1] = res;
		}
		params[2] = addr;
		res = ac_build_intrinsic(&ctx->ac, "llvm.amdgcn.alignbyte", ctx->ac.i32, params, 3, 0);

		res = LLVMBuildTrunc(ctx->ac.builder, res, LLVMIntTypeInContext(ctx->ac.context, instr->dest.ssa.num_components * 8), "");
		if (instr->dest.ssa.num_components > 1)
			res = LLVMBuildBitCast(ctx->ac.builder, res, LLVMVectorType(LLVMInt8TypeInContext(ctx->ac.context), instr->dest.ssa.num_components), "");
		return res;
	} else if (instr->dest.ssa.bit_size == 16) {
		unsigned load_dwords = instr->dest.ssa.num_components / 2 + 1;
		LLVMTypeRef vec_type = LLVMVectorType(LLVMInt16TypeInContext(ctx->ac.context), 2 * load_dwords);
		ptr = ac_cast_ptr(&ctx->ac, ptr, vec_type);
		LLVMValueRef res = LLVMBuildLoad(ctx->ac.builder, ptr, "");
		res = LLVMBuildBitCast(ctx->ac.builder, res, vec_type, "");
		LLVMValueRef cond = LLVMBuildLShr(ctx->ac.builder, addr, ctx->ac.i32_1, "");
		cond = LLVMBuildTrunc(ctx->ac.builder, cond, ctx->ac.i1, "");
		LLVMValueRef mask[] = { LLVMConstInt(ctx->ac.i32, 0, false), LLVMConstInt(ctx->ac.i32, 1, false),
					LLVMConstInt(ctx->ac.i32, 2, false), LLVMConstInt(ctx->ac.i32, 3, false),
					LLVMConstInt(ctx->ac.i32, 4, false)};
		LLVMValueRef swizzle_aligned = LLVMConstVector(&mask[0], instr->dest.ssa.num_components);
		LLVMValueRef swizzle_unaligned = LLVMConstVector(&mask[1], instr->dest.ssa.num_components);
		LLVMValueRef shuffle_aligned = LLVMBuildShuffleVector(ctx->ac.builder, res, res, swizzle_aligned, "");
		LLVMValueRef shuffle_unaligned = LLVMBuildShuffleVector(ctx->ac.builder, res, res, swizzle_unaligned, "");
		res = LLVMBuildSelect(ctx->ac.builder, cond, shuffle_unaligned, shuffle_aligned, "");
		return LLVMBuildBitCast(ctx->ac.builder, res, get_def_type(ctx, &instr->dest.ssa), "");
	}

	ptr = ac_cast_ptr(&ctx->ac, ptr, get_def_type(ctx, &instr->dest.ssa));

	return LLVMBuildLoad(ctx->ac.builder, ptr, "");
}

static LLVMValueRef visit_get_buffer_size(struct ac_nir_context *ctx,
                                          const nir_intrinsic_instr *instr)
{
	LLVMValueRef index = get_src(ctx, instr->src[0]);

	return get_buffer_size(ctx, ctx->abi->load_ssbo(ctx->abi, index, false), false);
}

static uint32_t widen_mask(uint32_t mask, unsigned multiplier)
{
	uint32_t new_mask = 0;
	for(unsigned i = 0; i < 32 && (1u << i) <= mask; ++i)
		if (mask & (1u << i))
			new_mask |= ((1u << multiplier) - 1u) << (i * multiplier);
	return new_mask;
}

static LLVMValueRef extract_vector_range(struct ac_llvm_context *ctx, LLVMValueRef src,
                                         unsigned start, unsigned count)
{
	LLVMValueRef mask[] = {
	ctx->i32_0, ctx->i32_1,
	LLVMConstInt(ctx->i32, 2, false), LLVMConstInt(ctx->i32, 3, false) };

	unsigned src_elements = ac_get_llvm_num_components(src);

	if (count == src_elements) {
		assert(start == 0);
		return src;
	} else if (count == 1) {
		assert(start < src_elements);
		return LLVMBuildExtractElement(ctx->builder, src, mask[start],  "");
	} else {
		assert(start + count <= src_elements);
		assert(count <= 4);
		LLVMValueRef swizzle = LLVMConstVector(&mask[start], count);
		return LLVMBuildShuffleVector(ctx->builder, src, src, swizzle, "");
	}
}

static unsigned get_cache_policy(struct ac_nir_context *ctx,
				 enum gl_access_qualifier access,
				 bool may_store_unaligned,
				 bool writeonly_memory)
{
	unsigned cache_policy = 0;

	/* SI has a TC L1 bug causing corruption of 8bit/16bit stores.  All
	 * store opcodes not aligned to a dword are affected. The only way to
	 * get unaligned stores is through shader images.
	 */
	if (((may_store_unaligned && ctx->ac.chip_class == SI) ||
	     /* If this is write-only, don't keep data in L1 to prevent
	      * evicting L1 cache lines that may be needed by other
	      * instructions.
	      */
	     writeonly_memory ||
	     access & (ACCESS_COHERENT | ACCESS_VOLATILE))) {
		cache_policy |= ac_glc;
	}

	return cache_policy;
}

static void visit_store_ssbo(struct ac_nir_context *ctx,
                             nir_intrinsic_instr *instr)
{
	LLVMValueRef src_data = get_src(ctx, instr->src[0]);
	int elem_size_bytes = ac_get_elem_bits(&ctx->ac, LLVMTypeOf(src_data)) / 8;
	unsigned writemask = nir_intrinsic_write_mask(instr);
	enum gl_access_qualifier access = nir_intrinsic_access(instr);
	bool writeonly_memory = access & ACCESS_NON_READABLE;
	unsigned cache_policy = get_cache_policy(ctx, access, false, writeonly_memory);

	LLVMValueRef rsrc = ctx->abi->load_ssbo(ctx->abi,
				        get_src(ctx, instr->src[1]), true);
	LLVMValueRef base_data = src_data;
	base_data = ac_trim_vector(&ctx->ac, base_data, instr->num_components);
	LLVMValueRef base_offset = get_src(ctx, instr->src[2]);

	while (writemask) {
		int start, count;
		LLVMValueRef data, offset;
		LLVMTypeRef data_type;

		u_bit_scan_consecutive_range(&writemask, &start, &count);

		/* Due to an LLVM limitation, split 3-element writes
		 * into a 2-element and a 1-element write. */
		if (count == 3) {
			writemask |= 1 << (start + 2);
			count = 2;
		}
		int num_bytes = count * elem_size_bytes; /* count in bytes */

		/* we can only store 4 DWords at the same time.
		 * can only happen for 64 Bit vectors. */
		if (num_bytes > 16) {
			writemask |= ((1u << (count - 2)) - 1u) << (start + 2);
			count = 2;
			num_bytes = 16;
		}

		/* check alignment of 16 Bit stores */
		if (elem_size_bytes == 2 && num_bytes > 2 && (start % 2) == 1) {
			writemask |= ((1u << (count - 1)) - 1u) << (start + 1);
			count = 1;
			num_bytes = 2;
		}
		data = extract_vector_range(&ctx->ac, base_data, start, count);

		offset = LLVMBuildAdd(ctx->ac.builder, base_offset,
				      LLVMConstInt(ctx->ac.i32, start * elem_size_bytes, false), "");

		if (num_bytes == 1) {
			ac_build_tbuffer_store_byte(&ctx->ac, rsrc, data,
						    offset, ctx->ac.i32_0,
						    cache_policy & ac_glc,
						    writeonly_memory);
		} else if (num_bytes == 2) {
			ac_build_tbuffer_store_short(&ctx->ac, rsrc, data,
						     offset, ctx->ac.i32_0,
						     cache_policy & ac_glc,
						     writeonly_memory);
		} else {
			int num_channels = num_bytes / 4;

			switch (num_bytes) {
			case 16: /* v4f32 */
				data_type = ctx->ac.v4f32;
				break;
			case 8: /* v2f32 */
				data_type = ctx->ac.v2f32;
				break;
			case 4: /* f32 */
				data_type = ctx->ac.f32;
				break;
			default:
				unreachable("Malformed vector store.");
			}
			data = LLVMBuildBitCast(ctx->ac.builder, data, data_type, "");

			ac_build_buffer_store_dword(&ctx->ac, rsrc, data,
						    num_channels, offset,
						    ctx->ac.i32_0, 0,
						    cache_policy & ac_glc,
						    false, writeonly_memory,
						    false);
		}
	}
}

static LLVMValueRef visit_atomic_ssbo(struct ac_nir_context *ctx,
                                      const nir_intrinsic_instr *instr)
{
	const char *name;
	LLVMValueRef params[6];
	int arg_count = 0;

	if (instr->intrinsic == nir_intrinsic_ssbo_atomic_comp_swap) {
		params[arg_count++] = ac_llvm_extract_elem(&ctx->ac, get_src(ctx, instr->src[3]), 0);
	}
	params[arg_count++] = ac_llvm_extract_elem(&ctx->ac, get_src(ctx, instr->src[2]), 0);
	params[arg_count++] = ctx->abi->load_ssbo(ctx->abi,
						 get_src(ctx, instr->src[0]),
						 true);
	params[arg_count++] = ctx->ac.i32_0; /* vindex */
	params[arg_count++] = get_src(ctx, instr->src[1]);      /* voffset */
	params[arg_count++] = ctx->ac.i1false;  /* slc */

	switch (instr->intrinsic) {
	case nir_intrinsic_ssbo_atomic_add:
		name = "llvm.amdgcn.buffer.atomic.add";
		break;
	case nir_intrinsic_ssbo_atomic_imin:
		name = "llvm.amdgcn.buffer.atomic.smin";
		break;
	case nir_intrinsic_ssbo_atomic_umin:
		name = "llvm.amdgcn.buffer.atomic.umin";
		break;
	case nir_intrinsic_ssbo_atomic_imax:
		name = "llvm.amdgcn.buffer.atomic.smax";
		break;
	case nir_intrinsic_ssbo_atomic_umax:
		name = "llvm.amdgcn.buffer.atomic.umax";
		break;
	case nir_intrinsic_ssbo_atomic_and:
		name = "llvm.amdgcn.buffer.atomic.and";
		break;
	case nir_intrinsic_ssbo_atomic_or:
		name = "llvm.amdgcn.buffer.atomic.or";
		break;
	case nir_intrinsic_ssbo_atomic_xor:
		name = "llvm.amdgcn.buffer.atomic.xor";
		break;
	case nir_intrinsic_ssbo_atomic_exchange:
		name = "llvm.amdgcn.buffer.atomic.swap";
		break;
	case nir_intrinsic_ssbo_atomic_comp_swap:
		name = "llvm.amdgcn.buffer.atomic.cmpswap";
		break;
	default:
		abort();
	}

	return ac_build_intrinsic(&ctx->ac, name, ctx->ac.i32, params, arg_count, 0);
}

static LLVMValueRef visit_load_buffer(struct ac_nir_context *ctx,
                                      const nir_intrinsic_instr *instr)
{
	int elem_size_bytes = instr->dest.ssa.bit_size / 8;
	int num_components = instr->num_components;
	enum gl_access_qualifier access = nir_intrinsic_access(instr);
	unsigned cache_policy = get_cache_policy(ctx, access, false, false);

	LLVMValueRef offset = get_src(ctx, instr->src[1]);
	LLVMValueRef rsrc = ctx->abi->load_ssbo(ctx->abi,
						get_src(ctx, instr->src[0]), false);
	LLVMValueRef vindex = ctx->ac.i32_0;

	LLVMTypeRef def_type = get_def_type(ctx, &instr->dest.ssa);
	LLVMTypeRef def_elem_type = num_components > 1 ? LLVMGetElementType(def_type) : def_type;

	LLVMValueRef results[4];
	for (int i = 0; i < num_components;) {
		int num_elems = num_components - i;
		if (elem_size_bytes < 4 && nir_intrinsic_align(instr) % 4 != 0)
			num_elems = 1;
		if (num_elems * elem_size_bytes > 16)
			num_elems = 16 / elem_size_bytes;
		int load_bytes = num_elems * elem_size_bytes;

		LLVMValueRef immoffset = LLVMConstInt(ctx->ac.i32, i * elem_size_bytes, false);

		LLVMValueRef ret;

		if (load_bytes == 1) {
			ret = ac_build_tbuffer_load_byte(&ctx->ac,
							  rsrc,
							  offset,
							  ctx->ac.i32_0,
							  immoffset,
							  cache_policy & ac_glc);
		} else if (load_bytes == 2) {
			ret = ac_build_tbuffer_load_short(&ctx->ac,
							 rsrc,
							 offset,
							 ctx->ac.i32_0,
							 immoffset,
							 cache_policy & ac_glc);
		} else {
			int num_channels = util_next_power_of_two(load_bytes) / 4;

			ret = ac_build_buffer_load(&ctx->ac, rsrc, num_channels,
						   vindex, offset, immoffset, 0,
						   cache_policy & ac_glc, 0,
						   false, false);
		}

		LLVMTypeRef byte_vec = LLVMVectorType(ctx->ac.i8, ac_get_type_size(LLVMTypeOf(ret)));
		ret = LLVMBuildBitCast(ctx->ac.builder, ret, byte_vec, "");
		ret = ac_trim_vector(&ctx->ac, ret, load_bytes);

		LLVMTypeRef ret_type = LLVMVectorType(def_elem_type, num_elems);
		ret = LLVMBuildBitCast(ctx->ac.builder, ret, ret_type, "");

		for (unsigned j = 0; j < num_elems; j++) {
			results[i + j] = LLVMBuildExtractElement(ctx->ac.builder, ret, LLVMConstInt(ctx->ac.i32, j, false), "");
		}
		i += num_elems;
	}

	return ac_build_gather_values(&ctx->ac, results, num_components);
}

static LLVMValueRef visit_load_ubo_buffer(struct ac_nir_context *ctx,
                                          const nir_intrinsic_instr *instr)
{
	LLVMValueRef ret;
	LLVMValueRef rsrc = get_src(ctx, instr->src[0]);
	LLVMValueRef offset = get_src(ctx, instr->src[1]);
	int num_components = instr->num_components;

	if (ctx->abi->load_ubo)
		rsrc = ctx->abi->load_ubo(ctx->abi, rsrc);

	if (instr->dest.ssa.bit_size == 64)
		num_components *= 2;

	if (instr->dest.ssa.bit_size == 16 || instr->dest.ssa.bit_size == 8) {
		unsigned load_bytes = instr->dest.ssa.bit_size / 8;
		LLVMValueRef results[num_components];
		for (unsigned i = 0; i < num_components; ++i) {
			LLVMValueRef immoffset = LLVMConstInt(ctx->ac.i32,
							      load_bytes * i, 0);

			if (load_bytes == 1) {
				results[i] = ac_build_tbuffer_load_byte(&ctx->ac,
									rsrc,
									offset,
									ctx->ac.i32_0,
									immoffset,
									false);
			} else {
				assert(load_bytes == 2);
				results[i] = ac_build_tbuffer_load_short(&ctx->ac,
									 rsrc,
									 offset,
									 ctx->ac.i32_0,
									 immoffset,
									 false);
			}
		}
		ret = ac_build_gather_values(&ctx->ac, results, num_components);
	} else {
		ret = ac_build_buffer_load(&ctx->ac, rsrc, num_components, NULL, offset,
					   NULL, 0, false, false, true, true);

		ret = ac_trim_vector(&ctx->ac, ret, num_components);
	}

	return LLVMBuildBitCast(ctx->ac.builder, ret,
	                        get_def_type(ctx, &instr->dest.ssa), "");
}

static void
get_deref_offset(struct ac_nir_context *ctx, nir_deref_instr *instr,
                 bool vs_in, unsigned *vertex_index_out,
                 LLVMValueRef *vertex_index_ref,
                 unsigned *const_out, LLVMValueRef *indir_out)
{
	nir_variable *var = nir_deref_instr_get_variable(instr);
	nir_deref_path path;
	unsigned idx_lvl = 1;

	nir_deref_path_init(&path, instr, NULL);

	if (vertex_index_out != NULL || vertex_index_ref != NULL) {
		if (vertex_index_ref) {
			*vertex_index_ref = get_src(ctx, path.path[idx_lvl]->arr.index);
			if (vertex_index_out)
				*vertex_index_out = 0;
		} else {
			nir_const_value *v = nir_src_as_const_value(path.path[idx_lvl]->arr.index);
			assert(v);
			*vertex_index_out = v->u32[0];
		}
		++idx_lvl;
	}

	uint32_t const_offset = 0;
	LLVMValueRef offset = NULL;

	if (var->data.compact) {
		assert(instr->deref_type == nir_deref_type_array);
		nir_const_value *v = nir_src_as_const_value(instr->arr.index);
		assert(v);
		const_offset = v->u32[0];
		goto out;
	}

	for (; path.path[idx_lvl]; ++idx_lvl) {
		const struct glsl_type *parent_type = path.path[idx_lvl - 1]->type;
		if (path.path[idx_lvl]->deref_type == nir_deref_type_struct) {
			unsigned index = path.path[idx_lvl]->strct.index;

			for (unsigned i = 0; i < index; i++) {
				const struct glsl_type *ft = glsl_get_struct_field(parent_type, i);
				const_offset += glsl_count_attribute_slots(ft, vs_in);
			}
		} else if(path.path[idx_lvl]->deref_type == nir_deref_type_array) {
			unsigned size = glsl_count_attribute_slots(path.path[idx_lvl]->type, vs_in);
			LLVMValueRef array_off = LLVMBuildMul(ctx->ac.builder, LLVMConstInt(ctx->ac.i32, size, 0),
			                                      get_src(ctx, path.path[idx_lvl]->arr.index), "");
			if (offset)
				offset = LLVMBuildAdd(ctx->ac.builder, offset, array_off, "");
			else
				offset = array_off;
		} else
			unreachable("Uhandled deref type in get_deref_instr_offset");
	}

out:
	nir_deref_path_finish(&path);

	if (const_offset && offset)
		offset = LLVMBuildAdd(ctx->ac.builder, offset,
				      LLVMConstInt(ctx->ac.i32, const_offset, 0),
				      "");

	*const_out = const_offset;
	*indir_out = offset;
}

static LLVMValueRef load_tess_varyings(struct ac_nir_context *ctx,
				       nir_intrinsic_instr *instr,
				       bool load_inputs)
{
	LLVMValueRef result;
	LLVMValueRef vertex_index = NULL;
	LLVMValueRef indir_index = NULL;
	unsigned const_index = 0;

	nir_variable *var = nir_deref_instr_get_variable(nir_instr_as_deref(instr->src[0].ssa->parent_instr));

	unsigned location = var->data.location;
	unsigned driver_location = var->data.driver_location;
	const bool is_patch =  var->data.patch;
	const bool is_compact = var->data.compact;

	get_deref_offset(ctx, nir_instr_as_deref(instr->src[0].ssa->parent_instr),
	                 false, NULL, is_patch ? NULL : &vertex_index,
	                 &const_index, &indir_index);

	LLVMTypeRef dest_type = get_def_type(ctx, &instr->dest.ssa);

	LLVMTypeRef src_component_type;
	if (LLVMGetTypeKind(dest_type) == LLVMVectorTypeKind)
		src_component_type = LLVMGetElementType(dest_type);
	else
		src_component_type = dest_type;

	result = ctx->abi->load_tess_varyings(ctx->abi, src_component_type,
					      vertex_index, indir_index,
					      const_index, location, driver_location,
					      var->data.location_frac,
					      instr->num_components,
					      is_patch, is_compact, load_inputs);
	if (instr->dest.ssa.bit_size == 16) {
		result = ac_to_integer(&ctx->ac, result);
		result = LLVMBuildTrunc(ctx->ac.builder, result, dest_type, "");
	}
	return LLVMBuildBitCast(ctx->ac.builder, result, dest_type, "");
}

static unsigned
type_scalar_size_bytes(const struct glsl_type *type)
{
   assert(glsl_type_is_vector_or_scalar(type) ||
          glsl_type_is_matrix(type));
   return glsl_type_is_boolean(type) ? 4 : glsl_get_bit_size(type) / 8;
}

static LLVMValueRef visit_load_var(struct ac_nir_context *ctx,
				   nir_intrinsic_instr *instr)
{
	nir_deref_instr *deref = nir_instr_as_deref(instr->src[0].ssa->parent_instr);
	nir_variable *var = nir_deref_instr_get_variable(deref);

	LLVMValueRef values[8];
	int idx = 0;
	int ve = instr->dest.ssa.num_components;
	unsigned comp = 0;
	LLVMValueRef indir_index;
	LLVMValueRef ret;
	unsigned const_index;
	unsigned stride = 4;
	int mode = deref->mode;
	
	if (var) {
		bool vs_in = ctx->stage == MESA_SHADER_VERTEX &&
			var->data.mode == nir_var_shader_in;
		idx = var->data.driver_location;
		comp = var->data.location_frac;
		mode = var->data.mode;

		get_deref_offset(ctx, deref, vs_in, NULL, NULL,
				 &const_index, &indir_index);

		if (var->data.compact) {
			stride = 1;
			const_index += comp;
			comp = 0;
		}
	}

	if (instr->dest.ssa.bit_size == 64 &&
	    (deref->mode == nir_var_shader_in ||
	     deref->mode == nir_var_shader_out ||
	     deref->mode == nir_var_function_temp))
		ve *= 2;

	switch (mode) {
	case nir_var_shader_in:
		if (ctx->stage == MESA_SHADER_TESS_CTRL ||
		    ctx->stage == MESA_SHADER_TESS_EVAL) {
			return load_tess_varyings(ctx, instr, true);
		}

		if (ctx->stage == MESA_SHADER_GEOMETRY) {
			LLVMTypeRef type = LLVMIntTypeInContext(ctx->ac.context, instr->dest.ssa.bit_size);
			LLVMValueRef indir_index;
			unsigned const_index, vertex_index;
			get_deref_offset(ctx, deref, false, &vertex_index, NULL,
			                 &const_index, &indir_index);

			return ctx->abi->load_inputs(ctx->abi, var->data.location,
						     var->data.driver_location,
						     var->data.location_frac,
						     instr->num_components, vertex_index, const_index, type);
		}

		for (unsigned chan = comp; chan < ve + comp; chan++) {
			if (indir_index) {
				unsigned count = glsl_count_attribute_slots(
						var->type,
						ctx->stage == MESA_SHADER_VERTEX);
				count -= chan / 4;
				LLVMValueRef tmp_vec = ac_build_gather_values_extended(
						&ctx->ac, ctx->abi->inputs + idx + chan, count,
						stride, false, true);

				values[chan] = LLVMBuildExtractElement(ctx->ac.builder,
								       tmp_vec,
								       indir_index, "");
			} else
				values[chan] = ctx->abi->inputs[idx + chan + const_index * stride];
		}
		break;
	case nir_var_function_temp:
		for (unsigned chan = 0; chan < ve; chan++) {
			if (indir_index) {
				unsigned count = glsl_count_attribute_slots(
					var->type, false);
				count -= chan / 4;
				LLVMValueRef tmp_vec = ac_build_gather_values_extended(
						&ctx->ac, ctx->locals + idx + chan, count,
						stride, true, true);

				values[chan] = LLVMBuildExtractElement(ctx->ac.builder,
								       tmp_vec,
								       indir_index, "");
			} else {
				values[chan] = LLVMBuildLoad(ctx->ac.builder, ctx->locals[idx + chan + const_index * stride], "");
			}
		}
		break;
	case nir_var_mem_shared: {
		LLVMValueRef address = get_src(ctx, instr->src[0]);
		LLVMValueRef val = LLVMBuildLoad(ctx->ac.builder, address, "");
		return LLVMBuildBitCast(ctx->ac.builder, val,
					get_def_type(ctx, &instr->dest.ssa),
					"");
	}
	case nir_var_shader_out:
		if (ctx->stage == MESA_SHADER_TESS_CTRL) {
			return load_tess_varyings(ctx, instr, false);
		}

		for (unsigned chan = comp; chan < ve + comp; chan++) {
			if (indir_index) {
				unsigned count = glsl_count_attribute_slots(
						var->type, false);
				count -= chan / 4;
				LLVMValueRef tmp_vec = ac_build_gather_values_extended(
						&ctx->ac, ctx->abi->outputs + idx + chan, count,
						stride, true, true);

				values[chan] = LLVMBuildExtractElement(ctx->ac.builder,
								       tmp_vec,
								       indir_index, "");
			} else {
				values[chan] = LLVMBuildLoad(ctx->ac.builder,
						     ctx->abi->outputs[idx + chan + const_index * stride],
						     "");
			}
		}
<<<<<<< HEAD
		return to_integer(ctx, ac_build_gather_values(&ctx->ac, values, ve));
	case nir_var_shared: {
		radv_get_deref_offset(ctx, &instr->variables[0]->deref, false,
				      &const_index, &indir_index);
		LLVMValueRef ptr = get_shared_memory_ptr(ctx, idx, ctx->i32);
		LLVMValueRef derived_ptr;

		if (indir_index)
			indir_index = LLVMBuildMul(ctx->builder, indir_index, LLVMConstInt(ctx->i32, 4, false), "");

		for (unsigned chan = 0; chan < ve; chan++) {
			LLVMValueRef index = LLVMConstInt(ctx->i32, chan, false);
			if (indir_index)
				index = LLVMBuildAdd(ctx->builder, index, indir_index, "");
			derived_ptr = LLVMBuildGEP(ctx->builder, ptr, &index, 1, "");
			values[chan] = LLVMBuildLoad(ctx->builder, derived_ptr, "");
=======
		break;
	case nir_var_mem_global:  {
		LLVMValueRef address = get_src(ctx, instr->src[0]);
		unsigned explicit_stride = glsl_get_explicit_stride(deref->type);
		unsigned natural_stride = type_scalar_size_bytes(deref->type);
		unsigned stride = explicit_stride ? explicit_stride : natural_stride;

		LLVMTypeRef result_type = get_def_type(ctx, &instr->dest.ssa);
		if (stride != natural_stride) {
			LLVMTypeRef ptr_type =  LLVMPointerType(LLVMGetElementType(result_type),
			                                        LLVMGetPointerAddressSpace(LLVMTypeOf(address)));
			address = LLVMBuildBitCast(ctx->ac.builder, address, ptr_type , "");

			for (unsigned i = 0; i < instr->dest.ssa.num_components; ++i) {
				LLVMValueRef offset = LLVMConstInt(ctx->ac.i32, i * stride / natural_stride, 0);
				values[i] = LLVMBuildLoad(ctx->ac.builder,
				                          ac_build_gep_ptr(&ctx->ac, address, offset), "");
			}
			return ac_build_gather_values(&ctx->ac, values, instr->dest.ssa.num_components);
		} else {
			LLVMTypeRef ptr_type =  LLVMPointerType(result_type,
			                                        LLVMGetPointerAddressSpace(LLVMTypeOf(address)));
			address = LLVMBuildBitCast(ctx->ac.builder, address, ptr_type , "");
			LLVMValueRef val = LLVMBuildLoad(ctx->ac.builder, address, "");
			return val;
>>>>>>> b85ca86c
		}
	}
	default:
		unreachable("unhandle variable mode");
	}
	ret = ac_build_varying_gather_values(&ctx->ac, values, ve, comp);
	return LLVMBuildBitCast(ctx->ac.builder, ret, get_def_type(ctx, &instr->dest.ssa), "");
}

static void
visit_store_var(struct ac_nir_context *ctx,
		nir_intrinsic_instr *instr)
{
	nir_deref_instr *deref = nir_instr_as_deref(instr->src[0].ssa->parent_instr);
	nir_variable *var = nir_deref_instr_get_variable(deref);

	LLVMValueRef temp_ptr, value;
	int idx = 0;
	unsigned comp = 0;
	LLVMValueRef src = ac_to_float(&ctx->ac, get_src(ctx, instr->src[1]));
	int writemask = instr->const_index[0];
	LLVMValueRef indir_index;
	unsigned const_index;

	if (var) {
		get_deref_offset(ctx, deref, false,
		                 NULL, NULL, &const_index, &indir_index);
		idx = var->data.driver_location;
		comp = var->data.location_frac;

		if (var->data.compact) {
			const_index += comp;
			comp = 0;
		}
	}

	if (ac_get_elem_bits(&ctx->ac, LLVMTypeOf(src)) == 64 &&
	    (deref->mode == nir_var_shader_out ||
	     deref->mode == nir_var_function_temp)) {

		src = LLVMBuildBitCast(ctx->ac.builder, src,
		                       LLVMVectorType(ctx->ac.f32, ac_get_llvm_num_components(src) * 2),
		                       "");

		writemask = widen_mask(writemask, 2);
	}

	writemask = writemask << comp;

	switch (deref->mode) {
	case nir_var_shader_out:

		if (ctx->stage == MESA_SHADER_TESS_CTRL) {
			LLVMValueRef vertex_index = NULL;
			LLVMValueRef indir_index = NULL;
			unsigned const_index = 0;
			const bool is_patch = var->data.patch;

			get_deref_offset(ctx, deref, false, NULL,
			                 is_patch ? NULL : &vertex_index,
			                 &const_index, &indir_index);

			ctx->abi->store_tcs_outputs(ctx->abi, var,
						    vertex_index, indir_index,
						    const_index, src, writemask);
			return;
		}

		for (unsigned chan = 0; chan < 8; chan++) {
			int stride = 4;
			if (!(writemask & (1 << chan)))
				continue;

			value = ac_llvm_extract_elem(&ctx->ac, src, chan - comp);

			if (var->data.compact)
				stride = 1;
			if (indir_index) {
				unsigned count = glsl_count_attribute_slots(
						var->type, false);
				count -= chan / 4;
				LLVMValueRef tmp_vec = ac_build_gather_values_extended(
						&ctx->ac, ctx->abi->outputs + idx + chan, count,
						stride, true, true);

				tmp_vec = LLVMBuildInsertElement(ctx->ac.builder, tmp_vec,
							         value, indir_index, "");
				build_store_values_extended(&ctx->ac, ctx->abi->outputs + idx + chan,
							    count, stride, tmp_vec);

			} else {
				temp_ptr = ctx->abi->outputs[idx + chan + const_index * stride];

				LLVMBuildStore(ctx->ac.builder, value, temp_ptr);
			}
		}
		break;
	case nir_var_function_temp:
		for (unsigned chan = 0; chan < 8; chan++) {
			if (!(writemask & (1 << chan)))
				continue;

			value = ac_llvm_extract_elem(&ctx->ac, src, chan);
			if (indir_index) {
				unsigned count = glsl_count_attribute_slots(
					var->type, false);
				count -= chan / 4;
				LLVMValueRef tmp_vec = ac_build_gather_values_extended(
					&ctx->ac, ctx->locals + idx + chan, count,
					4, true, true);

				tmp_vec = LLVMBuildInsertElement(ctx->ac.builder, tmp_vec,
								 value, indir_index, "");
				build_store_values_extended(&ctx->ac, ctx->locals + idx + chan,
							    count, 4, tmp_vec);
			} else {
				temp_ptr = ctx->locals[idx + chan + const_index * 4];

				LLVMBuildStore(ctx->ac.builder, value, temp_ptr);
			}
		}
		break;

	case nir_var_mem_global:
	case nir_var_mem_shared: {
		int writemask = instr->const_index[0];
		LLVMValueRef address = get_src(ctx, instr->src[0]);
		LLVMValueRef val = get_src(ctx, instr->src[1]);

<<<<<<< HEAD
		if (indir_index)
			indir_index = LLVMBuildMul(ctx->builder, indir_index, LLVMConstInt(ctx->i32, 4, false), "");

		for (unsigned chan = 0; chan < 4; chan++) {
			if (!(writemask & (1 << chan)))
				continue;
=======
		unsigned explicit_stride = glsl_get_explicit_stride(deref->type);
		unsigned natural_stride = type_scalar_size_bytes(deref->type);
		unsigned stride = explicit_stride ? explicit_stride : natural_stride;
>>>>>>> b85ca86c

		LLVMTypeRef ptr_type =  LLVMPointerType(LLVMTypeOf(val),
							LLVMGetPointerAddressSpace(LLVMTypeOf(address)));
		address = LLVMBuildBitCast(ctx->ac.builder, address, ptr_type , "");

		if (writemask == (1u << ac_get_llvm_num_components(val)) - 1 &&
		    stride == natural_stride) {
			LLVMTypeRef ptr_type =  LLVMPointerType(LLVMTypeOf(val),
			                                        LLVMGetPointerAddressSpace(LLVMTypeOf(address)));
			address = LLVMBuildBitCast(ctx->ac.builder, address, ptr_type , "");

			val = LLVMBuildBitCast(ctx->ac.builder, val,
			                       LLVMGetElementType(LLVMTypeOf(address)), "");
			LLVMBuildStore(ctx->ac.builder, val, address);
		} else {
			LLVMTypeRef ptr_type =  LLVMPointerType(LLVMGetElementType(LLVMTypeOf(val)),
			                                        LLVMGetPointerAddressSpace(LLVMTypeOf(address)));
			address = LLVMBuildBitCast(ctx->ac.builder, address, ptr_type , "");
			for (unsigned chan = 0; chan < 4; chan++) {
				if (!(writemask & (1 << chan)))
					continue;

				LLVMValueRef offset = LLVMConstInt(ctx->ac.i32, chan * stride / natural_stride, 0);

				LLVMValueRef ptr = ac_build_gep_ptr(&ctx->ac, address, offset);
				LLVMValueRef src = ac_llvm_extract_elem(&ctx->ac, val,
									chan);
				src = LLVMBuildBitCast(ctx->ac.builder, src,
				                       LLVMGetElementType(LLVMTypeOf(ptr)), "");
				LLVMBuildStore(ctx->ac.builder, src, ptr);
			}
		}
		break;
	}
	default:
		abort();
		break;
	}
}

static int image_type_to_components_count(enum glsl_sampler_dim dim, bool array)
{
	switch (dim) {
	case GLSL_SAMPLER_DIM_BUF:
		return 1;
	case GLSL_SAMPLER_DIM_1D:
		return array ? 2 : 1;
	case GLSL_SAMPLER_DIM_2D:
		return array ? 3 : 2;
	case GLSL_SAMPLER_DIM_MS:
		return array ? 4 : 3;
	case GLSL_SAMPLER_DIM_3D:
	case GLSL_SAMPLER_DIM_CUBE:
		return 3;
	case GLSL_SAMPLER_DIM_RECT:
	case GLSL_SAMPLER_DIM_SUBPASS:
		return 2;
	case GLSL_SAMPLER_DIM_SUBPASS_MS:
		return 3;
	default:
		break;
	}
	return 0;
}

<<<<<<< HEAD
static LLVMValueRef get_image_coords(struct nir_to_llvm_context *ctx,
				     nir_intrinsic_instr *instr)
=======

/* Adjust the sample index according to FMASK.
 *
 * For uncompressed MSAA surfaces, FMASK should return 0x76543210,
 * which is the identity mapping. Each nibble says which physical sample
 * should be fetched to get that sample.
 *
 * For example, 0x11111100 means there are only 2 samples stored and
 * the second sample covers 3/4 of the pixel. When reading samples 0
 * and 1, return physical sample 0 (determined by the first two 0s
 * in FMASK), otherwise return physical sample 1.
 *
 * The sample index should be adjusted as follows:
 *   sample_index = (fmask >> (sample_index * 4)) & 0xF;
 */
static LLVMValueRef adjust_sample_index_using_fmask(struct ac_llvm_context *ctx,
						    LLVMValueRef coord_x, LLVMValueRef coord_y,
						    LLVMValueRef coord_z,
						    LLVMValueRef sample_index,
						    LLVMValueRef fmask_desc_ptr)
>>>>>>> b85ca86c
{
	struct ac_image_args args = {0};
	LLVMValueRef res;

	args.coords[0] = coord_x;
	args.coords[1] = coord_y;
	if (coord_z)
		args.coords[2] = coord_z;

	args.opcode = ac_image_load;
	args.dim = coord_z ? ac_image_2darray : ac_image_2d;
	args.resource = fmask_desc_ptr;
	args.dmask = 0xf;
	args.attributes = AC_FUNC_ATTR_READNONE;

	res = ac_build_image_opcode(ctx, &args);

	res = ac_to_integer(ctx, res);
	LLVMValueRef four = LLVMConstInt(ctx->i32, 4, false);
	LLVMValueRef F = LLVMConstInt(ctx->i32, 0xf, false);

	LLVMValueRef fmask = LLVMBuildExtractElement(ctx->builder,
						     res,
						     ctx->i32_0, "");

	LLVMValueRef sample_index4 =
		LLVMBuildMul(ctx->builder, sample_index, four, "");
	LLVMValueRef shifted_fmask =
		LLVMBuildLShr(ctx->builder, fmask, sample_index4, "");
	LLVMValueRef final_sample =
		LLVMBuildAnd(ctx->builder, shifted_fmask, F, "");

	/* Don't rewrite the sample index if WORD1.DATA_FORMAT of the FMASK
	 * resource descriptor is 0 (invalid),
	 */
	LLVMValueRef fmask_desc =
		LLVMBuildBitCast(ctx->builder, fmask_desc_ptr,
				 ctx->v8i32, "");

	LLVMValueRef fmask_word1 =
		LLVMBuildExtractElement(ctx->builder, fmask_desc,
					ctx->i32_1, "");

	LLVMValueRef word1_is_nonzero =
		LLVMBuildICmp(ctx->builder, LLVMIntNE,
			      fmask_word1, ctx->i32_0, "");

	/* Replace the MSAA sample index. */
	sample_index =
		LLVMBuildSelect(ctx->builder, word1_is_nonzero,
				final_sample, sample_index, "");
	return sample_index;
}

static nir_deref_instr *get_image_deref(const nir_intrinsic_instr *instr)
{
	assert(instr->src[0].is_ssa);
	return nir_instr_as_deref(instr->src[0].ssa->parent_instr);
}

static LLVMValueRef get_image_descriptor(struct ac_nir_context *ctx,
                                         const nir_intrinsic_instr *instr,
                                         enum ac_descriptor_type desc_type,
                                         bool write)
{
	return get_sampler_desc(ctx, nir_instr_as_deref(instr->src[0].ssa->parent_instr), desc_type, NULL, true, write);
}

static void get_image_coords(struct ac_nir_context *ctx,
			     const nir_intrinsic_instr *instr,
			     struct ac_image_args *args)
{
	const struct glsl_type *type = get_image_deref(instr)->type;

	LLVMValueRef src0 = get_src(ctx, instr->src[1]);
	LLVMValueRef masks[] = {
		LLVMConstInt(ctx->ac.i32, 0, false), LLVMConstInt(ctx->ac.i32, 1, false),
		LLVMConstInt(ctx->ac.i32, 2, false), LLVMConstInt(ctx->ac.i32, 3, false),
	};
	LLVMValueRef sample_index = ac_llvm_extract_elem(&ctx->ac, get_src(ctx, instr->src[2]), 0);

	int count;
	enum glsl_sampler_dim dim = glsl_get_sampler_dim(type);
<<<<<<< HEAD
=======
	bool is_array = glsl_sampler_type_is_array(type);
>>>>>>> b85ca86c
	bool add_frag_pos = (dim == GLSL_SAMPLER_DIM_SUBPASS ||
			     dim == GLSL_SAMPLER_DIM_SUBPASS_MS);
	bool is_ms = (dim == GLSL_SAMPLER_DIM_MS ||
		      dim == GLSL_SAMPLER_DIM_SUBPASS_MS);
	bool gfx9_1d = ctx->ac.chip_class >= GFX9 && dim == GLSL_SAMPLER_DIM_1D;
	count = image_type_to_components_count(dim, is_array);

	if (is_ms && instr->intrinsic == nir_intrinsic_image_deref_load) {
		LLVMValueRef fmask_load_address[3];
		int chan;

		fmask_load_address[0] = LLVMBuildExtractElement(ctx->ac.builder, src0, masks[0], "");
		fmask_load_address[1] = LLVMBuildExtractElement(ctx->ac.builder, src0, masks[1], "");
		if (is_array)
			fmask_load_address[2] = LLVMBuildExtractElement(ctx->ac.builder, src0, masks[2], "");
		else
			fmask_load_address[2] = NULL;
		if (add_frag_pos) {
			for (chan = 0; chan < 2; ++chan)
				fmask_load_address[chan] =
					LLVMBuildAdd(ctx->ac.builder, fmask_load_address[chan],
						LLVMBuildFPToUI(ctx->ac.builder, ctx->abi->frag_pos[chan],
								ctx->ac.i32, ""), "");
			fmask_load_address[2] = ac_to_integer(&ctx->ac, ctx->abi->inputs[ac_llvm_reg_index_soa(VARYING_SLOT_LAYER, 0)]);
		}
		sample_index = adjust_sample_index_using_fmask(&ctx->ac,
							       fmask_load_address[0],
							       fmask_load_address[1],
							       fmask_load_address[2],
							       sample_index,
							       get_sampler_desc(ctx, nir_instr_as_deref(instr->src[0].ssa->parent_instr),
										AC_DESC_FMASK, NULL, false, false));
	}
	if (count == 1 && !gfx9_1d) {
		if (instr->src[1].ssa->num_components)
			args->coords[0] = LLVMBuildExtractElement(ctx->ac.builder, src0, masks[0], "");
		else
			args->coords[0] = src0;
	} else {
		int chan;
		if (is_ms)
			count--;
		for (chan = 0; chan < count; ++chan) {
			args->coords[chan] = ac_llvm_extract_elem(&ctx->ac, src0, chan);
		}
		if (add_frag_pos) {
			for (chan = 0; chan < 2; ++chan) {
				args->coords[chan] = LLVMBuildAdd(
					ctx->ac.builder, args->coords[chan],
					LLVMBuildFPToUI(
						ctx->ac.builder, ctx->abi->frag_pos[chan],
						ctx->ac.i32, ""), "");
			}
			args->coords[2] = ac_to_integer(&ctx->ac,
				ctx->abi->inputs[ac_llvm_reg_index_soa(VARYING_SLOT_LAYER, 0)]);
			count++;
		}

		if (gfx9_1d) {
			if (is_array) {
				args->coords[2] = args->coords[1];
				args->coords[1] = ctx->ac.i32_0;
			} else
				args->coords[1] = ctx->ac.i32_0;
			count++;
		}

		if (is_ms) {
			args->coords[count] = sample_index;
			count++;
		}
	}
}

static LLVMValueRef get_image_buffer_descriptor(struct ac_nir_context *ctx,
                                                const nir_intrinsic_instr *instr, bool write)
{
	LLVMValueRef rsrc = get_image_descriptor(ctx, instr, AC_DESC_BUFFER, write);
	if (ctx->abi->gfx9_stride_size_workaround) {
		LLVMValueRef elem_count = LLVMBuildExtractElement(ctx->ac.builder, rsrc, LLVMConstInt(ctx->ac.i32, 2, 0), "");
		LLVMValueRef stride = LLVMBuildExtractElement(ctx->ac.builder, rsrc, LLVMConstInt(ctx->ac.i32, 1, 0), "");
		stride = LLVMBuildLShr(ctx->ac.builder, stride, LLVMConstInt(ctx->ac.i32, 16, 0), "");

		LLVMValueRef new_elem_count = LLVMBuildSelect(ctx->ac.builder,
		                                              LLVMBuildICmp(ctx->ac.builder, LLVMIntUGT, elem_count, stride, ""),
		                                              elem_count, stride, "");

		rsrc = LLVMBuildInsertElement(ctx->ac.builder, rsrc, new_elem_count,
		                              LLVMConstInt(ctx->ac.i32, 2, 0), "");
	}
	return rsrc;
}

static LLVMValueRef visit_image_load(struct ac_nir_context *ctx,
				     const nir_intrinsic_instr *instr)
{
	LLVMValueRef res;
	const nir_deref_instr *image_deref = get_image_deref(instr);
	const struct glsl_type *type = image_deref->type;
	const nir_variable *var = nir_deref_instr_get_variable(image_deref);
	struct ac_image_args args = {};

	args.cache_policy =
		get_cache_policy(ctx, var->data.image.access, false, false);

	const enum glsl_sampler_dim dim = glsl_get_sampler_dim(type);
	if (dim == GLSL_SAMPLER_DIM_BUF) {
		unsigned mask = nir_ssa_def_components_read(&instr->dest.ssa);
		unsigned num_channels = util_last_bit(mask);
		LLVMValueRef rsrc, vindex;

		rsrc = get_image_buffer_descriptor(ctx, instr, false);
		vindex = LLVMBuildExtractElement(ctx->ac.builder, get_src(ctx, instr->src[1]),
						 ctx->ac.i32_0, "");

		/* TODO: set "can_speculate" when OpenGL needs it. */
		res = ac_build_buffer_load_format(&ctx->ac, rsrc, vindex,
						  ctx->ac.i32_0, num_channels,
						  !!(args.cache_policy & ac_glc),
						  false);
		res = ac_build_expand_to_vec4(&ctx->ac, res, num_channels);

		res = ac_trim_vector(&ctx->ac, res, instr->dest.ssa.num_components);
		res = ac_to_integer(&ctx->ac, res);
	} else {
<<<<<<< HEAD
		bool is_da = glsl_sampler_type_is_array(type) ||
			     glsl_get_sampler_dim(type) == GLSL_SAMPLER_DIM_CUBE;
		LLVMValueRef da = is_da ? ctx->i32one : ctx->i32zero;
		LLVMValueRef glc = LLVMConstInt(ctx->i1, 0, false);
		LLVMValueRef slc = LLVMConstInt(ctx->i1, 0, false);

		params[0] = get_image_coords(ctx, instr);
		params[1] = get_sampler_desc(ctx, instr->variables[0], DESC_IMAGE);
		params[2] = LLVMConstInt(ctx->i32, 15, false); /* dmask */
		if (HAVE_LLVM <= 0x0309) {
			params[3] = LLVMConstInt(ctx->i1, 0, false);  /* r128 */
			params[4] = da;
			params[5] = glc;
			params[6] = slc;
		} else {
			LLVMValueRef lwe = LLVMConstInt(ctx->i1, 0, false);
			params[3] = glc;
			params[4] = slc;
			params[5] = lwe;
			params[6] = da;
		}

		get_image_intr_name("llvm.amdgcn.image.load",
				    ctx->v4f32, /* vdata */
				    LLVMTypeOf(params[0]), /* coords */
				    LLVMTypeOf(params[1]), /* rsrc */
				    intrinsic_name, sizeof(intrinsic_name));

		res = ac_emit_llvm_intrinsic(&ctx->ac, intrinsic_name, ctx->v4f32,
					  params, 7, AC_FUNC_ATTR_READONLY);
=======
		args.opcode = ac_image_load;
		get_image_coords(ctx, instr, &args);
		args.resource = get_image_descriptor(ctx, instr, AC_DESC_IMAGE, false);
		args.dim = get_ac_image_dim(&ctx->ac, glsl_get_sampler_dim(type),
					    glsl_sampler_type_is_array(type));
		args.dmask = 15;
		args.attributes = AC_FUNC_ATTR_READONLY;

		res = ac_build_image_opcode(&ctx->ac, &args);
>>>>>>> b85ca86c
	}
	return ac_to_integer(&ctx->ac, res);
}

static void visit_image_store(struct ac_nir_context *ctx,
			      nir_intrinsic_instr *instr)
{
	const nir_deref_instr *image_deref = get_image_deref(instr);
	const struct glsl_type *type = image_deref->type;
	const nir_variable *var = nir_deref_instr_get_variable(image_deref);
	const enum glsl_sampler_dim dim = glsl_get_sampler_dim(type);
	bool writeonly_memory = var->data.image.access & ACCESS_NON_READABLE;
	struct ac_image_args args = {};

	args.cache_policy = get_cache_policy(ctx, var->data.image.access, true,
					     writeonly_memory);

	if (dim == GLSL_SAMPLER_DIM_BUF) {
		LLVMValueRef rsrc = get_image_buffer_descriptor(ctx, instr, true);
		LLVMValueRef src = ac_to_float(&ctx->ac, get_src(ctx, instr->src[3]));
		unsigned src_channels = ac_get_llvm_num_components(src);
		LLVMValueRef vindex;

		if (src_channels == 3)
			src = ac_build_expand_to_vec4(&ctx->ac, src, 3);

		vindex = LLVMBuildExtractElement(ctx->ac.builder,
						 get_src(ctx, instr->src[1]),
						 ctx->ac.i32_0, "");

		ac_build_buffer_store_format(&ctx->ac, rsrc, src, vindex,
					     ctx->ac.i32_0, src_channels,
					     args.cache_policy & ac_glc,
					     writeonly_memory);
	} else {
<<<<<<< HEAD
		bool is_da = glsl_sampler_type_is_array(type) ||
			     glsl_get_sampler_dim(type) == GLSL_SAMPLER_DIM_CUBE;
		LLVMValueRef da = is_da ? i1true : i1false;
		LLVMValueRef glc = i1false;
		LLVMValueRef slc = i1false;

		params[0] = to_float(ctx, get_src(ctx, instr->src[2]));
		params[1] = get_image_coords(ctx, instr); /* coords */
		params[2] = get_sampler_desc(ctx, instr->variables[0], DESC_IMAGE);
		params[3] = LLVMConstInt(ctx->i32, 15, false); /* dmask */
		if (HAVE_LLVM <= 0x0309) {
			params[4] = i1false;  /* r128 */
			params[5] = da;
			params[6] = glc;
			params[7] = slc;
		} else {
			LLVMValueRef lwe = i1false;
			params[4] = glc;
			params[5] = slc;
			params[6] = lwe;
			params[7] = da;
		}

		get_image_intr_name("llvm.amdgcn.image.store",
				    LLVMTypeOf(params[0]), /* vdata */
				    LLVMTypeOf(params[1]), /* coords */
				    LLVMTypeOf(params[2]), /* rsrc */
				    intrinsic_name, sizeof(intrinsic_name));

		ac_emit_llvm_intrinsic(&ctx->ac, intrinsic_name, ctx->voidt,
				    params, 8, 0);
=======
		args.opcode = ac_image_store;
		args.data[0] = ac_to_float(&ctx->ac, get_src(ctx, instr->src[3]));
		get_image_coords(ctx, instr, &args);
		args.resource = get_image_descriptor(ctx, instr, AC_DESC_IMAGE, true);
		args.dim = get_ac_image_dim(&ctx->ac, glsl_get_sampler_dim(type),
					    glsl_sampler_type_is_array(type));
		args.dmask = 15;

		ac_build_image_opcode(&ctx->ac, &args);
>>>>>>> b85ca86c
	}

}

static LLVMValueRef visit_image_atomic(struct ac_nir_context *ctx,
                                       const nir_intrinsic_instr *instr)
{
	LLVMValueRef params[7];
	int param_count = 0;
	const struct glsl_type *type = get_image_deref(instr)->type;

	bool cmpswap = instr->intrinsic == nir_intrinsic_image_deref_atomic_comp_swap;
	const char *atomic_name;
	char intrinsic_name[64];
	enum ac_atomic_op atomic_subop;
	MAYBE_UNUSED int length;

<<<<<<< HEAD
		coords = params[param_count++] = get_image_coords(ctx, instr);
		params[param_count++] = get_sampler_desc(ctx, instr->variables[0], DESC_IMAGE);
		params[param_count++] = i1false; /* r128 */
		params[param_count++] = da ? i1true : i1false;      /* da */
		params[param_count++] = i1false;  /* slc */
	}
=======
	bool is_unsigned = glsl_get_sampler_result_type(type) == GLSL_TYPE_UINT;
>>>>>>> b85ca86c

	switch (instr->intrinsic) {
	case nir_intrinsic_image_deref_atomic_add:
		atomic_name = "add";
		atomic_subop = ac_atomic_add;
		break;
	case nir_intrinsic_image_deref_atomic_min:
		atomic_name = is_unsigned ? "umin" : "smin";
		atomic_subop = is_unsigned ? ac_atomic_umin : ac_atomic_smin;
		break;
	case nir_intrinsic_image_deref_atomic_max:
		atomic_name = is_unsigned ? "umax" : "smax";
		atomic_subop = is_unsigned ? ac_atomic_umax : ac_atomic_smax;
		break;
	case nir_intrinsic_image_deref_atomic_and:
		atomic_name = "and";
		atomic_subop = ac_atomic_and;
		break;
	case nir_intrinsic_image_deref_atomic_or:
		atomic_name = "or";
		atomic_subop = ac_atomic_or;
		break;
	case nir_intrinsic_image_deref_atomic_xor:
		atomic_name = "xor";
		atomic_subop = ac_atomic_xor;
		break;
	case nir_intrinsic_image_deref_atomic_exchange:
		atomic_name = "swap";
		atomic_subop = ac_atomic_swap;
		break;
	case nir_intrinsic_image_deref_atomic_comp_swap:
		atomic_name = "cmpswap";
		atomic_subop = 0; /* not used */
		break;
	default:
		abort();
	}

	if (cmpswap)
		params[param_count++] = get_src(ctx, instr->src[4]);
	params[param_count++] = get_src(ctx, instr->src[3]);

	if (glsl_get_sampler_dim(type) == GLSL_SAMPLER_DIM_BUF) {
		params[param_count++] = get_image_buffer_descriptor(ctx, instr, true);
		params[param_count++] = LLVMBuildExtractElement(ctx->ac.builder, get_src(ctx, instr->src[1]),
								ctx->ac.i32_0, ""); /* vindex */
		params[param_count++] = ctx->ac.i32_0; /* voffset */
		if (HAVE_LLVM >= 0x800) {
			params[param_count++] = ctx->ac.i32_0; /* soffset */
			params[param_count++] = ctx->ac.i32_0;  /* slc */

			length = snprintf(intrinsic_name, sizeof(intrinsic_name),
			                  "llvm.amdgcn.struct.buffer.atomic.%s.i32", atomic_name);
		} else {
			params[param_count++] = ctx->ac.i1false;  /* slc */

			length = snprintf(intrinsic_name, sizeof(intrinsic_name),
			                  "llvm.amdgcn.buffer.atomic.%s", atomic_name);
		}

		assert(length < sizeof(intrinsic_name));
		return ac_build_intrinsic(&ctx->ac, intrinsic_name, ctx->ac.i32,
					  params, param_count, 0);
	} else {
		struct ac_image_args args = {};
		args.opcode = cmpswap ? ac_image_atomic_cmpswap : ac_image_atomic;
		args.atomic = atomic_subop;
		args.data[0] = params[0];
		if (cmpswap)
			args.data[1] = params[1];
		get_image_coords(ctx, instr, &args);
		args.resource = get_image_descriptor(ctx, instr, AC_DESC_IMAGE, true);
		args.dim = get_ac_image_dim(&ctx->ac, glsl_get_sampler_dim(type),
					    glsl_sampler_type_is_array(type));

		return ac_build_image_opcode(&ctx->ac, &args);
	}
}

static LLVMValueRef visit_image_samples(struct ac_nir_context *ctx,
					const nir_intrinsic_instr *instr)
{
	const struct glsl_type *type = get_image_deref(instr)->type;

	struct ac_image_args args = { 0 };
	args.dim = get_ac_sampler_dim(&ctx->ac, glsl_get_sampler_dim(type),
				      glsl_sampler_type_is_array(type));
	args.dmask = 0xf;
	args.resource = get_image_descriptor(ctx, instr, AC_DESC_IMAGE, false);
	args.opcode = ac_image_get_resinfo;
	args.lod = ctx->ac.i32_0;
	args.attributes = AC_FUNC_ATTR_READNONE;

	return ac_build_image_opcode(&ctx->ac, &args);
}

static LLVMValueRef visit_image_size(struct ac_nir_context *ctx,
				     const nir_intrinsic_instr *instr)
{
	LLVMValueRef res;
	const struct glsl_type *type = get_image_deref(instr)->type;

	if (glsl_get_sampler_dim(type) == GLSL_SAMPLER_DIM_BUF)
		return get_buffer_size(ctx, get_image_descriptor(ctx, instr, AC_DESC_BUFFER, false), true);

	struct ac_image_args args = { 0 };

	args.dim = get_ac_image_dim(&ctx->ac, glsl_get_sampler_dim(type),
				    glsl_sampler_type_is_array(type));
	args.dmask = 0xf;
	args.resource = get_image_descriptor(ctx, instr, AC_DESC_IMAGE, false);
	args.opcode = ac_image_get_resinfo;
	args.lod = ctx->ac.i32_0;
	args.attributes = AC_FUNC_ATTR_READNONE;

	res = ac_build_image_opcode(&ctx->ac, &args);

	LLVMValueRef two = LLVMConstInt(ctx->ac.i32, 2, false);

	if (glsl_get_sampler_dim(type) == GLSL_SAMPLER_DIM_CUBE &&
	    glsl_sampler_type_is_array(type)) {
		LLVMValueRef six = LLVMConstInt(ctx->ac.i32, 6, false);
		LLVMValueRef z = LLVMBuildExtractElement(ctx->ac.builder, res, two, "");
		z = LLVMBuildSDiv(ctx->ac.builder, z, six, "");
		res = LLVMBuildInsertElement(ctx->ac.builder, res, z, two, "");
	}
	if (ctx->ac.chip_class >= GFX9 &&
	    glsl_get_sampler_dim(type) == GLSL_SAMPLER_DIM_1D &&
	    glsl_sampler_type_is_array(type)) {
		LLVMValueRef layers = LLVMBuildExtractElement(ctx->ac.builder, res, two, "");
		res = LLVMBuildInsertElement(ctx->ac.builder, res, layers,
						ctx->ac.i32_1, "");

	}
	return res;
}

static void emit_membar(struct ac_llvm_context *ac,
			const nir_intrinsic_instr *instr)
{
	unsigned waitcnt = NOOP_WAITCNT;

	switch (instr->intrinsic) {
	case nir_intrinsic_memory_barrier:
	case nir_intrinsic_group_memory_barrier:
		waitcnt &= VM_CNT & LGKM_CNT;
		break;
	case nir_intrinsic_memory_barrier_atomic_counter:
	case nir_intrinsic_memory_barrier_buffer:
	case nir_intrinsic_memory_barrier_image:
		waitcnt &= VM_CNT;
		break;
	case nir_intrinsic_memory_barrier_shared:
		waitcnt &= LGKM_CNT;
		break;
	default:
		break;
	}
	if (waitcnt != NOOP_WAITCNT)
		ac_build_waitcnt(ac, waitcnt);
}

void ac_emit_barrier(struct ac_llvm_context *ac, gl_shader_stage stage)
{
	/* SI only (thanks to a hw bug workaround):
	 * The real barrier instruction isn’t needed, because an entire patch
	 * always fits into a single wave.
	 */
	if (ac->chip_class == SI && stage == MESA_SHADER_TESS_CTRL) {
		ac_build_waitcnt(ac, LGKM_CNT & VM_CNT);
		return;
	}
	ac_build_s_barrier(ac);
}

static void emit_discard(struct ac_nir_context *ctx,
			 const nir_intrinsic_instr *instr)
{
	LLVMValueRef cond;

	if (instr->intrinsic == nir_intrinsic_discard_if) {
		cond = LLVMBuildICmp(ctx->ac.builder, LLVMIntEQ,
				     get_src(ctx, instr->src[0]),
				     ctx->ac.i32_0, "");
	} else {
		assert(instr->intrinsic == nir_intrinsic_discard);
		cond = ctx->ac.i1false;
	}

	ctx->abi->emit_kill(ctx->abi, cond);
}

static LLVMValueRef
visit_load_helper_invocation(struct ac_nir_context *ctx)
{
	LLVMValueRef result = ac_build_intrinsic(&ctx->ac,
						 "llvm.amdgcn.ps.live",
						 ctx->ac.i1, NULL, 0,
						 AC_FUNC_ATTR_READNONE);
	result = LLVMBuildNot(ctx->ac.builder, result, "");
	return LLVMBuildSExt(ctx->ac.builder, result, ctx->ac.i32, "");
}

static LLVMValueRef
visit_load_local_invocation_index(struct ac_nir_context *ctx)
{
	LLVMValueRef result;
	LLVMValueRef thread_id = ac_get_thread_id(&ctx->ac);
	result = LLVMBuildAnd(ctx->ac.builder, ctx->abi->tg_size,
			      LLVMConstInt(ctx->ac.i32, 0xfc0, false), "");

	return LLVMBuildAdd(ctx->ac.builder, result, thread_id, "");
}

static LLVMValueRef
visit_load_subgroup_id(struct ac_nir_context *ctx)
{
	if (ctx->stage == MESA_SHADER_COMPUTE) {
		LLVMValueRef result;
		result = LLVMBuildAnd(ctx->ac.builder, ctx->abi->tg_size,
				LLVMConstInt(ctx->ac.i32, 0xfc0, false), "");
		return LLVMBuildLShr(ctx->ac.builder, result,  LLVMConstInt(ctx->ac.i32, 6, false), "");
	} else {
		return LLVMConstInt(ctx->ac.i32, 0, false);
	}
}

static LLVMValueRef
visit_load_num_subgroups(struct ac_nir_context *ctx)
{
	if (ctx->stage == MESA_SHADER_COMPUTE) {
		return LLVMBuildAnd(ctx->ac.builder, ctx->abi->tg_size,
		                    LLVMConstInt(ctx->ac.i32, 0x3f, false), "");
	} else {
		return LLVMConstInt(ctx->ac.i32, 1, false);
	}
}

static LLVMValueRef
visit_first_invocation(struct ac_nir_context *ctx)
{
	LLVMValueRef active_set = ac_build_ballot(&ctx->ac, ctx->ac.i32_1);

	/* The second argument is whether cttz(0) should be defined, but we do not care. */
	LLVMValueRef args[] = {active_set, ctx->ac.i1false};
	LLVMValueRef result =  ac_build_intrinsic(&ctx->ac,
	                                          "llvm.cttz.i64",
	                                          ctx->ac.i64, args, 2,
	                                          AC_FUNC_ATTR_NOUNWIND |
	                                          AC_FUNC_ATTR_READNONE);

	return LLVMBuildTrunc(ctx->ac.builder, result, ctx->ac.i32, "");
}

static LLVMValueRef
visit_load_shared(struct ac_nir_context *ctx,
		   const nir_intrinsic_instr *instr)
{
	LLVMValueRef values[4], derived_ptr, index, ret;

	LLVMValueRef ptr = get_memory_ptr(ctx, instr->src[0]);

	for (int chan = 0; chan < instr->num_components; chan++) {
		index = LLVMConstInt(ctx->ac.i32, chan, 0);
		derived_ptr = LLVMBuildGEP(ctx->ac.builder, ptr, &index, 1, "");
		values[chan] = LLVMBuildLoad(ctx->ac.builder, derived_ptr, "");
	}

	ret = ac_build_gather_values(&ctx->ac, values, instr->num_components);
	return LLVMBuildBitCast(ctx->ac.builder, ret, get_def_type(ctx, &instr->dest.ssa), "");
}

static void
visit_store_shared(struct ac_nir_context *ctx,
		   const nir_intrinsic_instr *instr)
{
	LLVMValueRef derived_ptr, data,index;
	LLVMBuilderRef builder = ctx->ac.builder;

	LLVMValueRef ptr = get_memory_ptr(ctx, instr->src[1]);
	LLVMValueRef src = get_src(ctx, instr->src[0]);

	int writemask = nir_intrinsic_write_mask(instr);
	for (int chan = 0; chan < 4; chan++) {
		if (!(writemask & (1 << chan))) {
			continue;
		}
		data = ac_llvm_extract_elem(&ctx->ac, src, chan);
		index = LLVMConstInt(ctx->ac.i32, chan, 0);
		derived_ptr = LLVMBuildGEP(builder, ptr, &index, 1, "");
		LLVMBuildStore(builder, data, derived_ptr);
	}
}

static LLVMValueRef visit_var_atomic(struct ac_nir_context *ctx,
				     const nir_intrinsic_instr *instr,
				     LLVMValueRef ptr, int src_idx)
{
	LLVMValueRef result;
	LLVMValueRef src = get_src(ctx, instr->src[src_idx]);

	if (instr->intrinsic == nir_intrinsic_shared_atomic_comp_swap ||
	    instr->intrinsic == nir_intrinsic_deref_atomic_comp_swap) {
		LLVMValueRef src1 = get_src(ctx, instr->src[src_idx + 1]);
		result = LLVMBuildAtomicCmpXchg(ctx->ac.builder,
						ptr, src, src1,
						LLVMAtomicOrderingSequentiallyConsistent,
						LLVMAtomicOrderingSequentiallyConsistent,
						false);
		result = LLVMBuildExtractValue(ctx->ac.builder, result, 0, "");
	} else {
		LLVMAtomicRMWBinOp op;
		switch (instr->intrinsic) {
		case nir_intrinsic_shared_atomic_add:
		case nir_intrinsic_deref_atomic_add:
			op = LLVMAtomicRMWBinOpAdd;
			break;
		case nir_intrinsic_shared_atomic_umin:
		case nir_intrinsic_deref_atomic_umin:
			op = LLVMAtomicRMWBinOpUMin;
			break;
		case nir_intrinsic_shared_atomic_umax:
		case nir_intrinsic_deref_atomic_umax:
			op = LLVMAtomicRMWBinOpUMax;
			break;
		case nir_intrinsic_shared_atomic_imin:
		case nir_intrinsic_deref_atomic_imin:
			op = LLVMAtomicRMWBinOpMin;
			break;
		case nir_intrinsic_shared_atomic_imax:
		case nir_intrinsic_deref_atomic_imax:
			op = LLVMAtomicRMWBinOpMax;
			break;
		case nir_intrinsic_shared_atomic_and:
		case nir_intrinsic_deref_atomic_and:
			op = LLVMAtomicRMWBinOpAnd;
			break;
		case nir_intrinsic_shared_atomic_or:
		case nir_intrinsic_deref_atomic_or:
			op = LLVMAtomicRMWBinOpOr;
			break;
		case nir_intrinsic_shared_atomic_xor:
		case nir_intrinsic_deref_atomic_xor:
			op = LLVMAtomicRMWBinOpXor;
			break;
		case nir_intrinsic_shared_atomic_exchange:
		case nir_intrinsic_deref_atomic_exchange:
			op = LLVMAtomicRMWBinOpXchg;
			break;
		default:
			return NULL;
		}

		result = LLVMBuildAtomicRMW(ctx->ac.builder, op, ptr, ac_to_integer(&ctx->ac, src),
					    LLVMAtomicOrderingSequentiallyConsistent,
					    false);
	}
	return result;
}

static LLVMValueRef load_sample_pos(struct ac_nir_context *ctx)
{
	LLVMValueRef values[2];
	LLVMValueRef pos[2];

	pos[0] = ac_to_float(&ctx->ac, ctx->abi->frag_pos[0]);
	pos[1] = ac_to_float(&ctx->ac, ctx->abi->frag_pos[1]);

	values[0] = ac_build_fract(&ctx->ac, pos[0], 32);
	values[1] = ac_build_fract(&ctx->ac, pos[1], 32);
	return ac_build_gather_values(&ctx->ac, values, 2);
}

static LLVMValueRef visit_interp(struct ac_nir_context *ctx,
				 const nir_intrinsic_instr *instr)
{
	LLVMValueRef result[4];
	LLVMValueRef interp_param;
	unsigned location;
	unsigned chan;
	LLVMValueRef src_c0 = NULL;
	LLVMValueRef src_c1 = NULL;
	LLVMValueRef src0 = NULL;

	nir_deref_instr *deref_instr = nir_instr_as_deref(instr->src[0].ssa->parent_instr);
	nir_variable *var = nir_deref_instr_get_variable(deref_instr);
	int input_base = ctx->abi->fs_input_attr_indices[var->data.location - VARYING_SLOT_VAR0];
	switch (instr->intrinsic) {
	case nir_intrinsic_interp_deref_at_centroid:
		location = INTERP_CENTROID;
		break;
	case nir_intrinsic_interp_deref_at_sample:
	case nir_intrinsic_interp_deref_at_offset:
		location = INTERP_CENTER;
		src0 = get_src(ctx, instr->src[1]);
		break;
	default:
		break;
	}

	if (instr->intrinsic == nir_intrinsic_interp_deref_at_offset) {
		src_c0 = ac_to_float(&ctx->ac, LLVMBuildExtractElement(ctx->ac.builder, src0, ctx->ac.i32_0, ""));
		src_c1 = ac_to_float(&ctx->ac, LLVMBuildExtractElement(ctx->ac.builder, src0, ctx->ac.i32_1, ""));
	} else if (instr->intrinsic == nir_intrinsic_interp_deref_at_sample) {
		LLVMValueRef sample_position;
		LLVMValueRef halfval = LLVMConstReal(ctx->ac.f32, 0.5f);

		/* fetch sample ID */
		sample_position = ctx->abi->load_sample_position(ctx->abi, src0);

		src_c0 = LLVMBuildExtractElement(ctx->ac.builder, sample_position, ctx->ac.i32_0, "");
		src_c0 = LLVMBuildFSub(ctx->ac.builder, src_c0, halfval, "");
		src_c1 = LLVMBuildExtractElement(ctx->ac.builder, sample_position, ctx->ac.i32_1, "");
		src_c1 = LLVMBuildFSub(ctx->ac.builder, src_c1, halfval, "");
	}
	interp_param = ctx->abi->lookup_interp_param(ctx->abi, var->data.interpolation, location);

	if (location == INTERP_CENTER) {
		LLVMValueRef ij_out[2];
		LLVMValueRef ddxy_out = emit_ddxy_interp(ctx, interp_param);

		/*
		 * take the I then J parameters, and the DDX/Y for it, and
		 * calculate the IJ inputs for the interpolator.
		 * temp1 = ddx * offset/sample.x + I;
		 * interp_param.I = ddy * offset/sample.y + temp1;
		 * temp1 = ddx * offset/sample.x + J;
		 * interp_param.J = ddy * offset/sample.y + temp1;
		 */
		for (unsigned i = 0; i < 2; i++) {
			LLVMValueRef ix_ll = LLVMConstInt(ctx->ac.i32, i, false);
			LLVMValueRef iy_ll = LLVMConstInt(ctx->ac.i32, i + 2, false);
			LLVMValueRef ddx_el = LLVMBuildExtractElement(ctx->ac.builder,
								      ddxy_out, ix_ll, "");
			LLVMValueRef ddy_el = LLVMBuildExtractElement(ctx->ac.builder,
								      ddxy_out, iy_ll, "");
			LLVMValueRef interp_el = LLVMBuildExtractElement(ctx->ac.builder,
									 interp_param, ix_ll, "");
			LLVMValueRef temp1, temp2;

			interp_el = LLVMBuildBitCast(ctx->ac.builder, interp_el,
						     ctx->ac.f32, "");

			temp1 = ac_build_fmad(&ctx->ac, ddx_el, src_c0, interp_el);
			temp2 = ac_build_fmad(&ctx->ac, ddy_el, src_c1, temp1);

			ij_out[i] = LLVMBuildBitCast(ctx->ac.builder,
						     temp2, ctx->ac.i32, "");
		}
		interp_param = ac_build_gather_values(&ctx->ac, ij_out, 2);

	}

	LLVMValueRef attrib_idx = ctx->ac.i32_0;
	while(deref_instr->deref_type != nir_deref_type_var) {
		if (deref_instr->deref_type == nir_deref_type_array) {
			unsigned array_size = glsl_count_attribute_slots(deref_instr->type, false);

			LLVMValueRef offset;
			nir_const_value *const_value = nir_src_as_const_value(deref_instr->arr.index);
			if (const_value) {
				offset = LLVMConstInt(ctx->ac.i32, array_size * const_value->u32[0], false);
			} else {
				LLVMValueRef indirect = get_src(ctx, deref_instr->arr.index);

				offset = LLVMBuildMul(ctx->ac.builder, indirect,
						      LLVMConstInt(ctx->ac.i32, array_size, false), "");
			}

			attrib_idx = LLVMBuildAdd(ctx->ac.builder, attrib_idx, offset, "");
			deref_instr = nir_src_as_deref(deref_instr->parent);
		} else if (deref_instr->deref_type == nir_deref_type_struct) {
			LLVMValueRef offset;
			unsigned sidx = deref_instr->strct.index;
			deref_instr = nir_src_as_deref(deref_instr->parent);
			offset = LLVMConstInt(ctx->ac.i32, glsl_get_struct_location_offset(deref_instr->type, sidx), false);
			attrib_idx = LLVMBuildAdd(ctx->ac.builder, attrib_idx, offset, "");
		} else {
			unreachable("Unsupported deref type");
		}

	}

	unsigned attrib_size = glsl_count_attribute_slots(var->type, false);
	for (chan = 0; chan < 4; chan++) {
		LLVMValueRef gather = LLVMGetUndef(LLVMVectorType(ctx->ac.f32, attrib_size));
		LLVMValueRef llvm_chan = LLVMConstInt(ctx->ac.i32, chan, false);

		for (unsigned idx = 0; idx < attrib_size; ++idx) {
			LLVMValueRef v, attr_number;

			attr_number = LLVMConstInt(ctx->ac.i32, input_base + idx, false);
			if (interp_param) {
				interp_param = LLVMBuildBitCast(ctx->ac.builder,
							interp_param, ctx->ac.v2f32, "");
				LLVMValueRef i = LLVMBuildExtractElement(
					ctx->ac.builder, interp_param, ctx->ac.i32_0, "");
				LLVMValueRef j = LLVMBuildExtractElement(
					ctx->ac.builder, interp_param, ctx->ac.i32_1, "");

				v = ac_build_fs_interp(&ctx->ac, llvm_chan, attr_number,
						       ctx->abi->prim_mask, i, j);
			} else {
				v = ac_build_fs_interp_mov(&ctx->ac, LLVMConstInt(ctx->ac.i32, 2, false),
							   llvm_chan, attr_number, ctx->abi->prim_mask);
			}

			gather = LLVMBuildInsertElement(ctx->ac.builder, gather, v,
							LLVMConstInt(ctx->ac.i32, idx, false), "");
		}

		result[chan] = LLVMBuildExtractElement(ctx->ac.builder, gather, attrib_idx, "");

	}
	return ac_build_varying_gather_values(&ctx->ac, result, instr->num_components,
					      var->data.location_frac);
}

static void visit_intrinsic(struct ac_nir_context *ctx,
                            nir_intrinsic_instr *instr)
{
	LLVMValueRef result = NULL;

	switch (instr->intrinsic) {
	case nir_intrinsic_ballot:
		result = ac_build_ballot(&ctx->ac, get_src(ctx, instr->src[0]));
		break;
	case nir_intrinsic_read_invocation:
		result = ac_build_readlane(&ctx->ac, get_src(ctx, instr->src[0]),
				get_src(ctx, instr->src[1]));
		break;
	case nir_intrinsic_read_first_invocation:
		result = ac_build_readlane(&ctx->ac, get_src(ctx, instr->src[0]), NULL);
		break;
	case nir_intrinsic_load_subgroup_invocation:
		result = ac_get_thread_id(&ctx->ac);
		break;
	case nir_intrinsic_load_work_group_id: {
		LLVMValueRef values[3];

		for (int i = 0; i < 3; i++) {
			values[i] = ctx->abi->workgroup_ids[i] ?
				    ctx->abi->workgroup_ids[i] : ctx->ac.i32_0;
		}

		result = ac_build_gather_values(&ctx->ac, values, 3);
		break;
	}
	case nir_intrinsic_load_base_vertex:
	case nir_intrinsic_load_first_vertex:
		result = ctx->abi->load_base_vertex(ctx->abi);
		break;
	case nir_intrinsic_load_local_group_size:
		result = ctx->abi->load_local_group_size(ctx->abi);
		break;
	case nir_intrinsic_load_vertex_id:
		result = LLVMBuildAdd(ctx->ac.builder, ctx->abi->vertex_id,
				      ctx->abi->base_vertex, "");
		break;
	case nir_intrinsic_load_vertex_id_zero_base: {
		result = ctx->abi->vertex_id;
		break;
	}
	case nir_intrinsic_load_local_invocation_id: {
		result = ctx->abi->local_invocation_ids;
		break;
	}
	case nir_intrinsic_load_base_instance:
		result = ctx->abi->start_instance;
		break;
	case nir_intrinsic_load_draw_id:
		result = ctx->abi->draw_id;
		break;
	case nir_intrinsic_load_view_index:
		result = ctx->abi->view_index;
		break;
	case nir_intrinsic_load_invocation_id:
		if (ctx->stage == MESA_SHADER_TESS_CTRL)
			result = ac_unpack_param(&ctx->ac, ctx->abi->tcs_rel_ids, 8, 5);
		else
			result = ctx->abi->gs_invocation_id;
		break;
	case nir_intrinsic_load_primitive_id:
		if (ctx->stage == MESA_SHADER_GEOMETRY) {
			result = ctx->abi->gs_prim_id;
		} else if (ctx->stage == MESA_SHADER_TESS_CTRL) {
			result = ctx->abi->tcs_patch_id;
		} else if (ctx->stage == MESA_SHADER_TESS_EVAL) {
			result = ctx->abi->tes_patch_id;
		} else
			fprintf(stderr, "Unknown primitive id intrinsic: %d", ctx->stage);
		break;
	case nir_intrinsic_load_sample_id:
		result = ac_unpack_param(&ctx->ac, ctx->abi->ancillary, 8, 4);
		break;
	case nir_intrinsic_load_sample_pos:
		result = load_sample_pos(ctx);
		break;
	case nir_intrinsic_load_sample_mask_in:
		result = ctx->abi->load_sample_mask_in(ctx->abi);
		break;
	case nir_intrinsic_load_frag_coord: {
		LLVMValueRef values[4] = {
			ctx->abi->frag_pos[0],
			ctx->abi->frag_pos[1],
			ctx->abi->frag_pos[2],
			ac_build_fdiv(&ctx->ac, ctx->ac.f32_1, ctx->abi->frag_pos[3])
		};
		result = ac_to_integer(&ctx->ac,
		                       ac_build_gather_values(&ctx->ac, values, 4));
		break;
	}
	case nir_intrinsic_load_front_face:
		result = ctx->abi->front_face;
		break;
	case nir_intrinsic_load_helper_invocation:
		result = visit_load_helper_invocation(ctx);
		break;
	case nir_intrinsic_load_instance_id:
		result = ctx->abi->instance_id;
		break;
	case nir_intrinsic_load_num_work_groups:
		result = ctx->abi->num_work_groups;
		break;
	case nir_intrinsic_load_local_invocation_index:
		result = visit_load_local_invocation_index(ctx);
		break;
	case nir_intrinsic_load_subgroup_id:
		result = visit_load_subgroup_id(ctx);
		break;
	case nir_intrinsic_load_num_subgroups:
		result = visit_load_num_subgroups(ctx);
		break;
	case nir_intrinsic_first_invocation:
		result = visit_first_invocation(ctx);
		break;
	case nir_intrinsic_load_push_constant:
		result = visit_load_push_constant(ctx, instr);
		break;
	case nir_intrinsic_vulkan_resource_index: {
		LLVMValueRef index = get_src(ctx, instr->src[0]);
		unsigned desc_set = nir_intrinsic_desc_set(instr);
		unsigned binding = nir_intrinsic_binding(instr);

		result = ctx->abi->load_resource(ctx->abi, index, desc_set,
						 binding);
		break;
	}
	case nir_intrinsic_vulkan_resource_reindex:
		result = visit_vulkan_resource_reindex(ctx, instr);
		break;
	case nir_intrinsic_store_ssbo:
		visit_store_ssbo(ctx, instr);
		break;
	case nir_intrinsic_load_ssbo:
		result = visit_load_buffer(ctx, instr);
		break;
	case nir_intrinsic_ssbo_atomic_add:
	case nir_intrinsic_ssbo_atomic_imin:
	case nir_intrinsic_ssbo_atomic_umin:
	case nir_intrinsic_ssbo_atomic_imax:
	case nir_intrinsic_ssbo_atomic_umax:
	case nir_intrinsic_ssbo_atomic_and:
	case nir_intrinsic_ssbo_atomic_or:
	case nir_intrinsic_ssbo_atomic_xor:
	case nir_intrinsic_ssbo_atomic_exchange:
	case nir_intrinsic_ssbo_atomic_comp_swap:
		result = visit_atomic_ssbo(ctx, instr);
		break;
	case nir_intrinsic_load_ubo:
		result = visit_load_ubo_buffer(ctx, instr);
		break;
	case nir_intrinsic_get_buffer_size:
		result = visit_get_buffer_size(ctx, instr);
		break;
	case nir_intrinsic_load_deref:
		result = visit_load_var(ctx, instr);
		break;
	case nir_intrinsic_store_deref:
		visit_store_var(ctx, instr);
		break;
	case nir_intrinsic_load_shared:
		result = visit_load_shared(ctx, instr);
		break;
	case nir_intrinsic_store_shared:
		visit_store_shared(ctx, instr);
		break;
	case nir_intrinsic_image_deref_samples:
		result = visit_image_samples(ctx, instr);
		break;
	case nir_intrinsic_image_deref_load:
		result = visit_image_load(ctx, instr);
		break;
	case nir_intrinsic_image_deref_store:
		visit_image_store(ctx, instr);
		break;
	case nir_intrinsic_image_deref_atomic_add:
	case nir_intrinsic_image_deref_atomic_min:
	case nir_intrinsic_image_deref_atomic_max:
	case nir_intrinsic_image_deref_atomic_and:
	case nir_intrinsic_image_deref_atomic_or:
	case nir_intrinsic_image_deref_atomic_xor:
	case nir_intrinsic_image_deref_atomic_exchange:
	case nir_intrinsic_image_deref_atomic_comp_swap:
		result = visit_image_atomic(ctx, instr);
		break;
	case nir_intrinsic_image_deref_size:
		result = visit_image_size(ctx, instr);
		break;
	case nir_intrinsic_shader_clock:
		result = ac_build_shader_clock(&ctx->ac);
		break;
	case nir_intrinsic_discard:
	case nir_intrinsic_discard_if:
		emit_discard(ctx, instr);
		break;
	case nir_intrinsic_memory_barrier:
	case nir_intrinsic_group_memory_barrier:
	case nir_intrinsic_memory_barrier_atomic_counter:
	case nir_intrinsic_memory_barrier_buffer:
	case nir_intrinsic_memory_barrier_image:
	case nir_intrinsic_memory_barrier_shared:
		emit_membar(&ctx->ac, instr);
		break;
	case nir_intrinsic_barrier:
		ac_emit_barrier(&ctx->ac, ctx->stage);
		break;
	case nir_intrinsic_shared_atomic_add:
	case nir_intrinsic_shared_atomic_imin:
	case nir_intrinsic_shared_atomic_umin:
	case nir_intrinsic_shared_atomic_imax:
	case nir_intrinsic_shared_atomic_umax:
	case nir_intrinsic_shared_atomic_and:
	case nir_intrinsic_shared_atomic_or:
	case nir_intrinsic_shared_atomic_xor:
	case nir_intrinsic_shared_atomic_exchange:
	case nir_intrinsic_shared_atomic_comp_swap: {
		LLVMValueRef ptr = get_memory_ptr(ctx, instr->src[0]);
		result = visit_var_atomic(ctx, instr, ptr, 1);
		break;
	}
	case nir_intrinsic_deref_atomic_add:
	case nir_intrinsic_deref_atomic_imin:
	case nir_intrinsic_deref_atomic_umin:
	case nir_intrinsic_deref_atomic_imax:
	case nir_intrinsic_deref_atomic_umax:
	case nir_intrinsic_deref_atomic_and:
	case nir_intrinsic_deref_atomic_or:
	case nir_intrinsic_deref_atomic_xor:
	case nir_intrinsic_deref_atomic_exchange:
	case nir_intrinsic_deref_atomic_comp_swap: {
		LLVMValueRef ptr = get_src(ctx, instr->src[0]);
		result = visit_var_atomic(ctx, instr, ptr, 1);
		break;
	}
	case nir_intrinsic_interp_deref_at_centroid:
	case nir_intrinsic_interp_deref_at_sample:
	case nir_intrinsic_interp_deref_at_offset:
		result = visit_interp(ctx, instr);
		break;
	case nir_intrinsic_emit_vertex:
		ctx->abi->emit_vertex(ctx->abi, nir_intrinsic_stream_id(instr), ctx->abi->outputs);
		break;
	case nir_intrinsic_end_primitive:
		ctx->abi->emit_primitive(ctx->abi, nir_intrinsic_stream_id(instr));
		break;
	case nir_intrinsic_load_tess_coord:
		result = ctx->abi->load_tess_coord(ctx->abi);
		break;
	case nir_intrinsic_load_tess_level_outer:
		result = ctx->abi->load_tess_level(ctx->abi, VARYING_SLOT_TESS_LEVEL_OUTER);
		break;
	case nir_intrinsic_load_tess_level_inner:
		result = ctx->abi->load_tess_level(ctx->abi, VARYING_SLOT_TESS_LEVEL_INNER);
		break;
	case nir_intrinsic_load_patch_vertices_in:
		result = ctx->abi->load_patch_vertices_in(ctx->abi);
		break;
	case nir_intrinsic_vote_all: {
		LLVMValueRef tmp = ac_build_vote_all(&ctx->ac, get_src(ctx, instr->src[0]));
		result = LLVMBuildSExt(ctx->ac.builder, tmp, ctx->ac.i32, "");
		break;
	}
	case nir_intrinsic_vote_any: {
		LLVMValueRef tmp = ac_build_vote_any(&ctx->ac, get_src(ctx, instr->src[0]));
		result = LLVMBuildSExt(ctx->ac.builder, tmp, ctx->ac.i32, "");
		break;
	}
	case nir_intrinsic_shuffle:
		result = ac_build_shuffle(&ctx->ac, get_src(ctx, instr->src[0]),
				get_src(ctx, instr->src[1]));
		break;
	case nir_intrinsic_reduce:
		result = ac_build_reduce(&ctx->ac,
				get_src(ctx, instr->src[0]),
				instr->const_index[0],
				instr->const_index[1]);
		break;
	case nir_intrinsic_inclusive_scan:
		result = ac_build_inclusive_scan(&ctx->ac,
				get_src(ctx, instr->src[0]),
				instr->const_index[0]);
		break;
	case nir_intrinsic_exclusive_scan:
		result = ac_build_exclusive_scan(&ctx->ac,
				get_src(ctx, instr->src[0]),
				instr->const_index[0]);
		break;
	case nir_intrinsic_quad_broadcast: {
		unsigned lane = nir_src_as_const_value(instr->src[1])->u32[0];
		result = ac_build_quad_swizzle(&ctx->ac, get_src(ctx, instr->src[0]),
				lane, lane, lane, lane);
		break;
	}
	case nir_intrinsic_quad_swap_horizontal:
		result = ac_build_quad_swizzle(&ctx->ac, get_src(ctx, instr->src[0]), 1, 0, 3 ,2);
		break;
	case nir_intrinsic_quad_swap_vertical:
		result = ac_build_quad_swizzle(&ctx->ac, get_src(ctx, instr->src[0]), 2, 3, 0 ,1);
		break;
	case nir_intrinsic_quad_swap_diagonal:
		result = ac_build_quad_swizzle(&ctx->ac, get_src(ctx, instr->src[0]), 3, 2, 1 ,0);
		break;
	default:
		fprintf(stderr, "Unknown intrinsic: ");
		nir_print_instr(&instr->instr, stderr);
		fprintf(stderr, "\n");
		break;
	}
	if (result) {
		ctx->ssa_defs[instr->dest.ssa.index] = result;
	}
}

static LLVMValueRef get_bindless_index_from_uniform(struct ac_nir_context *ctx,
						    unsigned base_index,
						    unsigned constant_index,
						    LLVMValueRef dynamic_index)
{
	LLVMValueRef offset = LLVMConstInt(ctx->ac.i32, base_index * 4, 0);
	LLVMValueRef index = LLVMBuildAdd(ctx->ac.builder, dynamic_index,
					  LLVMConstInt(ctx->ac.i32, constant_index, 0), "");

	/* Bindless uniforms are 64bit so multiple index by 8 */
	index = LLVMBuildMul(ctx->ac.builder, index, LLVMConstInt(ctx->ac.i32, 8, 0), "");
	offset = LLVMBuildAdd(ctx->ac.builder, offset, index, "");

	LLVMValueRef ubo_index = ctx->abi->load_ubo(ctx->abi, ctx->ac.i32_0);

	LLVMValueRef ret = ac_build_buffer_load(&ctx->ac, ubo_index, 1, NULL, offset,
						NULL, 0, false, false, true, true);

	return LLVMBuildBitCast(ctx->ac.builder, ret, ctx->ac.i32, "");
}

static LLVMValueRef get_sampler_desc(struct ac_nir_context *ctx,
				     nir_deref_instr *deref_instr,
				     enum ac_descriptor_type desc_type,
				     const nir_tex_instr *tex_instr,
				     bool image, bool write)
{
	LLVMValueRef index = NULL;
	unsigned constant_index = 0;
	unsigned descriptor_set;
	unsigned base_index;
	bool bindless = false;

	if (!deref_instr) {
		assert(tex_instr && !image);
		descriptor_set = 0;
		base_index = tex_instr->sampler_index;
	} else {
		while(deref_instr->deref_type != nir_deref_type_var) {
			if (deref_instr->deref_type == nir_deref_type_array) {
				unsigned array_size = glsl_get_aoa_size(deref_instr->type);
				if (!array_size)
					array_size = 1;

				nir_const_value *const_value = nir_src_as_const_value(deref_instr->arr.index);
				if (const_value) {
					constant_index += array_size * const_value->u32[0];
				} else {
					LLVMValueRef indirect = get_src(ctx, deref_instr->arr.index);

					indirect = LLVMBuildMul(ctx->ac.builder, indirect,
						LLVMConstInt(ctx->ac.i32, array_size, false), "");

					if (!index)
						index = indirect;
					else
						index = LLVMBuildAdd(ctx->ac.builder, index, indirect, "");
				}

				deref_instr = nir_src_as_deref(deref_instr->parent);
			} else if (deref_instr->deref_type == nir_deref_type_struct) {
				unsigned sidx = deref_instr->strct.index;
				deref_instr = nir_src_as_deref(deref_instr->parent);
				constant_index += glsl_get_struct_location_offset(deref_instr->type, sidx);
			} else {
				unreachable("Unsupported deref type");
			}
		}
		descriptor_set = deref_instr->var->data.descriptor_set;

		if (deref_instr->var->data.bindless) {
			/* For now just assert on unhandled variable types */
			assert(deref_instr->var->data.mode == nir_var_uniform);

			base_index = deref_instr->var->data.driver_location;
			bindless = true;

			index = index ? index : ctx->ac.i32_0;
			index = get_bindless_index_from_uniform(ctx, base_index,
								constant_index, index);
		} else
			base_index = deref_instr->var->data.binding;
	}

	return ctx->abi->load_sampler_desc(ctx->abi,
					  descriptor_set,
					  base_index,
					  constant_index, index,
					  desc_type, image, write, bindless);
}

/* Disable anisotropic filtering if BASE_LEVEL == LAST_LEVEL.
 *
 * SI-CI:
 *   If BASE_LEVEL == LAST_LEVEL, the shader must disable anisotropic
 *   filtering manually. The driver sets img7 to a mask clearing
 *   MAX_ANISO_RATIO if BASE_LEVEL == LAST_LEVEL. The shader must do:
 *     s_and_b32 samp0, samp0, img7
 *
 * VI:
 *   The ANISO_OVERRIDE sampler field enables this fix in TA.
 */
static LLVMValueRef sici_fix_sampler_aniso(struct ac_nir_context *ctx,
                                           LLVMValueRef res, LLVMValueRef samp)
{
	LLVMBuilderRef builder = ctx->ac.builder;
	LLVMValueRef img7, samp0;

	if (ctx->ac.chip_class >= VI)
		return samp;

	img7 = LLVMBuildExtractElement(builder, res,
	                               LLVMConstInt(ctx->ac.i32, 7, 0), "");
	samp0 = LLVMBuildExtractElement(builder, samp,
	                                LLVMConstInt(ctx->ac.i32, 0, 0), "");
	samp0 = LLVMBuildAnd(builder, samp0, img7, "");
	return LLVMBuildInsertElement(builder, samp, samp0,
	                              LLVMConstInt(ctx->ac.i32, 0, 0), "");
}

static void tex_fetch_ptrs(struct ac_nir_context *ctx,
			   nir_tex_instr *instr,
			   LLVMValueRef *res_ptr, LLVMValueRef *samp_ptr,
			   LLVMValueRef *fmask_ptr)
{
	nir_deref_instr *texture_deref_instr = NULL;
	nir_deref_instr *sampler_deref_instr = NULL;

	for (unsigned i = 0; i < instr->num_srcs; i++) {
		switch (instr->src[i].src_type) {
		case nir_tex_src_texture_deref:
			texture_deref_instr = nir_src_as_deref(instr->src[i].src);
			break;
		case nir_tex_src_sampler_deref:
			sampler_deref_instr = nir_src_as_deref(instr->src[i].src);
			break;
		default:
			break;
		}
	}

	if (!sampler_deref_instr)
		sampler_deref_instr = texture_deref_instr;

	if (instr->sampler_dim  == GLSL_SAMPLER_DIM_BUF)
		*res_ptr = get_sampler_desc(ctx, texture_deref_instr, AC_DESC_BUFFER, instr, false, false);
	else
		*res_ptr = get_sampler_desc(ctx, texture_deref_instr, AC_DESC_IMAGE, instr, false, false);
	if (samp_ptr) {
		*samp_ptr = get_sampler_desc(ctx, sampler_deref_instr, AC_DESC_SAMPLER, instr, false, false);
		if (instr->sampler_dim < GLSL_SAMPLER_DIM_RECT)
			*samp_ptr = sici_fix_sampler_aniso(ctx, *res_ptr, *samp_ptr);
	}
	if (fmask_ptr && (instr->op == nir_texop_txf_ms ||
	                  instr->op == nir_texop_samples_identical))
		*fmask_ptr = get_sampler_desc(ctx, texture_deref_instr, AC_DESC_FMASK, instr, false, false);
}

<<<<<<< HEAD
static LLVMValueRef apply_round_slice(struct nir_to_llvm_context *ctx,
				      LLVMValueRef coord)
{
	coord = to_float(ctx, coord);
	coord = ac_emit_llvm_intrinsic(&ctx->ac, "llvm.rint.f32", ctx->f32, &coord, 1, 0);
	coord = to_integer(ctx, coord);
	return coord;
}

static void visit_tex(struct nir_to_llvm_context *ctx, nir_tex_instr *instr)
=======
static LLVMValueRef apply_round_slice(struct ac_llvm_context *ctx,
				      LLVMValueRef coord)
{
	coord = ac_to_float(ctx, coord);
	coord = ac_build_round(ctx, coord);
	coord = ac_to_integer(ctx, coord);
	return coord;
}

static void visit_tex(struct ac_nir_context *ctx, nir_tex_instr *instr)
>>>>>>> b85ca86c
{
	LLVMValueRef result = NULL;
	struct ac_image_args args = { 0 };
	LLVMValueRef fmask_ptr = NULL, sample_index = NULL;
	LLVMValueRef ddx = NULL, ddy = NULL;
	unsigned offset_src = 0;

	tex_fetch_ptrs(ctx, instr, &args.resource, &args.sampler, &fmask_ptr);

	for (unsigned i = 0; i < instr->num_srcs; i++) {
		switch (instr->src[i].src_type) {
		case nir_tex_src_coord: {
			LLVMValueRef coord = get_src(ctx, instr->src[i].src);
			for (unsigned chan = 0; chan < instr->coord_components; ++chan)
				args.coords[chan] = ac_llvm_extract_elem(&ctx->ac, coord, chan);
			break;
		}
		case nir_tex_src_projector:
			break;
		case nir_tex_src_comparator:
			if (instr->is_shadow)
				args.compare = get_src(ctx, instr->src[i].src);
			break;
		case nir_tex_src_offset:
			args.offset = get_src(ctx, instr->src[i].src);
			offset_src = i;
			break;
		case nir_tex_src_bias:
			if (instr->op == nir_texop_txb)
				args.bias = get_src(ctx, instr->src[i].src);
			break;
		case nir_tex_src_lod: {
			nir_const_value *val = nir_src_as_const_value(instr->src[i].src);

			if (val && val->i32[0] == 0)
				args.level_zero = true;
			else
				args.lod = get_src(ctx, instr->src[i].src);
			break;
		}
		case nir_tex_src_ms_index:
			sample_index = get_src(ctx, instr->src[i].src);
			break;
		case nir_tex_src_ms_mcs:
			break;
		case nir_tex_src_ddx:
			ddx = get_src(ctx, instr->src[i].src);
			break;
		case nir_tex_src_ddy:
			ddy = get_src(ctx, instr->src[i].src);
			break;
		case nir_tex_src_texture_offset:
		case nir_tex_src_sampler_offset:
		case nir_tex_src_plane:
		default:
			break;
		}
	}

	if (instr->op == nir_texop_txs && instr->sampler_dim == GLSL_SAMPLER_DIM_BUF) {
<<<<<<< HEAD
		result = get_buffer_size(ctx, res_ptr, true);
=======
		result = get_buffer_size(ctx, args.resource, true);
>>>>>>> b85ca86c
		goto write_result;
	}

	if (instr->op == nir_texop_texture_samples) {
		LLVMValueRef res, samples, is_msaa;
		res = LLVMBuildBitCast(ctx->ac.builder, args.resource, ctx->ac.v8i32, "");
		samples = LLVMBuildExtractElement(ctx->ac.builder, res,
						  LLVMConstInt(ctx->ac.i32, 3, false), "");
		is_msaa = LLVMBuildLShr(ctx->ac.builder, samples,
					LLVMConstInt(ctx->ac.i32, 28, false), "");
		is_msaa = LLVMBuildAnd(ctx->ac.builder, is_msaa,
				       LLVMConstInt(ctx->ac.i32, 0xe, false), "");
		is_msaa = LLVMBuildICmp(ctx->ac.builder, LLVMIntEQ, is_msaa,
					LLVMConstInt(ctx->ac.i32, 0xe, false), "");

		samples = LLVMBuildLShr(ctx->ac.builder, samples,
					LLVMConstInt(ctx->ac.i32, 16, false), "");
		samples = LLVMBuildAnd(ctx->ac.builder, samples,
				       LLVMConstInt(ctx->ac.i32, 0xf, false), "");
		samples = LLVMBuildShl(ctx->ac.builder, ctx->ac.i32_1,
				       samples, "");
		samples = LLVMBuildSelect(ctx->ac.builder, is_msaa, samples,
					  ctx->ac.i32_1, "");
		result = samples;
		goto write_result;
	}

	if (args.offset && instr->op != nir_texop_txf) {
		LLVMValueRef offset[3], pack;
		for (unsigned chan = 0; chan < 3; ++chan)
			offset[chan] = ctx->ac.i32_0;

		unsigned num_components = ac_get_llvm_num_components(args.offset);
		for (unsigned chan = 0; chan < num_components; chan++) {
			offset[chan] = ac_llvm_extract_elem(&ctx->ac, args.offset, chan);
			offset[chan] = LLVMBuildAnd(ctx->ac.builder, offset[chan],
						    LLVMConstInt(ctx->ac.i32, 0x3f, false), "");
			if (chan)
				offset[chan] = LLVMBuildShl(ctx->ac.builder, offset[chan],
							    LLVMConstInt(ctx->ac.i32, chan * 8, false), "");
		}
		pack = LLVMBuildOr(ctx->ac.builder, offset[0], offset[1], "");
		pack = LLVMBuildOr(ctx->ac.builder, pack, offset[2], "");
		args.offset = pack;
	}

	/* TC-compatible HTILE on radeonsi promotes Z16 and Z24 to Z32_FLOAT,
	 * so the depth comparison value isn't clamped for Z16 and
	 * Z24 anymore. Do it manually here.
	 *
	 * It's unnecessary if the original texture format was
	 * Z32_FLOAT, but we don't know that here.
	 */
	if (args.compare && ctx->ac.chip_class >= VI && ctx->abi->clamp_shadow_reference)
		args.compare = ac_build_clamp(&ctx->ac, ac_to_float(&ctx->ac, args.compare));

	/* pack derivatives */
	if (ddx || ddy) {
		int num_src_deriv_channels, num_dest_deriv_channels;
		switch (instr->sampler_dim) {
		case GLSL_SAMPLER_DIM_3D:
		case GLSL_SAMPLER_DIM_CUBE:
			num_src_deriv_channels = 3;
			num_dest_deriv_channels = 3;
			break;
		case GLSL_SAMPLER_DIM_2D:
		default:
			num_src_deriv_channels = 2;
			num_dest_deriv_channels = 2;
			break;
		case GLSL_SAMPLER_DIM_1D:
			num_src_deriv_channels = 1;
			if (ctx->ac.chip_class >= GFX9) {
				num_dest_deriv_channels = 2;
			} else {
				num_dest_deriv_channels = 1;
			}
			break;
		}

		for (unsigned i = 0; i < num_src_deriv_channels; i++) {
			args.derivs[i] = ac_to_float(&ctx->ac,
				ac_llvm_extract_elem(&ctx->ac, ddx, i));
			args.derivs[num_dest_deriv_channels + i] = ac_to_float(&ctx->ac,
				ac_llvm_extract_elem(&ctx->ac, ddy, i));
		}
		for (unsigned i = num_src_deriv_channels; i < num_dest_deriv_channels; i++) {
			args.derivs[i] = ctx->ac.f32_0;
			args.derivs[num_dest_deriv_channels + i] = ctx->ac.f32_0;
		}
	}

	if (instr->sampler_dim == GLSL_SAMPLER_DIM_CUBE && args.coords[0]) {
		for (unsigned chan = 0; chan < instr->coord_components; chan++)
			args.coords[chan] = ac_to_float(&ctx->ac, args.coords[chan]);
		if (instr->coord_components == 3)
			args.coords[3] = LLVMGetUndef(ctx->ac.f32);
		ac_prepare_cube_coords(&ctx->ac,
			instr->op == nir_texop_txd, instr->is_array,
			instr->op == nir_texop_lod, args.coords, args.derivs);
	}

<<<<<<< HEAD
	if (ddx || ddy) {
		for (unsigned i = 0; i < num_deriv_comp * 2; i++)
			address[count++] = derivs[i];
	}

	/* Pack texture coordinates */
	if (coord) {
		address[count++] = coords[0];
		if (instr->coord_components > 1) {
			if (instr->sampler_dim == GLSL_SAMPLER_DIM_1D && instr->is_array && instr->op != nir_texop_txf) {
				coords[1] = apply_round_slice(ctx, coords[1]);
			}
			address[count++] = coords[1];
		}
		if (instr->coord_components > 2) {
			/* This seems like a bit of a hack - but it passes Vulkan CTS with it */
			if (instr->sampler_dim != GLSL_SAMPLER_DIM_3D && instr->op != nir_texop_txf) {
				coords[2] = apply_round_slice(ctx, coords[2]);
			}
			address[count++] = coords[2];
		}
=======
	/* Texture coordinates fixups */
	if (instr->coord_components > 1 &&
	    instr->sampler_dim == GLSL_SAMPLER_DIM_1D &&
	    instr->is_array &&
	    instr->op != nir_texop_txf) {
		args.coords[1] = apply_round_slice(&ctx->ac, args.coords[1]);
>>>>>>> b85ca86c
	}

	if (instr->coord_components > 2 &&
	    (instr->sampler_dim == GLSL_SAMPLER_DIM_2D ||
	     instr->sampler_dim == GLSL_SAMPLER_DIM_MS ||
	     instr->sampler_dim == GLSL_SAMPLER_DIM_SUBPASS ||
	     instr->sampler_dim == GLSL_SAMPLER_DIM_SUBPASS_MS) &&
	    instr->is_array &&
	    instr->op != nir_texop_txf && instr->op != nir_texop_txf_ms) {
		args.coords[2] = apply_round_slice(&ctx->ac, args.coords[2]);
	}

	if (ctx->ac.chip_class >= GFX9 &&
	    instr->sampler_dim == GLSL_SAMPLER_DIM_1D &&
	    instr->op != nir_texop_lod) {
		LLVMValueRef filler;
		if (instr->op == nir_texop_txf)
			filler = ctx->ac.i32_0;
		else
			filler = LLVMConstReal(ctx->ac.f32, 0.5);

		if (instr->is_array)
			args.coords[2] = args.coords[1];
		args.coords[1] = filler;
	}

	/* Pack sample index */
	if (instr->op == nir_texop_txf_ms && sample_index)
		args.coords[instr->coord_components] = sample_index;

	if (instr->op == nir_texop_samples_identical) {
		struct ac_image_args txf_args = { 0 };
		memcpy(txf_args.coords, args.coords, sizeof(txf_args.coords));

		txf_args.dmask = 0xf;
		txf_args.resource = fmask_ptr;
		txf_args.dim = instr->is_array ? ac_image_2darray : ac_image_2d;
		result = build_tex_intrinsic(ctx, instr, &txf_args);

		result = LLVMBuildExtractElement(ctx->ac.builder, result, ctx->ac.i32_0, "");
		result = emit_int_cmp(&ctx->ac, LLVMIntEQ, result, ctx->ac.i32_0);
		goto write_result;
	}

<<<<<<< HEAD
	/* Adjust the sample index according to FMASK.
	 *
	 * For uncompressed MSAA surfaces, FMASK should return 0x76543210,
	 * which is the identity mapping. Each nibble says which physical sample
	 * should be fetched to get that sample.
	 *
	 * For example, 0x11111100 means there are only 2 samples stored and
	 * the second sample covers 3/4 of the pixel. When reading samples 0
	 * and 1, return physical sample 0 (determined by the first two 0s
	 * in FMASK), otherwise return physical sample 1.
	 *
	 * The sample index should be adjusted as follows:
	 *   sample_index = (fmask >> (sample_index * 4)) & 0xF;
	 */
	if (instr->sampler_dim == GLSL_SAMPLER_DIM_MS &&
	    instr->op != nir_texop_txs) {
		LLVMValueRef txf_address[4];
		struct ac_tex_info txf_info = { 0 };
		unsigned txf_count = count;
		memcpy(txf_address, address, sizeof(txf_address));

		if (!instr->is_array)
			txf_address[2] = ctx->i32zero;
		txf_address[3] = ctx->i32zero;

		set_tex_fetch_args(ctx, &txf_info, instr, nir_texop_txf,
				   fmask_ptr, NULL,
				   txf_address, txf_count, 0xf);

		result = build_tex_intrinsic(ctx, instr, &txf_info);
		LLVMValueRef four = LLVMConstInt(ctx->i32, 4, false);
		LLVMValueRef F = LLVMConstInt(ctx->i32, 0xf, false);

		LLVMValueRef fmask = LLVMBuildExtractElement(ctx->builder,
							     result,
							     ctx->i32zero, "");

=======
	if (instr->sampler_dim == GLSL_SAMPLER_DIM_MS &&
	    instr->op != nir_texop_txs) {
>>>>>>> b85ca86c
		unsigned sample_chan = instr->is_array ? 3 : 2;
		args.coords[sample_chan] = adjust_sample_index_using_fmask(
			&ctx->ac, args.coords[0], args.coords[1],
			instr->is_array ? args.coords[2] : NULL,
			args.coords[sample_chan], fmask_ptr);
	}

	if (args.offset && instr->op == nir_texop_txf) {
		nir_const_value *const_offset =
			nir_src_as_const_value(instr->src[offset_src].src);
		int num_offsets = instr->src[offset_src].src.ssa->num_components;
		assert(const_offset);
		num_offsets = MIN2(num_offsets, instr->coord_components);
		for (unsigned i = 0; i < num_offsets; ++i) {
			args.coords[i] = LLVMBuildAdd(
				ctx->ac.builder, args.coords[i],
				LLVMConstInt(ctx->ac.i32, const_offset->i32[i], false), "");
		}
		args.offset = NULL;
	}

	/* TODO TG4 support */
	args.dmask = 0xf;
	if (instr->op == nir_texop_tg4) {
		if (instr->is_shadow)
			args.dmask = 1;
		else
			args.dmask = 1 << instr->component;
	}

	if (instr->sampler_dim != GLSL_SAMPLER_DIM_BUF)
		args.dim = get_ac_sampler_dim(&ctx->ac, instr->sampler_dim, instr->is_array);
	result = build_tex_intrinsic(ctx, instr, &args);

	if (instr->op == nir_texop_query_levels)
		result = LLVMBuildExtractElement(ctx->ac.builder, result, LLVMConstInt(ctx->ac.i32, 3, false), "");
	else if (instr->is_shadow && instr->is_new_style_shadow &&
		 instr->op != nir_texop_txs && instr->op != nir_texop_lod &&
		 instr->op != nir_texop_tg4)
		result = LLVMBuildExtractElement(ctx->ac.builder, result, ctx->ac.i32_0, "");
	else if (instr->op == nir_texop_txs &&
		 instr->sampler_dim == GLSL_SAMPLER_DIM_CUBE &&
		 instr->is_array) {
		LLVMValueRef two = LLVMConstInt(ctx->ac.i32, 2, false);
		LLVMValueRef six = LLVMConstInt(ctx->ac.i32, 6, false);
		LLVMValueRef z = LLVMBuildExtractElement(ctx->ac.builder, result, two, "");
		z = LLVMBuildSDiv(ctx->ac.builder, z, six, "");
		result = LLVMBuildInsertElement(ctx->ac.builder, result, z, two, "");
	} else if (ctx->ac.chip_class >= GFX9 &&
		   instr->op == nir_texop_txs &&
		   instr->sampler_dim == GLSL_SAMPLER_DIM_1D &&
		   instr->is_array) {
		LLVMValueRef two = LLVMConstInt(ctx->ac.i32, 2, false);
		LLVMValueRef layers = LLVMBuildExtractElement(ctx->ac.builder, result, two, "");
		result = LLVMBuildInsertElement(ctx->ac.builder, result, layers,
						ctx->ac.i32_1, "");
	} else if (instr->dest.ssa.num_components != 4)
		result = ac_trim_vector(&ctx->ac, result, instr->dest.ssa.num_components);

write_result:
	if (result) {
		assert(instr->dest.is_ssa);
		result = ac_to_integer(&ctx->ac, result);
		ctx->ssa_defs[instr->dest.ssa.index] = result;
	}
}


static void visit_phi(struct ac_nir_context *ctx, nir_phi_instr *instr)
{
	LLVMTypeRef type = get_def_type(ctx, &instr->dest.ssa);
	LLVMValueRef result = LLVMBuildPhi(ctx->ac.builder, type, "");

	ctx->ssa_defs[instr->dest.ssa.index] = result;
	_mesa_hash_table_insert(ctx->phis, instr, result);
}

static void visit_post_phi(struct ac_nir_context *ctx,
                           nir_phi_instr *instr,
                           LLVMValueRef llvm_phi)
{
	nir_foreach_phi_src(src, instr) {
		LLVMBasicBlockRef block = get_block(ctx, src->pred);
		LLVMValueRef llvm_src = get_src(ctx, src->src);

		LLVMAddIncoming(llvm_phi, &llvm_src, &block, 1);
	}
}

static void phi_post_pass(struct ac_nir_context *ctx)
{
	hash_table_foreach(ctx->phis, entry) {
		visit_post_phi(ctx, (nir_phi_instr*)entry->key,
		               (LLVMValueRef)entry->data);
	}
}


static void visit_ssa_undef(struct ac_nir_context *ctx,
			    const nir_ssa_undef_instr *instr)
{
	unsigned num_components = instr->def.num_components;
	LLVMTypeRef type = LLVMIntTypeInContext(ctx->ac.context, instr->def.bit_size);
	LLVMValueRef undef;

	if (num_components == 1)
		undef = LLVMGetUndef(type);
	else {
		undef = LLVMGetUndef(LLVMVectorType(type, num_components));
	}
	ctx->ssa_defs[instr->def.index] = undef;
}

static void visit_jump(struct ac_llvm_context *ctx,
		       const nir_jump_instr *instr)
{
	switch (instr->type) {
	case nir_jump_break:
		ac_build_break(ctx);
		break;
	case nir_jump_continue:
		ac_build_continue(ctx);
		break;
	default:
		fprintf(stderr, "Unknown NIR jump instr: ");
		nir_print_instr(&instr->instr, stderr);
		fprintf(stderr, "\n");
		abort();
	}
}

static LLVMTypeRef
glsl_base_to_llvm_type(struct ac_llvm_context *ac,
		       enum glsl_base_type type)
{
	switch (type) {
	case GLSL_TYPE_INT:
	case GLSL_TYPE_UINT:
	case GLSL_TYPE_BOOL:
	case GLSL_TYPE_SUBROUTINE:
		return ac->i32;
	case GLSL_TYPE_INT8:
	case GLSL_TYPE_UINT8:
		return ac->i8;
	case GLSL_TYPE_INT16:
	case GLSL_TYPE_UINT16:
		return ac->i16;
	case GLSL_TYPE_FLOAT:
		return ac->f32;
	case GLSL_TYPE_FLOAT16:
		return ac->f16;
	case GLSL_TYPE_INT64:
	case GLSL_TYPE_UINT64:
		return ac->i64;
	case GLSL_TYPE_DOUBLE:
		return ac->f64;
	default:
		unreachable("unknown GLSL type");
	}
}

static LLVMTypeRef
glsl_to_llvm_type(struct ac_llvm_context *ac,
		  const struct glsl_type *type)
{
	if (glsl_type_is_scalar(type)) {
		return glsl_base_to_llvm_type(ac, glsl_get_base_type(type));
	}

	if (glsl_type_is_vector(type)) {
		return LLVMVectorType(
		   glsl_base_to_llvm_type(ac, glsl_get_base_type(type)),
		   glsl_get_vector_elements(type));
	}

	if (glsl_type_is_matrix(type)) {
		return LLVMArrayType(
		   glsl_to_llvm_type(ac, glsl_get_column_type(type)),
		   glsl_get_matrix_columns(type));
	}

	if (glsl_type_is_array(type)) {
		return LLVMArrayType(
		   glsl_to_llvm_type(ac, glsl_get_array_element(type)),
		   glsl_get_length(type));
	}

	assert(glsl_type_is_struct_or_ifc(type));

	LLVMTypeRef member_types[glsl_get_length(type)];

	for (unsigned i = 0; i < glsl_get_length(type); i++) {
		member_types[i] =
			glsl_to_llvm_type(ac,
					  glsl_get_struct_field(type, i));
	}

	return LLVMStructTypeInContext(ac->context, member_types,
				       glsl_get_length(type), false);
}

static void visit_deref(struct ac_nir_context *ctx,
                        nir_deref_instr *instr)
{
	if (instr->mode != nir_var_mem_shared &&
	    instr->mode != nir_var_mem_global)
		return;

	LLVMValueRef result = NULL;
	switch(instr->deref_type) {
	case nir_deref_type_var: {
		struct hash_entry *entry = _mesa_hash_table_search(ctx->vars, instr->var);
		result = entry->data;
		break;
	}
	case nir_deref_type_struct:
		if (instr->mode == nir_var_mem_global) {
			nir_deref_instr *parent = nir_deref_instr_parent(instr);
			uint64_t offset = glsl_get_struct_field_offset(parent->type,
                                                                       instr->strct.index);
			result = ac_build_gep_ptr(&ctx->ac, get_src(ctx, instr->parent),
			                       LLVMConstInt(ctx->ac.i32, offset, 0));
		} else {
			result = ac_build_gep0(&ctx->ac, get_src(ctx, instr->parent),
			                       LLVMConstInt(ctx->ac.i32, instr->strct.index, 0));
		}
		break;
	case nir_deref_type_array:
		if (instr->mode == nir_var_mem_global) {
			nir_deref_instr *parent = nir_deref_instr_parent(instr);
			unsigned stride = glsl_get_explicit_stride(parent->type);

			if ((glsl_type_is_matrix(parent->type) &&
			     glsl_matrix_type_is_row_major(parent->type)) ||
			    (glsl_type_is_vector(parent->type) && stride == 0))
				stride = type_scalar_size_bytes(parent->type);

			assert(stride > 0);
			LLVMValueRef index = get_src(ctx, instr->arr.index);
			if (LLVMTypeOf(index) != ctx->ac.i64)
				index = LLVMBuildZExt(ctx->ac.builder, index, ctx->ac.i64, "");

			LLVMValueRef offset = LLVMBuildMul(ctx->ac.builder, index, LLVMConstInt(ctx->ac.i64, stride, 0), "");

			result = ac_build_gep_ptr(&ctx->ac, get_src(ctx, instr->parent), offset);
		} else {
			result = ac_build_gep0(&ctx->ac, get_src(ctx, instr->parent),
			                       get_src(ctx, instr->arr.index));
		}
		break;
	case nir_deref_type_ptr_as_array:
		if (instr->mode == nir_var_mem_global) {
			unsigned stride = nir_deref_instr_ptr_as_array_stride(instr);

			LLVMValueRef index = get_src(ctx, instr->arr.index);
			if (LLVMTypeOf(index) != ctx->ac.i64)
				index = LLVMBuildZExt(ctx->ac.builder, index, ctx->ac.i64, "");

			LLVMValueRef offset = LLVMBuildMul(ctx->ac.builder, index, LLVMConstInt(ctx->ac.i64, stride, 0), "");

			result = ac_build_gep_ptr(&ctx->ac, get_src(ctx, instr->parent), offset);
		} else {
			result = ac_build_gep_ptr(&ctx->ac, get_src(ctx, instr->parent),
			                       get_src(ctx, instr->arr.index));
		}
		break;
	case nir_deref_type_cast: {
		result = get_src(ctx, instr->parent);

		/* We can't use the structs from LLVM because the shader
		 * specifies its own offsets. */
		LLVMTypeRef pointee_type = ctx->ac.i8;
		if (instr->mode == nir_var_mem_shared)
			pointee_type = glsl_to_llvm_type(&ctx->ac, instr->type);

		unsigned address_space;

		switch(instr->mode) {
		case nir_var_mem_shared:
			address_space = AC_ADDR_SPACE_LDS;
			break;
		case nir_var_mem_global:
			address_space = AC_ADDR_SPACE_GLOBAL;
			break;
		default:
			unreachable("Unhandled address space");
		}

		LLVMTypeRef type = LLVMPointerType(pointee_type, address_space);

		if (LLVMTypeOf(result) != type) {
			if (LLVMGetTypeKind(LLVMTypeOf(result)) == LLVMVectorTypeKind) {
				result = LLVMBuildBitCast(ctx->ac.builder, result,
				                          type, "");
			} else {
				result = LLVMBuildIntToPtr(ctx->ac.builder, result,
				                           type, "");
			}
		}
		break;
	}
	default:
		unreachable("Unhandled deref_instr deref type");
	}

	ctx->ssa_defs[instr->dest.ssa.index] = result;
}

static void visit_cf_list(struct ac_nir_context *ctx,
                          struct exec_list *list);

static void visit_block(struct ac_nir_context *ctx, nir_block *block)
{
	LLVMBasicBlockRef llvm_block = LLVMGetInsertBlock(ctx->ac.builder);
	nir_foreach_instr(instr, block)
	{
		switch (instr->type) {
		case nir_instr_type_alu:
			visit_alu(ctx, nir_instr_as_alu(instr));
			break;
		case nir_instr_type_load_const:
			visit_load_const(ctx, nir_instr_as_load_const(instr));
			break;
		case nir_instr_type_intrinsic:
			visit_intrinsic(ctx, nir_instr_as_intrinsic(instr));
			break;
		case nir_instr_type_tex:
			visit_tex(ctx, nir_instr_as_tex(instr));
			break;
		case nir_instr_type_phi:
			visit_phi(ctx, nir_instr_as_phi(instr));
			break;
		case nir_instr_type_ssa_undef:
			visit_ssa_undef(ctx, nir_instr_as_ssa_undef(instr));
			break;
		case nir_instr_type_jump:
			visit_jump(&ctx->ac, nir_instr_as_jump(instr));
			break;
		case nir_instr_type_deref:
			visit_deref(ctx, nir_instr_as_deref(instr));
			break;
		default:
			fprintf(stderr, "Unknown NIR instr type: ");
			nir_print_instr(instr, stderr);
			fprintf(stderr, "\n");
			abort();
		}
	}

	_mesa_hash_table_insert(ctx->defs, block, llvm_block);
}

static void visit_if(struct ac_nir_context *ctx, nir_if *if_stmt)
{
	LLVMValueRef value = get_src(ctx, if_stmt->condition);

	nir_block *then_block =
		(nir_block *) exec_list_get_head(&if_stmt->then_list);

	ac_build_uif(&ctx->ac, value, then_block->index);

	visit_cf_list(ctx, &if_stmt->then_list);

	if (!exec_list_is_empty(&if_stmt->else_list)) {
		nir_block *else_block =
			(nir_block *) exec_list_get_head(&if_stmt->else_list);

		ac_build_else(&ctx->ac, else_block->index);
		visit_cf_list(ctx, &if_stmt->else_list);
	}

	ac_build_endif(&ctx->ac, then_block->index);
}

static void visit_loop(struct ac_nir_context *ctx, nir_loop *loop)
{
	nir_block *first_loop_block =
		(nir_block *) exec_list_get_head(&loop->body);

	ac_build_bgnloop(&ctx->ac, first_loop_block->index);

	visit_cf_list(ctx, &loop->body);

	ac_build_endloop(&ctx->ac, first_loop_block->index);
}

static void visit_cf_list(struct ac_nir_context *ctx,
                          struct exec_list *list)
{
	foreach_list_typed(nir_cf_node, node, node, list)
	{
		switch (node->type) {
		case nir_cf_node_block:
			visit_block(ctx, nir_cf_node_as_block(node));
			break;

		case nir_cf_node_if:
			visit_if(ctx, nir_cf_node_as_if(node));
			break;

		case nir_cf_node_loop:
			visit_loop(ctx, nir_cf_node_as_loop(node));
			break;

		default:
			assert(0);
		}
	}
}

void
ac_handle_shader_output_decl(struct ac_llvm_context *ctx,
			     struct ac_shader_abi *abi,
			     struct nir_shader *nir,
			     struct nir_variable *variable,
			     gl_shader_stage stage)
{
	unsigned output_loc = variable->data.driver_location / 4;
	unsigned attrib_count = glsl_count_attribute_slots(variable->type, false);

	/* tess ctrl has it's own load/store paths for outputs */
	if (stage == MESA_SHADER_TESS_CTRL)
		return;

	if (stage == MESA_SHADER_VERTEX ||
	    stage == MESA_SHADER_TESS_EVAL ||
	    stage == MESA_SHADER_GEOMETRY) {
		int idx = variable->data.location + variable->data.index;
		if (idx == VARYING_SLOT_CLIP_DIST0) {
			int length = nir->info.clip_distance_array_size +
				     nir->info.cull_distance_array_size;

			if (length > 4)
				attrib_count = 2;
			else
				attrib_count = 1;
		}
	}

	bool is_16bit = glsl_type_is_16bit(glsl_without_array(variable->type));
	LLVMTypeRef type = is_16bit ? ctx->f16 : ctx->f32;
	for (unsigned i = 0; i < attrib_count; ++i) {
		for (unsigned chan = 0; chan < 4; chan++) {
			abi->outputs[ac_llvm_reg_index_soa(output_loc + i, chan)] =
		                       ac_build_alloca_undef(ctx, type, "");
		}
	}
}

static void
setup_locals(struct ac_nir_context *ctx,
	     struct nir_function *func)
{
	int i, j;
	ctx->num_locals = 0;
	nir_foreach_variable(variable, &func->impl->locals) {
		unsigned attrib_count = glsl_count_attribute_slots(variable->type, false);
		variable->data.driver_location = ctx->num_locals * 4;
		variable->data.location_frac = 0;
		ctx->num_locals += attrib_count;
	}
	ctx->locals = malloc(4 * ctx->num_locals * sizeof(LLVMValueRef));
	if (!ctx->locals)
	    return;

	for (i = 0; i < ctx->num_locals; i++) {
		for (j = 0; j < 4; j++) {
			ctx->locals[i * 4 + j] =
				ac_build_alloca_undef(&ctx->ac, ctx->ac.f32, "temp");
		}
	}
}

static void
setup_shared(struct ac_nir_context *ctx,
	     struct nir_shader *nir)
{
	nir_foreach_variable(variable, &nir->shared) {
		LLVMValueRef shared =
			LLVMAddGlobalInAddressSpace(
			   ctx->ac.module, glsl_to_llvm_type(&ctx->ac, variable->type),
			   variable->name ? variable->name : "",
			   AC_ADDR_SPACE_LDS);
		_mesa_hash_table_insert(ctx->vars, variable, shared);
	}
}

void ac_nir_translate(struct ac_llvm_context *ac, struct ac_shader_abi *abi,
		      struct nir_shader *nir)
{
	struct ac_nir_context ctx = {};
	struct nir_function *func;

	ctx.ac = *ac;
	ctx.abi = abi;

	ctx.stage = nir->info.stage;

	ctx.main_function = LLVMGetBasicBlockParent(LLVMGetInsertBlock(ctx.ac.builder));

	nir_foreach_variable(variable, &nir->outputs)
		ac_handle_shader_output_decl(&ctx.ac, ctx.abi, nir, variable,
					     ctx.stage);

	ctx.defs = _mesa_hash_table_create(NULL, _mesa_hash_pointer,
	                                   _mesa_key_pointer_equal);
	ctx.phis = _mesa_hash_table_create(NULL, _mesa_hash_pointer,
	                                   _mesa_key_pointer_equal);
	ctx.vars = _mesa_hash_table_create(NULL, _mesa_hash_pointer,
	                                   _mesa_key_pointer_equal);

	func = (struct nir_function *)exec_list_get_head(&nir->functions);

	nir_index_ssa_defs(func->impl);
	ctx.ssa_defs = calloc(func->impl->ssa_alloc, sizeof(LLVMValueRef));

	setup_locals(&ctx, func);

	if (gl_shader_stage_is_compute(nir->info.stage))
		setup_shared(&ctx, nir);

	visit_cf_list(&ctx, &func->impl->body);
	phi_post_pass(&ctx);

	if (!gl_shader_stage_is_compute(nir->info.stage))
		ctx.abi->emit_outputs(ctx.abi, AC_LLVM_MAX_OUTPUTS,
				      ctx.abi->outputs);

	free(ctx.locals);
	free(ctx.ssa_defs);
	ralloc_free(ctx.defs);
	ralloc_free(ctx.phis);
	ralloc_free(ctx.vars);
}

void
ac_lower_indirect_derefs(struct nir_shader *nir, enum chip_class chip_class)
{
	/* While it would be nice not to have this flag, we are constrained
	 * by the reality that LLVM 5.0 doesn't have working VGPR indexing
	 * on GFX9.
	 */
	bool llvm_has_working_vgpr_indexing = chip_class <= VI;

	/* TODO: Indirect indexing of GS inputs is unimplemented.
	 *
	 * TCS and TES load inputs directly from LDS or offchip memory, so
	 * indirect indexing is trivial.
	 */
	nir_variable_mode indirect_mask = 0;
	if (nir->info.stage == MESA_SHADER_GEOMETRY ||
	    (nir->info.stage != MESA_SHADER_TESS_CTRL &&
	     nir->info.stage != MESA_SHADER_TESS_EVAL &&
	     !llvm_has_working_vgpr_indexing)) {
		indirect_mask |= nir_var_shader_in;
	}
	if (!llvm_has_working_vgpr_indexing &&
	    nir->info.stage != MESA_SHADER_TESS_CTRL)
		indirect_mask |= nir_var_shader_out;

	/* TODO: We shouldn't need to do this, however LLVM isn't currently
	 * smart enough to handle indirects without causing excess spilling
	 * causing the gpu to hang.
	 *
	 * See the following thread for more details of the problem:
	 * https://lists.freedesktop.org/archives/mesa-dev/2017-July/162106.html
	 */
	indirect_mask |= nir_var_function_temp;

	nir_lower_indirect_derefs(nir, indirect_mask);
}

static unsigned
get_inst_tessfactor_writemask(nir_intrinsic_instr *intrin)
{
	if (intrin->intrinsic != nir_intrinsic_store_deref)
		return 0;

	nir_variable *var =
		nir_deref_instr_get_variable(nir_src_as_deref(intrin->src[0]));

	if (var->data.mode != nir_var_shader_out)
		return 0;

	unsigned writemask = 0;
	const int location = var->data.location;
	unsigned first_component = var->data.location_frac;
	unsigned num_comps = intrin->dest.ssa.num_components;

	if (location == VARYING_SLOT_TESS_LEVEL_INNER)
		writemask = ((1 << (num_comps + 1)) - 1) << first_component;
	else if (location == VARYING_SLOT_TESS_LEVEL_OUTER)
		writemask = (((1 << (num_comps + 1)) - 1) << first_component) << 4;

	return writemask;
}

static void
scan_tess_ctrl(nir_cf_node *cf_node, unsigned *upper_block_tf_writemask,
	       unsigned *cond_block_tf_writemask,
	       bool *tessfactors_are_def_in_all_invocs, bool is_nested_cf)
{
	switch (cf_node->type) {
	case nir_cf_node_block: {
		nir_block *block = nir_cf_node_as_block(cf_node);
		nir_foreach_instr(instr, block) {
			if (instr->type != nir_instr_type_intrinsic)
				continue;

			nir_intrinsic_instr *intrin = nir_instr_as_intrinsic(instr);
			if (intrin->intrinsic == nir_intrinsic_barrier) {

				/* If we find a barrier in nested control flow put this in the
				 * too hard basket. In GLSL this is not possible but it is in
				 * SPIR-V.
				 */
				if (is_nested_cf) {
					*tessfactors_are_def_in_all_invocs = false;
					return;
				}

				/* The following case must be prevented:
				 *    gl_TessLevelInner = ...;
				 *    barrier();
				 *    if (gl_InvocationID == 1)
				 *       gl_TessLevelInner = ...;
				 *
				 * If you consider disjoint code segments separated by barriers, each
				 * such segment that writes tess factor channels should write the same
				 * channels in all codepaths within that segment.
				 */
				if (upper_block_tf_writemask || cond_block_tf_writemask) {
					/* Accumulate the result: */
					*tessfactors_are_def_in_all_invocs &=
						!(*cond_block_tf_writemask & ~(*upper_block_tf_writemask));

					/* Analyze the next code segment from scratch. */
					*upper_block_tf_writemask = 0;
					*cond_block_tf_writemask = 0;
				}
			} else
				*upper_block_tf_writemask |= get_inst_tessfactor_writemask(intrin);
		}

		break;
	}
	case nir_cf_node_if: {
		unsigned then_tessfactor_writemask = 0;
		unsigned else_tessfactor_writemask = 0;

		nir_if *if_stmt = nir_cf_node_as_if(cf_node);
		foreach_list_typed(nir_cf_node, nested_node, node, &if_stmt->then_list) {
			scan_tess_ctrl(nested_node, &then_tessfactor_writemask,
				       cond_block_tf_writemask,
				       tessfactors_are_def_in_all_invocs, true);
		}

		foreach_list_typed(nir_cf_node, nested_node, node, &if_stmt->else_list) {
			scan_tess_ctrl(nested_node, &else_tessfactor_writemask,
				       cond_block_tf_writemask,
				       tessfactors_are_def_in_all_invocs, true);
		}

		if (then_tessfactor_writemask || else_tessfactor_writemask) {
			/* If both statements write the same tess factor channels,
			 * we can say that the upper block writes them too.
			 */
			*upper_block_tf_writemask |= then_tessfactor_writemask &
				else_tessfactor_writemask;
			*cond_block_tf_writemask |= then_tessfactor_writemask |
				else_tessfactor_writemask;
		}

		break;
	}
	case nir_cf_node_loop: {
		nir_loop *loop = nir_cf_node_as_loop(cf_node);
		foreach_list_typed(nir_cf_node, nested_node, node, &loop->body) {
			scan_tess_ctrl(nested_node, cond_block_tf_writemask,
				       cond_block_tf_writemask,
				       tessfactors_are_def_in_all_invocs, true);
		}

		break;
	}
	default:
		unreachable("unknown cf node type");
	}
}

bool
ac_are_tessfactors_def_in_all_invocs(const struct nir_shader *nir)
{
	assert(nir->info.stage == MESA_SHADER_TESS_CTRL);

	/* The pass works as follows:
	 * If all codepaths write tess factors, we can say that all
	 * invocations define tess factors.
	 *
	 * Each tess factor channel is tracked separately.
	 */
	unsigned main_block_tf_writemask = 0; /* if main block writes tess factors */
	unsigned cond_block_tf_writemask = 0; /* if cond block writes tess factors */

<<<<<<< HEAD
static
LLVMModuleRef ac_translate_nir_to_llvm(LLVMTargetMachineRef tm,
                                       struct nir_shader *nir,
                                       struct ac_shader_variant_info *shader_info,
                                       const struct ac_nir_compiler_options *options)
{
	struct nir_to_llvm_context ctx = {0};
	struct nir_function *func;
	unsigned i;
	ctx.options = options;
	ctx.shader_info = shader_info;
	ctx.context = LLVMContextCreate();
	ctx.module = LLVMModuleCreateWithNameInContext("shader", ctx.context);

	ac_llvm_context_init(&ctx.ac, ctx.context);
	ctx.ac.module = ctx.module;

	ctx.has_ds_bpermute = ctx.options->chip_class >= VI;

	memset(shader_info, 0, sizeof(*shader_info));

	LLVMSetTarget(ctx.module, "amdgcn--");

	LLVMTargetDataRef data_layout = LLVMCreateTargetDataLayout(tm);
	char *data_layout_str = LLVMCopyStringRepOfTargetData(data_layout);
	LLVMSetDataLayout(ctx.module, data_layout_str);
	LLVMDisposeTargetData(data_layout);
	LLVMDisposeMessage(data_layout_str);

	setup_types(&ctx);

	ctx.builder = LLVMCreateBuilderInContext(ctx.context);
	ctx.ac.builder = ctx.builder;
	ctx.stage = nir->stage;

	for (i = 0; i < AC_UD_MAX_SETS; i++)
		shader_info->user_sgprs_locs.descriptor_sets[i].sgpr_idx = -1;
	for (i = 0; i < AC_UD_MAX_UD; i++)
		shader_info->user_sgprs_locs.shader_data[i].sgpr_idx = -1;

	create_function(&ctx);

	if (nir->stage == MESA_SHADER_COMPUTE) {
		int num_shared = 0;
		nir_foreach_variable(variable, &nir->shared)
			num_shared++;
		if (num_shared) {
			int idx = 0;
			uint32_t shared_size = 0;
			LLVMValueRef var;
			LLVMTypeRef i8p = LLVMPointerType(ctx.i8, LOCAL_ADDR_SPACE);
			nir_foreach_variable(variable, &nir->shared) {
				handle_shared_compute_var(&ctx, variable, &shared_size, idx);
				idx++;
			}

			shared_size *= 16;
			var = LLVMAddGlobalInAddressSpace(ctx.module,
							  LLVMArrayType(ctx.i8, shared_size),
							  "compute_lds",
							  LOCAL_ADDR_SPACE);
			LLVMSetAlignment(var, 4);
			ctx.shared_memory = LLVMBuildBitCast(ctx.builder, var, i8p, "");
=======
	/* Initial value = true. Here the pass will accumulate results from
	 * multiple segments surrounded by barriers. If tess factors aren't
	 * written at all, it's a shader bug and we don't care if this will be
	 * true.
	 */
	bool tessfactors_are_def_in_all_invocs = true;

	nir_foreach_function(function, nir) {
		if (function->impl) {
			foreach_list_typed(nir_cf_node, node, node, &function->impl->body) {
				scan_tess_ctrl(node, &main_block_tf_writemask,
					       &cond_block_tf_writemask,
					       &tessfactors_are_def_in_all_invocs,
					       false);
			}
>>>>>>> b85ca86c
		}
	}

	/* Accumulate the result for the last code segment separated by a
	 * barrier.
	 */
	if (main_block_tf_writemask || cond_block_tf_writemask) {
		tessfactors_are_def_in_all_invocs &=
			!(cond_block_tf_writemask & ~main_block_tf_writemask);
	}

	return tessfactors_are_def_in_all_invocs;
}<|MERGE_RESOLUTION|>--- conflicted
+++ resolved
@@ -53,499 +53,11 @@
 	LLVMValueRef *locals;
 };
 
-<<<<<<< HEAD
-static LLVMValueRef get_sampler_desc(struct nir_to_llvm_context *ctx,
-				     nir_deref_var *deref,
-				     enum desc_type desc_type);
-static unsigned radeon_llvm_reg_index_soa(unsigned index, unsigned chan)
-{
-	return (index * 4) + chan;
-}
-
-static unsigned llvm_get_type_size(LLVMTypeRef type)
-{
-	LLVMTypeKind kind = LLVMGetTypeKind(type);
-
-	switch (kind) {
-	case LLVMIntegerTypeKind:
-		return LLVMGetIntTypeWidth(type) / 8;
-	case LLVMFloatTypeKind:
-		return 4;
-	case LLVMPointerTypeKind:
-		return 8;
-	case LLVMVectorTypeKind:
-		return LLVMGetVectorSize(type) *
-		       llvm_get_type_size(LLVMGetElementType(type));
-	default:
-		assert(0);
-		return 0;
-	}
-}
-
-static void set_llvm_calling_convention(LLVMValueRef func,
-                                        gl_shader_stage stage)
-{
-	enum radeon_llvm_calling_convention calling_conv;
-
-	switch (stage) {
-	case MESA_SHADER_VERTEX:
-	case MESA_SHADER_TESS_CTRL:
-	case MESA_SHADER_TESS_EVAL:
-		calling_conv = RADEON_LLVM_AMDGPU_VS;
-		break;
-	case MESA_SHADER_GEOMETRY:
-		calling_conv = RADEON_LLVM_AMDGPU_GS;
-		break;
-	case MESA_SHADER_FRAGMENT:
-		calling_conv = RADEON_LLVM_AMDGPU_PS;
-		break;
-	case MESA_SHADER_COMPUTE:
-		calling_conv = RADEON_LLVM_AMDGPU_CS;
-		break;
-	default:
-		unreachable("Unhandle shader type");
-	}
-
-	LLVMSetFunctionCallConv(func, calling_conv);
-}
-
-static LLVMValueRef
-create_llvm_function(LLVMContextRef ctx, LLVMModuleRef module,
-                     LLVMBuilderRef builder, LLVMTypeRef *return_types,
-                     unsigned num_return_elems, LLVMTypeRef *param_types,
-                     unsigned param_count, unsigned array_params_mask,
-                     unsigned sgpr_params, bool unsafe_math)
-{
-	LLVMTypeRef main_function_type, ret_type;
-	LLVMBasicBlockRef main_function_body;
-
-	if (num_return_elems)
-		ret_type = LLVMStructTypeInContext(ctx, return_types,
-		                                   num_return_elems, true);
-	else
-		ret_type = LLVMVoidTypeInContext(ctx);
-
-	/* Setup the function */
-	main_function_type =
-	    LLVMFunctionType(ret_type, param_types, param_count, 0);
-	LLVMValueRef main_function =
-	    LLVMAddFunction(module, "main", main_function_type);
-	main_function_body =
-	    LLVMAppendBasicBlockInContext(ctx, main_function, "main_body");
-	LLVMPositionBuilderAtEnd(builder, main_function_body);
-
-	LLVMSetFunctionCallConv(main_function, RADEON_LLVM_AMDGPU_CS);
-	for (unsigned i = 0; i < sgpr_params; ++i) {
-		if (array_params_mask & (1 << i)) {
-			LLVMValueRef P = LLVMGetParam(main_function, i);
-			ac_add_function_attr(main_function, i + 1, AC_FUNC_ATTR_BYVAL);
-			ac_add_attr_dereferenceable(P, UINT64_MAX);
-		}
-		else {
-			ac_add_function_attr(main_function, i + 1, AC_FUNC_ATTR_INREG);
-		}
-	}
-
-	if (unsafe_math) {
-		/* These were copied from some LLVM test. */
-		LLVMAddTargetDependentFunctionAttr(main_function,
-						   "less-precise-fpmad",
-						   "true");
-		LLVMAddTargetDependentFunctionAttr(main_function,
-						   "no-infs-fp-math",
-						   "true");
-		LLVMAddTargetDependentFunctionAttr(main_function,
-						   "no-nans-fp-math",
-						   "true");
-		LLVMAddTargetDependentFunctionAttr(main_function,
-						   "unsafe-fp-math",
-						   "true");
-	}
-	return main_function;
-}
-
-static LLVMTypeRef const_array(LLVMTypeRef elem_type, int num_elements)
-{
-	return LLVMPointerType(LLVMArrayType(elem_type, num_elements),
-	                       CONST_ADDR_SPACE);
-}
-
-static LLVMValueRef get_shared_memory_ptr(struct nir_to_llvm_context *ctx,
-					  int idx,
-					  LLVMTypeRef type)
-{
-	LLVMValueRef offset;
-	LLVMValueRef ptr;
-	int addr_space;
-
-	offset = LLVMConstInt(ctx->i32, idx * 16, false);
-
-	ptr = ctx->shared_memory;
-	ptr = LLVMBuildGEP(ctx->builder, ptr, &offset, 1, "");
-	addr_space = LLVMGetPointerAddressSpace(LLVMTypeOf(ptr));
-	ptr = LLVMBuildBitCast(ctx->builder, ptr, LLVMPointerType(type, addr_space), "");
-	return ptr;
-}
-
-static LLVMValueRef to_integer(struct nir_to_llvm_context *ctx, LLVMValueRef v)
-{
-	LLVMTypeRef type = LLVMTypeOf(v);
-	if (type == ctx->f32) {
-		return LLVMBuildBitCast(ctx->builder, v, ctx->i32, "");
-	} else if (LLVMGetTypeKind(type) == LLVMVectorTypeKind) {
-		LLVMTypeRef elem_type = LLVMGetElementType(type);
-		if (elem_type == ctx->f32) {
-			LLVMTypeRef nt = LLVMVectorType(ctx->i32, LLVMGetVectorSize(type));
-			return LLVMBuildBitCast(ctx->builder, v, nt, "");
-		}
-	}
-	return v;
-}
-
-static LLVMValueRef to_float(struct nir_to_llvm_context *ctx, LLVMValueRef v)
-{
-	LLVMTypeRef type = LLVMTypeOf(v);
-	if (type == ctx->i32) {
-		return LLVMBuildBitCast(ctx->builder, v, ctx->f32, "");
-	} else if (LLVMGetTypeKind(type) == LLVMVectorTypeKind) {
-		LLVMTypeRef elem_type = LLVMGetElementType(type);
-		if (elem_type == ctx->i32) {
-			LLVMTypeRef nt = LLVMVectorType(ctx->f32, LLVMGetVectorSize(type));
-			return LLVMBuildBitCast(ctx->builder, v, nt, "");
-		}
-	}
-	return v;
-}
-
-static LLVMValueRef unpack_param(struct nir_to_llvm_context *ctx,
-				 LLVMValueRef param, unsigned rshift,
-				 unsigned bitwidth)
-{
-	LLVMValueRef value = param;
-	if (rshift)
-		value = LLVMBuildLShr(ctx->builder, value,
-				      LLVMConstInt(ctx->i32, rshift, false), "");
-
-	if (rshift + bitwidth < 32) {
-		unsigned mask = (1 << bitwidth) - 1;
-		value = LLVMBuildAnd(ctx->builder, value,
-				     LLVMConstInt(ctx->i32, mask, false), "");
-	}
-	return value;
-}
-
-static LLVMValueRef build_gep0(struct nir_to_llvm_context *ctx,
-			       LLVMValueRef base_ptr, LLVMValueRef index)
-{
-	LLVMValueRef indices[2] = {
-		ctx->i32zero,
-		index,
-	};
-	return LLVMBuildGEP(ctx->builder, base_ptr,
-			    indices, 2, "");
-}
-
-static LLVMValueRef build_indexed_load(struct nir_to_llvm_context *ctx,
-				       LLVMValueRef base_ptr, LLVMValueRef index,
-				       bool uniform)
-{
-	LLVMValueRef pointer;
-	pointer = build_gep0(ctx, base_ptr, index);
-	if (uniform)
-		LLVMSetMetadata(pointer, ctx->uniform_md_kind, ctx->empty_md);
-	return LLVMBuildLoad(ctx->builder, pointer, "");
-}
-
-static LLVMValueRef build_indexed_load_const(struct nir_to_llvm_context *ctx,
-					     LLVMValueRef base_ptr, LLVMValueRef index)
-{
-	LLVMValueRef result = build_indexed_load(ctx, base_ptr, index, true);
-	LLVMSetMetadata(result, ctx->invariant_load_md_kind, ctx->empty_md);
-	return result;
-}
-
-static void set_userdata_location(struct ac_userdata_info *ud_info, uint8_t sgpr_idx, uint8_t num_sgprs)
-{
-	ud_info->sgpr_idx = sgpr_idx;
-	ud_info->num_sgprs = num_sgprs;
-	ud_info->indirect = false;
-	ud_info->indirect_offset = 0;
-}
-
-static void set_userdata_location_shader(struct nir_to_llvm_context *ctx,
-					 int idx, uint8_t sgpr_idx, uint8_t num_sgprs)
-{
-	set_userdata_location(&ctx->shader_info->user_sgprs_locs.shader_data[idx], sgpr_idx, num_sgprs);
-}
-
-#if 0
-static void set_userdata_location_indirect(struct ac_userdata_info *ud_info, uint8_t sgpr_idx, uint8_t num_sgprs,
-					   uint32_t indirect_offset)
-{
-	ud_info->sgpr_idx = sgpr_idx;
-	ud_info->num_sgprs = num_sgprs;
-	ud_info->indirect = true;
-	ud_info->indirect_offset = indirect_offset;
-}
-#endif
-
-static void create_function(struct nir_to_llvm_context *ctx)
-{
-	LLVMTypeRef arg_types[23];
-	unsigned arg_idx = 0;
-	unsigned array_params_mask = 0;
-	unsigned sgpr_count = 0, user_sgpr_count;
-	unsigned i;
-	unsigned num_sets = ctx->options->layout ? ctx->options->layout->num_sets : 0;
-	unsigned user_sgpr_idx;
-	bool need_push_constants;
-
-	need_push_constants = true;
-	if (!ctx->options->layout)
-		need_push_constants = false;
-	else if (!ctx->options->layout->push_constant_size &&
-		 !ctx->options->layout->dynamic_offset_count)
-		need_push_constants = false;
-
-	/* 1 for each descriptor set */
-	for (unsigned i = 0; i < num_sets; ++i) {
-		if (ctx->options->layout->set[i].layout->shader_stages & (1 << ctx->stage)) {
-			array_params_mask |= (1 << arg_idx);
-			arg_types[arg_idx++] = const_array(ctx->i8, 1024 * 1024);
-		}
-	}
-
-	if (need_push_constants) {
-		/* 1 for push constants and dynamic descriptors */
-		array_params_mask |= (1 << arg_idx);
-		arg_types[arg_idx++] = const_array(ctx->i8, 1024 * 1024);
-	}
-
-	switch (ctx->stage) {
-	case MESA_SHADER_COMPUTE:
-		arg_types[arg_idx++] = LLVMVectorType(ctx->i32, 3); /* grid size */
-		user_sgpr_count = arg_idx;
-		arg_types[arg_idx++] = LLVMVectorType(ctx->i32, 3);
-		arg_types[arg_idx++] = ctx->i32;
-		sgpr_count = arg_idx;
-
-		arg_types[arg_idx++] = LLVMVectorType(ctx->i32, 3);
-		break;
-	case MESA_SHADER_VERTEX:
-		arg_types[arg_idx++] = const_array(ctx->v16i8, 16); /* vertex buffers */
-		arg_types[arg_idx++] = ctx->i32; // base vertex
-		arg_types[arg_idx++] = ctx->i32; // start instance
-		user_sgpr_count = sgpr_count = arg_idx;
-		arg_types[arg_idx++] = ctx->i32; // vertex id
-		arg_types[arg_idx++] = ctx->i32; // rel auto id
-		arg_types[arg_idx++] = ctx->i32; // vs prim id
-		arg_types[arg_idx++] = ctx->i32; // instance id
-		break;
-	case MESA_SHADER_FRAGMENT:
-		arg_types[arg_idx++] = const_array(ctx->f32, 32); /* sample positions */
-		user_sgpr_count = arg_idx;
-		arg_types[arg_idx++] = ctx->i32; /* prim mask */
-		sgpr_count = arg_idx;
-		arg_types[arg_idx++] = ctx->v2i32; /* persp sample */
-		arg_types[arg_idx++] = ctx->v2i32; /* persp center */
-		arg_types[arg_idx++] = ctx->v2i32; /* persp centroid */
-		arg_types[arg_idx++] = ctx->v3i32; /* persp pull model */
-		arg_types[arg_idx++] = ctx->v2i32; /* linear sample */
-		arg_types[arg_idx++] = ctx->v2i32; /* linear center */
-		arg_types[arg_idx++] = ctx->v2i32; /* linear centroid */
-		arg_types[arg_idx++] = ctx->f32;  /* line stipple tex */
-		arg_types[arg_idx++] = ctx->f32;  /* pos x float */
-		arg_types[arg_idx++] = ctx->f32;  /* pos y float */
-		arg_types[arg_idx++] = ctx->f32;  /* pos z float */
-		arg_types[arg_idx++] = ctx->f32;  /* pos w float */
-		arg_types[arg_idx++] = ctx->i32;  /* front face */
-		arg_types[arg_idx++] = ctx->i32;  /* ancillary */
-		arg_types[arg_idx++] = ctx->f32;  /* sample coverage */
-		arg_types[arg_idx++] = ctx->i32;  /* fixed pt */
-		break;
-	default:
-		unreachable("Shader stage not implemented");
-	}
-
-	ctx->main_function = create_llvm_function(
-	    ctx->context, ctx->module, ctx->builder, NULL, 0, arg_types,
-	    arg_idx, array_params_mask, sgpr_count, ctx->options->unsafe_math);
-	set_llvm_calling_convention(ctx->main_function, ctx->stage);
-
-
-	ctx->shader_info->num_input_sgprs = 0;
-	ctx->shader_info->num_input_vgprs = 0;
-
-	for (i = 0; i < user_sgpr_count; i++)
-		ctx->shader_info->num_user_sgprs += llvm_get_type_size(arg_types[i]) / 4;
-
-	ctx->shader_info->num_input_sgprs = ctx->shader_info->num_user_sgprs;
-	for (; i < sgpr_count; i++)
-		ctx->shader_info->num_input_sgprs += llvm_get_type_size(arg_types[i]) / 4;
-
-	if (ctx->stage != MESA_SHADER_FRAGMENT)
-		for (; i < arg_idx; ++i)
-			ctx->shader_info->num_input_vgprs += llvm_get_type_size(arg_types[i]) / 4;
-
-	arg_idx = 0;
-	user_sgpr_idx = 0;
-	for (unsigned i = 0; i < num_sets; ++i) {
-		if (ctx->options->layout->set[i].layout->shader_stages & (1 << ctx->stage)) {
-			set_userdata_location(&ctx->shader_info->user_sgprs_locs.descriptor_sets[i], user_sgpr_idx, 2);
-			user_sgpr_idx += 2;
-			ctx->descriptor_sets[i] =
-				LLVMGetParam(ctx->main_function, arg_idx++);
-		} else
-			ctx->descriptor_sets[i] = NULL;
-	}
-
-	if (need_push_constants) {
-		ctx->push_constants = LLVMGetParam(ctx->main_function, arg_idx++);
-		set_userdata_location_shader(ctx, AC_UD_PUSH_CONSTANTS, user_sgpr_idx, 2);
-		user_sgpr_idx += 2;
-	}
-
-	switch (ctx->stage) {
-	case MESA_SHADER_COMPUTE:
-		set_userdata_location_shader(ctx, AC_UD_CS_GRID_SIZE, user_sgpr_idx, 3);
-		user_sgpr_idx += 3;
-		ctx->num_work_groups =
-		    LLVMGetParam(ctx->main_function, arg_idx++);
-		ctx->workgroup_ids =
-		    LLVMGetParam(ctx->main_function, arg_idx++);
-		ctx->tg_size =
-		    LLVMGetParam(ctx->main_function, arg_idx++);
-		ctx->local_invocation_ids =
-		    LLVMGetParam(ctx->main_function, arg_idx++);
-		break;
-	case MESA_SHADER_VERTEX:
-		set_userdata_location_shader(ctx, AC_UD_VS_VERTEX_BUFFERS, user_sgpr_idx, 2);
-		user_sgpr_idx += 2;
-		ctx->vertex_buffers = LLVMGetParam(ctx->main_function, arg_idx++);
-		set_userdata_location_shader(ctx, AC_UD_VS_BASE_VERTEX_START_INSTANCE, user_sgpr_idx, 2);
-		user_sgpr_idx += 2;
-		ctx->base_vertex = LLVMGetParam(ctx->main_function, arg_idx++);
-		ctx->start_instance = LLVMGetParam(ctx->main_function, arg_idx++);
-		ctx->vertex_id = LLVMGetParam(ctx->main_function, arg_idx++);
-		ctx->rel_auto_id = LLVMGetParam(ctx->main_function, arg_idx++);
-		ctx->vs_prim_id = LLVMGetParam(ctx->main_function, arg_idx++);
-		ctx->instance_id = LLVMGetParam(ctx->main_function, arg_idx++);
-		break;
-	case MESA_SHADER_FRAGMENT:
-		set_userdata_location_shader(ctx, AC_UD_PS_SAMPLE_POS, user_sgpr_idx, 2);
-		user_sgpr_idx += 2;
-		ctx->sample_positions = LLVMGetParam(ctx->main_function, arg_idx++);
-		ctx->prim_mask = LLVMGetParam(ctx->main_function, arg_idx++);
-		ctx->persp_sample = LLVMGetParam(ctx->main_function, arg_idx++);
-		ctx->persp_center = LLVMGetParam(ctx->main_function, arg_idx++);
-		ctx->persp_centroid = LLVMGetParam(ctx->main_function, arg_idx++);
-		arg_idx++;
-		ctx->linear_sample = LLVMGetParam(ctx->main_function, arg_idx++);
-		ctx->linear_center = LLVMGetParam(ctx->main_function, arg_idx++);
-		ctx->linear_centroid = LLVMGetParam(ctx->main_function, arg_idx++);
-		arg_idx++; /* line stipple */
-		ctx->frag_pos[0] = LLVMGetParam(ctx->main_function, arg_idx++);
-		ctx->frag_pos[1] = LLVMGetParam(ctx->main_function, arg_idx++);
-		ctx->frag_pos[2] = LLVMGetParam(ctx->main_function, arg_idx++);
-		ctx->frag_pos[3] = LLVMGetParam(ctx->main_function, arg_idx++);
-		ctx->front_face = LLVMGetParam(ctx->main_function, arg_idx++);
-		ctx->ancillary = LLVMGetParam(ctx->main_function, arg_idx++);
-		break;
-	default:
-		unreachable("Shader stage not implemented");
-	}
-}
-
-static void setup_types(struct nir_to_llvm_context *ctx)
-{
-	LLVMValueRef args[4];
-
-	ctx->voidt = LLVMVoidTypeInContext(ctx->context);
-	ctx->i1 = LLVMIntTypeInContext(ctx->context, 1);
-	ctx->i8 = LLVMIntTypeInContext(ctx->context, 8);
-	ctx->i16 = LLVMIntTypeInContext(ctx->context, 16);
-	ctx->i32 = LLVMIntTypeInContext(ctx->context, 32);
-	ctx->i64 = LLVMIntTypeInContext(ctx->context, 64);
-	ctx->v2i32 = LLVMVectorType(ctx->i32, 2);
-	ctx->v3i32 = LLVMVectorType(ctx->i32, 3);
-	ctx->v4i32 = LLVMVectorType(ctx->i32, 4);
-	ctx->v8i32 = LLVMVectorType(ctx->i32, 8);
-	ctx->f32 = LLVMFloatTypeInContext(ctx->context);
-	ctx->f16 = LLVMHalfTypeInContext(ctx->context);
-	ctx->v2f32 = LLVMVectorType(ctx->f32, 2);
-	ctx->v4f32 = LLVMVectorType(ctx->f32, 4);
-	ctx->v16i8 = LLVMVectorType(ctx->i8, 16);
-
-	ctx->i32zero = LLVMConstInt(ctx->i32, 0, false);
-	ctx->i32one = LLVMConstInt(ctx->i32, 1, false);
-	ctx->f32zero = LLVMConstReal(ctx->f32, 0.0);
-	ctx->f32one = LLVMConstReal(ctx->f32, 1.0);
-
-	args[0] = ctx->f32zero;
-	args[1] = ctx->f32zero;
-	args[2] = ctx->f32zero;
-	args[3] = ctx->f32one;
-	ctx->v4f32empty = LLVMConstVector(args, 4);
-
-	ctx->range_md_kind = LLVMGetMDKindIDInContext(ctx->context,
-						      "range", 5);
-	ctx->invariant_load_md_kind = LLVMGetMDKindIDInContext(ctx->context,
-							       "invariant.load", 14);
-	ctx->uniform_md_kind =
-	    LLVMGetMDKindIDInContext(ctx->context, "amdgpu.uniform", 14);
-	ctx->empty_md = LLVMMDNodeInContext(ctx->context, NULL, 0);
-
-	args[0] = LLVMConstReal(ctx->f32, 2.5);
-}
-
-static int get_llvm_num_components(LLVMValueRef value)
-{
-	LLVMTypeRef type = LLVMTypeOf(value);
-	unsigned num_components = LLVMGetTypeKind(type) == LLVMVectorTypeKind
-	                              ? LLVMGetVectorSize(type)
-	                              : 1;
-	return num_components;
-}
-
-static LLVMValueRef llvm_extract_elem(struct nir_to_llvm_context *ctx,
-				      LLVMValueRef value,
-				      int index)
-{
-	int count = get_llvm_num_components(value);
-
-	assert(index < count);
-	if (count == 1)
-		return value;
-
-	return LLVMBuildExtractElement(ctx->builder, value,
-				       LLVMConstInt(ctx->i32, index, false), "");
-}
-
-static LLVMValueRef trim_vector(struct nir_to_llvm_context *ctx,
-                                LLVMValueRef value, unsigned count)
-{
-	unsigned num_components = get_llvm_num_components(value);
-	if (count == num_components)
-		return value;
-
-	LLVMValueRef masks[] = {
-	    LLVMConstInt(ctx->i32, 0, false), LLVMConstInt(ctx->i32, 1, false),
-	    LLVMConstInt(ctx->i32, 2, false), LLVMConstInt(ctx->i32, 3, false)};
-
-	if (count == 1)
-		return LLVMBuildExtractElement(ctx->builder, value, masks[0],
-		                               "");
-
-	LLVMValueRef swizzle = LLVMConstVector(masks, count);
-	return LLVMBuildShuffleVector(ctx->builder, value, value, swizzle, "");
-}
-=======
 static LLVMValueRef get_sampler_desc(struct ac_nir_context *ctx,
 				     nir_deref_instr *deref_instr,
 				     enum ac_descriptor_type desc_type,
 				     const nir_tex_instr *instr,
 				     bool image, bool write);
->>>>>>> b85ca86c
 
 static void
 build_store_values_extended(struct ac_llvm_context *ac,
@@ -1141,9 +653,6 @@
 		break;
 	case nir_op_irem:
 		result = LLVMBuildSRem(ctx->ac.builder, src[0], src[1], "");
-		break;
-	case nir_op_irem:
-		result = LLVMBuildSRem(ctx->builder, src[0], src[1], "");
 		break;
 	case nir_op_idiv:
 		result = LLVMBuildSDiv(ctx->ac.builder, src[0], src[1], "");
@@ -1928,37 +1437,8 @@
 static LLVMValueRef visit_vulkan_resource_reindex(struct ac_nir_context *ctx,
                                                   nir_intrinsic_instr *instr)
 {
-<<<<<<< HEAD
-	LLVMValueRef index = get_src(ctx, instr->src[0]);
-	unsigned desc_set = nir_intrinsic_desc_set(instr);
-	unsigned binding = nir_intrinsic_binding(instr);
-	LLVMValueRef desc_ptr = ctx->descriptor_sets[desc_set];
-	struct radv_pipeline_layout *pipeline_layout = ctx->options->layout;
-	struct radv_descriptor_set_layout *layout = pipeline_layout->set[desc_set].layout;
-	unsigned base_offset = layout->binding[binding].offset;
-	LLVMValueRef offset, stride;
-
-	if (layout->binding[binding].type == VK_DESCRIPTOR_TYPE_UNIFORM_BUFFER_DYNAMIC ||
-	    layout->binding[binding].type == VK_DESCRIPTOR_TYPE_STORAGE_BUFFER_DYNAMIC) {
-		unsigned idx = pipeline_layout->set[desc_set].dynamic_offset_start +
-			layout->binding[binding].dynamic_offset_offset;
-		desc_ptr = ctx->push_constants;
-		base_offset = pipeline_layout->push_constant_size + 16 * idx;
-		stride = LLVMConstInt(ctx->i32, 16, false);
-	} else
-		stride = LLVMConstInt(ctx->i32, layout->binding[binding].size, false);
-
-	offset = LLVMConstInt(ctx->i32, base_offset, false);
-	index = LLVMBuildMul(ctx->builder, index, stride, "");
-	offset = LLVMBuildAdd(ctx->builder, offset, index, "");
-	
-	desc_ptr = build_gep0(ctx, desc_ptr, offset);
-	desc_ptr = cast_ptr(ctx, desc_ptr, ctx->v4i32);
-	LLVMSetMetadata(desc_ptr, ctx->uniform_md_kind, ctx->empty_md);
-=======
 	LLVMValueRef ptr = get_src(ctx, instr->src[0]);
 	LLVMValueRef index = get_src(ctx, instr->src[1]);
->>>>>>> b85ca86c
 
 	LLVMValueRef result = LLVMBuildGEP(ctx->ac.builder, ptr, &index, 1, "");
 	LLVMSetMetadata(result, ctx->ac.uniform_md_kind, ctx->ac.empty_md);
@@ -1969,14 +1449,6 @@
                                              nir_intrinsic_instr *instr)
 {
 	LLVMValueRef ptr, addr;
-<<<<<<< HEAD
-
-	addr = LLVMConstInt(ctx->i32, nir_intrinsic_base(instr), 0);
-	addr = LLVMBuildAdd(ctx->builder, addr, get_src(ctx, instr->src[0]), "");
-
-	ptr = build_gep0(ctx, ctx->push_constants, addr);
-	ptr = cast_ptr(ctx, ptr, get_def_type(ctx, &instr->dest.ssa));
-=======
 	LLVMValueRef src0 = get_src(ctx, instr->src[0]);
 	unsigned index = nir_intrinsic_base(instr);
 
@@ -2010,7 +1482,6 @@
 		LLVMTypeRef vec_type = LLVMVectorType(LLVMInt8TypeInContext(ctx->ac.context), 4 * load_dwords);
 		ptr = ac_cast_ptr(&ctx->ac, ptr, vec_type);
 		LLVMValueRef res = LLVMBuildLoad(ctx->ac.builder, ptr, "");
->>>>>>> b85ca86c
 
 		LLVMValueRef params[3];
 		if (load_dwords > 1) {
@@ -2621,24 +2092,6 @@
 						     "");
 			}
 		}
-<<<<<<< HEAD
-		return to_integer(ctx, ac_build_gather_values(&ctx->ac, values, ve));
-	case nir_var_shared: {
-		radv_get_deref_offset(ctx, &instr->variables[0]->deref, false,
-				      &const_index, &indir_index);
-		LLVMValueRef ptr = get_shared_memory_ptr(ctx, idx, ctx->i32);
-		LLVMValueRef derived_ptr;
-
-		if (indir_index)
-			indir_index = LLVMBuildMul(ctx->builder, indir_index, LLVMConstInt(ctx->i32, 4, false), "");
-
-		for (unsigned chan = 0; chan < ve; chan++) {
-			LLVMValueRef index = LLVMConstInt(ctx->i32, chan, false);
-			if (indir_index)
-				index = LLVMBuildAdd(ctx->builder, index, indir_index, "");
-			derived_ptr = LLVMBuildGEP(ctx->builder, ptr, &index, 1, "");
-			values[chan] = LLVMBuildLoad(ctx->builder, derived_ptr, "");
-=======
 		break;
 	case nir_var_mem_global:  {
 		LLVMValueRef address = get_src(ctx, instr->src[0]);
@@ -2664,7 +2117,6 @@
 			address = LLVMBuildBitCast(ctx->ac.builder, address, ptr_type , "");
 			LLVMValueRef val = LLVMBuildLoad(ctx->ac.builder, address, "");
 			return val;
->>>>>>> b85ca86c
 		}
 	}
 	default:
@@ -2794,18 +2246,9 @@
 		LLVMValueRef address = get_src(ctx, instr->src[0]);
 		LLVMValueRef val = get_src(ctx, instr->src[1]);
 
-<<<<<<< HEAD
-		if (indir_index)
-			indir_index = LLVMBuildMul(ctx->builder, indir_index, LLVMConstInt(ctx->i32, 4, false), "");
-
-		for (unsigned chan = 0; chan < 4; chan++) {
-			if (!(writemask & (1 << chan)))
-				continue;
-=======
 		unsigned explicit_stride = glsl_get_explicit_stride(deref->type);
 		unsigned natural_stride = type_scalar_size_bytes(deref->type);
 		unsigned stride = explicit_stride ? explicit_stride : natural_stride;
->>>>>>> b85ca86c
 
 		LLVMTypeRef ptr_type =  LLVMPointerType(LLVMTypeOf(val),
 							LLVMGetPointerAddressSpace(LLVMTypeOf(address)));
@@ -2871,10 +2314,6 @@
 	return 0;
 }
 
-<<<<<<< HEAD
-static LLVMValueRef get_image_coords(struct nir_to_llvm_context *ctx,
-				     nir_intrinsic_instr *instr)
-=======
 
 /* Adjust the sample index according to FMASK.
  *
@@ -2895,7 +2334,6 @@
 						    LLVMValueRef coord_z,
 						    LLVMValueRef sample_index,
 						    LLVMValueRef fmask_desc_ptr)
->>>>>>> b85ca86c
 {
 	struct ac_image_args args = {0};
 	LLVMValueRef res;
@@ -2979,10 +2417,7 @@
 
 	int count;
 	enum glsl_sampler_dim dim = glsl_get_sampler_dim(type);
-<<<<<<< HEAD
-=======
 	bool is_array = glsl_sampler_type_is_array(type);
->>>>>>> b85ca86c
 	bool add_frag_pos = (dim == GLSL_SAMPLER_DIM_SUBPASS ||
 			     dim == GLSL_SAMPLER_DIM_SUBPASS_MS);
 	bool is_ms = (dim == GLSL_SAMPLER_DIM_MS ||
@@ -3108,38 +2543,6 @@
 		res = ac_trim_vector(&ctx->ac, res, instr->dest.ssa.num_components);
 		res = ac_to_integer(&ctx->ac, res);
 	} else {
-<<<<<<< HEAD
-		bool is_da = glsl_sampler_type_is_array(type) ||
-			     glsl_get_sampler_dim(type) == GLSL_SAMPLER_DIM_CUBE;
-		LLVMValueRef da = is_da ? ctx->i32one : ctx->i32zero;
-		LLVMValueRef glc = LLVMConstInt(ctx->i1, 0, false);
-		LLVMValueRef slc = LLVMConstInt(ctx->i1, 0, false);
-
-		params[0] = get_image_coords(ctx, instr);
-		params[1] = get_sampler_desc(ctx, instr->variables[0], DESC_IMAGE);
-		params[2] = LLVMConstInt(ctx->i32, 15, false); /* dmask */
-		if (HAVE_LLVM <= 0x0309) {
-			params[3] = LLVMConstInt(ctx->i1, 0, false);  /* r128 */
-			params[4] = da;
-			params[5] = glc;
-			params[6] = slc;
-		} else {
-			LLVMValueRef lwe = LLVMConstInt(ctx->i1, 0, false);
-			params[3] = glc;
-			params[4] = slc;
-			params[5] = lwe;
-			params[6] = da;
-		}
-
-		get_image_intr_name("llvm.amdgcn.image.load",
-				    ctx->v4f32, /* vdata */
-				    LLVMTypeOf(params[0]), /* coords */
-				    LLVMTypeOf(params[1]), /* rsrc */
-				    intrinsic_name, sizeof(intrinsic_name));
-
-		res = ac_emit_llvm_intrinsic(&ctx->ac, intrinsic_name, ctx->v4f32,
-					  params, 7, AC_FUNC_ATTR_READONLY);
-=======
 		args.opcode = ac_image_load;
 		get_image_coords(ctx, instr, &args);
 		args.resource = get_image_descriptor(ctx, instr, AC_DESC_IMAGE, false);
@@ -3149,7 +2552,6 @@
 		args.attributes = AC_FUNC_ATTR_READONLY;
 
 		res = ac_build_image_opcode(&ctx->ac, &args);
->>>>>>> b85ca86c
 	}
 	return ac_to_integer(&ctx->ac, res);
 }
@@ -3185,39 +2587,6 @@
 					     args.cache_policy & ac_glc,
 					     writeonly_memory);
 	} else {
-<<<<<<< HEAD
-		bool is_da = glsl_sampler_type_is_array(type) ||
-			     glsl_get_sampler_dim(type) == GLSL_SAMPLER_DIM_CUBE;
-		LLVMValueRef da = is_da ? i1true : i1false;
-		LLVMValueRef glc = i1false;
-		LLVMValueRef slc = i1false;
-
-		params[0] = to_float(ctx, get_src(ctx, instr->src[2]));
-		params[1] = get_image_coords(ctx, instr); /* coords */
-		params[2] = get_sampler_desc(ctx, instr->variables[0], DESC_IMAGE);
-		params[3] = LLVMConstInt(ctx->i32, 15, false); /* dmask */
-		if (HAVE_LLVM <= 0x0309) {
-			params[4] = i1false;  /* r128 */
-			params[5] = da;
-			params[6] = glc;
-			params[7] = slc;
-		} else {
-			LLVMValueRef lwe = i1false;
-			params[4] = glc;
-			params[5] = slc;
-			params[6] = lwe;
-			params[7] = da;
-		}
-
-		get_image_intr_name("llvm.amdgcn.image.store",
-				    LLVMTypeOf(params[0]), /* vdata */
-				    LLVMTypeOf(params[1]), /* coords */
-				    LLVMTypeOf(params[2]), /* rsrc */
-				    intrinsic_name, sizeof(intrinsic_name));
-
-		ac_emit_llvm_intrinsic(&ctx->ac, intrinsic_name, ctx->voidt,
-				    params, 8, 0);
-=======
 		args.opcode = ac_image_store;
 		args.data[0] = ac_to_float(&ctx->ac, get_src(ctx, instr->src[3]));
 		get_image_coords(ctx, instr, &args);
@@ -3227,7 +2596,6 @@
 		args.dmask = 15;
 
 		ac_build_image_opcode(&ctx->ac, &args);
->>>>>>> b85ca86c
 	}
 
 }
@@ -3245,16 +2613,7 @@
 	enum ac_atomic_op atomic_subop;
 	MAYBE_UNUSED int length;
 
-<<<<<<< HEAD
-		coords = params[param_count++] = get_image_coords(ctx, instr);
-		params[param_count++] = get_sampler_desc(ctx, instr->variables[0], DESC_IMAGE);
-		params[param_count++] = i1false; /* r128 */
-		params[param_count++] = da ? i1true : i1false;      /* da */
-		params[param_count++] = i1false;  /* slc */
-	}
-=======
 	bool is_unsigned = glsl_get_sampler_result_type(type) == GLSL_TYPE_UINT;
->>>>>>> b85ca86c
 
 	switch (instr->intrinsic) {
 	case nir_intrinsic_image_deref_atomic_add:
@@ -4247,18 +3606,6 @@
 		*fmask_ptr = get_sampler_desc(ctx, texture_deref_instr, AC_DESC_FMASK, instr, false, false);
 }
 
-<<<<<<< HEAD
-static LLVMValueRef apply_round_slice(struct nir_to_llvm_context *ctx,
-				      LLVMValueRef coord)
-{
-	coord = to_float(ctx, coord);
-	coord = ac_emit_llvm_intrinsic(&ctx->ac, "llvm.rint.f32", ctx->f32, &coord, 1, 0);
-	coord = to_integer(ctx, coord);
-	return coord;
-}
-
-static void visit_tex(struct nir_to_llvm_context *ctx, nir_tex_instr *instr)
-=======
 static LLVMValueRef apply_round_slice(struct ac_llvm_context *ctx,
 				      LLVMValueRef coord)
 {
@@ -4269,7 +3616,6 @@
 }
 
 static void visit_tex(struct ac_nir_context *ctx, nir_tex_instr *instr)
->>>>>>> b85ca86c
 {
 	LLVMValueRef result = NULL;
 	struct ac_image_args args = { 0 };
@@ -4330,11 +3676,7 @@
 	}
 
 	if (instr->op == nir_texop_txs && instr->sampler_dim == GLSL_SAMPLER_DIM_BUF) {
-<<<<<<< HEAD
-		result = get_buffer_size(ctx, res_ptr, true);
-=======
 		result = get_buffer_size(ctx, args.resource, true);
->>>>>>> b85ca86c
 		goto write_result;
 	}
 
@@ -4437,36 +3779,12 @@
 			instr->op == nir_texop_lod, args.coords, args.derivs);
 	}
 
-<<<<<<< HEAD
-	if (ddx || ddy) {
-		for (unsigned i = 0; i < num_deriv_comp * 2; i++)
-			address[count++] = derivs[i];
-	}
-
-	/* Pack texture coordinates */
-	if (coord) {
-		address[count++] = coords[0];
-		if (instr->coord_components > 1) {
-			if (instr->sampler_dim == GLSL_SAMPLER_DIM_1D && instr->is_array && instr->op != nir_texop_txf) {
-				coords[1] = apply_round_slice(ctx, coords[1]);
-			}
-			address[count++] = coords[1];
-		}
-		if (instr->coord_components > 2) {
-			/* This seems like a bit of a hack - but it passes Vulkan CTS with it */
-			if (instr->sampler_dim != GLSL_SAMPLER_DIM_3D && instr->op != nir_texop_txf) {
-				coords[2] = apply_round_slice(ctx, coords[2]);
-			}
-			address[count++] = coords[2];
-		}
-=======
 	/* Texture coordinates fixups */
 	if (instr->coord_components > 1 &&
 	    instr->sampler_dim == GLSL_SAMPLER_DIM_1D &&
 	    instr->is_array &&
 	    instr->op != nir_texop_txf) {
 		args.coords[1] = apply_round_slice(&ctx->ac, args.coords[1]);
->>>>>>> b85ca86c
 	}
 
 	if (instr->coord_components > 2 &&
@@ -4511,48 +3829,8 @@
 		goto write_result;
 	}
 
-<<<<<<< HEAD
-	/* Adjust the sample index according to FMASK.
-	 *
-	 * For uncompressed MSAA surfaces, FMASK should return 0x76543210,
-	 * which is the identity mapping. Each nibble says which physical sample
-	 * should be fetched to get that sample.
-	 *
-	 * For example, 0x11111100 means there are only 2 samples stored and
-	 * the second sample covers 3/4 of the pixel. When reading samples 0
-	 * and 1, return physical sample 0 (determined by the first two 0s
-	 * in FMASK), otherwise return physical sample 1.
-	 *
-	 * The sample index should be adjusted as follows:
-	 *   sample_index = (fmask >> (sample_index * 4)) & 0xF;
-	 */
 	if (instr->sampler_dim == GLSL_SAMPLER_DIM_MS &&
 	    instr->op != nir_texop_txs) {
-		LLVMValueRef txf_address[4];
-		struct ac_tex_info txf_info = { 0 };
-		unsigned txf_count = count;
-		memcpy(txf_address, address, sizeof(txf_address));
-
-		if (!instr->is_array)
-			txf_address[2] = ctx->i32zero;
-		txf_address[3] = ctx->i32zero;
-
-		set_tex_fetch_args(ctx, &txf_info, instr, nir_texop_txf,
-				   fmask_ptr, NULL,
-				   txf_address, txf_count, 0xf);
-
-		result = build_tex_intrinsic(ctx, instr, &txf_info);
-		LLVMValueRef four = LLVMConstInt(ctx->i32, 4, false);
-		LLVMValueRef F = LLVMConstInt(ctx->i32, 0xf, false);
-
-		LLVMValueRef fmask = LLVMBuildExtractElement(ctx->builder,
-							     result,
-							     ctx->i32zero, "");
-
-=======
-	if (instr->sampler_dim == GLSL_SAMPLER_DIM_MS &&
-	    instr->op != nir_texop_txs) {
->>>>>>> b85ca86c
 		unsigned sample_chan = instr->is_array ? 3 : 2;
 		args.coords[sample_chan] = adjust_sample_index_using_fmask(
 			&ctx->ac, args.coords[0], args.coords[1],
@@ -5257,71 +4535,6 @@
 	unsigned main_block_tf_writemask = 0; /* if main block writes tess factors */
 	unsigned cond_block_tf_writemask = 0; /* if cond block writes tess factors */
 
-<<<<<<< HEAD
-static
-LLVMModuleRef ac_translate_nir_to_llvm(LLVMTargetMachineRef tm,
-                                       struct nir_shader *nir,
-                                       struct ac_shader_variant_info *shader_info,
-                                       const struct ac_nir_compiler_options *options)
-{
-	struct nir_to_llvm_context ctx = {0};
-	struct nir_function *func;
-	unsigned i;
-	ctx.options = options;
-	ctx.shader_info = shader_info;
-	ctx.context = LLVMContextCreate();
-	ctx.module = LLVMModuleCreateWithNameInContext("shader", ctx.context);
-
-	ac_llvm_context_init(&ctx.ac, ctx.context);
-	ctx.ac.module = ctx.module;
-
-	ctx.has_ds_bpermute = ctx.options->chip_class >= VI;
-
-	memset(shader_info, 0, sizeof(*shader_info));
-
-	LLVMSetTarget(ctx.module, "amdgcn--");
-
-	LLVMTargetDataRef data_layout = LLVMCreateTargetDataLayout(tm);
-	char *data_layout_str = LLVMCopyStringRepOfTargetData(data_layout);
-	LLVMSetDataLayout(ctx.module, data_layout_str);
-	LLVMDisposeTargetData(data_layout);
-	LLVMDisposeMessage(data_layout_str);
-
-	setup_types(&ctx);
-
-	ctx.builder = LLVMCreateBuilderInContext(ctx.context);
-	ctx.ac.builder = ctx.builder;
-	ctx.stage = nir->stage;
-
-	for (i = 0; i < AC_UD_MAX_SETS; i++)
-		shader_info->user_sgprs_locs.descriptor_sets[i].sgpr_idx = -1;
-	for (i = 0; i < AC_UD_MAX_UD; i++)
-		shader_info->user_sgprs_locs.shader_data[i].sgpr_idx = -1;
-
-	create_function(&ctx);
-
-	if (nir->stage == MESA_SHADER_COMPUTE) {
-		int num_shared = 0;
-		nir_foreach_variable(variable, &nir->shared)
-			num_shared++;
-		if (num_shared) {
-			int idx = 0;
-			uint32_t shared_size = 0;
-			LLVMValueRef var;
-			LLVMTypeRef i8p = LLVMPointerType(ctx.i8, LOCAL_ADDR_SPACE);
-			nir_foreach_variable(variable, &nir->shared) {
-				handle_shared_compute_var(&ctx, variable, &shared_size, idx);
-				idx++;
-			}
-
-			shared_size *= 16;
-			var = LLVMAddGlobalInAddressSpace(ctx.module,
-							  LLVMArrayType(ctx.i8, shared_size),
-							  "compute_lds",
-							  LOCAL_ADDR_SPACE);
-			LLVMSetAlignment(var, 4);
-			ctx.shared_memory = LLVMBuildBitCast(ctx.builder, var, i8p, "");
-=======
 	/* Initial value = true. Here the pass will accumulate results from
 	 * multiple segments surrounded by barriers. If tess factors aren't
 	 * written at all, it's a shader bug and we don't care if this will be
@@ -5337,7 +4550,6 @@
 					       &tessfactors_are_def_in_all_invocs,
 					       false);
 			}
->>>>>>> b85ca86c
 		}
 	}
 
