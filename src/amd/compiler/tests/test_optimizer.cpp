--- conflicted
+++ resolved
@@ -307,59 +307,15 @@
 
       //! v1: %res4 = v_cndmask_b32 0, %a, %c
       //! p_unit_test 4, %res4
-<<<<<<< HEAD
-      Temp cndmask = bld.vop2_e64(aco_opcode::v_cndmask_b32, bld.def(v1), Operand(0u), Operand(1u), Operand(inputs[2]));
-      Temp sub = bld.vsub32(bld.def(v1), Operand(0u), cndmask);
-=======
       Temp cndmask = bld.vop2_e64(aco_opcode::v_cndmask_b32, bld.def(v1), Operand::zero(),
                                   Operand::c32(1u), Operand(inputs[2]));
       Temp sub = bld.vsub32(bld.def(v1), Operand::zero(), cndmask);
->>>>>>> be466399
       writeout(4, bld.vop2(aco_opcode::v_and_b32, bld.def(v1), Operand(inputs[0]), sub));
 
       finish_opt_test();
    }
 END_TEST
 
-<<<<<<< HEAD
-BEGIN_TEST(optimize.clamp)
-   //>> v1: %a, v1: %b, v1: %c, s2: %_:exec = p_startpgm
-   if (!setup_cs("v1 v1 v1", GFX9))
-      return;
-
-   //! v1: %res0 = v_med3_f32 4.0, 0, %a
-   //! p_unit_test 0, %res0
-   writeout(0, bld.vop2(aco_opcode::v_min_f32, bld.def(v1), Operand(0x40800000u),
-                        bld.vop2(aco_opcode::v_max_f32, bld.def(v1), Operand(0u), inputs[0])));
-
-   //! v1: %res1 = v_med3_f32 0, 4.0, %a
-   //! p_unit_test 1, %res1
-   writeout(1, bld.vop2(aco_opcode::v_max_f32, bld.def(v1), Operand(0u),
-                        bld.vop2(aco_opcode::v_min_f32, bld.def(v1), Operand(0x40800000u), inputs[0])));
-
-   /* correct NaN behaviour with precise */
-
-   //! v1: %res2 = v_med3_f32 4.0, 0, %a
-   //! p_unit_test 2, %res2
-   Builder::Result max = bld.vop2(aco_opcode::v_max_f32, bld.def(v1), Operand(0u), inputs[0]);
-   max.def(0).setPrecise(true);
-   Builder::Result min = bld.vop2(aco_opcode::v_min_f32, bld.def(v1), Operand(0x40800000u), max);
-   max.def(0).setPrecise(true);
-   writeout(2, min);
-
-   //! v1: (precise)%res3_tmp = v_min_f32 4.0, %a
-   //! v1: %res3 = v_max_f32 0, %res3_tmp
-   //! p_unit_test 3, %res3
-   min = bld.vop2(aco_opcode::v_min_f32, bld.def(v1), Operand(0x40800000u), inputs[0]);
-   min.def(0).setPrecise(true);
-   writeout(3, bld.vop2(aco_opcode::v_max_f32, bld.def(v1), Operand(0u), min));
-
-   finish_opt_test();
-END_TEST
-
-BEGIN_TEST(optimize.const_comparison_ordering)
-   //>> v1: %a, v1: %b, v2: %c, v1: %d, s2: %_:exec = p_startpgm
-=======
 BEGIN_TEST(optimize.add_lshl)
    for (unsigned i = GFX8; i <= GFX10; i++) {
       //>> s1: %a, v1: %b = p_startpgm
@@ -604,7 +560,6 @@
 
 BEGIN_TEST(optimize.const_comparison_ordering)
    //>> v1: %a, v1: %b, v2: %c, v1: %d = p_startpgm
->>>>>>> be466399
    if (!setup_cs("v1 v1 v2 v1", GFX9))
       return;
 
@@ -613,65 +568,42 @@
    //! p_unit_test 0, %res0
    writeout(0, bld.sop2(aco_opcode::s_or_b64, bld.def(bld.lm), bld.def(s1, scc),
                         bld.vopc(aco_opcode::v_cmp_neq_f32, bld.def(bld.lm), inputs[0], inputs[0]),
-<<<<<<< HEAD
-                        bld.vopc(aco_opcode::v_cmp_lt_f32, bld.def(bld.lm), Operand(0x40800000u), inputs[0])));
-=======
                         bld.vopc(aco_opcode::v_cmp_lt_f32, bld.def(bld.lm),
                                  Operand::c32(0x40800000u), inputs[0])));
->>>>>>> be466399
 
    //! s2: %res1 = v_cmp_nge_f32 4.0, %a
    //! p_unit_test 1, %res1
    writeout(1, bld.sop2(aco_opcode::s_or_b64, bld.def(bld.lm), bld.def(s1, scc),
                         bld.vopc(aco_opcode::v_cmp_neq_f32, bld.def(bld.lm), inputs[0], inputs[0]),
-<<<<<<< HEAD
-                        bld.vopc(aco_opcode::v_cmp_nge_f32, bld.def(bld.lm), Operand(0x40800000u), inputs[0])));
-=======
                         bld.vopc(aco_opcode::v_cmp_nge_f32, bld.def(bld.lm),
                                  Operand::c32(0x40800000u), inputs[0])));
->>>>>>> be466399
 
    //! s2: %res2 = v_cmp_nge_f32 0x40a00000, %a
    //! p_unit_test 2, %res2
    writeout(2, bld.sop2(aco_opcode::s_or_b64, bld.def(bld.lm), bld.def(s1, scc),
                         bld.vopc(aco_opcode::v_cmp_neq_f32, bld.def(bld.lm), inputs[0], inputs[0]),
-<<<<<<< HEAD
-                        bld.vopc(aco_opcode::v_cmp_lt_f32, bld.def(bld.lm), bld.copy(bld.def(v1), Operand(0x40a00000u)), inputs[0])));
-=======
                         bld.vopc(aco_opcode::v_cmp_lt_f32, bld.def(bld.lm),
                                  bld.copy(bld.def(v1), Operand::c32(0x40a00000u)), inputs[0])));
->>>>>>> be466399
 
    /* optimize to ordered comparison */
    //! s2: %res3 = v_cmp_lt_f32 4.0, %a
    //! p_unit_test 3, %res3
    writeout(3, bld.sop2(aco_opcode::s_and_b64, bld.def(bld.lm), bld.def(s1, scc),
                         bld.vopc(aco_opcode::v_cmp_eq_f32, bld.def(bld.lm), inputs[0], inputs[0]),
-<<<<<<< HEAD
-                        bld.vopc(aco_opcode::v_cmp_nge_f32, bld.def(bld.lm), Operand(0x40800000u), inputs[0])));
-=======
                         bld.vopc(aco_opcode::v_cmp_nge_f32, bld.def(bld.lm),
                                  Operand::c32(0x40800000u), inputs[0])));
->>>>>>> be466399
 
    //! s2: %res4 = v_cmp_lt_f32 4.0, %a
    //! p_unit_test 4, %res4
    writeout(4, bld.sop2(aco_opcode::s_and_b64, bld.def(bld.lm), bld.def(s1, scc),
                         bld.vopc(aco_opcode::v_cmp_eq_f32, bld.def(bld.lm), inputs[0], inputs[0]),
-<<<<<<< HEAD
-                        bld.vopc(aco_opcode::v_cmp_lt_f32, bld.def(bld.lm), Operand(0x40800000u), inputs[0])));
-=======
                         bld.vopc(aco_opcode::v_cmp_lt_f32, bld.def(bld.lm),
                                  Operand::c32(0x40800000u), inputs[0])));
->>>>>>> be466399
 
    //! s2: %res5 = v_cmp_lt_f32 0x40a00000, %a
    //! p_unit_test 5, %res5
    writeout(5, bld.sop2(aco_opcode::s_and_b64, bld.def(bld.lm), bld.def(s1, scc),
                         bld.vopc(aco_opcode::v_cmp_eq_f32, bld.def(bld.lm), inputs[0], inputs[0]),
-<<<<<<< HEAD
-                        bld.vopc(aco_opcode::v_cmp_nge_f32, bld.def(bld.lm), bld.copy(bld.def(v1), Operand(0x40a00000u)), inputs[0])));
-=======
                         bld.vopc(aco_opcode::v_cmp_nge_f32, bld.def(bld.lm),
                                  bld.copy(bld.def(v1), Operand::c32(0x40a00000u)), inputs[0])));
 
@@ -726,29 +658,10 @@
                          bld.vopc(aco_opcode::v_cmp_neq_f64, bld.def(bld.lm), inputs[2], inputs[2]),
                          bld.vopc(aco_opcode::v_cmp_lt_f64, bld.def(bld.lm),
                                   Operand::c64(0x4010000000000000u), inputs[2])));
->>>>>>> be466399
 
    /* NaN */
    uint16_t nan16 = 0x7e00;
    uint32_t nan32 = 0x7fc00000;
-<<<<<<< HEAD
-
-   //! s2: %tmp6_0 = v_cmp_lt_f16 0x7e00, %a
-   //! s2: %tmp6_1 = v_cmp_neq_f16 %a, %a
-   //! s2: %res6, s1: %_:scc = s_or_b64 %tmp6_1, %tmp6_0
-   //! p_unit_test 6, %res6
-   writeout(6, bld.sop2(aco_opcode::s_or_b64, bld.def(bld.lm), bld.def(s1, scc),
-                         bld.vopc(aco_opcode::v_cmp_neq_f16, bld.def(bld.lm), inputs[0], inputs[0]),
-                         bld.vopc(aco_opcode::v_cmp_lt_f16, bld.def(bld.lm), Operand(nan16), inputs[0])));
-
-   //! s2: %tmp7_0 = v_cmp_lt_f32 0x7fc00000, %a
-   //! s2: %tmp7_1 = v_cmp_neq_f32 %a, %a
-   //! s2: %res7, s1: %_:scc = s_or_b64 %tmp7_1, %tmp7_0
-   //! p_unit_test 7, %res7
-   writeout(7, bld.sop2(aco_opcode::s_or_b64, bld.def(bld.lm), bld.def(s1, scc),
-                         bld.vopc(aco_opcode::v_cmp_neq_f32, bld.def(bld.lm), inputs[0], inputs[0]),
-                         bld.vopc(aco_opcode::v_cmp_lt_f32, bld.def(bld.lm), Operand(nan32), inputs[0])));
-=======
    uint64_t nan64 = 0xffffffffffffffffllu;
 
    //! s2: %tmp12_0 = v_cmp_lt_f16 0x7e00, %a
@@ -774,17 +687,12 @@
    src1 = bld.vopc(aco_opcode::v_cmp_lt_f64, bld.def(bld.lm), Operand::c64(nan64), inputs[2]);
    src0 = bld.vopc(aco_opcode::v_cmp_neq_f64, bld.def(bld.lm), inputs[2], inputs[2]);
    writeout(14, bld.sop2(aco_opcode::s_or_b64, bld.def(bld.lm), bld.def(s1, scc), src0, src1));
->>>>>>> be466399
 
    finish_opt_test();
 END_TEST
 
 BEGIN_TEST(optimize.add3)
-<<<<<<< HEAD
-   //>> v1: %a, v1: %b, v1: %c, s2: %_:exec = p_startpgm
-=======
    //>> v1: %a, v1: %b, v1: %c = p_startpgm
->>>>>>> be466399
    if (!setup_cs("v1 v1 v1", GFX9))
       return;
 
@@ -797,11 +705,7 @@
    //! v1: %res1 = v_add_u32 %a, %tmp1
    //! p_unit_test 1, %res1
    tmp = bld.vop2_e64(aco_opcode::v_add_u32, bld.def(v1), inputs[1], inputs[2]);
-<<<<<<< HEAD
-   static_cast<VOP3A_instruction *>(tmp.instr)->clamp = true;
-=======
    tmp->valu().clamp = true;
->>>>>>> be466399
    writeout(1, bld.vop2(aco_opcode::v_add_u32, bld.def(v1), inputs[0], tmp));
 
    //! v1: %tmp2 = v_add_u32 %b, %c
@@ -809,36 +713,13 @@
    //! p_unit_test 2, %res2
    tmp = bld.vop2(aco_opcode::v_add_u32, bld.def(v1), inputs[1], inputs[2]);
    tmp = bld.vop2_e64(aco_opcode::v_add_u32, bld.def(v1), inputs[0], tmp);
-<<<<<<< HEAD
-   static_cast<VOP3A_instruction *>(tmp.instr)->clamp = true;
-=======
    tmp->valu().clamp = true;
->>>>>>> be466399
    writeout(2, tmp);
 
    finish_opt_test();
 END_TEST
 
 BEGIN_TEST(optimize.minmax)
-<<<<<<< HEAD
-   for (unsigned i = GFX8; i <= GFX10; i++) {
-      //>> v1: %a, s2: %_:exec = p_startpgm
-      if (!setup_cs("v1", (chip_class)i))
-         continue;
-
-      //! v1: %res0 = v_max3_f32 0, -0, %a
-      //! p_unit_test 0, %res0
-      Temp xor0 = bld.vop2(aco_opcode::v_xor_b32, bld.def(v1), Operand(0x80000000u), Operand(inputs[0]));
-      Temp min = bld.vop2(aco_opcode::v_min_f32, bld.def(v1), Operand(0u), xor0);
-      Temp xor1 = bld.vop2(aco_opcode::v_xor_b32, bld.def(v1), Operand(0x80000000u), min);
-      writeout(0, bld.vop2(aco_opcode::v_max_f32, bld.def(v1), Operand(0u), xor1));
-
-      //! v1: %res1 = v_max3_f32 0, -0, -%a
-      //! p_unit_test 1, %res1
-      min = bld.vop2(aco_opcode::v_min_f32, bld.def(v1), Operand(0u), Operand(inputs[0]));
-      xor1 = bld.vop2(aco_opcode::v_xor_b32, bld.def(v1), Operand(0x80000000u), min);
-      writeout(1, bld.vop2(aco_opcode::v_max_f32, bld.def(v1), Operand(0u), xor1));
-=======
    for (unsigned i = GFX10_3; i <= GFX11; i++) {
       //>> v1: %a, v1: %b, v1: %c = p_startpgm
       if (!setup_cs("v1 v1 v1", (amd_gfx_level)i))
@@ -977,7 +858,6 @@
       c_24bit.set24bit(true);
       lshl = bld.vop2_e64(aco_opcode::v_lshlrev_b32, bld.def(v1), Operand::c32(4u), c_24bit);
       writeout(5, bld.vadd32(bld.def(v1), lshl, Operand(inputs[2])));
->>>>>>> be466399
 
       finish_opt_test();
    }
