--- conflicted
+++ resolved
@@ -1164,12 +1164,6 @@
       ctx.num_waves = 7 * wave_fac;
    ctx.num_waves = std::max<uint16_t>(ctx.num_waves, program->min_waves);
    ctx.num_waves = std::min<uint16_t>(ctx.num_waves, program->num_waves);
-<<<<<<< HEAD
-
-   assert(ctx.num_waves > 0);
-   ctx.mv.max_registers = { int16_t(get_addr_vgpr_from_waves(program, ctx.num_waves) - 2),
-                            int16_t(get_addr_sgpr_from_waves(program, ctx.num_waves))};
-=======
    ctx.num_waves = max_suitable_waves(program, ctx.num_waves);
 
    /* VMEM_MAX_MOVES and such assume pre-GFX10 wave count */
@@ -1189,7 +1183,6 @@
       else
          ctx.schedule_pos_export_div = 4;
    }
->>>>>>> be466399
 
    for (Block& block : program->blocks)
       schedule_block(ctx, program, &block, live_vars);
