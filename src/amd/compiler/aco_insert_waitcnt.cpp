--- conflicted
+++ resolved
@@ -273,13 +273,8 @@
    bool pending_flat_vm = false;
    bool pending_s_buffer_store = false; /* GFX10 workaround */
 
-<<<<<<< HEAD
-   wait_imm barrier_imm[barrier_count];
-   uint16_t barrier_events[barrier_count]; /* use wait_event notion */
-=======
    wait_imm barrier_imm[storage_count];
    uint16_t barrier_events[storage_count] = {}; /* use wait_event notion */
->>>>>>> 6d8c6860
 
    std::map<PhysReg,wait_entry> gpr_map;
 
@@ -332,17 +327,11 @@
          }
       }
 
-<<<<<<< HEAD
-      for (unsigned i = 0; i < barrier_count; i++) {
-=======
       for (unsigned i = 0; i < storage_count; i++) {
->>>>>>> 6d8c6860
          changed |= barrier_imm[i].combine(other->barrier_imm[i]);
          changed |= other->barrier_events[i] & ~barrier_events[i];
          barrier_events[i] |= other->barrier_events[i];
       }
-<<<<<<< HEAD
-=======
 
       /* these are used for statistics, so don't update "changed" */
       for (unsigned i = 0; i < num_counters; i++) {
@@ -360,7 +349,6 @@
             reg_instrs[i][reg].insert(instrs.begin(), instrs.end());
          }
       }
->>>>>>> 6d8c6860
 
       return changed;
    }
@@ -527,11 +515,7 @@
       imm.lgkm = 0;
    }
 
-<<<<<<< HEAD
-   if (ctx.chip_class >= GFX10) {
-=======
    if (ctx.chip_class >= GFX10 && instr->format == Format::SMEM) {
->>>>>>> 6d8c6860
       /* GFX10: A store followed by a load at the same address causes a problem because
        * the load doesn't load the correct values unless we wait for the store first.
        * This is NOT mitigated by an s_nop.
@@ -622,21 +606,12 @@
       (*ctr)++;
 }
 
-<<<<<<< HEAD
-void update_barrier_imm(wait_ctx& ctx, uint8_t counters, wait_event event, barrier_interaction barrier)
-{
-   for (unsigned i = 0; i < barrier_count; i++) {
-      wait_imm& bar = ctx.barrier_imm[i];
-      uint16_t& bar_ev = ctx.barrier_events[i];
-      if (barrier & (1 << i)) {
-=======
 void update_barrier_imm(wait_ctx& ctx, uint8_t counters, wait_event event, memory_sync_info sync)
 {
    for (unsigned i = 0; i < storage_count; i++) {
       wait_imm& bar = ctx.barrier_imm[i];
       uint16_t& bar_ev = ctx.barrier_events[i];
       if (sync.storage & (1 << i) && !(sync.semantics & semantic_private)) {
->>>>>>> 6d8c6860
          bar_ev |= event;
          if (counters & counter_lgkm)
             bar.lgkm = 0;
@@ -672,11 +647,7 @@
    if (counters & counter_vs && ctx.vs_cnt <= ctx.max_vs_cnt)
       ctx.vs_cnt++;
 
-<<<<<<< HEAD
-   update_barrier_imm(ctx, counters, event, barrier);
-=======
    update_barrier_imm(ctx, counters, event, sync);
->>>>>>> 6d8c6860
 
    if (ctx.unordered_events & event)
       return;
@@ -714,11 +685,7 @@
    if (ctx.vm_cnt <= ctx.max_vm_cnt)
       ctx.vm_cnt++;
 
-<<<<<<< HEAD
-   update_barrier_imm(ctx, counter_vm | counter_lgkm, event_flat, barrier);
-=======
    update_barrier_imm(ctx, counter_vm | counter_lgkm, event_flat, sync);
->>>>>>> 6d8c6860
 
    for (std::pair<PhysReg,wait_entry> e : ctx.gpr_map)
    {
