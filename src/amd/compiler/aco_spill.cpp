--- conflicted
+++ resolved
@@ -886,19 +886,6 @@
             continue;
 
          unsigned pred_idx = preds[i];
-<<<<<<< HEAD
-         assert(phi->operands[i].isTemp() && phi->operands[i].isKill());
-         Temp var = phi->operands[i].getTemp();
-
-         std::map<Temp, Temp>::iterator rename_it = ctx.renames[pred_idx].find(var);
-         /* prevent the definining instruction from being DCE'd if it could be rematerialized */
-         if (rename_it == ctx.renames[preds[i]].end() && ctx.remat.count(var))
-            ctx.remat_used[ctx.remat[var].instr] = true;
-
-         /* build interferences between the phi def and all spilled variables at the predecessor blocks */
-         for (std::pair<Temp, uint32_t> pair : ctx.spills_exit[pred_idx]) {
-            if (var == pair.first)
-=======
          Operand spill_op = phi->operands[i];
 
          if (spill_op.isTemp()) {
@@ -915,22 +902,14 @@
             if (spilled != ctx.spills_exit[pred_idx].end()) {
                if (spilled->second != def_spill_id)
                   ctx.add_affinity(def_spill_id, spilled->second);
->>>>>>> be466399
                continue;
             }
 
-<<<<<<< HEAD
-         /* rename if necessary */
-         if (rename_it != ctx.renames[pred_idx].end()) {
-            var = rename_it->second;
-            ctx.renames[pred_idx].erase(rename_it);
-=======
             /* rename if necessary */
             if (rename_it != ctx.renames[pred_idx].end()) {
                spill_op.setTemp(rename_it->second);
                ctx.renames[pred_idx].erase(rename_it);
             }
->>>>>>> be466399
          }
 
          uint32_t spill_id = ctx.allocate_spill_id(phi->definitions[0].regClass());
@@ -1034,11 +1013,6 @@
                ctx.renames[pred_idx].find(phi->operands[i].getTemp());
             if (it != ctx.renames[pred_idx].end()) {
                phi->operands[i].setTemp(it->second);
-<<<<<<< HEAD
-            /* prevent the definining instruction from being DCE'd if it could be rematerialized */
-            else if (ctx.remat.count(phi->operands[i].getTemp()))
-               ctx.remat_used[ctx.remat[phi->operands[i].getTemp()].instr] = true;
-=======
                /* prevent the defining instruction from being DCE'd if it could be rematerialized */
             } else {
                auto remat_it = ctx.remat.find(phi->operands[i].getTemp());
@@ -1046,7 +1020,6 @@
                   ctx.unused_remats.erase(remat_it->second.instr);
                }
             }
->>>>>>> be466399
             continue;
          }
 
@@ -1150,25 +1123,15 @@
          rename = ctx.program->allocateTmp(pair.first.regClass());
          for (unsigned i = 0; i < phi->operands.size(); i++) {
             Temp tmp;
-<<<<<<< HEAD
-            if (ctx.renames[preds[i]].find(pair.first) != ctx.renames[preds[i]].end()) {
-=======
             if (ctx.renames[preds[i]].count(pair.first)) {
->>>>>>> be466399
                tmp = ctx.renames[preds[i]][pair.first];
             } else if (preds[i] >= block_idx) {
                tmp = rename;
             } else {
                tmp = pair.first;
-<<<<<<< HEAD
-               /* prevent the definining instruction from being DCE'd if it could be rematerialized */
-               if (ctx.remat.count(tmp))
-                  ctx.remat_used[ctx.remat[tmp].instr] = true;
-=======
                /* prevent the defining instruction from being DCE'd if it could be rematerialized */
                if (ctx.remat.count(tmp))
                   ctx.unused_remats.erase(ctx.remat[tmp].instr);
->>>>>>> be466399
             }
             phi->operands[i] = Operand(tmp);
          }
@@ -1215,15 +1178,12 @@
    while (block->instructions[idx]->opcode == aco_opcode::p_phi ||
           block->instructions[idx]->opcode == aco_opcode::p_linear_phi) {
       instructions.emplace_back(std::move(block->instructions[idx++]));
-<<<<<<< HEAD
-=======
    }
 
    if (block->register_demand.exceeds(ctx.target_pressure)) {
       update_local_next_uses(ctx, block, ctx.local_next_use_distance);
    } else {
       /* We won't use local_next_use_distance, so no initialization needed */
->>>>>>> be466399
    }
 
    auto& current_spills = ctx.spills_exit[block_idx];
@@ -1248,13 +1208,6 @@
             continue;
          if (!current_spills.count(op.getTemp())) {
             /* the Operand is in register: check if it was renamed */
-<<<<<<< HEAD
-            if (ctx.renames[block_idx].find(op.getTemp()) != ctx.renames[block_idx].end())
-               op.setTemp(ctx.renames[block_idx][op.getTemp()]);
-            /* prevent it's definining instruction from being DCE'd if it could be rematerialized */
-            else if (ctx.remat.count(op.getTemp()))
-               ctx.remat_used[ctx.remat[op.getTemp()].instr] = true;
-=======
             auto rename_it = ctx.renames[block_idx].find(op.getTemp());
             if (rename_it != ctx.renames[block_idx].end()) {
                op.setTemp(rename_it->second);
@@ -1265,7 +1218,6 @@
                   ctx.unused_remats.erase(remat_it->second.instr);
                }
             }
->>>>>>> be466399
             continue;
          }
          /* the Operand is spilled: add it to reloads */
