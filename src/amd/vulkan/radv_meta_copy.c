/*
 * Copyright © 2016 Intel Corporation
 *
 * Permission is hereby granted, free of charge, to any person obtaining a
 * copy of this software and associated documentation files (the "Software"),
 * to deal in the Software without restriction, including without limitation
 * the rights to use, copy, modify, merge, publish, distribute, sublicense,
 * and/or sell copies of the Software, and to permit persons to whom the
 * Software is furnished to do so, subject to the following conditions:
 *
 * The above copyright notice and this permission notice (including the next
 * paragraph) shall be included in all copies or substantial portions of the
 * Software.
 *
 * THE SOFTWARE IS PROVIDED "AS IS", WITHOUT WARRANTY OF ANY KIND, EXPRESS OR
 * IMPLIED, INCLUDING BUT NOT LIMITED TO THE WARRANTIES OF MERCHANTABILITY,
 * FITNESS FOR A PARTICULAR PURPOSE AND NONINFRINGEMENT.  IN NO EVENT SHALL
 * THE AUTHORS OR COPYRIGHT HOLDERS BE LIABLE FOR ANY CLAIM, DAMAGES OR OTHER
 * LIABILITY, WHETHER IN AN ACTION OF CONTRACT, TORT OR OTHERWISE, ARISING
 * FROM, OUT OF OR IN CONNECTION WITH THE SOFTWARE OR THE USE OR OTHER DEALINGS
 * IN THE SOFTWARE.
 */

#include "radv_meta.h"
#include "vk_format.h"

static VkExtent3D
meta_image_block_size(const struct radv_image *image)
{
	const struct vk_format_description *desc = vk_format_description(image->vk_format);
	return (VkExtent3D) { desc->block.width, desc->block.height, 1 };
}

/* Returns the user-provided VkBufferImageCopy::imageExtent in units of
 * elements rather than texels. One element equals one texel or one block
 * if Image is uncompressed or compressed, respectively.
 */
static struct VkExtent3D
meta_region_extent_el(const struct radv_image *image,
                      const VkImageType imageType,
                      const struct VkExtent3D *extent)
{
	const VkExtent3D block = meta_image_block_size(image);
	return radv_sanitize_image_extent(imageType, (VkExtent3D) {
			.width  = DIV_ROUND_UP(extent->width , block.width),
				.height = DIV_ROUND_UP(extent->height, block.height),
				.depth  = DIV_ROUND_UP(extent->depth , block.depth),
				});
}

/* Returns the user-provided VkBufferImageCopy::imageOffset in units of
 * elements rather than texels. One element equals one texel or one block
 * if Image is uncompressed or compressed, respectively.
 */
static struct VkOffset3D
meta_region_offset_el(const struct radv_image *image,
                      const struct VkOffset3D *offset)
{
	const VkExtent3D block = meta_image_block_size(image);
	return radv_sanitize_image_offset(image->type, (VkOffset3D) {
			.x = offset->x / block.width,
				.y = offset->y / block.height,
				.z = offset->z / block.depth,
				});
}

static VkFormat
vk_format_for_size(int bs)
{
	switch (bs) {
	case 1: return VK_FORMAT_R8_UINT;
	case 2: return VK_FORMAT_R8G8_UINT;
	case 4: return VK_FORMAT_R8G8B8A8_UINT;
	case 8: return VK_FORMAT_R16G16B16A16_UINT;
	case 12: return VK_FORMAT_R32G32B32_UINT;
	case 16: return VK_FORMAT_R32G32B32A32_UINT;
	default:
		unreachable("Invalid format block size");
	}
}

static struct radv_meta_blit2d_surf
blit_surf_for_image_level_layer(struct radv_image *image,
				VkImageLayout layout,
				const VkImageSubresourceLayers *subres,
				VkImageAspectFlags aspect_mask)
{
	VkFormat format = radv_get_aspect_format(image, aspect_mask);

	if (!radv_dcc_enabled(image, subres->mipLevel) &&
	    !(radv_image_is_tc_compat_htile(image)))
		format = vk_format_for_size(vk_format_get_blocksize(format));

	format = vk_format_no_srgb(format);

	return (struct radv_meta_blit2d_surf) {
		.format = format,
		.bs = vk_format_get_blocksize(format),
		.level = subres->mipLevel,
		.layer = subres->baseArrayLayer,
		.image = image,
		.aspect_mask = aspect_mask,
		.current_layout = layout,
	};
}

static bool
image_is_renderable(struct radv_device *device, struct radv_image *image)
{
	if (image->vk_format == VK_FORMAT_R32G32B32_UINT ||
	    image->vk_format == VK_FORMAT_R32G32B32_SINT ||
	    image->vk_format == VK_FORMAT_R32G32B32_SFLOAT)
		return false;

	if (device->physical_device->rad_info.chip_class >= GFX9 &&
	    image->type == VK_IMAGE_TYPE_3D &&
	    vk_format_get_blocksizebits(image->vk_format) == 128 &&
	    vk_format_is_compressed(image->vk_format))
		return false;
	return true;
}

static void
meta_copy_buffer_to_image(struct radv_cmd_buffer *cmd_buffer,
                          struct radv_buffer* buffer,
                          struct radv_image* image,
			  VkImageLayout layout,
                          uint32_t regionCount,
                          const VkBufferImageCopy* pRegions)
{
	bool cs = cmd_buffer->queue_family_index == RADV_QUEUE_COMPUTE;
	struct radv_meta_saved_state saved_state;
	bool old_predicating;

	/* The Vulkan 1.0 spec says "dstImage must have a sample count equal to
	 * VK_SAMPLE_COUNT_1_BIT."
	 */
	assert(image->info.samples == 1);

	radv_meta_save(&saved_state, cmd_buffer,
		       (cs ? RADV_META_SAVE_COMPUTE_PIPELINE :
			RADV_META_SAVE_GRAPHICS_PIPELINE) |
		       RADV_META_SAVE_CONSTANTS |
		       RADV_META_SAVE_DESCRIPTORS);

	/* VK_EXT_conditional_rendering says that copy commands should not be
	 * affected by conditional rendering.
	 */
	old_predicating = cmd_buffer->state.predicating;
	cmd_buffer->state.predicating = false;

	for (unsigned r = 0; r < regionCount; r++) {

		/**
		 * From the Vulkan 1.0.6 spec: 18.3 Copying Data Between Images
		 *    extent is the size in texels of the source image to copy in width,
		 *    height and depth. 1D images use only x and width. 2D images use x, y,
		 *    width and height. 3D images use x, y, z, width, height and depth.
		 *
		 *
		 * Also, convert the offsets and extent from units of texels to units of
		 * blocks - which is the highest resolution accessible in this command.
		 */
		const VkOffset3D img_offset_el =
			meta_region_offset_el(image, &pRegions[r].imageOffset);
		const VkExtent3D bufferExtent = {
			.width  = pRegions[r].bufferRowLength ?
			pRegions[r].bufferRowLength : pRegions[r].imageExtent.width,
			.height = pRegions[r].bufferImageHeight ?
			pRegions[r].bufferImageHeight : pRegions[r].imageExtent.height,
		};
		const VkExtent3D buf_extent_el =
			meta_region_extent_el(image, image->type, &bufferExtent);

		/* Start creating blit rect */
		const VkExtent3D img_extent_el =
			meta_region_extent_el(image, image->type, &pRegions[r].imageExtent);
		struct radv_meta_blit2d_rect rect = {
			.width = img_extent_el.width,
			.height =  img_extent_el.height,
		};

		/* Create blit surfaces */
		struct radv_meta_blit2d_surf img_bsurf =
			blit_surf_for_image_level_layer(image,
							layout,
							&pRegions[r].imageSubresource,
							pRegions[r].imageSubresource.aspectMask);

		if (!radv_is_buffer_format_supported(img_bsurf.format, NULL)) {
			uint32_t queue_mask = radv_image_queue_family_mask(image,
			                                                   cmd_buffer->queue_family_index,
			                                                   cmd_buffer->queue_family_index);
<<<<<<< HEAD
			MAYBE_UNUSED bool compressed = radv_layout_dcc_compressed(image, layout, queue_mask);
=======
			bool compressed = radv_layout_dcc_compressed(cmd_buffer->device, image, layout, false, queue_mask);
>>>>>>> 4392cf2d
			if (compressed) {
				radv_decompress_dcc(cmd_buffer, image, &(VkImageSubresourceRange) {
								.aspectMask = pRegions[r].imageSubresource.aspectMask,
								.baseMipLevel = pRegions[r].imageSubresource.mipLevel,
								.levelCount = 1,
								.baseArrayLayer = pRegions[r].imageSubresource.baseArrayLayer,
								.layerCount = pRegions[r].imageSubresource.layerCount,
			                                });
			}
			img_bsurf.format = vk_format_for_size(vk_format_get_blocksize(img_bsurf.format));
			img_bsurf.current_layout = VK_IMAGE_LAYOUT_GENERAL;
		}

		struct radv_meta_blit2d_buffer buf_bsurf = {
			.bs = img_bsurf.bs,
			.format = img_bsurf.format,
			.buffer = buffer,
			.offset = pRegions[r].bufferOffset,
			.pitch = buf_extent_el.width,
		};

		if (image->type == VK_IMAGE_TYPE_3D)
			img_bsurf.layer = img_offset_el.z;
		/* Loop through each 3D or array slice */
		unsigned num_slices_3d = img_extent_el.depth;
		unsigned num_slices_array = pRegions[r].imageSubresource.layerCount;
		unsigned slice_3d = 0;
		unsigned slice_array = 0;
		while (slice_3d < num_slices_3d && slice_array < num_slices_array) {

			rect.dst_x = img_offset_el.x;
			rect.dst_y = img_offset_el.y;


			/* Perform Blit */
			if (cs ||
			    !image_is_renderable(cmd_buffer->device, img_bsurf.image)) {
				radv_meta_buffer_to_image_cs(cmd_buffer, &buf_bsurf, &img_bsurf, 1, &rect);
			} else {
				radv_meta_blit2d(cmd_buffer, NULL, &buf_bsurf, &img_bsurf, 1, &rect);
			}

			/* Once we've done the blit, all of the actual information about
			 * the image is embedded in the command buffer so we can just
			 * increment the offset directly in the image effectively
			 * re-binding it to different backing memory.
			 */
			buf_bsurf.offset += buf_extent_el.width *
			                    buf_extent_el.height * buf_bsurf.bs;
			img_bsurf.layer++;
			if (image->type == VK_IMAGE_TYPE_3D)
				slice_3d++;
			else
				slice_array++;
		}
	}

	/* Restore conditional rendering. */
	cmd_buffer->state.predicating = old_predicating;

	radv_meta_restore(&saved_state, cmd_buffer);
}

void radv_CmdCopyBufferToImage(
	VkCommandBuffer                             commandBuffer,
	VkBuffer                                    srcBuffer,
	VkImage                                     destImage,
	VkImageLayout                               destImageLayout,
	uint32_t                                    regionCount,
	const VkBufferImageCopy*                    pRegions)
{
	RADV_FROM_HANDLE(radv_cmd_buffer, cmd_buffer, commandBuffer);
	RADV_FROM_HANDLE(radv_image, dest_image, destImage);
	RADV_FROM_HANDLE(radv_buffer, src_buffer, srcBuffer);

	meta_copy_buffer_to_image(cmd_buffer, src_buffer, dest_image, destImageLayout,
				  regionCount, pRegions);
}

static void
meta_copy_image_to_buffer(struct radv_cmd_buffer *cmd_buffer,
                          struct radv_buffer* buffer,
                          struct radv_image* image,
			  VkImageLayout layout,
                          uint32_t regionCount,
                          const VkBufferImageCopy* pRegions)
{
	struct radv_meta_saved_state saved_state;
	bool old_predicating;

	radv_meta_save(&saved_state, cmd_buffer,
		       RADV_META_SAVE_COMPUTE_PIPELINE |
		       RADV_META_SAVE_CONSTANTS |
		       RADV_META_SAVE_DESCRIPTORS);

	/* VK_EXT_conditional_rendering says that copy commands should not be
	 * affected by conditional rendering.
	 */
	old_predicating = cmd_buffer->state.predicating;
	cmd_buffer->state.predicating = false;

	for (unsigned r = 0; r < regionCount; r++) {

		/**
		 * From the Vulkan 1.0.6 spec: 18.3 Copying Data Between Images
		 *    extent is the size in texels of the source image to copy in width,
		 *    height and depth. 1D images use only x and width. 2D images use x, y,
		 *    width and height. 3D images use x, y, z, width, height and depth.
		 *
		 *
		 * Also, convert the offsets and extent from units of texels to units of
		 * blocks - which is the highest resolution accessible in this command.
		 */
		const VkOffset3D img_offset_el =
			meta_region_offset_el(image, &pRegions[r].imageOffset);
		const VkExtent3D bufferExtent = {
			.width  = pRegions[r].bufferRowLength ?
			pRegions[r].bufferRowLength : pRegions[r].imageExtent.width,
			.height = pRegions[r].bufferImageHeight ?
			pRegions[r].bufferImageHeight : pRegions[r].imageExtent.height,
		};
		const VkExtent3D buf_extent_el =
			meta_region_extent_el(image, image->type, &bufferExtent);

		/* Start creating blit rect */
		const VkExtent3D img_extent_el =
			meta_region_extent_el(image, image->type, &pRegions[r].imageExtent);
		struct radv_meta_blit2d_rect rect = {
			.width = img_extent_el.width,
			.height =  img_extent_el.height,
		};

		/* Create blit surfaces */
		struct radv_meta_blit2d_surf img_info =
			blit_surf_for_image_level_layer(image,
							layout,
							&pRegions[r].imageSubresource,
							pRegions[r].imageSubresource.aspectMask);

		if (!radv_is_buffer_format_supported(img_info.format, NULL)) {
			uint32_t queue_mask = radv_image_queue_family_mask(image,
			                                                   cmd_buffer->queue_family_index,
			                                                   cmd_buffer->queue_family_index);
<<<<<<< HEAD
			MAYBE_UNUSED bool compressed = radv_layout_dcc_compressed(image, layout, queue_mask);
=======
			bool compressed = radv_layout_dcc_compressed(cmd_buffer->device, image, layout, false, queue_mask);
>>>>>>> 4392cf2d
			if (compressed) {
				radv_decompress_dcc(cmd_buffer, image, &(VkImageSubresourceRange) {
								.aspectMask = pRegions[r].imageSubresource.aspectMask,
								.baseMipLevel = pRegions[r].imageSubresource.mipLevel,
								.levelCount = 1,
								.baseArrayLayer = pRegions[r].imageSubresource.baseArrayLayer,
								.layerCount = pRegions[r].imageSubresource.layerCount,
			                                });
			}
			img_info.format = vk_format_for_size(vk_format_get_blocksize(img_info.format));
			img_info.current_layout = VK_IMAGE_LAYOUT_GENERAL;
		}

		struct radv_meta_blit2d_buffer buf_info = {
			.bs = img_info.bs,
			.format = img_info.format,
			.buffer = buffer,
			.offset = pRegions[r].bufferOffset,
			.pitch = buf_extent_el.width,
		};

		if (image->type == VK_IMAGE_TYPE_3D)
			img_info.layer = img_offset_el.z;
		/* Loop through each 3D or array slice */
		unsigned num_slices_3d = img_extent_el.depth;
		unsigned num_slices_array = pRegions[r].imageSubresource.layerCount;
		unsigned slice_3d = 0;
		unsigned slice_array = 0;
		while (slice_3d < num_slices_3d && slice_array < num_slices_array) {

			rect.src_x = img_offset_el.x;
			rect.src_y = img_offset_el.y;


			/* Perform Blit */
			radv_meta_image_to_buffer(cmd_buffer, &img_info, &buf_info, 1, &rect);

			buf_info.offset += buf_extent_el.width *
			                    buf_extent_el.height * buf_info.bs;
			img_info.layer++;
			if (image->type == VK_IMAGE_TYPE_3D)
				slice_3d++;
			else
				slice_array++;
		}
	}

	/* Restore conditional rendering. */
	cmd_buffer->state.predicating = old_predicating;

	radv_meta_restore(&saved_state, cmd_buffer);
}

void radv_CmdCopyImageToBuffer(
	VkCommandBuffer                             commandBuffer,
	VkImage                                     srcImage,
	VkImageLayout                               srcImageLayout,
	VkBuffer                                    destBuffer,
	uint32_t                                    regionCount,
	const VkBufferImageCopy*                    pRegions)
{
	RADV_FROM_HANDLE(radv_cmd_buffer, cmd_buffer, commandBuffer);
	RADV_FROM_HANDLE(radv_image, src_image, srcImage);
	RADV_FROM_HANDLE(radv_buffer, dst_buffer, destBuffer);

	meta_copy_image_to_buffer(cmd_buffer, dst_buffer, src_image,
				  srcImageLayout,
				  regionCount, pRegions);
}

static void
meta_copy_image(struct radv_cmd_buffer *cmd_buffer,
		struct radv_image *src_image,
		VkImageLayout src_image_layout,
		struct radv_image *dest_image,
		VkImageLayout dest_image_layout,
		uint32_t regionCount,
		const VkImageCopy *pRegions)
{
	bool cs = cmd_buffer->queue_family_index == RADV_QUEUE_COMPUTE;
	struct radv_meta_saved_state saved_state;
	bool old_predicating;

	/* From the Vulkan 1.0 spec:
	 *
	 *    vkCmdCopyImage can be used to copy image data between multisample
	 *    images, but both images must have the same number of samples.
	 */
	assert(src_image->info.samples == dest_image->info.samples);

	radv_meta_save(&saved_state, cmd_buffer,
		       (cs ? RADV_META_SAVE_COMPUTE_PIPELINE :
			RADV_META_SAVE_GRAPHICS_PIPELINE) |
		       RADV_META_SAVE_CONSTANTS |
		       RADV_META_SAVE_DESCRIPTORS);

	/* VK_EXT_conditional_rendering says that copy commands should not be
	 * affected by conditional rendering.
	 */
	old_predicating = cmd_buffer->state.predicating;
	cmd_buffer->state.predicating = false;

	for (unsigned r = 0; r < regionCount; r++) {
		VkImageAspectFlags src_aspects[3] = {VK_IMAGE_ASPECT_PLANE_0_BIT, VK_IMAGE_ASPECT_PLANE_1_BIT, VK_IMAGE_ASPECT_PLANE_2_BIT};
		VkImageAspectFlags dst_aspects[3] = {VK_IMAGE_ASPECT_PLANE_0_BIT, VK_IMAGE_ASPECT_PLANE_1_BIT, VK_IMAGE_ASPECT_PLANE_2_BIT};
		unsigned aspect_count = pRegions[r].srcSubresource.aspectMask == VK_IMAGE_ASPECT_COLOR_BIT ? src_image->plane_count : 1;
		if (pRegions[r].srcSubresource.aspectMask != VK_IMAGE_ASPECT_COLOR_BIT)
			src_aspects[0] = pRegions[r].srcSubresource.aspectMask;
		if (pRegions[r].dstSubresource.aspectMask != VK_IMAGE_ASPECT_COLOR_BIT)
			dst_aspects[0] = pRegions[r].dstSubresource.aspectMask;

		for (unsigned a = 0; a < aspect_count; ++a) {
			/* Create blit surfaces */
			struct radv_meta_blit2d_surf b_src =
				blit_surf_for_image_level_layer(src_image,
								src_image_layout,
								&pRegions[r].srcSubresource,
								src_aspects[a]);

			struct radv_meta_blit2d_surf b_dst =
				blit_surf_for_image_level_layer(dest_image,
								dest_image_layout,
								&pRegions[r].dstSubresource,
								dst_aspects[a]);

			uint32_t dst_queue_mask = radv_image_queue_family_mask(dest_image,
			                                                       cmd_buffer->queue_family_index,
			                                                       cmd_buffer->queue_family_index);
			bool dst_compressed = radv_layout_dcc_compressed(cmd_buffer->device, dest_image, dest_image_layout, false, dst_queue_mask);
			uint32_t src_queue_mask = radv_image_queue_family_mask(src_image,
			                                                       cmd_buffer->queue_family_index,
			                                                       cmd_buffer->queue_family_index);
			bool src_compressed = radv_layout_dcc_compressed(cmd_buffer->device, src_image, src_image_layout, false, src_queue_mask);

			if (!src_compressed || radv_dcc_formats_compatible(b_src.format, b_dst.format)) {
				b_src.format = b_dst.format;
			} else if (!dst_compressed) {
				b_dst.format = b_src.format;
			} else {
				radv_decompress_dcc(cmd_buffer, dest_image, &(VkImageSubresourceRange) {
				                        .aspectMask = dst_aspects[a],
				                        .baseMipLevel = pRegions[r].dstSubresource.mipLevel,
				                        .levelCount = 1,
				                        .baseArrayLayer = pRegions[r].dstSubresource.baseArrayLayer,
				                        .layerCount = pRegions[r].dstSubresource.layerCount,
					});
				b_dst.format = b_src.format;
				b_dst.current_layout = VK_IMAGE_LAYOUT_GENERAL;
			}


			/**
			 * From the Vulkan 1.0.6 spec: 18.4 Copying Data Between Buffers and Images
			 *    imageExtent is the size in texels of the image to copy in width, height
			 *    and depth. 1D images use only x and width. 2D images use x, y, width
			 *    and height. 3D images use x, y, z, width, height and depth.
			 *
			 * Also, convert the offsets and extent from units of texels to units of
			 * blocks - which is the highest resolution accessible in this command.
			 */
			const VkOffset3D dst_offset_el =
				meta_region_offset_el(dest_image, &pRegions[r].dstOffset);
			const VkOffset3D src_offset_el =
				meta_region_offset_el(src_image, &pRegions[r].srcOffset);

			/*
			 * From Vulkan 1.0.68, "Copying Data Between Images":
			 *    "When copying between compressed and uncompressed formats
			 *     the extent members represent the texel dimensions of the
			 *     source image and not the destination."
			 * However, we must use the destination image type to avoid
			 * clamping depth when copying multiple layers of a 2D image to
			 * a 3D image.
			 */
			const VkExtent3D img_extent_el =
				meta_region_extent_el(src_image, dest_image->type, &pRegions[r].extent);

			/* Start creating blit rect */
			struct radv_meta_blit2d_rect rect = {
				.width = img_extent_el.width,
				.height = img_extent_el.height,
			};

			if (src_image->type == VK_IMAGE_TYPE_3D)
				b_src.layer = src_offset_el.z;

			if (dest_image->type == VK_IMAGE_TYPE_3D)
				b_dst.layer = dst_offset_el.z;

			/* Loop through each 3D or array slice */
			unsigned num_slices_3d = img_extent_el.depth;
			unsigned num_slices_array = pRegions[r].dstSubresource.layerCount;
			unsigned slice_3d = 0;
			unsigned slice_array = 0;
			while (slice_3d < num_slices_3d && slice_array < num_slices_array) {

				/* Finish creating blit rect */
				rect.dst_x = dst_offset_el.x;
				rect.dst_y = dst_offset_el.y;
				rect.src_x = src_offset_el.x;
				rect.src_y = src_offset_el.y;

				/* Perform Blit */
				if (cs ||
				    !image_is_renderable(cmd_buffer->device, b_dst.image)) {
					radv_meta_image_to_image_cs(cmd_buffer, &b_src, &b_dst, 1, &rect);
				} else {
					radv_meta_blit2d(cmd_buffer, &b_src, NULL, &b_dst, 1, &rect);
				}

				b_src.layer++;
				b_dst.layer++;
				if (dest_image->type == VK_IMAGE_TYPE_3D)
					slice_3d++;
				else
					slice_array++;
			}
		}
	}

	/* Restore conditional rendering. */
	cmd_buffer->state.predicating = old_predicating;

	radv_meta_restore(&saved_state, cmd_buffer);
}

void radv_CmdCopyImage(
	VkCommandBuffer                             commandBuffer,
	VkImage                                     srcImage,
	VkImageLayout                               srcImageLayout,
	VkImage                                     destImage,
	VkImageLayout                               destImageLayout,
	uint32_t                                    regionCount,
	const VkImageCopy*                          pRegions)
{
	RADV_FROM_HANDLE(radv_cmd_buffer, cmd_buffer, commandBuffer);
	RADV_FROM_HANDLE(radv_image, src_image, srcImage);
	RADV_FROM_HANDLE(radv_image, dest_image, destImage);

	meta_copy_image(cmd_buffer,
			src_image, srcImageLayout,
			dest_image, destImageLayout,
			regionCount, pRegions);
}<|MERGE_RESOLUTION|>--- conflicted
+++ resolved
@@ -191,11 +191,7 @@
 			uint32_t queue_mask = radv_image_queue_family_mask(image,
 			                                                   cmd_buffer->queue_family_index,
 			                                                   cmd_buffer->queue_family_index);
-<<<<<<< HEAD
-			MAYBE_UNUSED bool compressed = radv_layout_dcc_compressed(image, layout, queue_mask);
-=======
 			bool compressed = radv_layout_dcc_compressed(cmd_buffer->device, image, layout, false, queue_mask);
->>>>>>> 4392cf2d
 			if (compressed) {
 				radv_decompress_dcc(cmd_buffer, image, &(VkImageSubresourceRange) {
 								.aspectMask = pRegions[r].imageSubresource.aspectMask,
@@ -339,11 +335,7 @@
 			uint32_t queue_mask = radv_image_queue_family_mask(image,
 			                                                   cmd_buffer->queue_family_index,
 			                                                   cmd_buffer->queue_family_index);
-<<<<<<< HEAD
-			MAYBE_UNUSED bool compressed = radv_layout_dcc_compressed(image, layout, queue_mask);
-=======
 			bool compressed = radv_layout_dcc_compressed(cmd_buffer->device, image, layout, false, queue_mask);
->>>>>>> 4392cf2d
 			if (compressed) {
 				radv_decompress_dcc(cmd_buffer, image, &(VkImageSubresourceRange) {
 								.aspectMask = pRegions[r].imageSubresource.aspectMask,
