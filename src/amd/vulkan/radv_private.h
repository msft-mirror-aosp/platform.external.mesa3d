/*
 * Copyright © 2016 Red Hat.
 * Copyright © 2016 Bas Nieuwenhuizen
 *
 * based in part on anv driver which is:
 * Copyright © 2015 Intel Corporation
 *
 * Permission is hereby granted, free of charge, to any person obtaining a
 * copy of this software and associated documentation files (the "Software"),
 * to deal in the Software without restriction, including without limitation
 * the rights to use, copy, modify, merge, publish, distribute, sublicense,
 * and/or sell copies of the Software, and to permit persons to whom the
 * Software is furnished to do so, subject to the following conditions:
 *
 * The above copyright notice and this permission notice (including the next
 * paragraph) shall be included in all copies or substantial portions of the
 * Software.
 *
 * THE SOFTWARE IS PROVIDED "AS IS", WITHOUT WARRANTY OF ANY KIND, EXPRESS OR
 * IMPLIED, INCLUDING BUT NOT LIMITED TO THE WARRANTIES OF MERCHANTABILITY,
 * FITNESS FOR A PARTICULAR PURPOSE AND NONINFRINGEMENT.  IN NO EVENT SHALL
 * THE AUTHORS OR COPYRIGHT HOLDERS BE LIABLE FOR ANY CLAIM, DAMAGES OR OTHER
 * LIABILITY, WHETHER IN AN ACTION OF CONTRACT, TORT OR OTHERWISE, ARISING
 * FROM, OUT OF OR IN CONNECTION WITH THE SOFTWARE OR THE USE OR OTHER DEALINGS
 * IN THE SOFTWARE.
 */

#ifndef RADV_PRIVATE_H
#define RADV_PRIVATE_H

#include <stdlib.h>
#include <stdio.h>
#include <stdbool.h>
#include <pthread.h>
#include <assert.h>
#include <stdint.h>
#include <string.h>
#ifdef HAVE_VALGRIND
#include <valgrind.h>
#include <memcheck.h>
#define VG(x) x
#else
#define VG(x)
#endif

#include "c11/threads.h"
#include <amdgpu.h>
#include "compiler/shader_enums.h"
#include "util/macros.h"
#include "util/list.h"
#include "main/macros.h"
#include "vk_alloc.h"
#include "vk_debug_report.h"

#include "radv_radeon_winsys.h"
#include "ac_binary.h"
#include "ac_nir_to_llvm.h"
#include "ac_gpu_info.h"
#include "ac_surface.h"
#include "ac_llvm_build.h"
#include "ac_llvm_util.h"
#include "radv_descriptor_set.h"
#include "radv_extensions.h"
#include "radv_cs.h"

#include <llvm-c/TargetMachine.h>

/* Pre-declarations needed for WSI entrypoints */
struct wl_surface;
struct wl_display;
typedef struct xcb_connection_t xcb_connection_t;
typedef uint32_t xcb_visualid_t;
typedef uint32_t xcb_window_t;

#include <vulkan/vulkan.h>
#include <vulkan/vulkan_intel.h>
#include <vulkan/vk_icd.h>
#include <vulkan/vk_android_native_buffer.h>

#include "radv_entrypoints.h"

#include "wsi_common.h"
#include "wsi_common_display.h"

#define ATI_VENDOR_ID 0x1002

#define MAX_VBS         32
#define MAX_VERTEX_ATTRIBS 32
#define MAX_RTS          8
#define MAX_VIEWPORTS   16
#define MAX_SCISSORS    16
#define MAX_DISCARD_RECTANGLES 4
#define MAX_PUSH_CONSTANTS_SIZE 128
#define MAX_PUSH_DESCRIPTORS 32
#define MAX_DYNAMIC_UNIFORM_BUFFERS 16
#define MAX_DYNAMIC_STORAGE_BUFFERS 8
#define MAX_DYNAMIC_BUFFERS (MAX_DYNAMIC_UNIFORM_BUFFERS + MAX_DYNAMIC_STORAGE_BUFFERS)
#define MAX_SAMPLES_LOG2 4
#define NUM_META_FS_KEYS 12
#define RADV_MAX_DRM_DEVICES 8
#define MAX_VIEWS        8
#define MAX_SO_STREAMS 4
#define MAX_SO_BUFFERS 4
#define MAX_SO_OUTPUTS 64

#define NUM_DEPTH_CLEAR_PIPELINES 3

/*
 * This is the point we switch from using CP to compute shader
 * for certain buffer operations.
 */
#define RADV_BUFFER_OPS_CS_THRESHOLD 4096

#define RADV_BUFFER_UPDATE_THRESHOLD 1024

enum radv_mem_heap {
	RADV_MEM_HEAP_VRAM,
	RADV_MEM_HEAP_VRAM_CPU_ACCESS,
	RADV_MEM_HEAP_GTT,
	RADV_MEM_HEAP_COUNT
};

enum radv_mem_type {
	RADV_MEM_TYPE_VRAM,
	RADV_MEM_TYPE_GTT_WRITE_COMBINE,
	RADV_MEM_TYPE_VRAM_CPU_ACCESS,
	RADV_MEM_TYPE_GTT_CACHED,
	RADV_MEM_TYPE_COUNT
};

#define radv_printflike(a, b) __attribute__((__format__(__printf__, a, b)))

static inline uint32_t
align_u32(uint32_t v, uint32_t a)
{
	assert(a != 0 && a == (a & -a));
	return (v + a - 1) & ~(a - 1);
}

static inline uint32_t
align_u32_npot(uint32_t v, uint32_t a)
{
	return (v + a - 1) / a * a;
}

static inline uint64_t
align_u64(uint64_t v, uint64_t a)
{
	assert(a != 0 && a == (a & -a));
	return (v + a - 1) & ~(a - 1);
}

static inline int32_t
align_i32(int32_t v, int32_t a)
{
	assert(a != 0 && a == (a & -a));
	return (v + a - 1) & ~(a - 1);
}

/** Alignment must be a power of 2. */
static inline bool
radv_is_aligned(uintmax_t n, uintmax_t a)
{
	assert(a == (a & -a));
	return (n & (a - 1)) == 0;
}

static inline uint32_t
round_up_u32(uint32_t v, uint32_t a)
{
	return (v + a - 1) / a;
}

static inline uint64_t
round_up_u64(uint64_t v, uint64_t a)
{
	return (v + a - 1) / a;
}

static inline uint32_t
radv_minify(uint32_t n, uint32_t levels)
{
	if (unlikely(n == 0))
		return 0;
	else
		return MAX2(n >> levels, 1);
}
static inline float
radv_clamp_f(float f, float min, float max)
{
	assert(min < max);

	if (f > max)
		return max;
	else if (f < min)
		return min;
	else
		return f;
}

static inline bool
radv_clear_mask(uint32_t *inout_mask, uint32_t clear_mask)
{
	if (*inout_mask & clear_mask) {
		*inout_mask &= ~clear_mask;
		return true;
	} else {
		return false;
	}
}

#define for_each_bit(b, dword)                          \
	for (uint32_t __dword = (dword);		\
	     (b) = __builtin_ffs(__dword) - 1, __dword;	\
	     __dword &= ~(1 << (b)))

#define typed_memcpy(dest, src, count) ({				\
			STATIC_ASSERT(sizeof(*src) == sizeof(*dest)); \
			memcpy((dest), (src), (count) * sizeof(*(src))); \
		})

/* Whenever we generate an error, pass it through this function. Useful for
 * debugging, where we can break on it. Only call at error site, not when
 * propagating errors. Might be useful to plug in a stack trace here.
 */

struct radv_instance;

VkResult __vk_errorf(struct radv_instance *instance, VkResult error, const char *file, int line, const char *format, ...);

#define vk_error(instance, error) __vk_errorf(instance, error, __FILE__, __LINE__, NULL);
#define vk_errorf(instance, error, format, ...) __vk_errorf(instance, error, __FILE__, __LINE__, format, ## __VA_ARGS__);

void __radv_finishme(const char *file, int line, const char *format, ...)
	radv_printflike(3, 4);
void radv_loge(const char *format, ...) radv_printflike(1, 2);
void radv_loge_v(const char *format, va_list va);
void radv_logi(const char *format, ...) radv_printflike(1, 2);
void radv_logi_v(const char *format, va_list va);

/**
 * Print a FINISHME message, including its source location.
 */
#define radv_finishme(format, ...)					\
	do { \
		static bool reported = false; \
		if (!reported) { \
			__radv_finishme(__FILE__, __LINE__, format, ##__VA_ARGS__); \
			reported = true; \
		} \
	} while (0)

/* A non-fatal assert.  Useful for debugging. */
#ifdef DEBUG
#define radv_assert(x) ({						\
			if (unlikely(!(x)))				\
				fprintf(stderr, "%s:%d ASSERT: %s\n", __FILE__, __LINE__, #x); \
		})
#else
#define radv_assert(x)
#endif

#define stub_return(v)					\
	do {						\
		radv_finishme("stub %s", __func__);	\
		return (v);				\
	} while (0)

#define stub()						\
	do {						\
		radv_finishme("stub %s", __func__);	\
		return;					\
	} while (0)

void *radv_lookup_entrypoint_unchecked(const char *name);
void *radv_lookup_entrypoint_checked(const char *name,
                                    uint32_t core_version,
                                    const struct radv_instance_extension_table *instance,
                                    const struct radv_device_extension_table *device);

struct radv_physical_device {
	VK_LOADER_DATA                              _loader_data;

	struct radv_instance *                       instance;

	struct radeon_winsys *ws;
	struct radeon_info rad_info;
	char                                        name[VK_MAX_PHYSICAL_DEVICE_NAME_SIZE];
	uint8_t                                     driver_uuid[VK_UUID_SIZE];
	uint8_t                                     device_uuid[VK_UUID_SIZE];
	uint8_t                                     cache_uuid[VK_UUID_SIZE];

	int local_fd;
	int master_fd;
	struct wsi_device                       wsi_device;

	bool has_rbplus; /* if RB+ register exist */
	bool rbplus_allowed; /* if RB+ is allowed */
	bool has_clear_state;
	bool cpdma_prefetch_writes_memory;
	bool has_scissor_bug;

	bool has_out_of_order_rast;
	bool out_of_order_rast_allowed;

	/* Whether DCC should be enabled for MSAA textures. */
	bool dcc_msaa_allowed;

	/* Whether LOAD_CONTEXT_REG packets are supported. */
	bool has_load_ctx_reg_pkt;

	/* This is the drivers on-disk cache used as a fallback as opposed to
	 * the pipeline cache defined by apps.
	 */
	struct disk_cache *                          disk_cache;

	VkPhysicalDeviceMemoryProperties memory_properties;
	enum radv_mem_type mem_type_indices[RADV_MEM_TYPE_COUNT];

	drmPciBusInfo bus_info;

	struct radv_device_extension_table supported_extensions;
};

struct radv_instance {
	VK_LOADER_DATA                              _loader_data;

	VkAllocationCallbacks                       alloc;

	uint32_t                                    apiVersion;
	int                                         physicalDeviceCount;
	struct radv_physical_device                 physicalDevices[RADV_MAX_DRM_DEVICES];

	uint64_t debug_flags;
	uint64_t perftest_flags;

	struct vk_debug_report_instance             debug_report_callbacks;

	struct radv_instance_extension_table enabled_extensions;
};

VkResult radv_init_wsi(struct radv_physical_device *physical_device);
void radv_finish_wsi(struct radv_physical_device *physical_device);

bool radv_instance_extension_supported(const char *name);
uint32_t radv_physical_device_api_version(struct radv_physical_device *dev);
bool radv_physical_device_extension_supported(struct radv_physical_device *dev,
					      const char *name);

struct cache_entry;

struct radv_pipeline_cache {
	struct radv_device *                          device;
	pthread_mutex_t                              mutex;

	uint32_t                                     total_size;
	uint32_t                                     table_size;
	uint32_t                                     kernel_count;
	struct cache_entry **                        hash_table;
	bool                                         modified;

	VkAllocationCallbacks                        alloc;
};

struct radv_pipeline_key {
	uint32_t instance_rate_inputs;
	uint32_t instance_rate_divisors[MAX_VERTEX_ATTRIBS];
<<<<<<< HEAD
	uint8_t vertex_attribute_formats[MAX_VERTEX_ATTRIBS];
	uint32_t vertex_attribute_bindings[MAX_VERTEX_ATTRIBS];
	uint32_t vertex_attribute_offsets[MAX_VERTEX_ATTRIBS];
	uint32_t vertex_attribute_strides[MAX_VERTEX_ATTRIBS];
=======
	uint32_t vertex_attribute_provided;
>>>>>>> ef961309
	uint64_t vertex_alpha_adjust;
	uint32_t vertex_post_shuffle;
	unsigned tess_input_vertices;
	uint32_t col_format;
	uint32_t is_int8;
	uint32_t is_int10;
	uint8_t log2_ps_iter_samples;
	uint8_t num_samples;
	uint32_t has_multiview_view_index : 1;
	uint32_t optimisations_disabled : 1;
};

void
radv_pipeline_cache_init(struct radv_pipeline_cache *cache,
			 struct radv_device *device);
void
radv_pipeline_cache_finish(struct radv_pipeline_cache *cache);
bool
radv_pipeline_cache_load(struct radv_pipeline_cache *cache,
			 const void *data, size_t size);

struct radv_shader_variant;

bool
radv_create_shader_variants_from_pipeline_cache(struct radv_device *device,
					        struct radv_pipeline_cache *cache,
					        const unsigned char *sha1,
					        struct radv_shader_variant **variants,
						bool *found_in_application_cache);

void
radv_pipeline_cache_insert_shaders(struct radv_device *device,
				   struct radv_pipeline_cache *cache,
				   const unsigned char *sha1,
				   struct radv_shader_variant **variants,
				   const void *const *codes,
				   const unsigned *code_sizes);

enum radv_blit_ds_layout {
	RADV_BLIT_DS_LAYOUT_TILE_ENABLE,
	RADV_BLIT_DS_LAYOUT_TILE_DISABLE,
	RADV_BLIT_DS_LAYOUT_COUNT,
};

static inline enum radv_blit_ds_layout radv_meta_blit_ds_to_type(VkImageLayout layout)
{
	return (layout == VK_IMAGE_LAYOUT_GENERAL) ? RADV_BLIT_DS_LAYOUT_TILE_DISABLE : RADV_BLIT_DS_LAYOUT_TILE_ENABLE;
}

static inline VkImageLayout radv_meta_blit_ds_to_layout(enum radv_blit_ds_layout ds_layout)
{
	return ds_layout == RADV_BLIT_DS_LAYOUT_TILE_ENABLE ? VK_IMAGE_LAYOUT_TRANSFER_DST_OPTIMAL : VK_IMAGE_LAYOUT_GENERAL;
}

enum radv_meta_dst_layout {
	RADV_META_DST_LAYOUT_GENERAL,
	RADV_META_DST_LAYOUT_OPTIMAL,
	RADV_META_DST_LAYOUT_COUNT,
};

static inline enum radv_meta_dst_layout radv_meta_dst_layout_from_layout(VkImageLayout layout)
{
	return (layout == VK_IMAGE_LAYOUT_GENERAL) ? RADV_META_DST_LAYOUT_GENERAL : RADV_META_DST_LAYOUT_OPTIMAL;
}

static inline VkImageLayout radv_meta_dst_layout_to_layout(enum radv_meta_dst_layout layout)
{
	return layout == RADV_META_DST_LAYOUT_OPTIMAL ? VK_IMAGE_LAYOUT_TRANSFER_DST_OPTIMAL : VK_IMAGE_LAYOUT_GENERAL;
}

struct radv_meta_state {
	VkAllocationCallbacks alloc;

	struct radv_pipeline_cache cache;

	/*
	 * For on-demand pipeline creation, makes sure that
	 * only one thread tries to build a pipeline at the same time.
	 */
	mtx_t mtx;

	/**
	 * Use array element `i` for images with `2^i` samples.
	 */
	struct {
		VkRenderPass render_pass[NUM_META_FS_KEYS];
		VkPipeline color_pipelines[NUM_META_FS_KEYS];

		VkRenderPass depthstencil_rp;
		VkPipeline depth_only_pipeline[NUM_DEPTH_CLEAR_PIPELINES];
		VkPipeline stencil_only_pipeline[NUM_DEPTH_CLEAR_PIPELINES];
		VkPipeline depthstencil_pipeline[NUM_DEPTH_CLEAR_PIPELINES];
	} clear[1 + MAX_SAMPLES_LOG2];

	VkPipelineLayout                          clear_color_p_layout;
	VkPipelineLayout                          clear_depth_p_layout;

	/* Optimized compute fast HTILE clear for stencil or depth only. */
	VkPipeline clear_htile_mask_pipeline;
	VkPipelineLayout clear_htile_mask_p_layout;
	VkDescriptorSetLayout clear_htile_mask_ds_layout;

	struct {
		VkRenderPass render_pass[NUM_META_FS_KEYS][RADV_META_DST_LAYOUT_COUNT];

		/** Pipeline that blits from a 1D image. */
		VkPipeline pipeline_1d_src[NUM_META_FS_KEYS];

		/** Pipeline that blits from a 2D image. */
		VkPipeline pipeline_2d_src[NUM_META_FS_KEYS];

		/** Pipeline that blits from a 3D image. */
		VkPipeline pipeline_3d_src[NUM_META_FS_KEYS];

		VkRenderPass depth_only_rp[RADV_BLIT_DS_LAYOUT_COUNT];
		VkPipeline depth_only_1d_pipeline;
		VkPipeline depth_only_2d_pipeline;
		VkPipeline depth_only_3d_pipeline;

		VkRenderPass stencil_only_rp[RADV_BLIT_DS_LAYOUT_COUNT];
		VkPipeline stencil_only_1d_pipeline;
		VkPipeline stencil_only_2d_pipeline;
		VkPipeline stencil_only_3d_pipeline;
		VkPipelineLayout                          pipeline_layout;
		VkDescriptorSetLayout                     ds_layout;
	} blit;

	struct {
		VkPipelineLayout p_layouts[5];
		VkDescriptorSetLayout ds_layouts[5];
		VkPipeline pipelines[5][NUM_META_FS_KEYS];

		VkPipeline depth_only_pipeline[5];

		VkPipeline stencil_only_pipeline[5];
	} blit2d[1 + MAX_SAMPLES_LOG2];

	VkRenderPass blit2d_render_passes[NUM_META_FS_KEYS][RADV_META_DST_LAYOUT_COUNT];
	VkRenderPass blit2d_depth_only_rp[RADV_BLIT_DS_LAYOUT_COUNT];
	VkRenderPass blit2d_stencil_only_rp[RADV_BLIT_DS_LAYOUT_COUNT];

	struct {
		VkPipelineLayout                          img_p_layout;
		VkDescriptorSetLayout                     img_ds_layout;
		VkPipeline pipeline;
		VkPipeline pipeline_3d;
	} itob;
	struct {
		VkPipelineLayout                          img_p_layout;
		VkDescriptorSetLayout                     img_ds_layout;
		VkPipeline pipeline;
		VkPipeline pipeline_3d;
	} btoi;
	struct {
		VkPipelineLayout                          img_p_layout;
		VkDescriptorSetLayout                     img_ds_layout;
		VkPipeline pipeline;
	} btoi_r32g32b32;
	struct {
		VkPipelineLayout                          img_p_layout;
		VkDescriptorSetLayout                     img_ds_layout;
		VkPipeline pipeline;
		VkPipeline pipeline_3d;
	} itoi;
	struct {
		VkPipelineLayout                          img_p_layout;
		VkDescriptorSetLayout                     img_ds_layout;
		VkPipeline pipeline;
	} itoi_r32g32b32;
	struct {
		VkPipelineLayout                          img_p_layout;
		VkDescriptorSetLayout                     img_ds_layout;
		VkPipeline pipeline;
		VkPipeline pipeline_3d;
	} cleari;
	struct {
		VkPipelineLayout                          img_p_layout;
		VkDescriptorSetLayout                     img_ds_layout;
		VkPipeline pipeline;
	} cleari_r32g32b32;

	struct {
		VkPipelineLayout                          p_layout;
		VkPipeline                                pipeline[NUM_META_FS_KEYS];
		VkRenderPass                              pass[NUM_META_FS_KEYS];
	} resolve;

	struct {
		VkDescriptorSetLayout                     ds_layout;
		VkPipelineLayout                          p_layout;
		struct {
			VkPipeline                                pipeline;
			VkPipeline                                i_pipeline;
			VkPipeline                                srgb_pipeline;
		} rc[MAX_SAMPLES_LOG2];
	} resolve_compute;

	struct {
		VkDescriptorSetLayout                     ds_layout;
		VkPipelineLayout                          p_layout;

		struct {
			VkRenderPass render_pass[NUM_META_FS_KEYS][RADV_META_DST_LAYOUT_COUNT];
			VkPipeline   pipeline[NUM_META_FS_KEYS];
		} rc[MAX_SAMPLES_LOG2];
	} resolve_fragment;

	struct {
		VkPipelineLayout                          p_layout;
		VkPipeline                                decompress_pipeline;
		VkPipeline                                resummarize_pipeline;
		VkRenderPass                              pass;
	} depth_decomp[1 + MAX_SAMPLES_LOG2];

	struct {
		VkPipelineLayout                          p_layout;
		VkPipeline                                cmask_eliminate_pipeline;
		VkPipeline                                fmask_decompress_pipeline;
		VkPipeline                                dcc_decompress_pipeline;
		VkRenderPass                              pass;

		VkDescriptorSetLayout                     dcc_decompress_compute_ds_layout;
		VkPipelineLayout                          dcc_decompress_compute_p_layout;
		VkPipeline                                dcc_decompress_compute_pipeline;
	} fast_clear_flush;

	struct {
		VkPipelineLayout fill_p_layout;
		VkPipelineLayout copy_p_layout;
		VkDescriptorSetLayout fill_ds_layout;
		VkDescriptorSetLayout copy_ds_layout;
		VkPipeline fill_pipeline;
		VkPipeline copy_pipeline;
	} buffer;

	struct {
		VkDescriptorSetLayout ds_layout;
		VkPipelineLayout p_layout;
		VkPipeline occlusion_query_pipeline;
		VkPipeline pipeline_statistics_query_pipeline;
		VkPipeline tfb_query_pipeline;
	} query;

	struct {
		VkDescriptorSetLayout ds_layout;
		VkPipelineLayout p_layout;
		VkPipeline pipeline[MAX_SAMPLES_LOG2];
	} fmask_expand;
};

/* queue types */
#define RADV_QUEUE_GENERAL 0
#define RADV_QUEUE_COMPUTE 1
#define RADV_QUEUE_TRANSFER 2

#define RADV_MAX_QUEUE_FAMILIES 3

enum ring_type radv_queue_family_to_ring(int f);

struct radv_queue {
	VK_LOADER_DATA                              _loader_data;
	struct radv_device *                         device;
	struct radeon_winsys_ctx                    *hw_ctx;
	enum radeon_ctx_priority                     priority;
	uint32_t queue_family_index;
	int queue_idx;
	VkDeviceQueueCreateFlags flags;

	uint32_t scratch_size;
	uint32_t compute_scratch_size;
	uint32_t esgs_ring_size;
	uint32_t gsvs_ring_size;
	bool has_tess_rings;
	bool has_sample_positions;

	struct radeon_winsys_bo *scratch_bo;
	struct radeon_winsys_bo *descriptor_bo;
	struct radeon_winsys_bo *compute_scratch_bo;
	struct radeon_winsys_bo *esgs_ring_bo;
	struct radeon_winsys_bo *gsvs_ring_bo;
	struct radeon_winsys_bo *tess_rings_bo;
	struct radeon_cmdbuf *initial_preamble_cs;
	struct radeon_cmdbuf *initial_full_flush_preamble_cs;
	struct radeon_cmdbuf *continue_preamble_cs;
};

struct radv_bo_list {
	struct radv_winsys_bo_list list;
	unsigned capacity;
	pthread_mutex_t mutex;
};

struct radv_device {
	VK_LOADER_DATA                              _loader_data;

	VkAllocationCallbacks                       alloc;

	struct radv_instance *                       instance;
	struct radeon_winsys *ws;

	struct radv_meta_state                       meta_state;

	struct radv_queue *queues[RADV_MAX_QUEUE_FAMILIES];
	int queue_count[RADV_MAX_QUEUE_FAMILIES];
	struct radeon_cmdbuf *empty_cs[RADV_MAX_QUEUE_FAMILIES];

	bool always_use_syncobj;
	bool has_distributed_tess;
	bool pbb_allowed;
	bool dfsm_allowed;
	uint32_t tess_offchip_block_dw_size;
	uint32_t scratch_waves;
	uint32_t dispatch_initiator;

	uint32_t gs_table_depth;

	/* MSAA sample locations.
	 * The first index is the sample index.
	 * The second index is the coordinate: X, Y. */
	float sample_locations_1x[1][2];
	float sample_locations_2x[2][2];
	float sample_locations_4x[4][2];
	float sample_locations_8x[8][2];
	float sample_locations_16x[16][2];

	/* CIK and later */
	uint32_t gfx_init_size_dw;
	struct radeon_winsys_bo                      *gfx_init;

	struct radeon_winsys_bo                      *trace_bo;
	uint32_t                                     *trace_id_ptr;

	/* Whether to keep shader debug info, for tracing or VK_AMD_shader_info */
	bool                                         keep_shader_info;

	struct radv_physical_device                  *physical_device;

	/* Backup in-memory cache to be used if the app doesn't provide one */
	struct radv_pipeline_cache *                mem_cache;

	/*
	 * use different counters so MSAA MRTs get consecutive surface indices,
	 * even if MASK is allocated in between.
	 */
	uint32_t image_mrt_offset_counter;
	uint32_t fmask_mrt_offset_counter;
	struct list_head shader_slabs;
	mtx_t shader_slab_mutex;

	/* For detecting VM faults reported by dmesg. */
	uint64_t dmesg_timestamp;

	struct radv_device_extension_table enabled_extensions;

	/* Whether the driver uses a global BO list. */
	bool use_global_bo_list;

	struct radv_bo_list bo_list;

	/* Whether anisotropy is forced with RADV_TEX_ANISO (-1 is disabled). */
	int force_aniso;
};

struct radv_device_memory {
	struct radeon_winsys_bo                      *bo;
	/* for dedicated allocations */
	struct radv_image                            *image;
	struct radv_buffer                           *buffer;
	uint32_t                                     type_index;
	VkDeviceSize                                 map_size;
	void *                                       map;
	void *                                       user_ptr;
};


struct radv_descriptor_range {
	uint64_t va;
	uint32_t size;
};

struct radv_descriptor_set {
	const struct radv_descriptor_set_layout *layout;
	uint32_t size;

	struct radeon_winsys_bo *bo;
	uint64_t va;
	uint32_t *mapped_ptr;
	struct radv_descriptor_range *dynamic_descriptors;

	struct radeon_winsys_bo *descriptors[0];
};

struct radv_push_descriptor_set
{
	struct radv_descriptor_set set;
	uint32_t capacity;
};

struct radv_descriptor_pool_entry {
	uint32_t offset;
	uint32_t size;
	struct radv_descriptor_set *set;
};

struct radv_descriptor_pool {
	struct radeon_winsys_bo *bo;
	uint8_t *mapped_ptr;
	uint64_t current_offset;
	uint64_t size;

	uint8_t *host_memory_base;
	uint8_t *host_memory_ptr;
	uint8_t *host_memory_end;

	uint32_t entry_count;
	uint32_t max_entry_count;
	struct radv_descriptor_pool_entry entries[0];
};

struct radv_descriptor_update_template_entry {
	VkDescriptorType descriptor_type;

	/* The number of descriptors to update */
	uint32_t descriptor_count;

	/* Into mapped_ptr or dynamic_descriptors, in units of the respective array */
	uint32_t dst_offset;

	/* In dwords. Not valid/used for dynamic descriptors */
	uint32_t dst_stride;

	uint32_t buffer_offset;

	/* Only valid for combined image samplers and samplers */
	uint16_t has_sampler;

	/* In bytes */
	size_t src_offset;
	size_t src_stride;

	/* For push descriptors */
	const uint32_t *immutable_samplers;
};

struct radv_descriptor_update_template {
	uint32_t entry_count;
	VkPipelineBindPoint bind_point;
	struct radv_descriptor_update_template_entry entry[0];
};

struct radv_buffer {
	VkDeviceSize                                 size;

	VkBufferUsageFlags                           usage;
	VkBufferCreateFlags                          flags;

	/* Set when bound */
	struct radeon_winsys_bo *                      bo;
	VkDeviceSize                                 offset;

	bool shareable;
};

enum radv_dynamic_state_bits {
	RADV_DYNAMIC_VIEWPORT             = 1 << 0,
	RADV_DYNAMIC_SCISSOR              = 1 << 1,
	RADV_DYNAMIC_LINE_WIDTH           = 1 << 2,
	RADV_DYNAMIC_DEPTH_BIAS           = 1 << 3,
	RADV_DYNAMIC_BLEND_CONSTANTS      = 1 << 4,
	RADV_DYNAMIC_DEPTH_BOUNDS         = 1 << 5,
	RADV_DYNAMIC_STENCIL_COMPARE_MASK = 1 << 6,
	RADV_DYNAMIC_STENCIL_WRITE_MASK   = 1 << 7,
	RADV_DYNAMIC_STENCIL_REFERENCE    = 1 << 8,
	RADV_DYNAMIC_DISCARD_RECTANGLE    = 1 << 9,
	RADV_DYNAMIC_ALL                  = (1 << 10) - 1,
};

enum radv_cmd_dirty_bits {
	/* Keep the dynamic state dirty bits in sync with
	 * enum radv_dynamic_state_bits */
	RADV_CMD_DIRTY_DYNAMIC_VIEWPORT                  = 1 << 0,
	RADV_CMD_DIRTY_DYNAMIC_SCISSOR                   = 1 << 1,
	RADV_CMD_DIRTY_DYNAMIC_LINE_WIDTH                = 1 << 2,
	RADV_CMD_DIRTY_DYNAMIC_DEPTH_BIAS                = 1 << 3,
	RADV_CMD_DIRTY_DYNAMIC_BLEND_CONSTANTS           = 1 << 4,
	RADV_CMD_DIRTY_DYNAMIC_DEPTH_BOUNDS              = 1 << 5,
	RADV_CMD_DIRTY_DYNAMIC_STENCIL_COMPARE_MASK      = 1 << 6,
	RADV_CMD_DIRTY_DYNAMIC_STENCIL_WRITE_MASK        = 1 << 7,
	RADV_CMD_DIRTY_DYNAMIC_STENCIL_REFERENCE         = 1 << 8,
	RADV_CMD_DIRTY_DYNAMIC_DISCARD_RECTANGLE         = 1 << 9,
	RADV_CMD_DIRTY_DYNAMIC_ALL                       = (1 << 10) - 1,
	RADV_CMD_DIRTY_PIPELINE                          = 1 << 10,
	RADV_CMD_DIRTY_INDEX_BUFFER                      = 1 << 11,
	RADV_CMD_DIRTY_FRAMEBUFFER                       = 1 << 12,
	RADV_CMD_DIRTY_VERTEX_BUFFER                     = 1 << 13,
	RADV_CMD_DIRTY_STREAMOUT_BUFFER                  = 1 << 14,
};

enum radv_cmd_flush_bits {
	RADV_CMD_FLAG_INV_ICACHE = 1 << 0,
	/* SMEM L1, other names: KCACHE, constant cache, DCACHE, data cache */
	RADV_CMD_FLAG_INV_SMEM_L1 = 1 << 1,
	/* VMEM L1 can optionally be bypassed (GLC=1). Other names: TC L1 */
	RADV_CMD_FLAG_INV_VMEM_L1 = 1 << 2,
	/* Used by everything except CB/DB, can be bypassed (SLC=1). Other names: TC L2 */
	RADV_CMD_FLAG_INV_GLOBAL_L2 = 1 << 3,
	/* Same as above, but only writes back and doesn't invalidate */
	RADV_CMD_FLAG_WRITEBACK_GLOBAL_L2 = 1 << 4,
	/* Framebuffer caches */
	RADV_CMD_FLAG_FLUSH_AND_INV_CB_META = 1 << 5,
	RADV_CMD_FLAG_FLUSH_AND_INV_DB_META = 1 << 6,
	RADV_CMD_FLAG_FLUSH_AND_INV_DB = 1 << 7,
	RADV_CMD_FLAG_FLUSH_AND_INV_CB = 1 << 8,
	/* Engine synchronization. */
	RADV_CMD_FLAG_VS_PARTIAL_FLUSH = 1 << 9,
	RADV_CMD_FLAG_PS_PARTIAL_FLUSH = 1 << 10,
	RADV_CMD_FLAG_CS_PARTIAL_FLUSH = 1 << 11,
	RADV_CMD_FLAG_VGT_FLUSH        = 1 << 12,
	/* Pipeline query controls. */
	RADV_CMD_FLAG_START_PIPELINE_STATS = 1 << 13,
	RADV_CMD_FLAG_STOP_PIPELINE_STATS  = 1 << 14,
	RADV_CMD_FLAG_VGT_STREAMOUT_SYNC   = 1 << 15,

	RADV_CMD_FLUSH_AND_INV_FRAMEBUFFER = (RADV_CMD_FLAG_FLUSH_AND_INV_CB |
					      RADV_CMD_FLAG_FLUSH_AND_INV_CB_META |
					      RADV_CMD_FLAG_FLUSH_AND_INV_DB |
					      RADV_CMD_FLAG_FLUSH_AND_INV_DB_META)
};

struct radv_vertex_binding {
	struct radv_buffer *                          buffer;
	VkDeviceSize                                 offset;
};

struct radv_streamout_binding {
	struct radv_buffer *buffer;
	VkDeviceSize offset;
	VkDeviceSize size;
};

struct radv_streamout_state {
	/* Mask of bound streamout buffers. */
	uint8_t enabled_mask;

	/* External state that comes from the last vertex stage, it must be
	 * set explicitely when binding a new graphics pipeline.
	 */
	uint16_t stride_in_dw[MAX_SO_BUFFERS];
	uint32_t enabled_stream_buffers_mask; /* stream0 buffers0-3 in 4 LSB */

	/* State of VGT_STRMOUT_BUFFER_(CONFIG|END) */
	uint32_t hw_enabled_mask;

	/* State of VGT_STRMOUT_(CONFIG|EN) */
	bool streamout_enabled;
};

struct radv_viewport_state {
	uint32_t                                          count;
	VkViewport                                        viewports[MAX_VIEWPORTS];
};

struct radv_scissor_state {
	uint32_t                                          count;
	VkRect2D                                          scissors[MAX_SCISSORS];
};

struct radv_discard_rectangle_state {
	uint32_t                                          count;
	VkRect2D                                          rectangles[MAX_DISCARD_RECTANGLES];
};

struct radv_dynamic_state {
	/**
	 * Bitmask of (1 << VK_DYNAMIC_STATE_*).
	 * Defines the set of saved dynamic state.
	 */
	uint32_t mask;

	struct radv_viewport_state                        viewport;

	struct radv_scissor_state                         scissor;

	float                                        line_width;

	struct {
		float                                     bias;
		float                                     clamp;
		float                                     slope;
	} depth_bias;

	float                                        blend_constants[4];

	struct {
		float                                     min;
		float                                     max;
	} depth_bounds;

	struct {
		uint32_t                                  front;
		uint32_t                                  back;
	} stencil_compare_mask;

	struct {
		uint32_t                                  front;
		uint32_t                                  back;
	} stencil_write_mask;

	struct {
		uint32_t                                  front;
		uint32_t                                  back;
	} stencil_reference;

	struct radv_discard_rectangle_state               discard_rectangle;
};

extern const struct radv_dynamic_state default_dynamic_state;

const char *
radv_get_debug_option_name(int id);

const char *
radv_get_perftest_option_name(int id);

/**
 * Attachment state when recording a renderpass instance.
 *
 * The clear value is valid only if there exists a pending clear.
 */
struct radv_attachment_state {
	VkImageAspectFlags                           pending_clear_aspects;
	uint32_t                                     cleared_views;
	VkClearValue                                 clear_value;
	VkImageLayout                                current_layout;
};

struct radv_descriptor_state {
	struct radv_descriptor_set *sets[MAX_SETS];
	uint32_t dirty;
	uint32_t valid;
	struct radv_push_descriptor_set push_set;
	bool push_dirty;
	uint32_t dynamic_buffers[4 * MAX_DYNAMIC_BUFFERS];
};

struct radv_cmd_state {
	/* Vertex descriptors */
	uint64_t                                      vb_va;
	unsigned                                      vb_size;

	bool predicating;
	uint32_t                                      dirty;

	uint32_t                                      prefetch_L2_mask;

	struct radv_pipeline *                        pipeline;
	struct radv_pipeline *                        emitted_pipeline;
	struct radv_pipeline *                        compute_pipeline;
	struct radv_pipeline *                        emitted_compute_pipeline;
	struct radv_framebuffer *                     framebuffer;
	struct radv_render_pass *                     pass;
	const struct radv_subpass *                         subpass;
	struct radv_dynamic_state                     dynamic;
	struct radv_attachment_state *                attachments;
	struct radv_streamout_state                  streamout;
	VkRect2D                                     render_area;

	/* Index buffer */
	struct radv_buffer                           *index_buffer;
	uint64_t                                     index_offset;
	uint32_t                                     index_type;
	uint32_t                                     max_index_count;
	uint64_t                                     index_va;
	int32_t                                      last_index_type;

	int32_t                                      last_primitive_reset_en;
	uint32_t                                     last_primitive_reset_index;
	enum radv_cmd_flush_bits                     flush_bits;
	unsigned                                     active_occlusion_queries;
	bool                                         perfect_occlusion_queries_enabled;
	unsigned                                     active_pipeline_queries;
	float					     offset_scale;
	uint32_t                                      trace_id;
	uint32_t                                      last_ia_multi_vgt_param;

	uint32_t last_num_instances;
	uint32_t last_first_instance;
	uint32_t last_vertex_offset;

	/* Whether CP DMA is busy/idle. */
	bool dma_is_busy;

	/* Conditional rendering info. */
	int predication_type; /* -1: disabled, 0: normal, 1: inverted */
	uint64_t predication_va;

	bool context_roll_without_scissor_emitted;
};

struct radv_cmd_pool {
	VkAllocationCallbacks                        alloc;
	struct list_head                             cmd_buffers;
	struct list_head                             free_cmd_buffers;
	uint32_t queue_family_index;
};

struct radv_cmd_buffer_upload {
	uint8_t *map;
	unsigned offset;
	uint64_t size;
	struct radeon_winsys_bo *upload_bo;
	struct list_head list;
};

enum radv_cmd_buffer_status {
	RADV_CMD_BUFFER_STATUS_INVALID,
	RADV_CMD_BUFFER_STATUS_INITIAL,
	RADV_CMD_BUFFER_STATUS_RECORDING,
	RADV_CMD_BUFFER_STATUS_EXECUTABLE,
	RADV_CMD_BUFFER_STATUS_PENDING,
};

struct radv_cmd_buffer {
	VK_LOADER_DATA                               _loader_data;

	struct radv_device *                          device;

	struct radv_cmd_pool *                        pool;
	struct list_head                             pool_link;

	VkCommandBufferUsageFlags                    usage_flags;
	VkCommandBufferLevel                         level;
	enum radv_cmd_buffer_status status;
	struct radeon_cmdbuf *cs;
	struct radv_cmd_state state;
	struct radv_vertex_binding                   vertex_bindings[MAX_VBS];
	struct radv_streamout_binding                streamout_bindings[MAX_SO_BUFFERS];
	uint32_t queue_family_index;

	uint8_t push_constants[MAX_PUSH_CONSTANTS_SIZE];
	VkShaderStageFlags push_constant_stages;
	struct radv_descriptor_set meta_push_descriptors;

	struct radv_descriptor_state descriptors[VK_PIPELINE_BIND_POINT_RANGE_SIZE];

	struct radv_cmd_buffer_upload upload;

	uint32_t scratch_size_needed;
	uint32_t compute_scratch_size_needed;
	uint32_t esgs_ring_size_needed;
	uint32_t gsvs_ring_size_needed;
	bool tess_rings_needed;
	bool sample_positions_needed;

	VkResult record_result;

	uint64_t gfx9_fence_va;
	uint32_t gfx9_fence_idx;
	uint64_t gfx9_eop_bug_va;

	/**
	 * Whether a query pool has been resetted and we have to flush caches.
	 */
	bool pending_reset_query;
};

struct radv_image;

bool radv_cmd_buffer_uses_mec(struct radv_cmd_buffer *cmd_buffer);

void si_emit_graphics(struct radv_physical_device *physical_device,
		      struct radeon_cmdbuf *cs);
void si_emit_compute(struct radv_physical_device *physical_device,
		      struct radeon_cmdbuf *cs);

void cik_create_gfx_config(struct radv_device *device);

void si_write_viewport(struct radeon_cmdbuf *cs, int first_vp,
		       int count, const VkViewport *viewports);
void si_write_scissors(struct radeon_cmdbuf *cs, int first,
		       int count, const VkRect2D *scissors,
		       const VkViewport *viewports, bool can_use_guardband);
uint32_t si_get_ia_multi_vgt_param(struct radv_cmd_buffer *cmd_buffer,
				   bool instanced_draw, bool indirect_draw,
				   uint32_t draw_vertex_count);
void si_cs_emit_write_event_eop(struct radeon_cmdbuf *cs,
				enum chip_class chip_class,
				bool is_mec,
				unsigned event, unsigned event_flags,
				unsigned data_sel,
				uint64_t va,
				uint32_t new_fence,
				uint64_t gfx9_eop_bug_va);

void radv_cp_wait_mem(struct radeon_cmdbuf *cs, uint32_t op, uint64_t va,
		      uint32_t ref, uint32_t mask);
void si_cs_emit_cache_flush(struct radeon_cmdbuf *cs,
			    enum chip_class chip_class,
			    uint32_t *fence_ptr, uint64_t va,
			    bool is_mec,
			    enum radv_cmd_flush_bits flush_bits,
			    uint64_t gfx9_eop_bug_va);
void si_emit_cache_flush(struct radv_cmd_buffer *cmd_buffer);
void si_emit_set_predication_state(struct radv_cmd_buffer *cmd_buffer,
				   bool inverted, uint64_t va);
void si_cp_dma_buffer_copy(struct radv_cmd_buffer *cmd_buffer,
			   uint64_t src_va, uint64_t dest_va,
			   uint64_t size);
void si_cp_dma_prefetch(struct radv_cmd_buffer *cmd_buffer, uint64_t va,
                        unsigned size);
void si_cp_dma_clear_buffer(struct radv_cmd_buffer *cmd_buffer, uint64_t va,
			    uint64_t size, unsigned value);
void si_cp_dma_wait_for_idle(struct radv_cmd_buffer *cmd_buffer);

void radv_set_db_count_control(struct radv_cmd_buffer *cmd_buffer);
bool
radv_cmd_buffer_upload_alloc(struct radv_cmd_buffer *cmd_buffer,
			     unsigned size,
			     unsigned alignment,
			     unsigned *out_offset,
			     void **ptr);
void
radv_cmd_buffer_set_subpass(struct radv_cmd_buffer *cmd_buffer,
			    const struct radv_subpass *subpass);
bool
radv_cmd_buffer_upload_data(struct radv_cmd_buffer *cmd_buffer,
			    unsigned size, unsigned alignmnet,
			    const void *data, unsigned *out_offset);

void radv_cmd_buffer_clear_subpass(struct radv_cmd_buffer *cmd_buffer);
void radv_cmd_buffer_resolve_subpass(struct radv_cmd_buffer *cmd_buffer);
void radv_cmd_buffer_resolve_subpass_cs(struct radv_cmd_buffer *cmd_buffer);
void radv_cmd_buffer_resolve_subpass_fs(struct radv_cmd_buffer *cmd_buffer);
void radv_cayman_emit_msaa_sample_locs(struct radeon_cmdbuf *cs, int nr_samples);
unsigned radv_cayman_get_maxdist(int log_samples);
void radv_device_init_msaa(struct radv_device *device);

void radv_update_ds_clear_metadata(struct radv_cmd_buffer *cmd_buffer,
				   struct radv_image *image,
				   VkClearDepthStencilValue ds_clear_value,
				   VkImageAspectFlags aspects);

void radv_update_color_clear_metadata(struct radv_cmd_buffer *cmd_buffer,
				      struct radv_image *image,
				      int cb_idx,
				      uint32_t color_values[2]);

void radv_update_fce_metadata(struct radv_cmd_buffer *cmd_buffer,
			      struct radv_image *image, bool value);

void radv_update_dcc_metadata(struct radv_cmd_buffer *cmd_buffer,
			      struct radv_image *image, bool value);

uint32_t radv_fill_buffer(struct radv_cmd_buffer *cmd_buffer,
			  struct radeon_winsys_bo *bo,
			  uint64_t offset, uint64_t size, uint32_t value);
void radv_cmd_buffer_trace_emit(struct radv_cmd_buffer *cmd_buffer);
bool radv_get_memory_fd(struct radv_device *device,
			struct radv_device_memory *memory,
			int *pFD);

static inline void
radv_emit_shader_pointer_head(struct radeon_cmdbuf *cs,
			      unsigned sh_offset, unsigned pointer_count,
			      bool use_32bit_pointers)
{
	radeon_emit(cs, PKT3(PKT3_SET_SH_REG, pointer_count * (use_32bit_pointers ? 1 : 2), 0));
	radeon_emit(cs, (sh_offset - SI_SH_REG_OFFSET) >> 2);
}

static inline void
radv_emit_shader_pointer_body(struct radv_device *device,
			      struct radeon_cmdbuf *cs,
			      uint64_t va, bool use_32bit_pointers)
{
	radeon_emit(cs, va);

	if (use_32bit_pointers) {
		assert(va == 0 ||
		       (va >> 32) == device->physical_device->rad_info.address32_hi);
	} else {
		radeon_emit(cs, va >> 32);
	}
}

static inline void
radv_emit_shader_pointer(struct radv_device *device,
			 struct radeon_cmdbuf *cs,
			 uint32_t sh_offset, uint64_t va, bool global)
{
	bool use_32bit_pointers = !global;

	radv_emit_shader_pointer_head(cs, sh_offset, 1, use_32bit_pointers);
	radv_emit_shader_pointer_body(device, cs, va, use_32bit_pointers);
}

static inline struct radv_descriptor_state *
radv_get_descriptors_state(struct radv_cmd_buffer *cmd_buffer,
			   VkPipelineBindPoint bind_point)
{
	assert(bind_point == VK_PIPELINE_BIND_POINT_GRAPHICS ||
	       bind_point == VK_PIPELINE_BIND_POINT_COMPUTE);
	return &cmd_buffer->descriptors[bind_point];
}

/*
 * Takes x,y,z as exact numbers of invocations, instead of blocks.
 *
 * Limitations: Can't call normal dispatch functions without binding or rebinding
 *              the compute pipeline.
 */
void radv_unaligned_dispatch(
	struct radv_cmd_buffer                      *cmd_buffer,
	uint32_t                                    x,
	uint32_t                                    y,
	uint32_t                                    z);

struct radv_event {
	struct radeon_winsys_bo *bo;
	uint64_t *map;
};

struct radv_shader_module;

#define RADV_HASH_SHADER_IS_GEOM_COPY_SHADER (1 << 0)
#define RADV_HASH_SHADER_SISCHED             (1 << 1)
#define RADV_HASH_SHADER_UNSAFE_MATH         (1 << 2)
void
radv_hash_shaders(unsigned char *hash,
		  const VkPipelineShaderStageCreateInfo **stages,
		  const struct radv_pipeline_layout *layout,
		  const struct radv_pipeline_key *key,
		  uint32_t flags);

static inline gl_shader_stage
vk_to_mesa_shader_stage(VkShaderStageFlagBits vk_stage)
{
	assert(__builtin_popcount(vk_stage) == 1);
	return ffs(vk_stage) - 1;
}

static inline VkShaderStageFlagBits
mesa_to_vk_shader_stage(gl_shader_stage mesa_stage)
{
	return (1 << mesa_stage);
}

#define RADV_STAGE_MASK ((1 << MESA_SHADER_STAGES) - 1)

#define radv_foreach_stage(stage, stage_bits)				\
	for (gl_shader_stage stage,					\
		     __tmp = (gl_shader_stage)((stage_bits) & RADV_STAGE_MASK);	\
	     stage = __builtin_ffs(__tmp) - 1, __tmp;			\
	     __tmp &= ~(1 << (stage)))

extern const VkFormat radv_fs_key_format_exemplars[NUM_META_FS_KEYS];
unsigned radv_format_meta_fs_key(VkFormat format);

struct radv_multisample_state {
	uint32_t db_eqaa;
	uint32_t pa_sc_line_cntl;
	uint32_t pa_sc_mode_cntl_0;
	uint32_t pa_sc_mode_cntl_1;
	uint32_t pa_sc_aa_config;
	uint32_t pa_sc_aa_mask[2];
	unsigned num_samples;
};

struct radv_prim_vertex_count {
	uint8_t min;
	uint8_t incr;
};

struct radv_vertex_elements_info {
	uint32_t format_size[MAX_VERTEX_ATTRIBS];
};

struct radv_ia_multi_vgt_param_helpers {
	uint32_t base;
	bool partial_es_wave;
	uint8_t primgroup_size;
	bool wd_switch_on_eop;
	bool ia_switch_on_eoi;
	bool partial_vs_wave;
};

#define SI_GS_PER_ES 128

struct radv_pipeline {
	struct radv_device *                          device;
	struct radv_dynamic_state                     dynamic_state;

	struct radv_pipeline_layout *                 layout;

	bool					     need_indirect_descriptor_sets;
	struct radv_shader_variant *                 shaders[MESA_SHADER_STAGES];
	struct radv_shader_variant *gs_copy_shader;
	VkShaderStageFlags                           active_stages;

	struct radeon_cmdbuf                      cs;
	uint32_t                                  ctx_cs_hash;
	struct radeon_cmdbuf                      ctx_cs;

	struct radv_vertex_elements_info             vertex_elements;

	uint32_t                                     binding_stride[MAX_VBS];
	uint8_t                                      num_vertex_bindings;

	uint32_t user_data_0[MESA_SHADER_STAGES];
	union {
		struct {
			struct radv_multisample_state ms;
			uint32_t spi_baryc_cntl;
			bool prim_restart_enable;
			unsigned esgs_ring_size;
			unsigned gsvs_ring_size;
			uint32_t vtx_base_sgpr;
			struct radv_ia_multi_vgt_param_helpers ia_multi_vgt_param;
			uint8_t vtx_emit_num;
			struct radv_prim_vertex_count prim_vertex_count;
 			bool can_use_guardband;
			uint32_t needed_dynamic_state;
			bool disable_out_of_order_rast_for_occlusion;

			/* Used for rbplus */
			uint32_t col_format;
			uint32_t cb_target_mask;
		} graphics;
	};

	unsigned max_waves;
	unsigned scratch_bytes_per_wave;

	/* Not NULL if graphics pipeline uses streamout. */
	struct radv_shader_variant *streamout_shader;
};

static inline bool radv_pipeline_has_gs(const struct radv_pipeline *pipeline)
{
	return pipeline->shaders[MESA_SHADER_GEOMETRY] ? true : false;
}

static inline bool radv_pipeline_has_tess(const struct radv_pipeline *pipeline)
{
	return pipeline->shaders[MESA_SHADER_TESS_CTRL] ? true : false;
}

struct radv_userdata_info *radv_lookup_user_sgpr(struct radv_pipeline *pipeline,
						 gl_shader_stage stage,
						 int idx);

struct radv_shader_variant *radv_get_shader(struct radv_pipeline *pipeline,
					    gl_shader_stage stage);

struct radv_graphics_pipeline_create_info {
	bool use_rectlist;
	bool db_depth_clear;
	bool db_stencil_clear;
	bool db_depth_disable_expclear;
	bool db_stencil_disable_expclear;
	bool db_flush_depth_inplace;
	bool db_flush_stencil_inplace;
	bool db_resummarize;
	uint32_t custom_blend_mode;
};

VkResult
radv_graphics_pipeline_create(VkDevice device,
			      VkPipelineCache cache,
			      const VkGraphicsPipelineCreateInfo *pCreateInfo,
			      const struct radv_graphics_pipeline_create_info *extra,
			      const VkAllocationCallbacks *alloc,
			      VkPipeline *pPipeline);

struct vk_format_description;
uint32_t radv_translate_buffer_dataformat(const struct vk_format_description *desc,
					  int first_non_void);
uint32_t radv_translate_buffer_numformat(const struct vk_format_description *desc,
					 int first_non_void);
uint32_t radv_translate_colorformat(VkFormat format);
uint32_t radv_translate_color_numformat(VkFormat format,
					const struct vk_format_description *desc,
					int first_non_void);
uint32_t radv_colorformat_endian_swap(uint32_t colorformat);
unsigned radv_translate_colorswap(VkFormat format, bool do_endian_swap);
uint32_t radv_translate_dbformat(VkFormat format);
uint32_t radv_translate_tex_dataformat(VkFormat format,
				       const struct vk_format_description *desc,
				       int first_non_void);
uint32_t radv_translate_tex_numformat(VkFormat format,
				      const struct vk_format_description *desc,
				      int first_non_void);
bool radv_format_pack_clear_color(VkFormat format,
				  uint32_t clear_vals[2],
				  VkClearColorValue *value);
bool radv_is_colorbuffer_format_supported(VkFormat format, bool *blendable);
bool radv_dcc_formats_compatible(VkFormat format1,
                                 VkFormat format2);
bool radv_device_supports_etc(struct radv_physical_device *physical_device);

struct radv_fmask_info {
	uint64_t offset;
	uint64_t size;
	unsigned alignment;
	unsigned pitch_in_pixels;
	unsigned bank_height;
	unsigned slice_tile_max;
	unsigned tile_mode_index;
	unsigned tile_swizzle;
};

struct radv_cmask_info {
	uint64_t offset;
	uint64_t size;
	unsigned alignment;
	unsigned slice_tile_max;
};

struct radv_image {
	VkImageType type;
	/* The original VkFormat provided by the client.  This may not match any
	 * of the actual surface formats.
	 */
	VkFormat vk_format;
	VkImageAspectFlags aspects;
	VkImageUsageFlags usage; /**< Superset of VkImageCreateInfo::usage. */
	struct ac_surf_info info;
	VkImageTiling tiling; /** VkImageCreateInfo::tiling */
	VkImageCreateFlags flags; /** VkImageCreateInfo::flags */

	VkDeviceSize size;
	uint32_t alignment;

	unsigned queue_family_mask;
	bool exclusive;
	bool shareable;

	/* Set when bound */
	struct radeon_winsys_bo *bo;
	VkDeviceSize offset;
	uint64_t dcc_offset;
	uint64_t htile_offset;
	bool tc_compatible_htile;
	struct radeon_surf surface;

	struct radv_fmask_info fmask;
	struct radv_cmask_info cmask;
	uint64_t clear_value_offset;
	uint64_t fce_pred_offset;
	uint64_t dcc_pred_offset;

	/*
	 * Metadata for the TC-compat zrange workaround. If the 32-bit value
	 * stored at this offset is UINT_MAX, the driver will emit
	 * DB_Z_INFO.ZRANGE_PRECISION=0, otherwise it will skip the
	 * SET_CONTEXT_REG packet.
	 */
	uint64_t tc_compat_zrange_offset;

	/* For VK_ANDROID_native_buffer, the WSI image owns the memory, */
	VkDeviceMemory owned_memory;
};

/* Whether the image has a htile that is known consistent with the contents of
 * the image. */
bool radv_layout_has_htile(const struct radv_image *image,
                           VkImageLayout layout,
                           unsigned queue_mask);

/* Whether the image has a htile  that is known consistent with the contents of
 * the image and is allowed to be in compressed form.
 *
 * If this is false reads that don't use the htile should be able to return
 * correct results.
 */
bool radv_layout_is_htile_compressed(const struct radv_image *image,
                                     VkImageLayout layout,
                                     unsigned queue_mask);

bool radv_layout_can_fast_clear(const struct radv_image *image,
			        VkImageLayout layout,
			        unsigned queue_mask);

bool radv_layout_dcc_compressed(const struct radv_image *image,
			        VkImageLayout layout,
			        unsigned queue_mask);

/**
 * Return whether the image has CMASK metadata for color surfaces.
 */
static inline bool
radv_image_has_cmask(const struct radv_image *image)
{
	return image->cmask.size;
}

/**
 * Return whether the image has FMASK metadata for color surfaces.
 */
static inline bool
radv_image_has_fmask(const struct radv_image *image)
{
	return image->fmask.size;
}

/**
 * Return whether the image has DCC metadata for color surfaces.
 */
static inline bool
radv_image_has_dcc(const struct radv_image *image)
{
	return image->surface.dcc_size;
}

/**
 * Return whether DCC metadata is enabled for a level.
 */
static inline bool
radv_dcc_enabled(const struct radv_image *image, unsigned level)
{
	return radv_image_has_dcc(image) &&
	       level < image->surface.num_dcc_levels;
}

/**
 * Return whether the image has CB metadata.
 */
static inline bool
radv_image_has_CB_metadata(const struct radv_image *image)
{
	return radv_image_has_cmask(image) ||
	       radv_image_has_fmask(image) ||
	       radv_image_has_dcc(image);
}

/**
 * Return whether the image has HTILE metadata for depth surfaces.
 */
static inline bool
radv_image_has_htile(const struct radv_image *image)
{
	return image->surface.htile_size;
}

/**
 * Return whether HTILE metadata is enabled for a level.
 */
static inline bool
radv_htile_enabled(const struct radv_image *image, unsigned level)
{
	return radv_image_has_htile(image) && level == 0;
}

/**
 * Return whether the image is TC-compatible HTILE.
 */
static inline bool
radv_image_is_tc_compat_htile(const struct radv_image *image)
{
	return radv_image_has_htile(image) && image->tc_compatible_htile;
}

unsigned radv_image_queue_family_mask(const struct radv_image *image, uint32_t family, uint32_t queue_family);

static inline uint32_t
radv_get_layerCount(const struct radv_image *image,
		    const VkImageSubresourceRange *range)
{
	return range->layerCount == VK_REMAINING_ARRAY_LAYERS ?
		image->info.array_size - range->baseArrayLayer : range->layerCount;
}

static inline uint32_t
radv_get_levelCount(const struct radv_image *image,
		    const VkImageSubresourceRange *range)
{
	return range->levelCount == VK_REMAINING_MIP_LEVELS ?
		image->info.levels - range->baseMipLevel : range->levelCount;
}

struct radeon_bo_metadata;
void
radv_init_metadata(struct radv_device *device,
		   struct radv_image *image,
		   struct radeon_bo_metadata *metadata);

struct radv_image_view {
	struct radv_image *image; /**< VkImageViewCreateInfo::image */
	struct radeon_winsys_bo *bo;

	VkImageViewType type;
	VkImageAspectFlags aspect_mask;
	VkFormat vk_format;
	uint32_t base_layer;
	uint32_t layer_count;
	uint32_t base_mip;
	uint32_t level_count;
	VkExtent3D extent; /**< Extent of VkImageViewCreateInfo::baseMipLevel. */

	uint32_t descriptor[16];

	/* Descriptor for use as a storage image as opposed to a sampled image.
	 * This has a few differences for cube maps (e.g. type).
	 */
	uint32_t storage_descriptor[16];
};

struct radv_image_create_info {
	const VkImageCreateInfo *vk_info;
	bool scanout;
	bool no_metadata_planes;
};

VkResult radv_image_create(VkDevice _device,
			   const struct radv_image_create_info *info,
			   const VkAllocationCallbacks* alloc,
			   VkImage *pImage);

VkResult
radv_image_from_gralloc(VkDevice device_h,
                       const VkImageCreateInfo *base_info,
                       const VkNativeBufferANDROID *gralloc_info,
                       const VkAllocationCallbacks *alloc,
                       VkImage *out_image_h);

void radv_image_view_init(struct radv_image_view *view,
			  struct radv_device *device,
			  const VkImageViewCreateInfo* pCreateInfo);

struct radv_buffer_view {
	struct radeon_winsys_bo *bo;
	VkFormat vk_format;
	uint64_t range; /**< VkBufferViewCreateInfo::range */
	uint32_t state[4];
};
void radv_buffer_view_init(struct radv_buffer_view *view,
			   struct radv_device *device,
			   const VkBufferViewCreateInfo* pCreateInfo);

static inline struct VkExtent3D
radv_sanitize_image_extent(const VkImageType imageType,
			   const struct VkExtent3D imageExtent)
{
	switch (imageType) {
	case VK_IMAGE_TYPE_1D:
		return (VkExtent3D) { imageExtent.width, 1, 1 };
	case VK_IMAGE_TYPE_2D:
		return (VkExtent3D) { imageExtent.width, imageExtent.height, 1 };
	case VK_IMAGE_TYPE_3D:
		return imageExtent;
	default:
		unreachable("invalid image type");
	}
}

static inline struct VkOffset3D
radv_sanitize_image_offset(const VkImageType imageType,
			   const struct VkOffset3D imageOffset)
{
	switch (imageType) {
	case VK_IMAGE_TYPE_1D:
		return (VkOffset3D) { imageOffset.x, 0, 0 };
	case VK_IMAGE_TYPE_2D:
		return (VkOffset3D) { imageOffset.x, imageOffset.y, 0 };
	case VK_IMAGE_TYPE_3D:
		return imageOffset;
	default:
		unreachable("invalid image type");
	}
}

static inline bool
radv_image_extent_compare(const struct radv_image *image,
			  const VkExtent3D *extent)
{
	if (extent->width != image->info.width ||
	    extent->height != image->info.height ||
	    extent->depth != image->info.depth)
		return false;
	return true;
}

struct radv_sampler {
	uint32_t state[4];
};

struct radv_color_buffer_info {
	uint64_t cb_color_base;
	uint64_t cb_color_cmask;
	uint64_t cb_color_fmask;
	uint64_t cb_dcc_base;
	uint32_t cb_color_pitch;
	uint32_t cb_color_slice;
	uint32_t cb_color_view;
	uint32_t cb_color_info;
	uint32_t cb_color_attrib;
	uint32_t cb_color_attrib2;
	uint32_t cb_dcc_control;
	uint32_t cb_color_cmask_slice;
	uint32_t cb_color_fmask_slice;
};

struct radv_ds_buffer_info {
	uint64_t db_z_read_base;
	uint64_t db_stencil_read_base;
	uint64_t db_z_write_base;
	uint64_t db_stencil_write_base;
	uint64_t db_htile_data_base;
	uint32_t db_depth_info;
	uint32_t db_z_info;
	uint32_t db_stencil_info;
	uint32_t db_depth_view;
	uint32_t db_depth_size;
	uint32_t db_depth_slice;
	uint32_t db_htile_surface;
	uint32_t pa_su_poly_offset_db_fmt_cntl;
	uint32_t db_z_info2;
	uint32_t db_stencil_info2;
	float offset_scale;
};

struct radv_attachment_info {
	union {
		struct radv_color_buffer_info cb;
		struct radv_ds_buffer_info ds;
	};
	struct radv_image_view *attachment;
};

struct radv_framebuffer {
	uint32_t                                     width;
	uint32_t                                     height;
	uint32_t                                     layers;

	uint32_t                                     attachment_count;
	struct radv_attachment_info                  attachments[0];
};

struct radv_subpass_barrier {
	VkPipelineStageFlags src_stage_mask;
	VkAccessFlags        src_access_mask;
	VkAccessFlags        dst_access_mask;
};

void radv_subpass_barrier(struct radv_cmd_buffer *cmd_buffer,
			  const struct radv_subpass_barrier *barrier);

struct radv_subpass_attachment {
	uint32_t         attachment;
	VkImageLayout    layout;
};

struct radv_subpass {
	uint32_t                                     attachment_count;
	struct radv_subpass_attachment *             attachments;

	uint32_t                                     input_count;
	uint32_t                                     color_count;
	struct radv_subpass_attachment *             input_attachments;
	struct radv_subpass_attachment *             color_attachments;
	struct radv_subpass_attachment *             resolve_attachments;
	struct radv_subpass_attachment *             depth_stencil_attachment;

	/** Subpass has at least one resolve attachment */
	bool                                         has_resolve;

	/** Subpass has at least one color attachment */
	bool                                         has_color_att;

	struct radv_subpass_barrier                  start_barrier;

	uint32_t                                     view_mask;
	VkSampleCountFlagBits                        max_sample_count;
};

struct radv_render_pass_attachment {
	VkFormat                                     format;
	uint32_t                                     samples;
	VkAttachmentLoadOp                           load_op;
	VkAttachmentLoadOp                           stencil_load_op;
	VkImageLayout                                initial_layout;
	VkImageLayout                                final_layout;

	/* The subpass id in which the attachment will be used last. */
	uint32_t                                     last_subpass_idx;
};

struct radv_render_pass {
	uint32_t                                     attachment_count;
	uint32_t                                     subpass_count;
	struct radv_subpass_attachment *             subpass_attachments;
	struct radv_render_pass_attachment *         attachments;
	struct radv_subpass_barrier                  end_barrier;
	struct radv_subpass                          subpasses[0];
};

VkResult radv_device_init_meta(struct radv_device *device);
void radv_device_finish_meta(struct radv_device *device);

struct radv_query_pool {
	struct radeon_winsys_bo *bo;
	uint32_t stride;
	uint32_t availability_offset;
	uint64_t size;
	char *ptr;
	VkQueryType type;
	uint32_t pipeline_stats_mask;
};

struct radv_semaphore {
	/* use a winsys sem for non-exportable */
	struct radeon_winsys_sem *sem;
	uint32_t syncobj;
	uint32_t temp_syncobj;
};

void radv_set_descriptor_set(struct radv_cmd_buffer *cmd_buffer,
			     VkPipelineBindPoint bind_point,
			     struct radv_descriptor_set *set,
			     unsigned idx);

void
radv_update_descriptor_sets(struct radv_device *device,
                            struct radv_cmd_buffer *cmd_buffer,
                            VkDescriptorSet overrideSet,
                            uint32_t descriptorWriteCount,
                            const VkWriteDescriptorSet *pDescriptorWrites,
                            uint32_t descriptorCopyCount,
                            const VkCopyDescriptorSet *pDescriptorCopies);

void
radv_update_descriptor_set_with_template(struct radv_device *device,
                                         struct radv_cmd_buffer *cmd_buffer,
                                         struct radv_descriptor_set *set,
                                         VkDescriptorUpdateTemplate descriptorUpdateTemplate,
                                         const void *pData);

void radv_meta_push_descriptor_set(struct radv_cmd_buffer *cmd_buffer,
                                   VkPipelineBindPoint pipelineBindPoint,
                                   VkPipelineLayout _layout,
                                   uint32_t set,
                                   uint32_t descriptorWriteCount,
                                   const VkWriteDescriptorSet *pDescriptorWrites);

void radv_initialize_dcc(struct radv_cmd_buffer *cmd_buffer,
			 struct radv_image *image, uint32_t value);

void radv_initialize_fmask(struct radv_cmd_buffer *cmd_buffer,
			   struct radv_image *image);

struct radv_fence {
	struct radeon_winsys_fence *fence;
	struct wsi_fence *fence_wsi;
	bool submitted;
	bool signalled;

	uint32_t syncobj;
	uint32_t temp_syncobj;
};

/* radv_nir_to_llvm.c */
struct radv_shader_variant_info;
struct radv_nir_compiler_options;

void radv_compile_gs_copy_shader(struct ac_llvm_compiler *ac_llvm,
				 struct nir_shader *geom_shader,
				 struct ac_shader_binary *binary,
				 struct ac_shader_config *config,
				 struct radv_shader_variant_info *shader_info,
				 const struct radv_nir_compiler_options *option);

void radv_compile_nir_shader(struct ac_llvm_compiler *ac_llvm,
			     struct ac_shader_binary *binary,
			     struct ac_shader_config *config,
			     struct radv_shader_variant_info *shader_info,
			     struct nir_shader *const *nir,
			     int nir_count,
			     const struct radv_nir_compiler_options *options);

unsigned radv_nir_get_max_workgroup_size(enum chip_class chip_class,
					 const struct nir_shader *nir);

/* radv_shader_info.h */
struct radv_shader_info;

void radv_nir_shader_info_pass(const struct nir_shader *nir,
			       const struct radv_nir_compiler_options *options,
			       struct radv_shader_info *info);

void radv_nir_shader_info_init(struct radv_shader_info *info);

struct radeon_winsys_sem;

uint64_t radv_get_current_time(void);

#define RADV_DEFINE_HANDLE_CASTS(__radv_type, __VkType)		\
								\
	static inline struct __radv_type *			\
	__radv_type ## _from_handle(__VkType _handle)		\
	{							\
		return (struct __radv_type *) _handle;		\
	}							\
								\
	static inline __VkType					\
	__radv_type ## _to_handle(struct __radv_type *_obj)	\
	{							\
		return (__VkType) _obj;				\
	}

#define RADV_DEFINE_NONDISP_HANDLE_CASTS(__radv_type, __VkType)		\
									\
	static inline struct __radv_type *				\
	__radv_type ## _from_handle(__VkType _handle)			\
	{								\
		return (struct __radv_type *)(uintptr_t) _handle;	\
	}								\
									\
	static inline __VkType						\
	__radv_type ## _to_handle(struct __radv_type *_obj)		\
	{								\
		return (__VkType)(uintptr_t) _obj;			\
	}

#define RADV_FROM_HANDLE(__radv_type, __name, __handle)			\
	struct __radv_type *__name = __radv_type ## _from_handle(__handle)

RADV_DEFINE_HANDLE_CASTS(radv_cmd_buffer, VkCommandBuffer)
RADV_DEFINE_HANDLE_CASTS(radv_device, VkDevice)
RADV_DEFINE_HANDLE_CASTS(radv_instance, VkInstance)
RADV_DEFINE_HANDLE_CASTS(radv_physical_device, VkPhysicalDevice)
RADV_DEFINE_HANDLE_CASTS(radv_queue, VkQueue)

RADV_DEFINE_NONDISP_HANDLE_CASTS(radv_cmd_pool, VkCommandPool)
RADV_DEFINE_NONDISP_HANDLE_CASTS(radv_buffer, VkBuffer)
RADV_DEFINE_NONDISP_HANDLE_CASTS(radv_buffer_view, VkBufferView)
RADV_DEFINE_NONDISP_HANDLE_CASTS(radv_descriptor_pool, VkDescriptorPool)
RADV_DEFINE_NONDISP_HANDLE_CASTS(radv_descriptor_set, VkDescriptorSet)
RADV_DEFINE_NONDISP_HANDLE_CASTS(radv_descriptor_set_layout, VkDescriptorSetLayout)
RADV_DEFINE_NONDISP_HANDLE_CASTS(radv_descriptor_update_template, VkDescriptorUpdateTemplate)
RADV_DEFINE_NONDISP_HANDLE_CASTS(radv_device_memory, VkDeviceMemory)
RADV_DEFINE_NONDISP_HANDLE_CASTS(radv_fence, VkFence)
RADV_DEFINE_NONDISP_HANDLE_CASTS(radv_event, VkEvent)
RADV_DEFINE_NONDISP_HANDLE_CASTS(radv_framebuffer, VkFramebuffer)
RADV_DEFINE_NONDISP_HANDLE_CASTS(radv_image, VkImage)
RADV_DEFINE_NONDISP_HANDLE_CASTS(radv_image_view, VkImageView);
RADV_DEFINE_NONDISP_HANDLE_CASTS(radv_pipeline_cache, VkPipelineCache)
RADV_DEFINE_NONDISP_HANDLE_CASTS(radv_pipeline, VkPipeline)
RADV_DEFINE_NONDISP_HANDLE_CASTS(radv_pipeline_layout, VkPipelineLayout)
RADV_DEFINE_NONDISP_HANDLE_CASTS(radv_query_pool, VkQueryPool)
RADV_DEFINE_NONDISP_HANDLE_CASTS(radv_render_pass, VkRenderPass)
RADV_DEFINE_NONDISP_HANDLE_CASTS(radv_sampler, VkSampler)
RADV_DEFINE_NONDISP_HANDLE_CASTS(radv_shader_module, VkShaderModule)
RADV_DEFINE_NONDISP_HANDLE_CASTS(radv_semaphore, VkSemaphore)

#endif /* RADV_PRIVATE_H */<|MERGE_RESOLUTION|>--- conflicted
+++ resolved
@@ -365,16 +365,8 @@
 struct radv_pipeline_key {
 	uint32_t instance_rate_inputs;
 	uint32_t instance_rate_divisors[MAX_VERTEX_ATTRIBS];
-<<<<<<< HEAD
-	uint8_t vertex_attribute_formats[MAX_VERTEX_ATTRIBS];
-	uint32_t vertex_attribute_bindings[MAX_VERTEX_ATTRIBS];
-	uint32_t vertex_attribute_offsets[MAX_VERTEX_ATTRIBS];
-	uint32_t vertex_attribute_strides[MAX_VERTEX_ATTRIBS];
-=======
 	uint32_t vertex_attribute_provided;
->>>>>>> ef961309
 	uint64_t vertex_alpha_adjust;
-	uint32_t vertex_post_shuffle;
 	unsigned tess_input_vertices;
 	uint32_t col_format;
 	uint32_t is_int8;
@@ -400,8 +392,7 @@
 radv_create_shader_variants_from_pipeline_cache(struct radv_device *device,
 					        struct radv_pipeline_cache *cache,
 					        const unsigned char *sha1,
-					        struct radv_shader_variant **variants,
-						bool *found_in_application_cache);
+					        struct radv_shader_variant **variants);
 
 void
 radv_pipeline_cache_insert_shaders(struct radv_device *device,
@@ -1196,7 +1187,8 @@
 			     void **ptr);
 void
 radv_cmd_buffer_set_subpass(struct radv_cmd_buffer *cmd_buffer,
-			    const struct radv_subpass *subpass);
+			    const struct radv_subpass *subpass,
+			    bool transitions);
 bool
 radv_cmd_buffer_upload_data(struct radv_cmd_buffer *cmd_buffer,
 			    unsigned size, unsigned alignmnet,
@@ -1347,7 +1339,11 @@
 };
 
 struct radv_vertex_elements_info {
+	uint32_t rsrc_word3[MAX_VERTEX_ATTRIBS];
 	uint32_t format_size[MAX_VERTEX_ATTRIBS];
+	uint32_t binding[MAX_VERTEX_ATTRIBS];
+	uint32_t offset[MAX_VERTEX_ATTRIBS];
+	uint32_t count;
 };
 
 struct radv_ia_multi_vgt_param_helpers {
@@ -1379,7 +1375,6 @@
 	struct radv_vertex_elements_info             vertex_elements;
 
 	uint32_t                                     binding_stride[MAX_VBS];
-	uint8_t                                      num_vertex_bindings;
 
 	uint32_t user_data_0[MESA_SHADER_STAGES];
 	union {
@@ -1826,21 +1821,15 @@
 };
 
 struct radv_subpass {
-	uint32_t                                     attachment_count;
-	struct radv_subpass_attachment *             attachments;
-
 	uint32_t                                     input_count;
 	uint32_t                                     color_count;
 	struct radv_subpass_attachment *             input_attachments;
 	struct radv_subpass_attachment *             color_attachments;
 	struct radv_subpass_attachment *             resolve_attachments;
-	struct radv_subpass_attachment *             depth_stencil_attachment;
+	struct radv_subpass_attachment               depth_stencil_attachment;
 
 	/** Subpass has at least one resolve attachment */
 	bool                                         has_resolve;
-
-	/** Subpass has at least one color attachment */
-	bool                                         has_color_att;
 
 	struct radv_subpass_barrier                  start_barrier;
 
@@ -1855,9 +1844,7 @@
 	VkAttachmentLoadOp                           stencil_load_op;
 	VkImageLayout                                initial_layout;
 	VkImageLayout                                final_layout;
-
-	/* The subpass id in which the attachment will be used last. */
-	uint32_t                                     last_subpass_idx;
+	uint32_t                                     view_mask;
 };
 
 struct radv_render_pass {
@@ -1952,9 +1939,6 @@
 			     int nir_count,
 			     const struct radv_nir_compiler_options *options);
 
-unsigned radv_nir_get_max_workgroup_size(enum chip_class chip_class,
-					 const struct nir_shader *nir);
-
 /* radv_shader_info.h */
 struct radv_shader_info;
 
@@ -1962,11 +1946,7 @@
 			       const struct radv_nir_compiler_options *options,
 			       struct radv_shader_info *info);
 
-void radv_nir_shader_info_init(struct radv_shader_info *info);
-
 struct radeon_winsys_sem;
-
-uint64_t radv_get_current_time(void);
 
 #define RADV_DEFINE_HANDLE_CASTS(__radv_type, __VkType)		\
 								\
