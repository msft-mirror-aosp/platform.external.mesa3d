/*
 * Copyright © 2016 Red Hat.
 * Copyright © 2016 Bas Nieuwenhuizen
 *
 * based in part on anv driver which is:
 * Copyright © 2015 Intel Corporation
 *
 * Permission is hereby granted, free of charge, to any person obtaining a
 * copy of this software and associated documentation files (the "Software"),
 * to deal in the Software without restriction, including without limitation
 * the rights to use, copy, modify, merge, publish, distribute, sublicense,
 * and/or sell copies of the Software, and to permit persons to whom the
 * Software is furnished to do so, subject to the following conditions:
 *
 * The above copyright notice and this permission notice (including the next
 * paragraph) shall be included in all copies or substantial portions of the
 * Software.
 *
 * THE SOFTWARE IS PROVIDED "AS IS", WITHOUT WARRANTY OF ANY KIND, EXPRESS OR
 * IMPLIED, INCLUDING BUT NOT LIMITED TO THE WARRANTIES OF MERCHANTABILITY,
 * FITNESS FOR A PARTICULAR PURPOSE AND NONINFRINGEMENT.  IN NO EVENT SHALL
 * THE AUTHORS OR COPYRIGHT HOLDERS BE LIABLE FOR ANY CLAIM, DAMAGES OR OTHER
 * LIABILITY, WHETHER IN AN ACTION OF CONTRACT, TORT OR OTHERWISE, ARISING
 * FROM, OUT OF OR IN CONNECTION WITH THE SOFTWARE OR THE USE OR OTHER DEALINGS
 * IN THE SOFTWARE.
 */

#ifndef RADV_PRIVATE_H
#define RADV_PRIVATE_H

#include <stdlib.h>
#include <stdio.h>
#include <stdbool.h>
#include <pthread.h>
#include <assert.h>
#include <stdint.h>
#include <string.h>
#ifdef HAVE_VALGRIND
#include <valgrind.h>
#include <memcheck.h>
#define VG(x) x
#else
#define VG(x)
#endif

#include "c11/threads.h"
#include <amdgpu.h>
#include "compiler/shader_enums.h"
#include "util/macros.h"
#include "util/list.h"
#include "main/macros.h"
#include "vk_alloc.h"
#include "vk_debug_report.h"

#include "radv_radeon_winsys.h"
#include "ac_binary.h"
#include "ac_nir_to_llvm.h"
#include "ac_gpu_info.h"
#include "ac_surface.h"
#include "ac_llvm_build.h"
#include "ac_llvm_util.h"
#include "radv_descriptor_set.h"
#include "radv_extensions.h"
#include "radv_cs.h"

#include <llvm-c/TargetMachine.h>

/* Pre-declarations needed for WSI entrypoints */
struct wl_surface;
struct wl_display;
typedef struct xcb_connection_t xcb_connection_t;
typedef uint32_t xcb_visualid_t;
typedef uint32_t xcb_window_t;

#include <vulkan/vulkan.h>
#include <vulkan/vulkan_intel.h>
#include <vulkan/vk_icd.h>
#include <vulkan/vk_android_native_buffer.h>

#include "radv_entrypoints.h"

#include "wsi_common.h"
#include "wsi_common_display.h"

#define ATI_VENDOR_ID 0x1002

#define MAX_VBS         32
#define MAX_VERTEX_ATTRIBS 32
#define MAX_RTS          8
#define MAX_VIEWPORTS   16
#define MAX_SCISSORS    16
#define MAX_DISCARD_RECTANGLES 4
#define MAX_PUSH_CONSTANTS_SIZE 128
#define MAX_PUSH_DESCRIPTORS 32
#define MAX_DYNAMIC_UNIFORM_BUFFERS 16
#define MAX_DYNAMIC_STORAGE_BUFFERS 8
#define MAX_DYNAMIC_BUFFERS (MAX_DYNAMIC_UNIFORM_BUFFERS + MAX_DYNAMIC_STORAGE_BUFFERS)
#define MAX_SAMPLES_LOG2 4
#define NUM_META_FS_KEYS 12
#define RADV_MAX_DRM_DEVICES 8
#define MAX_VIEWS        8
#define MAX_SO_STREAMS 4
#define MAX_SO_BUFFERS 4
#define MAX_SO_OUTPUTS 64

#define NUM_DEPTH_CLEAR_PIPELINES 3

/*
 * This is the point we switch from using CP to compute shader
 * for certain buffer operations.
 */
#define RADV_BUFFER_OPS_CS_THRESHOLD 4096

#define RADV_BUFFER_UPDATE_THRESHOLD 1024

enum radv_mem_heap {
	RADV_MEM_HEAP_VRAM,
	RADV_MEM_HEAP_VRAM_CPU_ACCESS,
	RADV_MEM_HEAP_GTT,
	RADV_MEM_HEAP_COUNT
};

enum radv_mem_type {
	RADV_MEM_TYPE_VRAM,
	RADV_MEM_TYPE_GTT_WRITE_COMBINE,
	RADV_MEM_TYPE_VRAM_CPU_ACCESS,
	RADV_MEM_TYPE_GTT_CACHED,
	RADV_MEM_TYPE_COUNT
};

#define radv_printflike(a, b) __attribute__((__format__(__printf__, a, b)))

static inline uint32_t
align_u32(uint32_t v, uint32_t a)
{
	assert(a != 0 && a == (a & -a));
	return (v + a - 1) & ~(a - 1);
}

static inline uint32_t
align_u32_npot(uint32_t v, uint32_t a)
{
	return (v + a - 1) / a * a;
}

static inline uint64_t
align_u64(uint64_t v, uint64_t a)
{
	assert(a != 0 && a == (a & -a));
	return (v + a - 1) & ~(a - 1);
}

static inline int32_t
align_i32(int32_t v, int32_t a)
{
	assert(a != 0 && a == (a & -a));
	return (v + a - 1) & ~(a - 1);
}

/** Alignment must be a power of 2. */
static inline bool
radv_is_aligned(uintmax_t n, uintmax_t a)
{
	assert(a == (a & -a));
	return (n & (a - 1)) == 0;
}

static inline uint32_t
round_up_u32(uint32_t v, uint32_t a)
{
	return (v + a - 1) / a;
}

static inline uint64_t
round_up_u64(uint64_t v, uint64_t a)
{
	return (v + a - 1) / a;
}

static inline uint32_t
radv_minify(uint32_t n, uint32_t levels)
{
	if (unlikely(n == 0))
		return 0;
	else
		return MAX2(n >> levels, 1);
}
static inline float
radv_clamp_f(float f, float min, float max)
{
	assert(min < max);

	if (f > max)
		return max;
	else if (f < min)
		return min;
	else
		return f;
}

static inline bool
radv_clear_mask(uint32_t *inout_mask, uint32_t clear_mask)
{
	if (*inout_mask & clear_mask) {
		*inout_mask &= ~clear_mask;
		return true;
	} else {
		return false;
	}
}

#define for_each_bit(b, dword)                          \
	for (uint32_t __dword = (dword);		\
	     (b) = __builtin_ffs(__dword) - 1, __dword;	\
	     __dword &= ~(1 << (b)))

#define typed_memcpy(dest, src, count) ({				\
			STATIC_ASSERT(sizeof(*src) == sizeof(*dest)); \
			memcpy((dest), (src), (count) * sizeof(*(src))); \
		})

/* Whenever we generate an error, pass it through this function. Useful for
 * debugging, where we can break on it. Only call at error site, not when
 * propagating errors. Might be useful to plug in a stack trace here.
 */

struct radv_instance;

VkResult __vk_errorf(struct radv_instance *instance, VkResult error, const char *file, int line, const char *format, ...);

#define vk_error(instance, error) __vk_errorf(instance, error, __FILE__, __LINE__, NULL);
#define vk_errorf(instance, error, format, ...) __vk_errorf(instance, error, __FILE__, __LINE__, format, ## __VA_ARGS__);

void __radv_finishme(const char *file, int line, const char *format, ...)
	radv_printflike(3, 4);
void radv_loge(const char *format, ...) radv_printflike(1, 2);
void radv_loge_v(const char *format, va_list va);
void radv_logi(const char *format, ...) radv_printflike(1, 2);
void radv_logi_v(const char *format, va_list va);

/**
 * Print a FINISHME message, including its source location.
 */
#define radv_finishme(format, ...)					\
	do { \
		static bool reported = false; \
		if (!reported) { \
			__radv_finishme(__FILE__, __LINE__, format, ##__VA_ARGS__); \
			reported = true; \
		} \
	} while (0)

/* A non-fatal assert.  Useful for debugging. */
#ifdef DEBUG
#define radv_assert(x) ({						\
			if (unlikely(!(x)))				\
				fprintf(stderr, "%s:%d ASSERT: %s\n", __FILE__, __LINE__, #x); \
		})
#else
#define radv_assert(x)
#endif

#define stub_return(v)					\
	do {						\
		radv_finishme("stub %s", __func__);	\
		return (v);				\
	} while (0)

#define stub()						\
	do {						\
		radv_finishme("stub %s", __func__);	\
		return;					\
	} while (0)

void *radv_lookup_entrypoint_unchecked(const char *name);
void *radv_lookup_entrypoint_checked(const char *name,
                                    uint32_t core_version,
                                    const struct radv_instance_extension_table *instance,
                                    const struct radv_device_extension_table *device);

struct radv_physical_device {
	VK_LOADER_DATA                              _loader_data;

	struct radv_instance *                       instance;

	struct radeon_winsys *ws;
	struct radeon_info rad_info;
	char                                        name[VK_MAX_PHYSICAL_DEVICE_NAME_SIZE];
	uint8_t                                     driver_uuid[VK_UUID_SIZE];
	uint8_t                                     device_uuid[VK_UUID_SIZE];
	uint8_t                                     cache_uuid[VK_UUID_SIZE];

	int local_fd;
	int master_fd;
	struct wsi_device                       wsi_device;

	bool has_rbplus; /* if RB+ register exist */
	bool rbplus_allowed; /* if RB+ is allowed */
	bool has_clear_state;
	bool cpdma_prefetch_writes_memory;
	bool has_scissor_bug;

	bool has_out_of_order_rast;
	bool out_of_order_rast_allowed;

	/* Whether DCC should be enabled for MSAA textures. */
	bool dcc_msaa_allowed;

	/* Whether LOAD_CONTEXT_REG packets are supported. */
	bool has_load_ctx_reg_pkt;

	/* This is the drivers on-disk cache used as a fallback as opposed to
	 * the pipeline cache defined by apps.
	 */
	struct disk_cache *                          disk_cache;

	VkPhysicalDeviceMemoryProperties memory_properties;
	enum radv_mem_type mem_type_indices[RADV_MEM_TYPE_COUNT];

	drmPciBusInfo bus_info;

	struct radv_device_extension_table supported_extensions;
};

struct radv_instance {
	VK_LOADER_DATA                              _loader_data;

	VkAllocationCallbacks                       alloc;

	uint32_t                                    apiVersion;
	int                                         physicalDeviceCount;
	struct radv_physical_device                 physicalDevices[RADV_MAX_DRM_DEVICES];

	uint64_t debug_flags;
	uint64_t perftest_flags;

	struct vk_debug_report_instance             debug_report_callbacks;

	struct radv_instance_extension_table enabled_extensions;
};

VkResult radv_init_wsi(struct radv_physical_device *physical_device);
void radv_finish_wsi(struct radv_physical_device *physical_device);

bool radv_instance_extension_supported(const char *name);
uint32_t radv_physical_device_api_version(struct radv_physical_device *dev);
bool radv_physical_device_extension_supported(struct radv_physical_device *dev,
					      const char *name);

struct cache_entry;

struct radv_pipeline_cache {
	struct radv_device *                          device;
	pthread_mutex_t                              mutex;

	uint32_t                                     total_size;
	uint32_t                                     table_size;
	uint32_t                                     kernel_count;
	struct cache_entry **                        hash_table;
	bool                                         modified;

	VkAllocationCallbacks                        alloc;
};

struct radv_pipeline_key {
	uint32_t instance_rate_inputs;
	uint32_t instance_rate_divisors[MAX_VERTEX_ATTRIBS];
	uint32_t vertex_attribute_provided;
	uint64_t vertex_alpha_adjust;
	unsigned tess_input_vertices;
	uint32_t col_format;
	uint32_t is_int8;
	uint32_t is_int10;
	uint8_t log2_ps_iter_samples;
<<<<<<< HEAD
	uint8_t log2_num_samples;
	uint32_t multisample : 1;
=======
	uint8_t num_samples;
>>>>>>> f163900f
	uint32_t has_multiview_view_index : 1;
	uint32_t optimisations_disabled : 1;
};

void
radv_pipeline_cache_init(struct radv_pipeline_cache *cache,
			 struct radv_device *device);
void
radv_pipeline_cache_finish(struct radv_pipeline_cache *cache);
bool
radv_pipeline_cache_load(struct radv_pipeline_cache *cache,
			 const void *data, size_t size);

struct radv_shader_variant;

bool
radv_create_shader_variants_from_pipeline_cache(struct radv_device *device,
					        struct radv_pipeline_cache *cache,
					        const unsigned char *sha1,
					        struct radv_shader_variant **variants);

void
radv_pipeline_cache_insert_shaders(struct radv_device *device,
				   struct radv_pipeline_cache *cache,
				   const unsigned char *sha1,
				   struct radv_shader_variant **variants,
				   const void *const *codes,
				   const unsigned *code_sizes);

enum radv_blit_ds_layout {
	RADV_BLIT_DS_LAYOUT_TILE_ENABLE,
	RADV_BLIT_DS_LAYOUT_TILE_DISABLE,
	RADV_BLIT_DS_LAYOUT_COUNT,
};

static inline enum radv_blit_ds_layout radv_meta_blit_ds_to_type(VkImageLayout layout)
{
	return (layout == VK_IMAGE_LAYOUT_GENERAL) ? RADV_BLIT_DS_LAYOUT_TILE_DISABLE : RADV_BLIT_DS_LAYOUT_TILE_ENABLE;
}

static inline VkImageLayout radv_meta_blit_ds_to_layout(enum radv_blit_ds_layout ds_layout)
{
	return ds_layout == RADV_BLIT_DS_LAYOUT_TILE_ENABLE ? VK_IMAGE_LAYOUT_TRANSFER_DST_OPTIMAL : VK_IMAGE_LAYOUT_GENERAL;
}

enum radv_meta_dst_layout {
	RADV_META_DST_LAYOUT_GENERAL,
	RADV_META_DST_LAYOUT_OPTIMAL,
	RADV_META_DST_LAYOUT_COUNT,
};

static inline enum radv_meta_dst_layout radv_meta_dst_layout_from_layout(VkImageLayout layout)
{
	return (layout == VK_IMAGE_LAYOUT_GENERAL) ? RADV_META_DST_LAYOUT_GENERAL : RADV_META_DST_LAYOUT_OPTIMAL;
}

static inline VkImageLayout radv_meta_dst_layout_to_layout(enum radv_meta_dst_layout layout)
{
	return layout == RADV_META_DST_LAYOUT_OPTIMAL ? VK_IMAGE_LAYOUT_TRANSFER_DST_OPTIMAL : VK_IMAGE_LAYOUT_GENERAL;
}

struct radv_meta_state {
	VkAllocationCallbacks alloc;

	struct radv_pipeline_cache cache;

	/*
	 * For on-demand pipeline creation, makes sure that
	 * only one thread tries to build a pipeline at the same time.
	 */
	mtx_t mtx;

	/**
	 * Use array element `i` for images with `2^i` samples.
	 */
	struct {
		VkRenderPass render_pass[NUM_META_FS_KEYS];
		VkPipeline color_pipelines[NUM_META_FS_KEYS];

		VkRenderPass depthstencil_rp;
		VkPipeline depth_only_pipeline[NUM_DEPTH_CLEAR_PIPELINES];
		VkPipeline stencil_only_pipeline[NUM_DEPTH_CLEAR_PIPELINES];
		VkPipeline depthstencil_pipeline[NUM_DEPTH_CLEAR_PIPELINES];
	} clear[1 + MAX_SAMPLES_LOG2];

	VkPipelineLayout                          clear_color_p_layout;
	VkPipelineLayout                          clear_depth_p_layout;

	/* Optimized compute fast HTILE clear for stencil or depth only. */
	VkPipeline clear_htile_mask_pipeline;
	VkPipelineLayout clear_htile_mask_p_layout;
	VkDescriptorSetLayout clear_htile_mask_ds_layout;

	struct {
		VkRenderPass render_pass[NUM_META_FS_KEYS][RADV_META_DST_LAYOUT_COUNT];

		/** Pipeline that blits from a 1D image. */
		VkPipeline pipeline_1d_src[NUM_META_FS_KEYS];

		/** Pipeline that blits from a 2D image. */
		VkPipeline pipeline_2d_src[NUM_META_FS_KEYS];

		/** Pipeline that blits from a 3D image. */
		VkPipeline pipeline_3d_src[NUM_META_FS_KEYS];

		VkRenderPass depth_only_rp[RADV_BLIT_DS_LAYOUT_COUNT];
		VkPipeline depth_only_1d_pipeline;
		VkPipeline depth_only_2d_pipeline;
		VkPipeline depth_only_3d_pipeline;

		VkRenderPass stencil_only_rp[RADV_BLIT_DS_LAYOUT_COUNT];
		VkPipeline stencil_only_1d_pipeline;
		VkPipeline stencil_only_2d_pipeline;
		VkPipeline stencil_only_3d_pipeline;
		VkPipelineLayout                          pipeline_layout;
		VkDescriptorSetLayout                     ds_layout;
	} blit;

	struct {
		VkPipelineLayout p_layouts[5];
		VkDescriptorSetLayout ds_layouts[5];
		VkPipeline pipelines[5][NUM_META_FS_KEYS];

		VkPipeline depth_only_pipeline[5];

		VkPipeline stencil_only_pipeline[5];
	} blit2d[1 + MAX_SAMPLES_LOG2];

	VkRenderPass blit2d_render_passes[NUM_META_FS_KEYS][RADV_META_DST_LAYOUT_COUNT];
	VkRenderPass blit2d_depth_only_rp[RADV_BLIT_DS_LAYOUT_COUNT];
	VkRenderPass blit2d_stencil_only_rp[RADV_BLIT_DS_LAYOUT_COUNT];

	struct {
		VkPipelineLayout                          img_p_layout;
		VkDescriptorSetLayout                     img_ds_layout;
		VkPipeline pipeline;
		VkPipeline pipeline_3d;
	} itob;
	struct {
		VkPipelineLayout                          img_p_layout;
		VkDescriptorSetLayout                     img_ds_layout;
		VkPipeline pipeline;
		VkPipeline pipeline_3d;
	} btoi;
	struct {
		VkPipelineLayout                          img_p_layout;
		VkDescriptorSetLayout                     img_ds_layout;
		VkPipeline pipeline;
	} btoi_r32g32b32;
	struct {
		VkPipelineLayout                          img_p_layout;
		VkDescriptorSetLayout                     img_ds_layout;
		VkPipeline pipeline;
		VkPipeline pipeline_3d;
	} itoi;
	struct {
		VkPipelineLayout                          img_p_layout;
		VkDescriptorSetLayout                     img_ds_layout;
		VkPipeline pipeline;
	} itoi_r32g32b32;
	struct {
		VkPipelineLayout                          img_p_layout;
		VkDescriptorSetLayout                     img_ds_layout;
		VkPipeline pipeline;
		VkPipeline pipeline_3d;
	} cleari;
	struct {
		VkPipelineLayout                          img_p_layout;
		VkDescriptorSetLayout                     img_ds_layout;
		VkPipeline pipeline;
	} cleari_r32g32b32;

	struct {
		VkPipelineLayout                          p_layout;
		VkPipeline                                pipeline[NUM_META_FS_KEYS];
		VkRenderPass                              pass[NUM_META_FS_KEYS];
	} resolve;

	struct {
		VkDescriptorSetLayout                     ds_layout;
		VkPipelineLayout                          p_layout;
		struct {
			VkPipeline                                pipeline;
			VkPipeline                                i_pipeline;
			VkPipeline                                srgb_pipeline;
		} rc[MAX_SAMPLES_LOG2];
	} resolve_compute;

	struct {
		VkDescriptorSetLayout                     ds_layout;
		VkPipelineLayout                          p_layout;

		struct {
			VkRenderPass render_pass[NUM_META_FS_KEYS][RADV_META_DST_LAYOUT_COUNT];
			VkPipeline   pipeline[NUM_META_FS_KEYS];
		} rc[MAX_SAMPLES_LOG2];
	} resolve_fragment;

	struct {
		VkPipelineLayout                          p_layout;
		VkPipeline                                decompress_pipeline;
		VkPipeline                                resummarize_pipeline;
		VkRenderPass                              pass;
	} depth_decomp[1 + MAX_SAMPLES_LOG2];

	struct {
		VkPipelineLayout                          p_layout;
		VkPipeline                                cmask_eliminate_pipeline;
		VkPipeline                                fmask_decompress_pipeline;
		VkPipeline                                dcc_decompress_pipeline;
		VkRenderPass                              pass;

		VkDescriptorSetLayout                     dcc_decompress_compute_ds_layout;
		VkPipelineLayout                          dcc_decompress_compute_p_layout;
		VkPipeline                                dcc_decompress_compute_pipeline;
	} fast_clear_flush;

	struct {
		VkPipelineLayout fill_p_layout;
		VkPipelineLayout copy_p_layout;
		VkDescriptorSetLayout fill_ds_layout;
		VkDescriptorSetLayout copy_ds_layout;
		VkPipeline fill_pipeline;
		VkPipeline copy_pipeline;
	} buffer;

	struct {
		VkDescriptorSetLayout ds_layout;
		VkPipelineLayout p_layout;
		VkPipeline occlusion_query_pipeline;
		VkPipeline pipeline_statistics_query_pipeline;
		VkPipeline tfb_query_pipeline;
	} query;

	struct {
		VkDescriptorSetLayout ds_layout;
		VkPipelineLayout p_layout;
		VkPipeline pipeline[MAX_SAMPLES_LOG2];
	} fmask_expand;
};

/* queue types */
#define RADV_QUEUE_GENERAL 0
#define RADV_QUEUE_COMPUTE 1
#define RADV_QUEUE_TRANSFER 2

#define RADV_MAX_QUEUE_FAMILIES 3

enum ring_type radv_queue_family_to_ring(int f);

struct radv_queue {
	VK_LOADER_DATA                              _loader_data;
	struct radv_device *                         device;
	struct radeon_winsys_ctx                    *hw_ctx;
	enum radeon_ctx_priority                     priority;
	uint32_t queue_family_index;
	int queue_idx;
	VkDeviceQueueCreateFlags flags;

	uint32_t scratch_size;
	uint32_t compute_scratch_size;
	uint32_t esgs_ring_size;
	uint32_t gsvs_ring_size;
	bool has_tess_rings;
	bool has_sample_positions;

	struct radeon_winsys_bo *scratch_bo;
	struct radeon_winsys_bo *descriptor_bo;
	struct radeon_winsys_bo *compute_scratch_bo;
	struct radeon_winsys_bo *esgs_ring_bo;
	struct radeon_winsys_bo *gsvs_ring_bo;
	struct radeon_winsys_bo *tess_rings_bo;
	struct radeon_cmdbuf *initial_preamble_cs;
	struct radeon_cmdbuf *initial_full_flush_preamble_cs;
	struct radeon_cmdbuf *continue_preamble_cs;
};

struct radv_bo_list {
	struct radv_winsys_bo_list list;
	unsigned capacity;
	pthread_mutex_t mutex;
};

struct radv_device {
	VK_LOADER_DATA                              _loader_data;

	VkAllocationCallbacks                       alloc;

	struct radv_instance *                       instance;
	struct radeon_winsys *ws;

	struct radv_meta_state                       meta_state;

	struct radv_queue *queues[RADV_MAX_QUEUE_FAMILIES];
	int queue_count[RADV_MAX_QUEUE_FAMILIES];
	struct radeon_cmdbuf *empty_cs[RADV_MAX_QUEUE_FAMILIES];

	bool always_use_syncobj;
	bool has_distributed_tess;
	bool pbb_allowed;
	bool dfsm_allowed;
	uint32_t tess_offchip_block_dw_size;
	uint32_t scratch_waves;
	uint32_t dispatch_initiator;

	uint32_t gs_table_depth;

	/* MSAA sample locations.
	 * The first index is the sample index.
	 * The second index is the coordinate: X, Y. */
	float sample_locations_1x[1][2];
	float sample_locations_2x[2][2];
	float sample_locations_4x[4][2];
	float sample_locations_8x[8][2];
	float sample_locations_16x[16][2];

	/* CIK and later */
	uint32_t gfx_init_size_dw;
	struct radeon_winsys_bo                      *gfx_init;

	struct radeon_winsys_bo                      *trace_bo;
	uint32_t                                     *trace_id_ptr;

	/* Whether to keep shader debug info, for tracing or VK_AMD_shader_info */
	bool                                         keep_shader_info;

	struct radv_physical_device                  *physical_device;

	/* Backup in-memory cache to be used if the app doesn't provide one */
	struct radv_pipeline_cache *                mem_cache;

	/*
	 * use different counters so MSAA MRTs get consecutive surface indices,
	 * even if MASK is allocated in between.
	 */
	uint32_t image_mrt_offset_counter;
	uint32_t fmask_mrt_offset_counter;
	struct list_head shader_slabs;
	mtx_t shader_slab_mutex;

	/* For detecting VM faults reported by dmesg. */
	uint64_t dmesg_timestamp;

	struct radv_device_extension_table enabled_extensions;

	/* Whether the driver uses a global BO list. */
	bool use_global_bo_list;

	struct radv_bo_list bo_list;

	/* Whether anisotropy is forced with RADV_TEX_ANISO (-1 is disabled). */
	int force_aniso;
};

struct radv_device_memory {
	struct radeon_winsys_bo                      *bo;
	/* for dedicated allocations */
	struct radv_image                            *image;
	struct radv_buffer                           *buffer;
	uint32_t                                     type_index;
	VkDeviceSize                                 map_size;
	void *                                       map;
	void *                                       user_ptr;
};


struct radv_descriptor_range {
	uint64_t va;
	uint32_t size;
};

struct radv_descriptor_set {
	const struct radv_descriptor_set_layout *layout;
	uint32_t size;

	struct radeon_winsys_bo *bo;
	uint64_t va;
	uint32_t *mapped_ptr;
	struct radv_descriptor_range *dynamic_descriptors;

	struct radeon_winsys_bo *descriptors[0];
};

struct radv_push_descriptor_set
{
	struct radv_descriptor_set set;
	uint32_t capacity;
};

struct radv_descriptor_pool_entry {
	uint32_t offset;
	uint32_t size;
	struct radv_descriptor_set *set;
};

struct radv_descriptor_pool {
	struct radeon_winsys_bo *bo;
	uint8_t *mapped_ptr;
	uint64_t current_offset;
	uint64_t size;

	uint8_t *host_memory_base;
	uint8_t *host_memory_ptr;
	uint8_t *host_memory_end;

	uint32_t entry_count;
	uint32_t max_entry_count;
	struct radv_descriptor_pool_entry entries[0];
};

struct radv_descriptor_update_template_entry {
	VkDescriptorType descriptor_type;

	/* The number of descriptors to update */
	uint32_t descriptor_count;

	/* Into mapped_ptr or dynamic_descriptors, in units of the respective array */
	uint32_t dst_offset;

	/* In dwords. Not valid/used for dynamic descriptors */
	uint32_t dst_stride;

	uint32_t buffer_offset;

	/* Only valid for combined image samplers and samplers */
	uint16_t has_sampler;

	/* In bytes */
	size_t src_offset;
	size_t src_stride;

	/* For push descriptors */
	const uint32_t *immutable_samplers;
};

struct radv_descriptor_update_template {
	uint32_t entry_count;
	VkPipelineBindPoint bind_point;
	struct radv_descriptor_update_template_entry entry[0];
};

struct radv_buffer {
	VkDeviceSize                                 size;

	VkBufferUsageFlags                           usage;
	VkBufferCreateFlags                          flags;

	/* Set when bound */
	struct radeon_winsys_bo *                      bo;
	VkDeviceSize                                 offset;

	bool shareable;
};

enum radv_dynamic_state_bits {
	RADV_DYNAMIC_VIEWPORT             = 1 << 0,
	RADV_DYNAMIC_SCISSOR              = 1 << 1,
	RADV_DYNAMIC_LINE_WIDTH           = 1 << 2,
	RADV_DYNAMIC_DEPTH_BIAS           = 1 << 3,
	RADV_DYNAMIC_BLEND_CONSTANTS      = 1 << 4,
	RADV_DYNAMIC_DEPTH_BOUNDS         = 1 << 5,
	RADV_DYNAMIC_STENCIL_COMPARE_MASK = 1 << 6,
	RADV_DYNAMIC_STENCIL_WRITE_MASK   = 1 << 7,
	RADV_DYNAMIC_STENCIL_REFERENCE    = 1 << 8,
	RADV_DYNAMIC_DISCARD_RECTANGLE    = 1 << 9,
	RADV_DYNAMIC_ALL                  = (1 << 10) - 1,
};

enum radv_cmd_dirty_bits {
	/* Keep the dynamic state dirty bits in sync with
	 * enum radv_dynamic_state_bits */
	RADV_CMD_DIRTY_DYNAMIC_VIEWPORT                  = 1 << 0,
	RADV_CMD_DIRTY_DYNAMIC_SCISSOR                   = 1 << 1,
	RADV_CMD_DIRTY_DYNAMIC_LINE_WIDTH                = 1 << 2,
	RADV_CMD_DIRTY_DYNAMIC_DEPTH_BIAS                = 1 << 3,
	RADV_CMD_DIRTY_DYNAMIC_BLEND_CONSTANTS           = 1 << 4,
	RADV_CMD_DIRTY_DYNAMIC_DEPTH_BOUNDS              = 1 << 5,
	RADV_CMD_DIRTY_DYNAMIC_STENCIL_COMPARE_MASK      = 1 << 6,
	RADV_CMD_DIRTY_DYNAMIC_STENCIL_WRITE_MASK        = 1 << 7,
	RADV_CMD_DIRTY_DYNAMIC_STENCIL_REFERENCE         = 1 << 8,
	RADV_CMD_DIRTY_DYNAMIC_DISCARD_RECTANGLE         = 1 << 9,
	RADV_CMD_DIRTY_DYNAMIC_ALL                       = (1 << 10) - 1,
	RADV_CMD_DIRTY_PIPELINE                          = 1 << 10,
	RADV_CMD_DIRTY_INDEX_BUFFER                      = 1 << 11,
	RADV_CMD_DIRTY_FRAMEBUFFER                       = 1 << 12,
	RADV_CMD_DIRTY_VERTEX_BUFFER                     = 1 << 13,
	RADV_CMD_DIRTY_STREAMOUT_BUFFER                  = 1 << 14,
};

enum radv_cmd_flush_bits {
	RADV_CMD_FLAG_INV_ICACHE = 1 << 0,
	/* SMEM L1, other names: KCACHE, constant cache, DCACHE, data cache */
	RADV_CMD_FLAG_INV_SMEM_L1 = 1 << 1,
	/* VMEM L1 can optionally be bypassed (GLC=1). Other names: TC L1 */
	RADV_CMD_FLAG_INV_VMEM_L1 = 1 << 2,
	/* Used by everything except CB/DB, can be bypassed (SLC=1). Other names: TC L2 */
	RADV_CMD_FLAG_INV_GLOBAL_L2 = 1 << 3,
	/* Same as above, but only writes back and doesn't invalidate */
	RADV_CMD_FLAG_WRITEBACK_GLOBAL_L2 = 1 << 4,
	/* Framebuffer caches */
	RADV_CMD_FLAG_FLUSH_AND_INV_CB_META = 1 << 5,
	RADV_CMD_FLAG_FLUSH_AND_INV_DB_META = 1 << 6,
	RADV_CMD_FLAG_FLUSH_AND_INV_DB = 1 << 7,
	RADV_CMD_FLAG_FLUSH_AND_INV_CB = 1 << 8,
	/* Engine synchronization. */
	RADV_CMD_FLAG_VS_PARTIAL_FLUSH = 1 << 9,
	RADV_CMD_FLAG_PS_PARTIAL_FLUSH = 1 << 10,
	RADV_CMD_FLAG_CS_PARTIAL_FLUSH = 1 << 11,
	RADV_CMD_FLAG_VGT_FLUSH        = 1 << 12,
	/* Pipeline query controls. */
	RADV_CMD_FLAG_START_PIPELINE_STATS = 1 << 13,
	RADV_CMD_FLAG_STOP_PIPELINE_STATS  = 1 << 14,
	RADV_CMD_FLAG_VGT_STREAMOUT_SYNC   = 1 << 15,

	RADV_CMD_FLUSH_AND_INV_FRAMEBUFFER = (RADV_CMD_FLAG_FLUSH_AND_INV_CB |
					      RADV_CMD_FLAG_FLUSH_AND_INV_CB_META |
					      RADV_CMD_FLAG_FLUSH_AND_INV_DB |
					      RADV_CMD_FLAG_FLUSH_AND_INV_DB_META)
};

struct radv_vertex_binding {
	struct radv_buffer *                          buffer;
	VkDeviceSize                                 offset;
};

struct radv_streamout_binding {
	struct radv_buffer *buffer;
	VkDeviceSize offset;
	VkDeviceSize size;
};

struct radv_streamout_state {
	/* Mask of bound streamout buffers. */
	uint8_t enabled_mask;

	/* External state that comes from the last vertex stage, it must be
	 * set explicitely when binding a new graphics pipeline.
	 */
	uint16_t stride_in_dw[MAX_SO_BUFFERS];
	uint32_t enabled_stream_buffers_mask; /* stream0 buffers0-3 in 4 LSB */

	/* State of VGT_STRMOUT_BUFFER_(CONFIG|END) */
	uint32_t hw_enabled_mask;

	/* State of VGT_STRMOUT_(CONFIG|EN) */
	bool streamout_enabled;
};

struct radv_viewport_state {
	uint32_t                                          count;
	VkViewport                                        viewports[MAX_VIEWPORTS];
};

struct radv_scissor_state {
	uint32_t                                          count;
	VkRect2D                                          scissors[MAX_SCISSORS];
};

struct radv_discard_rectangle_state {
	uint32_t                                          count;
	VkRect2D                                          rectangles[MAX_DISCARD_RECTANGLES];
};

struct radv_dynamic_state {
	/**
	 * Bitmask of (1 << VK_DYNAMIC_STATE_*).
	 * Defines the set of saved dynamic state.
	 */
	uint32_t mask;

	struct radv_viewport_state                        viewport;

	struct radv_scissor_state                         scissor;

	float                                        line_width;

	struct {
		float                                     bias;
		float                                     clamp;
		float                                     slope;
	} depth_bias;

	float                                        blend_constants[4];

	struct {
		float                                     min;
		float                                     max;
	} depth_bounds;

	struct {
		uint32_t                                  front;
		uint32_t                                  back;
	} stencil_compare_mask;

	struct {
		uint32_t                                  front;
		uint32_t                                  back;
	} stencil_write_mask;

	struct {
		uint32_t                                  front;
		uint32_t                                  back;
	} stencil_reference;

	struct radv_discard_rectangle_state               discard_rectangle;
};

extern const struct radv_dynamic_state default_dynamic_state;

const char *
radv_get_debug_option_name(int id);

const char *
radv_get_perftest_option_name(int id);

/**
 * Attachment state when recording a renderpass instance.
 *
 * The clear value is valid only if there exists a pending clear.
 */
struct radv_attachment_state {
	VkImageAspectFlags                           pending_clear_aspects;
	uint32_t                                     cleared_views;
	VkClearValue                                 clear_value;
	VkImageLayout                                current_layout;
};

struct radv_descriptor_state {
	struct radv_descriptor_set *sets[MAX_SETS];
	uint32_t dirty;
	uint32_t valid;
	struct radv_push_descriptor_set push_set;
	bool push_dirty;
	uint32_t dynamic_buffers[4 * MAX_DYNAMIC_BUFFERS];
};

struct radv_cmd_state {
	/* Vertex descriptors */
	uint64_t                                      vb_va;
	unsigned                                      vb_size;

	bool predicating;
	uint32_t                                      dirty;

	uint32_t                                      prefetch_L2_mask;

	struct radv_pipeline *                        pipeline;
	struct radv_pipeline *                        emitted_pipeline;
	struct radv_pipeline *                        compute_pipeline;
	struct radv_pipeline *                        emitted_compute_pipeline;
	struct radv_framebuffer *                     framebuffer;
	struct radv_render_pass *                     pass;
	const struct radv_subpass *                         subpass;
	struct radv_dynamic_state                     dynamic;
	struct radv_attachment_state *                attachments;
	struct radv_streamout_state                  streamout;
	VkRect2D                                     render_area;

	/* Index buffer */
	struct radv_buffer                           *index_buffer;
	uint64_t                                     index_offset;
	uint32_t                                     index_type;
	uint32_t                                     max_index_count;
	uint64_t                                     index_va;
	int32_t                                      last_index_type;

	int32_t                                      last_primitive_reset_en;
	uint32_t                                     last_primitive_reset_index;
	enum radv_cmd_flush_bits                     flush_bits;
	unsigned                                     active_occlusion_queries;
	bool                                         perfect_occlusion_queries_enabled;
	unsigned                                     active_pipeline_queries;
	float					     offset_scale;
	uint32_t                                      trace_id;
	uint32_t                                      last_ia_multi_vgt_param;

	uint32_t last_num_instances;
	uint32_t last_first_instance;
	uint32_t last_vertex_offset;

	/* Whether CP DMA is busy/idle. */
	bool dma_is_busy;

	/* Conditional rendering info. */
	int predication_type; /* -1: disabled, 0: normal, 1: inverted */
	uint64_t predication_va;

	bool context_roll_without_scissor_emitted;
};

struct radv_cmd_pool {
	VkAllocationCallbacks                        alloc;
	struct list_head                             cmd_buffers;
	struct list_head                             free_cmd_buffers;
	uint32_t queue_family_index;
};

struct radv_cmd_buffer_upload {
	uint8_t *map;
	unsigned offset;
	uint64_t size;
	struct radeon_winsys_bo *upload_bo;
	struct list_head list;
};

enum radv_cmd_buffer_status {
	RADV_CMD_BUFFER_STATUS_INVALID,
	RADV_CMD_BUFFER_STATUS_INITIAL,
	RADV_CMD_BUFFER_STATUS_RECORDING,
	RADV_CMD_BUFFER_STATUS_EXECUTABLE,
	RADV_CMD_BUFFER_STATUS_PENDING,
};

struct radv_cmd_buffer {
	VK_LOADER_DATA                               _loader_data;

	struct radv_device *                          device;

	struct radv_cmd_pool *                        pool;
	struct list_head                             pool_link;

	VkCommandBufferUsageFlags                    usage_flags;
	VkCommandBufferLevel                         level;
	enum radv_cmd_buffer_status status;
	struct radeon_cmdbuf *cs;
	struct radv_cmd_state state;
	struct radv_vertex_binding                   vertex_bindings[MAX_VBS];
	struct radv_streamout_binding                streamout_bindings[MAX_SO_BUFFERS];
	uint32_t queue_family_index;

	uint8_t push_constants[MAX_PUSH_CONSTANTS_SIZE];
	VkShaderStageFlags push_constant_stages;
	struct radv_descriptor_set meta_push_descriptors;

	struct radv_descriptor_state descriptors[VK_PIPELINE_BIND_POINT_RANGE_SIZE];

	struct radv_cmd_buffer_upload upload;

	uint32_t scratch_size_needed;
	uint32_t compute_scratch_size_needed;
	uint32_t esgs_ring_size_needed;
	uint32_t gsvs_ring_size_needed;
	bool tess_rings_needed;
	bool sample_positions_needed;

	VkResult record_result;

	uint64_t gfx9_fence_va;
	uint32_t gfx9_fence_idx;
<<<<<<< HEAD
=======
	uint64_t gfx9_eop_bug_va;
>>>>>>> f163900f

	/**
	 * Whether a query pool has been resetted and we have to flush caches.
	 */
	bool pending_reset_query;
};

struct radv_image;

bool radv_cmd_buffer_uses_mec(struct radv_cmd_buffer *cmd_buffer);

void si_emit_graphics(struct radv_physical_device *physical_device,
		      struct radeon_cmdbuf *cs);
void si_emit_compute(struct radv_physical_device *physical_device,
		      struct radeon_cmdbuf *cs);

void cik_create_gfx_config(struct radv_device *device);

void si_write_viewport(struct radeon_cmdbuf *cs, int first_vp,
		       int count, const VkViewport *viewports);
void si_write_scissors(struct radeon_cmdbuf *cs, int first,
		       int count, const VkRect2D *scissors,
		       const VkViewport *viewports, bool can_use_guardband);
uint32_t si_get_ia_multi_vgt_param(struct radv_cmd_buffer *cmd_buffer,
				   bool instanced_draw, bool indirect_draw,
				   uint32_t draw_vertex_count);
void si_cs_emit_write_event_eop(struct radeon_cmdbuf *cs,
				enum chip_class chip_class,
				bool is_mec,
				unsigned event, unsigned event_flags,
				unsigned data_sel,
				uint64_t va,
<<<<<<< HEAD
				uint32_t old_fence,
				uint32_t new_fence);

void si_emit_wait_fence(struct radeon_winsys_cs *cs,
			bool predicated,
			uint64_t va, uint32_t ref,
			uint32_t mask);
void si_cs_emit_cache_flush(struct radeon_winsys_cs *cs,
=======
				uint32_t new_fence,
				uint64_t gfx9_eop_bug_va);

void radv_cp_wait_mem(struct radeon_cmdbuf *cs, uint32_t op, uint64_t va,
		      uint32_t ref, uint32_t mask);
void si_cs_emit_cache_flush(struct radeon_cmdbuf *cs,
>>>>>>> f163900f
			    enum chip_class chip_class,
			    uint32_t *fence_ptr, uint64_t va,
			    bool is_mec,
			    enum radv_cmd_flush_bits flush_bits,
			    uint64_t gfx9_eop_bug_va);
void si_emit_cache_flush(struct radv_cmd_buffer *cmd_buffer);
void si_emit_set_predication_state(struct radv_cmd_buffer *cmd_buffer,
				   bool inverted, uint64_t va);
void si_cp_dma_buffer_copy(struct radv_cmd_buffer *cmd_buffer,
			   uint64_t src_va, uint64_t dest_va,
			   uint64_t size);
void si_cp_dma_prefetch(struct radv_cmd_buffer *cmd_buffer, uint64_t va,
                        unsigned size);
void si_cp_dma_clear_buffer(struct radv_cmd_buffer *cmd_buffer, uint64_t va,
			    uint64_t size, unsigned value);
void si_cp_dma_wait_for_idle(struct radv_cmd_buffer *cmd_buffer);

void radv_set_db_count_control(struct radv_cmd_buffer *cmd_buffer);
bool
radv_cmd_buffer_upload_alloc(struct radv_cmd_buffer *cmd_buffer,
			     unsigned size,
			     unsigned alignment,
			     unsigned *out_offset,
			     void **ptr);
void
radv_cmd_buffer_set_subpass(struct radv_cmd_buffer *cmd_buffer,
			    const struct radv_subpass *subpass,
			    bool transitions);
bool
radv_cmd_buffer_upload_data(struct radv_cmd_buffer *cmd_buffer,
			    unsigned size, unsigned alignmnet,
			    const void *data, unsigned *out_offset);

void radv_cmd_buffer_clear_subpass(struct radv_cmd_buffer *cmd_buffer);
void radv_cmd_buffer_resolve_subpass(struct radv_cmd_buffer *cmd_buffer);
void radv_cmd_buffer_resolve_subpass_cs(struct radv_cmd_buffer *cmd_buffer);
void radv_cmd_buffer_resolve_subpass_fs(struct radv_cmd_buffer *cmd_buffer);
void radv_cayman_emit_msaa_sample_locs(struct radeon_cmdbuf *cs, int nr_samples);
unsigned radv_cayman_get_maxdist(int log_samples);
void radv_device_init_msaa(struct radv_device *device);

void radv_update_ds_clear_metadata(struct radv_cmd_buffer *cmd_buffer,
				   struct radv_image *image,
				   VkClearDepthStencilValue ds_clear_value,
				   VkImageAspectFlags aspects);

void radv_update_color_clear_metadata(struct radv_cmd_buffer *cmd_buffer,
				      struct radv_image *image,
				      int cb_idx,
				      uint32_t color_values[2]);

void radv_update_fce_metadata(struct radv_cmd_buffer *cmd_buffer,
			      struct radv_image *image, bool value);

void radv_update_dcc_metadata(struct radv_cmd_buffer *cmd_buffer,
			      struct radv_image *image, bool value);

uint32_t radv_fill_buffer(struct radv_cmd_buffer *cmd_buffer,
			  struct radeon_winsys_bo *bo,
			  uint64_t offset, uint64_t size, uint32_t value);
void radv_cmd_buffer_trace_emit(struct radv_cmd_buffer *cmd_buffer);
bool radv_get_memory_fd(struct radv_device *device,
			struct radv_device_memory *memory,
			int *pFD);

static inline void
radv_emit_shader_pointer_head(struct radeon_cmdbuf *cs,
			      unsigned sh_offset, unsigned pointer_count,
			      bool use_32bit_pointers)
{
	radeon_emit(cs, PKT3(PKT3_SET_SH_REG, pointer_count * (use_32bit_pointers ? 1 : 2), 0));
	radeon_emit(cs, (sh_offset - SI_SH_REG_OFFSET) >> 2);
}

static inline void
radv_emit_shader_pointer_body(struct radv_device *device,
			      struct radeon_cmdbuf *cs,
			      uint64_t va, bool use_32bit_pointers)
{
	radeon_emit(cs, va);

	if (use_32bit_pointers) {
		assert(va == 0 ||
		       (va >> 32) == device->physical_device->rad_info.address32_hi);
	} else {
		radeon_emit(cs, va >> 32);
	}
}

static inline void
radv_emit_shader_pointer(struct radv_device *device,
			 struct radeon_cmdbuf *cs,
			 uint32_t sh_offset, uint64_t va, bool global)
{
	bool use_32bit_pointers = !global;

	radv_emit_shader_pointer_head(cs, sh_offset, 1, use_32bit_pointers);
	radv_emit_shader_pointer_body(device, cs, va, use_32bit_pointers);
}

static inline struct radv_descriptor_state *
radv_get_descriptors_state(struct radv_cmd_buffer *cmd_buffer,
			   VkPipelineBindPoint bind_point)
{
	assert(bind_point == VK_PIPELINE_BIND_POINT_GRAPHICS ||
	       bind_point == VK_PIPELINE_BIND_POINT_COMPUTE);
	return &cmd_buffer->descriptors[bind_point];
}

/*
 * Takes x,y,z as exact numbers of invocations, instead of blocks.
 *
 * Limitations: Can't call normal dispatch functions without binding or rebinding
 *              the compute pipeline.
 */
void radv_unaligned_dispatch(
	struct radv_cmd_buffer                      *cmd_buffer,
	uint32_t                                    x,
	uint32_t                                    y,
	uint32_t                                    z);

struct radv_event {
	struct radeon_winsys_bo *bo;
	uint64_t *map;
};

struct radv_shader_module;

#define RADV_HASH_SHADER_IS_GEOM_COPY_SHADER (1 << 0)
#define RADV_HASH_SHADER_SISCHED             (1 << 1)
#define RADV_HASH_SHADER_UNSAFE_MATH         (1 << 2)
void
radv_hash_shaders(unsigned char *hash,
		  const VkPipelineShaderStageCreateInfo **stages,
		  const struct radv_pipeline_layout *layout,
		  const struct radv_pipeline_key *key,
		  uint32_t flags);

static inline gl_shader_stage
vk_to_mesa_shader_stage(VkShaderStageFlagBits vk_stage)
{
	assert(__builtin_popcount(vk_stage) == 1);
	return ffs(vk_stage) - 1;
}

static inline VkShaderStageFlagBits
mesa_to_vk_shader_stage(gl_shader_stage mesa_stage)
{
	return (1 << mesa_stage);
}

#define RADV_STAGE_MASK ((1 << MESA_SHADER_STAGES) - 1)

#define radv_foreach_stage(stage, stage_bits)				\
	for (gl_shader_stage stage,					\
		     __tmp = (gl_shader_stage)((stage_bits) & RADV_STAGE_MASK);	\
	     stage = __builtin_ffs(__tmp) - 1, __tmp;			\
	     __tmp &= ~(1 << (stage)))

extern const VkFormat radv_fs_key_format_exemplars[NUM_META_FS_KEYS];
unsigned radv_format_meta_fs_key(VkFormat format);

struct radv_multisample_state {
	uint32_t db_eqaa;
	uint32_t pa_sc_line_cntl;
	uint32_t pa_sc_mode_cntl_0;
	uint32_t pa_sc_mode_cntl_1;
	uint32_t pa_sc_aa_config;
	uint32_t pa_sc_aa_mask[2];
	unsigned num_samples;
};

struct radv_prim_vertex_count {
	uint8_t min;
	uint8_t incr;
};

struct radv_vertex_elements_info {
	uint32_t rsrc_word3[MAX_VERTEX_ATTRIBS];
	uint32_t format_size[MAX_VERTEX_ATTRIBS];
	uint32_t binding[MAX_VERTEX_ATTRIBS];
	uint32_t offset[MAX_VERTEX_ATTRIBS];
	uint32_t count;
};

struct radv_ia_multi_vgt_param_helpers {
	uint32_t base;
	bool partial_es_wave;
	uint8_t primgroup_size;
	bool wd_switch_on_eop;
	bool ia_switch_on_eoi;
	bool partial_vs_wave;
};

#define SI_GS_PER_ES 128

struct radv_pipeline {
	struct radv_device *                          device;
	struct radv_dynamic_state                     dynamic_state;

	struct radv_pipeline_layout *                 layout;

	bool					     need_indirect_descriptor_sets;
	struct radv_shader_variant *                 shaders[MESA_SHADER_STAGES];
	struct radv_shader_variant *gs_copy_shader;
	VkShaderStageFlags                           active_stages;

	struct radeon_cmdbuf                      cs;
	uint32_t                                  ctx_cs_hash;
	struct radeon_cmdbuf                      ctx_cs;

	struct radv_vertex_elements_info             vertex_elements;

	uint32_t                                     binding_stride[MAX_VBS];

	uint32_t user_data_0[MESA_SHADER_STAGES];
	union {
		struct {
			struct radv_multisample_state ms;
<<<<<<< HEAD
			struct radv_tessellation_state tess;
			struct radv_gs_state gs;
			struct radv_vs_state vs;
			struct radv_binning_state bin;
			uint32_t db_shader_control;
			uint32_t shader_z_format;
			uint32_t spi_baryc_cntl;
			unsigned prim;
			unsigned gs_out;
			uint32_t vgt_gs_mode;
			bool vgt_primitiveid_en;
=======
			uint32_t spi_baryc_cntl;
>>>>>>> f163900f
			bool prim_restart_enable;
			unsigned esgs_ring_size;
			unsigned gsvs_ring_size;
			uint32_t vtx_base_sgpr;
			struct radv_ia_multi_vgt_param_helpers ia_multi_vgt_param;
			uint8_t vtx_emit_num;
			struct radv_prim_vertex_count prim_vertex_count;
 			bool can_use_guardband;
			uint32_t needed_dynamic_state;
			bool disable_out_of_order_rast_for_occlusion;

			/* Used for rbplus */
			uint32_t col_format;
			uint32_t cb_target_mask;
		} graphics;
	};

	unsigned max_waves;
	unsigned scratch_bytes_per_wave;

	/* Not NULL if graphics pipeline uses streamout. */
	struct radv_shader_variant *streamout_shader;
};

static inline bool radv_pipeline_has_gs(const struct radv_pipeline *pipeline)
{
	return pipeline->shaders[MESA_SHADER_GEOMETRY] ? true : false;
}

static inline bool radv_pipeline_has_tess(const struct radv_pipeline *pipeline)
{
	return pipeline->shaders[MESA_SHADER_TESS_CTRL] ? true : false;
}

struct radv_userdata_info *radv_lookup_user_sgpr(struct radv_pipeline *pipeline,
						 gl_shader_stage stage,
						 int idx);

struct radv_shader_variant *radv_get_shader(struct radv_pipeline *pipeline,
					    gl_shader_stage stage);

struct radv_graphics_pipeline_create_info {
	bool use_rectlist;
	bool db_depth_clear;
	bool db_stencil_clear;
	bool db_depth_disable_expclear;
	bool db_stencil_disable_expclear;
	bool db_flush_depth_inplace;
	bool db_flush_stencil_inplace;
	bool db_resummarize;
	uint32_t custom_blend_mode;
};

VkResult
radv_graphics_pipeline_create(VkDevice device,
			      VkPipelineCache cache,
			      const VkGraphicsPipelineCreateInfo *pCreateInfo,
			      const struct radv_graphics_pipeline_create_info *extra,
			      const VkAllocationCallbacks *alloc,
			      VkPipeline *pPipeline);

struct vk_format_description;
uint32_t radv_translate_buffer_dataformat(const struct vk_format_description *desc,
					  int first_non_void);
uint32_t radv_translate_buffer_numformat(const struct vk_format_description *desc,
					 int first_non_void);
uint32_t radv_translate_colorformat(VkFormat format);
uint32_t radv_translate_color_numformat(VkFormat format,
					const struct vk_format_description *desc,
					int first_non_void);
uint32_t radv_colorformat_endian_swap(uint32_t colorformat);
unsigned radv_translate_colorswap(VkFormat format, bool do_endian_swap);
uint32_t radv_translate_dbformat(VkFormat format);
uint32_t radv_translate_tex_dataformat(VkFormat format,
				       const struct vk_format_description *desc,
				       int first_non_void);
uint32_t radv_translate_tex_numformat(VkFormat format,
				      const struct vk_format_description *desc,
				      int first_non_void);
bool radv_format_pack_clear_color(VkFormat format,
				  uint32_t clear_vals[2],
				  VkClearColorValue *value);
bool radv_is_colorbuffer_format_supported(VkFormat format, bool *blendable);
bool radv_dcc_formats_compatible(VkFormat format1,
                                 VkFormat format2);
bool radv_device_supports_etc(struct radv_physical_device *physical_device);

struct radv_fmask_info {
	uint64_t offset;
	uint64_t size;
	unsigned alignment;
	unsigned pitch_in_pixels;
	unsigned bank_height;
	unsigned slice_tile_max;
	unsigned tile_mode_index;
	unsigned tile_swizzle;
};

struct radv_cmask_info {
	uint64_t offset;
	uint64_t size;
	unsigned alignment;
	unsigned slice_tile_max;
};

struct radv_image {
	VkImageType type;
	/* The original VkFormat provided by the client.  This may not match any
	 * of the actual surface formats.
	 */
	VkFormat vk_format;
	VkImageAspectFlags aspects;
	VkImageUsageFlags usage; /**< Superset of VkImageCreateInfo::usage. */
	struct ac_surf_info info;
	VkImageTiling tiling; /** VkImageCreateInfo::tiling */
	VkImageCreateFlags flags; /** VkImageCreateInfo::flags */

	VkDeviceSize size;
	uint32_t alignment;

	unsigned queue_family_mask;
	bool exclusive;
	bool shareable;

	/* Set when bound */
	struct radeon_winsys_bo *bo;
	VkDeviceSize offset;
	uint64_t dcc_offset;
	uint64_t htile_offset;
	bool tc_compatible_htile;
	struct radeon_surf surface;

	struct radv_fmask_info fmask;
	struct radv_cmask_info cmask;
	uint64_t clear_value_offset;
	uint64_t fce_pred_offset;
	uint64_t dcc_pred_offset;

	/*
	 * Metadata for the TC-compat zrange workaround. If the 32-bit value
	 * stored at this offset is UINT_MAX, the driver will emit
	 * DB_Z_INFO.ZRANGE_PRECISION=0, otherwise it will skip the
	 * SET_CONTEXT_REG packet.
	 */
	uint64_t tc_compat_zrange_offset;

	/* For VK_ANDROID_native_buffer, the WSI image owns the memory, */
	VkDeviceMemory owned_memory;
};

/* Whether the image has a htile that is known consistent with the contents of
 * the image. */
bool radv_layout_has_htile(const struct radv_image *image,
                           VkImageLayout layout,
                           unsigned queue_mask);

/* Whether the image has a htile  that is known consistent with the contents of
 * the image and is allowed to be in compressed form.
 *
 * If this is false reads that don't use the htile should be able to return
 * correct results.
 */
bool radv_layout_is_htile_compressed(const struct radv_image *image,
                                     VkImageLayout layout,
                                     unsigned queue_mask);

bool radv_layout_can_fast_clear(const struct radv_image *image,
			        VkImageLayout layout,
			        unsigned queue_mask);

bool radv_layout_dcc_compressed(const struct radv_image *image,
			        VkImageLayout layout,
			        unsigned queue_mask);

/**
 * Return whether the image has CMASK metadata for color surfaces.
 */
static inline bool
radv_image_has_cmask(const struct radv_image *image)
{
	return image->cmask.size;
}

/**
 * Return whether the image has FMASK metadata for color surfaces.
 */
static inline bool
radv_image_has_fmask(const struct radv_image *image)
{
	return image->fmask.size;
}

/**
 * Return whether the image has DCC metadata for color surfaces.
 */
static inline bool
radv_image_has_dcc(const struct radv_image *image)
{
	return image->surface.dcc_size;
}

/**
 * Return whether DCC metadata is enabled for a level.
 */
static inline bool
radv_dcc_enabled(const struct radv_image *image, unsigned level)
{
	return radv_image_has_dcc(image) &&
	       level < image->surface.num_dcc_levels;
}

/**
 * Return whether the image has CB metadata.
 */
static inline bool
radv_image_has_CB_metadata(const struct radv_image *image)
{
	return radv_image_has_cmask(image) ||
	       radv_image_has_fmask(image) ||
	       radv_image_has_dcc(image);
}

/**
 * Return whether the image has HTILE metadata for depth surfaces.
 */
static inline bool
radv_image_has_htile(const struct radv_image *image)
{
	return image->surface.htile_size;
}

/**
 * Return whether HTILE metadata is enabled for a level.
 */
static inline bool
radv_htile_enabled(const struct radv_image *image, unsigned level)
{
	return radv_image_has_htile(image) && level == 0;
}

/**
 * Return whether the image is TC-compatible HTILE.
 */
static inline bool
radv_image_is_tc_compat_htile(const struct radv_image *image)
{
	return radv_image_has_htile(image) && image->tc_compatible_htile;
}

unsigned radv_image_queue_family_mask(const struct radv_image *image, uint32_t family, uint32_t queue_family);

static inline uint32_t
radv_get_layerCount(const struct radv_image *image,
		    const VkImageSubresourceRange *range)
{
	return range->layerCount == VK_REMAINING_ARRAY_LAYERS ?
		image->info.array_size - range->baseArrayLayer : range->layerCount;
}

static inline uint32_t
radv_get_levelCount(const struct radv_image *image,
		    const VkImageSubresourceRange *range)
{
	return range->levelCount == VK_REMAINING_MIP_LEVELS ?
		image->info.levels - range->baseMipLevel : range->levelCount;
}

struct radeon_bo_metadata;
void
radv_init_metadata(struct radv_device *device,
		   struct radv_image *image,
		   struct radeon_bo_metadata *metadata);

struct radv_image_view {
	struct radv_image *image; /**< VkImageViewCreateInfo::image */
	struct radeon_winsys_bo *bo;

	VkImageViewType type;
	VkImageAspectFlags aspect_mask;
	VkFormat vk_format;
	uint32_t base_layer;
	uint32_t layer_count;
	uint32_t base_mip;
	uint32_t level_count;
	VkExtent3D extent; /**< Extent of VkImageViewCreateInfo::baseMipLevel. */

	uint32_t descriptor[16];

	/* Descriptor for use as a storage image as opposed to a sampled image.
	 * This has a few differences for cube maps (e.g. type).
	 */
	uint32_t storage_descriptor[16];
};

struct radv_image_create_info {
	const VkImageCreateInfo *vk_info;
	bool scanout;
	bool no_metadata_planes;
};

VkResult radv_image_create(VkDevice _device,
			   const struct radv_image_create_info *info,
			   const VkAllocationCallbacks* alloc,
			   VkImage *pImage);

VkResult
radv_image_from_gralloc(VkDevice device_h,
                       const VkImageCreateInfo *base_info,
                       const VkNativeBufferANDROID *gralloc_info,
                       const VkAllocationCallbacks *alloc,
                       VkImage *out_image_h);

void radv_image_view_init(struct radv_image_view *view,
			  struct radv_device *device,
			  const VkImageViewCreateInfo* pCreateInfo);

struct radv_buffer_view {
	struct radeon_winsys_bo *bo;
	VkFormat vk_format;
	uint64_t range; /**< VkBufferViewCreateInfo::range */
	uint32_t state[4];
};
void radv_buffer_view_init(struct radv_buffer_view *view,
			   struct radv_device *device,
			   const VkBufferViewCreateInfo* pCreateInfo);

static inline struct VkExtent3D
radv_sanitize_image_extent(const VkImageType imageType,
			   const struct VkExtent3D imageExtent)
{
	switch (imageType) {
	case VK_IMAGE_TYPE_1D:
		return (VkExtent3D) { imageExtent.width, 1, 1 };
	case VK_IMAGE_TYPE_2D:
		return (VkExtent3D) { imageExtent.width, imageExtent.height, 1 };
	case VK_IMAGE_TYPE_3D:
		return imageExtent;
	default:
		unreachable("invalid image type");
	}
}

static inline struct VkOffset3D
radv_sanitize_image_offset(const VkImageType imageType,
			   const struct VkOffset3D imageOffset)
{
	switch (imageType) {
	case VK_IMAGE_TYPE_1D:
		return (VkOffset3D) { imageOffset.x, 0, 0 };
	case VK_IMAGE_TYPE_2D:
		return (VkOffset3D) { imageOffset.x, imageOffset.y, 0 };
	case VK_IMAGE_TYPE_3D:
		return imageOffset;
	default:
		unreachable("invalid image type");
	}
}

static inline bool
radv_image_extent_compare(const struct radv_image *image,
			  const VkExtent3D *extent)
{
	if (extent->width != image->info.width ||
	    extent->height != image->info.height ||
	    extent->depth != image->info.depth)
		return false;
	return true;
}

struct radv_sampler {
	uint32_t state[4];
};

struct radv_color_buffer_info {
	uint64_t cb_color_base;
	uint64_t cb_color_cmask;
	uint64_t cb_color_fmask;
	uint64_t cb_dcc_base;
	uint32_t cb_color_pitch;
	uint32_t cb_color_slice;
	uint32_t cb_color_view;
	uint32_t cb_color_info;
	uint32_t cb_color_attrib;
	uint32_t cb_color_attrib2;
	uint32_t cb_dcc_control;
	uint32_t cb_color_cmask_slice;
	uint32_t cb_color_fmask_slice;
};

struct radv_ds_buffer_info {
	uint64_t db_z_read_base;
	uint64_t db_stencil_read_base;
	uint64_t db_z_write_base;
	uint64_t db_stencil_write_base;
	uint64_t db_htile_data_base;
	uint32_t db_depth_info;
	uint32_t db_z_info;
	uint32_t db_stencil_info;
	uint32_t db_depth_view;
	uint32_t db_depth_size;
	uint32_t db_depth_slice;
	uint32_t db_htile_surface;
	uint32_t pa_su_poly_offset_db_fmt_cntl;
	uint32_t db_z_info2;
	uint32_t db_stencil_info2;
	float offset_scale;
};

struct radv_attachment_info {
	union {
		struct radv_color_buffer_info cb;
		struct radv_ds_buffer_info ds;
	};
	struct radv_image_view *attachment;
};

struct radv_framebuffer {
	uint32_t                                     width;
	uint32_t                                     height;
	uint32_t                                     layers;

	uint32_t                                     attachment_count;
	struct radv_attachment_info                  attachments[0];
};

struct radv_subpass_barrier {
	VkPipelineStageFlags src_stage_mask;
	VkAccessFlags        src_access_mask;
	VkAccessFlags        dst_access_mask;
};

void radv_subpass_barrier(struct radv_cmd_buffer *cmd_buffer,
			  const struct radv_subpass_barrier *barrier);

struct radv_subpass_attachment {
	uint32_t         attachment;
	VkImageLayout    layout;
};

struct radv_subpass {
	uint32_t                                     input_count;
	uint32_t                                     color_count;
	struct radv_subpass_attachment *             input_attachments;
	struct radv_subpass_attachment *             color_attachments;
	struct radv_subpass_attachment *             resolve_attachments;
	struct radv_subpass_attachment               depth_stencil_attachment;

	/** Subpass has at least one resolve attachment */
	bool                                         has_resolve;

	struct radv_subpass_barrier                  start_barrier;

	uint32_t                                     view_mask;
	VkSampleCountFlagBits                        max_sample_count;
};

struct radv_render_pass_attachment {
	VkFormat                                     format;
	uint32_t                                     samples;
	VkAttachmentLoadOp                           load_op;
	VkAttachmentLoadOp                           stencil_load_op;
	VkImageLayout                                initial_layout;
	VkImageLayout                                final_layout;
	uint32_t                                     view_mask;
};

struct radv_render_pass {
	uint32_t                                     attachment_count;
	uint32_t                                     subpass_count;
	struct radv_subpass_attachment *             subpass_attachments;
	struct radv_render_pass_attachment *         attachments;
	struct radv_subpass_barrier                  end_barrier;
	struct radv_subpass                          subpasses[0];
};

VkResult radv_device_init_meta(struct radv_device *device);
void radv_device_finish_meta(struct radv_device *device);

struct radv_query_pool {
	struct radeon_winsys_bo *bo;
	uint32_t stride;
	uint32_t availability_offset;
	uint64_t size;
	char *ptr;
	VkQueryType type;
	uint32_t pipeline_stats_mask;
};

struct radv_semaphore {
	/* use a winsys sem for non-exportable */
	struct radeon_winsys_sem *sem;
	uint32_t syncobj;
	uint32_t temp_syncobj;
};

void radv_set_descriptor_set(struct radv_cmd_buffer *cmd_buffer,
			     VkPipelineBindPoint bind_point,
			     struct radv_descriptor_set *set,
			     unsigned idx);

void
radv_update_descriptor_sets(struct radv_device *device,
                            struct radv_cmd_buffer *cmd_buffer,
                            VkDescriptorSet overrideSet,
                            uint32_t descriptorWriteCount,
                            const VkWriteDescriptorSet *pDescriptorWrites,
                            uint32_t descriptorCopyCount,
                            const VkCopyDescriptorSet *pDescriptorCopies);

void
radv_update_descriptor_set_with_template(struct radv_device *device,
                                         struct radv_cmd_buffer *cmd_buffer,
                                         struct radv_descriptor_set *set,
                                         VkDescriptorUpdateTemplate descriptorUpdateTemplate,
                                         const void *pData);

void radv_meta_push_descriptor_set(struct radv_cmd_buffer *cmd_buffer,
                                   VkPipelineBindPoint pipelineBindPoint,
                                   VkPipelineLayout _layout,
                                   uint32_t set,
                                   uint32_t descriptorWriteCount,
                                   const VkWriteDescriptorSet *pDescriptorWrites);

void radv_initialize_dcc(struct radv_cmd_buffer *cmd_buffer,
			 struct radv_image *image, uint32_t value);

void radv_initialize_fmask(struct radv_cmd_buffer *cmd_buffer,
			   struct radv_image *image);

struct radv_fence {
	struct radeon_winsys_fence *fence;
	struct wsi_fence *fence_wsi;
	bool submitted;
	bool signalled;

	uint32_t syncobj;
	uint32_t temp_syncobj;
};

/* radv_nir_to_llvm.c */
struct radv_shader_variant_info;
struct radv_nir_compiler_options;

void radv_compile_gs_copy_shader(struct ac_llvm_compiler *ac_llvm,
				 struct nir_shader *geom_shader,
				 struct ac_shader_binary *binary,
				 struct ac_shader_config *config,
				 struct radv_shader_variant_info *shader_info,
				 const struct radv_nir_compiler_options *option);

void radv_compile_nir_shader(struct ac_llvm_compiler *ac_llvm,
			     struct ac_shader_binary *binary,
			     struct ac_shader_config *config,
			     struct radv_shader_variant_info *shader_info,
			     struct nir_shader *const *nir,
			     int nir_count,
			     const struct radv_nir_compiler_options *options);

/* radv_shader_info.h */
struct radv_shader_info;

void radv_nir_shader_info_pass(const struct nir_shader *nir,
			       const struct radv_nir_compiler_options *options,
			       struct radv_shader_info *info);

struct radeon_winsys_sem;

#define RADV_DEFINE_HANDLE_CASTS(__radv_type, __VkType)		\
								\
	static inline struct __radv_type *			\
	__radv_type ## _from_handle(__VkType _handle)		\
	{							\
		return (struct __radv_type *) _handle;		\
	}							\
								\
	static inline __VkType					\
	__radv_type ## _to_handle(struct __radv_type *_obj)	\
	{							\
		return (__VkType) _obj;				\
	}

#define RADV_DEFINE_NONDISP_HANDLE_CASTS(__radv_type, __VkType)		\
									\
	static inline struct __radv_type *				\
	__radv_type ## _from_handle(__VkType _handle)			\
	{								\
		return (struct __radv_type *)(uintptr_t) _handle;	\
	}								\
									\
	static inline __VkType						\
	__radv_type ## _to_handle(struct __radv_type *_obj)		\
	{								\
		return (__VkType)(uintptr_t) _obj;			\
	}

#define RADV_FROM_HANDLE(__radv_type, __name, __handle)			\
	struct __radv_type *__name = __radv_type ## _from_handle(__handle)

RADV_DEFINE_HANDLE_CASTS(radv_cmd_buffer, VkCommandBuffer)
RADV_DEFINE_HANDLE_CASTS(radv_device, VkDevice)
RADV_DEFINE_HANDLE_CASTS(radv_instance, VkInstance)
RADV_DEFINE_HANDLE_CASTS(radv_physical_device, VkPhysicalDevice)
RADV_DEFINE_HANDLE_CASTS(radv_queue, VkQueue)

RADV_DEFINE_NONDISP_HANDLE_CASTS(radv_cmd_pool, VkCommandPool)
RADV_DEFINE_NONDISP_HANDLE_CASTS(radv_buffer, VkBuffer)
RADV_DEFINE_NONDISP_HANDLE_CASTS(radv_buffer_view, VkBufferView)
RADV_DEFINE_NONDISP_HANDLE_CASTS(radv_descriptor_pool, VkDescriptorPool)
RADV_DEFINE_NONDISP_HANDLE_CASTS(radv_descriptor_set, VkDescriptorSet)
RADV_DEFINE_NONDISP_HANDLE_CASTS(radv_descriptor_set_layout, VkDescriptorSetLayout)
RADV_DEFINE_NONDISP_HANDLE_CASTS(radv_descriptor_update_template, VkDescriptorUpdateTemplate)
RADV_DEFINE_NONDISP_HANDLE_CASTS(radv_device_memory, VkDeviceMemory)
RADV_DEFINE_NONDISP_HANDLE_CASTS(radv_fence, VkFence)
RADV_DEFINE_NONDISP_HANDLE_CASTS(radv_event, VkEvent)
RADV_DEFINE_NONDISP_HANDLE_CASTS(radv_framebuffer, VkFramebuffer)
RADV_DEFINE_NONDISP_HANDLE_CASTS(radv_image, VkImage)
RADV_DEFINE_NONDISP_HANDLE_CASTS(radv_image_view, VkImageView);
RADV_DEFINE_NONDISP_HANDLE_CASTS(radv_pipeline_cache, VkPipelineCache)
RADV_DEFINE_NONDISP_HANDLE_CASTS(radv_pipeline, VkPipeline)
RADV_DEFINE_NONDISP_HANDLE_CASTS(radv_pipeline_layout, VkPipelineLayout)
RADV_DEFINE_NONDISP_HANDLE_CASTS(radv_query_pool, VkQueryPool)
RADV_DEFINE_NONDISP_HANDLE_CASTS(radv_render_pass, VkRenderPass)
RADV_DEFINE_NONDISP_HANDLE_CASTS(radv_sampler, VkSampler)
RADV_DEFINE_NONDISP_HANDLE_CASTS(radv_shader_module, VkShaderModule)
RADV_DEFINE_NONDISP_HANDLE_CASTS(radv_semaphore, VkSemaphore)

#endif /* RADV_PRIVATE_H */<|MERGE_RESOLUTION|>--- conflicted
+++ resolved
@@ -372,12 +372,7 @@
 	uint32_t is_int8;
 	uint32_t is_int10;
 	uint8_t log2_ps_iter_samples;
-<<<<<<< HEAD
-	uint8_t log2_num_samples;
-	uint32_t multisample : 1;
-=======
 	uint8_t num_samples;
->>>>>>> f163900f
 	uint32_t has_multiview_view_index : 1;
 	uint32_t optimisations_disabled : 1;
 };
@@ -1127,10 +1122,7 @@
 
 	uint64_t gfx9_fence_va;
 	uint32_t gfx9_fence_idx;
-<<<<<<< HEAD
-=======
 	uint64_t gfx9_eop_bug_va;
->>>>>>> f163900f
 
 	/**
 	 * Whether a query pool has been resetted and we have to flush caches.
@@ -1163,23 +1155,12 @@
 				unsigned event, unsigned event_flags,
 				unsigned data_sel,
 				uint64_t va,
-<<<<<<< HEAD
-				uint32_t old_fence,
-				uint32_t new_fence);
-
-void si_emit_wait_fence(struct radeon_winsys_cs *cs,
-			bool predicated,
-			uint64_t va, uint32_t ref,
-			uint32_t mask);
-void si_cs_emit_cache_flush(struct radeon_winsys_cs *cs,
-=======
 				uint32_t new_fence,
 				uint64_t gfx9_eop_bug_va);
 
 void radv_cp_wait_mem(struct radeon_cmdbuf *cs, uint32_t op, uint64_t va,
 		      uint32_t ref, uint32_t mask);
 void si_cs_emit_cache_flush(struct radeon_cmdbuf *cs,
->>>>>>> f163900f
 			    enum chip_class chip_class,
 			    uint32_t *fence_ptr, uint64_t va,
 			    bool is_mec,
@@ -1399,21 +1380,7 @@
 	union {
 		struct {
 			struct radv_multisample_state ms;
-<<<<<<< HEAD
-			struct radv_tessellation_state tess;
-			struct radv_gs_state gs;
-			struct radv_vs_state vs;
-			struct radv_binning_state bin;
-			uint32_t db_shader_control;
-			uint32_t shader_z_format;
 			uint32_t spi_baryc_cntl;
-			unsigned prim;
-			unsigned gs_out;
-			uint32_t vgt_gs_mode;
-			bool vgt_primitiveid_en;
-=======
-			uint32_t spi_baryc_cntl;
->>>>>>> f163900f
 			bool prim_restart_enable;
 			unsigned esgs_ring_size;
 			unsigned gsvs_ring_size;
