/*
 * Copyright © 2016 Red Hat.
 * Copyright © 2016 Bas Nieuwenhuizen
 *
 * Permission is hereby granted, free of charge, to any person obtaining a
 * copy of this software and associated documentation files (the "Software"),
 * to deal in the Software without restriction, including without limitation
 * the rights to use, copy, modify, merge, publish, distribute, sublicense,
 * and/or sell copies of the Software, and to permit persons to whom the
 * Software is furnished to do so, subject to the following conditions:
 *
 * The above copyright notice and this permission notice (including the next
 * paragraph) shall be included in all copies or substantial portions of the
 * Software.
 *
 * THE SOFTWARE IS PROVIDED "AS IS", WITHOUT WARRANTY OF ANY KIND, EXPRESS OR
 * IMPLIED, INCLUDING BUT NOT LIMITED TO THE WARRANTIES OF MERCHANTABILITY,
 * FITNESS FOR A PARTICULAR PURPOSE AND NONINFRINGEMENT.  IN NO EVENT SHALL
 * THE AUTHORS OR COPYRIGHT HOLDERS BE LIABLE FOR ANY CLAIM, DAMAGES OR OTHER
 * LIABILITY, WHETHER IN AN ACTION OF CONTRACT, TORT OR OTHERWISE, ARISING
 * FROM, OUT OF OR IN CONNECTION WITH THE SOFTWARE OR THE USE OR OTHER DEALINGS
 * IN THE SOFTWARE.
 */
#include <assert.h>
#include <stdbool.h>
#include <string.h>
#include <unistd.h>
#include <fcntl.h>

#include "util/mesa-sha1.h"
#include "radv_private.h"
#include "sid.h"
#include "vk_format.h"
#include "vk_util.h"


static bool has_equal_immutable_samplers(const VkSampler *samplers, uint32_t count)
{
	if (!samplers)
		return false;
	for(uint32_t i = 1; i < count; ++i) {
		if (memcmp(radv_sampler_from_handle(samplers[0])->state,
		           radv_sampler_from_handle(samplers[i])->state, 16)) {
			return false;
		}
	}
	return true;
}

static int binding_compare(const void* av, const void *bv)
{
	const VkDescriptorSetLayoutBinding *a = (const VkDescriptorSetLayoutBinding*)av;
	const VkDescriptorSetLayoutBinding *b = (const VkDescriptorSetLayoutBinding*)bv;

	return (a->binding < b->binding) ? -1 : (a->binding > b->binding) ? 1 : 0;
}

static VkDescriptorSetLayoutBinding *
create_sorted_bindings(const VkDescriptorSetLayoutBinding *bindings, unsigned count) {
	VkDescriptorSetLayoutBinding *sorted_bindings = malloc(count * sizeof(VkDescriptorSetLayoutBinding));
	if (!sorted_bindings)
		return NULL;

	memcpy(sorted_bindings, bindings, count * sizeof(VkDescriptorSetLayoutBinding));

	qsort(sorted_bindings, count, sizeof(VkDescriptorSetLayoutBinding), binding_compare);

	return sorted_bindings;
}

VkResult radv_CreateDescriptorSetLayout(
	VkDevice                                    _device,
	const VkDescriptorSetLayoutCreateInfo*      pCreateInfo,
	const VkAllocationCallbacks*                pAllocator,
	VkDescriptorSetLayout*                      pSetLayout)
{
	RADV_FROM_HANDLE(radv_device, device, _device);
	struct radv_descriptor_set_layout *set_layout;

	assert(pCreateInfo->sType == VK_STRUCTURE_TYPE_DESCRIPTOR_SET_LAYOUT_CREATE_INFO);
	const VkDescriptorSetLayoutBindingFlagsCreateInfoEXT *variable_flags =
		vk_find_struct_const(pCreateInfo->pNext, DESCRIPTOR_SET_LAYOUT_BINDING_FLAGS_CREATE_INFO_EXT);

	uint32_t max_binding = 0;
	uint32_t immutable_sampler_count = 0;
	uint32_t ycbcr_sampler_count = 0;
	for (uint32_t j = 0; j < pCreateInfo->bindingCount; j++) {
		max_binding = MAX2(max_binding, pCreateInfo->pBindings[j].binding);
		if ((pCreateInfo->pBindings[j].descriptorType == VK_DESCRIPTOR_TYPE_COMBINED_IMAGE_SAMPLER ||
		     pCreateInfo->pBindings[j].descriptorType == VK_DESCRIPTOR_TYPE_SAMPLER) &&
<<<<<<< HEAD
		     pCreateInfo->pBindings[j].pImmutableSamplers)
=======
		     pCreateInfo->pBindings[j].pImmutableSamplers) {
>>>>>>> e42399f4
			immutable_sampler_count += pCreateInfo->pBindings[j].descriptorCount;

			bool has_ycbcr_sampler = false;
			for (unsigned i = 0; i < pCreateInfo->pBindings[j].descriptorCount; ++i) {
				if (radv_sampler_from_handle(pCreateInfo->pBindings[j].pImmutableSamplers[i])->ycbcr_sampler)
					has_ycbcr_sampler = true;
			}

			if (has_ycbcr_sampler)
				ycbcr_sampler_count += pCreateInfo->pBindings[j].descriptorCount;
		}
	}

	uint32_t samplers_offset = sizeof(struct radv_descriptor_set_layout) +
		(max_binding + 1) * sizeof(set_layout->binding[0]);
	size_t size = samplers_offset + immutable_sampler_count * 4 * sizeof(uint32_t);
	if (ycbcr_sampler_count > 0) {
		size += ycbcr_sampler_count * sizeof(struct radv_sampler_ycbcr_conversion) + (max_binding + 1) * sizeof(uint32_t);
	}

	set_layout = vk_zalloc2(&device->alloc, pAllocator, size, 8,
	                        VK_SYSTEM_ALLOCATION_SCOPE_OBJECT);
	if (!set_layout)
		return vk_error(device->instance, VK_ERROR_OUT_OF_HOST_MEMORY);

	set_layout->flags = pCreateInfo->flags;
	set_layout->layout_size = size;

	/* We just allocate all the samplers at the end of the struct */
	uint32_t *samplers = (uint32_t*)&set_layout->binding[max_binding + 1];
	struct radv_sampler_ycbcr_conversion *ycbcr_samplers = NULL;
	uint32_t *ycbcr_sampler_offsets = NULL;

	if (ycbcr_sampler_count > 0) {
		ycbcr_sampler_offsets = samplers + 4 * immutable_sampler_count;
		set_layout->ycbcr_sampler_offsets_offset = (char*)ycbcr_sampler_offsets - (char*)set_layout;
		ycbcr_samplers = (struct radv_sampler_ycbcr_conversion *)(ycbcr_sampler_offsets + max_binding + 1);
	} else
		set_layout->ycbcr_sampler_offsets_offset = 0;

	VkDescriptorSetLayoutBinding *bindings = create_sorted_bindings(pCreateInfo->pBindings,
	                                                                pCreateInfo->bindingCount);
	if (!bindings) {
		vk_free2(&device->alloc, pAllocator, set_layout);
		return vk_error(device->instance, VK_ERROR_OUT_OF_HOST_MEMORY);
	}

	set_layout->binding_count = max_binding + 1;
	set_layout->shader_stages = 0;
	set_layout->dynamic_shader_stages = 0;
	set_layout->has_immutable_samplers = false;
	set_layout->size = 0;

	memset(set_layout->binding, 0, size - sizeof(struct radv_descriptor_set_layout));

	uint32_t buffer_count = 0;
	uint32_t dynamic_offset_count = 0;

	for (uint32_t j = 0; j < pCreateInfo->bindingCount; j++) {
		const VkDescriptorSetLayoutBinding *binding = bindings + j;
		uint32_t b = binding->binding;
		uint32_t alignment;
		unsigned binding_buffer_count = 0;
		uint32_t descriptor_count = binding->descriptorCount;
		bool has_ycbcr_sampler = false;

		/* main image + fmask */
		uint32_t max_sampled_image_descriptors = 2;

		if (binding->descriptorType == VK_DESCRIPTOR_TYPE_COMBINED_IMAGE_SAMPLER &&
		    binding->pImmutableSamplers) {
			for (unsigned i = 0; i < binding->descriptorCount; ++i) {
				struct radv_sampler_ycbcr_conversion *conversion =
					radv_sampler_from_handle(binding->pImmutableSamplers[i])->ycbcr_sampler;

				if (conversion) {
					has_ycbcr_sampler = true;
					max_sampled_image_descriptors = MAX2(max_sampled_image_descriptors,
					                                     vk_format_get_plane_count(conversion->format));
				}
			}
		}

		switch (binding->descriptorType) {
		case VK_DESCRIPTOR_TYPE_UNIFORM_BUFFER_DYNAMIC:
		case VK_DESCRIPTOR_TYPE_STORAGE_BUFFER_DYNAMIC:
			assert(!(pCreateInfo->flags & VK_DESCRIPTOR_SET_LAYOUT_CREATE_PUSH_DESCRIPTOR_BIT_KHR));
			set_layout->binding[b].dynamic_offset_count = 1;
			set_layout->dynamic_shader_stages |= binding->stageFlags;
			set_layout->binding[b].size = 0;
			binding_buffer_count = 1;
			alignment = 1;
			break;
		case VK_DESCRIPTOR_TYPE_UNIFORM_BUFFER:
		case VK_DESCRIPTOR_TYPE_STORAGE_BUFFER:
		case VK_DESCRIPTOR_TYPE_UNIFORM_TEXEL_BUFFER:
		case VK_DESCRIPTOR_TYPE_STORAGE_TEXEL_BUFFER:
			set_layout->binding[b].size = 16;
			binding_buffer_count = 1;
			alignment = 16;
			break;
		case VK_DESCRIPTOR_TYPE_STORAGE_IMAGE:
		case VK_DESCRIPTOR_TYPE_SAMPLED_IMAGE:
		case VK_DESCRIPTOR_TYPE_INPUT_ATTACHMENT:
			/* main descriptor + fmask descriptor */
			set_layout->binding[b].size = 64;
			binding_buffer_count = 1;
			alignment = 32;
			break;
		case VK_DESCRIPTOR_TYPE_COMBINED_IMAGE_SAMPLER:
			/* main descriptor + fmask descriptor + sampler */
			set_layout->binding[b].size = 96;
			binding_buffer_count = 1;
			alignment = 32;
			break;
		case VK_DESCRIPTOR_TYPE_SAMPLER:
			set_layout->binding[b].size = 16;
			alignment = 16;
			break;
		case VK_DESCRIPTOR_TYPE_INLINE_UNIFORM_BLOCK_EXT:
			alignment = 16;
			set_layout->binding[b].size = descriptor_count;
			descriptor_count = 1;
			break;
		default:
			unreachable("unknown descriptor type\n");
			break;
		}

		set_layout->size = align(set_layout->size, alignment);
		set_layout->binding[b].type = binding->descriptorType;
		set_layout->binding[b].array_size = descriptor_count;
		set_layout->binding[b].offset = set_layout->size;
		set_layout->binding[b].buffer_offset = buffer_count;
		set_layout->binding[b].dynamic_offset_offset = dynamic_offset_count;

		if (variable_flags && binding->binding < variable_flags->bindingCount &&
		    (variable_flags->pBindingFlags[binding->binding] & VK_DESCRIPTOR_BINDING_VARIABLE_DESCRIPTOR_COUNT_BIT_EXT)) {
			assert(!binding->pImmutableSamplers); /* Terribly ill defined  how many samplers are valid */
			assert(binding->binding == max_binding);

			set_layout->has_variable_descriptors = true;
		}

		if ((binding->descriptorType == VK_DESCRIPTOR_TYPE_COMBINED_IMAGE_SAMPLER ||
		     binding->descriptorType == VK_DESCRIPTOR_TYPE_SAMPLER) &&
		    binding->pImmutableSamplers) {
			set_layout->binding[b].immutable_samplers_offset = samplers_offset;
			set_layout->binding[b].immutable_samplers_equal =
				has_equal_immutable_samplers(binding->pImmutableSamplers, binding->descriptorCount);
			set_layout->has_immutable_samplers = true;


			for (uint32_t i = 0; i < binding->descriptorCount; i++)
				memcpy(samplers + 4 * i, &radv_sampler_from_handle(binding->pImmutableSamplers[i])->state, 16);

			/* Don't reserve space for the samplers if they're not accessed. */
			if (set_layout->binding[b].immutable_samplers_equal) {
				if (binding->descriptorType == VK_DESCRIPTOR_TYPE_COMBINED_IMAGE_SAMPLER &&
				    max_sampled_image_descriptors <= 2)
					set_layout->binding[b].size -= 32;
				else if (binding->descriptorType == VK_DESCRIPTOR_TYPE_SAMPLER)
					set_layout->binding[b].size -= 16;
			}
			samplers += 4 * binding->descriptorCount;
			samplers_offset += 4 * sizeof(uint32_t) * binding->descriptorCount;

			if (has_ycbcr_sampler) {
				ycbcr_sampler_offsets[b] = (const char*)ycbcr_samplers - (const char*)set_layout;
				for (uint32_t i = 0; i < binding->descriptorCount; i++) {
					if (radv_sampler_from_handle(binding->pImmutableSamplers[i])->ycbcr_sampler)
						ycbcr_samplers[i] = *radv_sampler_from_handle(binding->pImmutableSamplers[i])->ycbcr_sampler;
					else
						ycbcr_samplers[i].format = VK_FORMAT_UNDEFINED;
				}
				ycbcr_samplers += binding->descriptorCount;
			}
		}

		set_layout->size += descriptor_count * set_layout->binding[b].size;
		buffer_count += descriptor_count * binding_buffer_count;
		dynamic_offset_count += descriptor_count *
			set_layout->binding[b].dynamic_offset_count;
		set_layout->shader_stages |= binding->stageFlags;
	}

	free(bindings);

	set_layout->buffer_count = buffer_count;
	set_layout->dynamic_offset_count = dynamic_offset_count;

	*pSetLayout = radv_descriptor_set_layout_to_handle(set_layout);

	return VK_SUCCESS;
}

void radv_DestroyDescriptorSetLayout(
	VkDevice                                    _device,
	VkDescriptorSetLayout                       _set_layout,
	const VkAllocationCallbacks*                pAllocator)
{
	RADV_FROM_HANDLE(radv_device, device, _device);
	RADV_FROM_HANDLE(radv_descriptor_set_layout, set_layout, _set_layout);

	if (!set_layout)
		return;

	vk_free2(&device->alloc, pAllocator, set_layout);
}

void radv_GetDescriptorSetLayoutSupport(VkDevice device,
                                        const VkDescriptorSetLayoutCreateInfo* pCreateInfo,
                                        VkDescriptorSetLayoutSupport* pSupport)
{
	VkDescriptorSetLayoutBinding *bindings = create_sorted_bindings(pCreateInfo->pBindings,
	                                                                pCreateInfo->bindingCount);
	if (!bindings) {
		pSupport->supported = false;
		return;
	}

	const VkDescriptorSetLayoutBindingFlagsCreateInfoEXT *variable_flags =
		vk_find_struct_const(pCreateInfo->pNext, DESCRIPTOR_SET_LAYOUT_BINDING_FLAGS_CREATE_INFO_EXT);
	VkDescriptorSetVariableDescriptorCountLayoutSupportEXT *variable_count =
		vk_find_struct((void*)pCreateInfo->pNext, DESCRIPTOR_SET_VARIABLE_DESCRIPTOR_COUNT_LAYOUT_SUPPORT_EXT);
	if (variable_count) {
		variable_count->maxVariableDescriptorCount = 0;
	}

	bool supported = true;
	uint64_t size = 0;
	for (uint32_t i = 0; i < pCreateInfo->bindingCount; i++) {
		const VkDescriptorSetLayoutBinding *binding = bindings + i;

		uint64_t descriptor_size = 0;
		uint64_t descriptor_alignment = 1;
		uint32_t descriptor_count = binding->descriptorCount;
		switch (binding->descriptorType) {
		case VK_DESCRIPTOR_TYPE_UNIFORM_BUFFER_DYNAMIC:
		case VK_DESCRIPTOR_TYPE_STORAGE_BUFFER_DYNAMIC:
			break;
		case VK_DESCRIPTOR_TYPE_UNIFORM_BUFFER:
		case VK_DESCRIPTOR_TYPE_STORAGE_BUFFER:
		case VK_DESCRIPTOR_TYPE_UNIFORM_TEXEL_BUFFER:
		case VK_DESCRIPTOR_TYPE_STORAGE_TEXEL_BUFFER:
			descriptor_size = 16;
			descriptor_alignment = 16;
			break;
		case VK_DESCRIPTOR_TYPE_STORAGE_IMAGE:
		case VK_DESCRIPTOR_TYPE_SAMPLED_IMAGE:
		case VK_DESCRIPTOR_TYPE_INPUT_ATTACHMENT:
			descriptor_size = 64;
			descriptor_alignment = 32;
			break;
		case VK_DESCRIPTOR_TYPE_COMBINED_IMAGE_SAMPLER:
			if (!has_equal_immutable_samplers(binding->pImmutableSamplers, descriptor_count)) {
				descriptor_size = 64;
			} else {
				descriptor_size = 96;
			}
			descriptor_alignment = 32;
			break;
		case VK_DESCRIPTOR_TYPE_SAMPLER:
			if (!has_equal_immutable_samplers(binding->pImmutableSamplers, descriptor_count)) {
				descriptor_size = 16;
				descriptor_alignment = 16;
			}
			break;
		case VK_DESCRIPTOR_TYPE_INLINE_UNIFORM_BLOCK_EXT:
			descriptor_alignment = 16;
			descriptor_size = descriptor_count;
			descriptor_count = 1;
			break;
		default:
			unreachable("unknown descriptor type\n");
			break;
		}

		if (size && !align_u64(size, descriptor_alignment)) {
			supported = false;
		}
		size = align_u64(size, descriptor_alignment);

		uint64_t max_count = INT32_MAX;
		if (binding->descriptorType == VK_DESCRIPTOR_TYPE_INLINE_UNIFORM_BLOCK_EXT)
			max_count = INT32_MAX - size;
		else if (descriptor_size)
			max_count = (INT32_MAX - size) / descriptor_size;

		if (max_count < descriptor_count) {
			supported = false;
		}
		if (variable_flags && binding->binding <variable_flags->bindingCount && variable_count &&
		    (variable_flags->pBindingFlags[binding->binding] & VK_DESCRIPTOR_BINDING_VARIABLE_DESCRIPTOR_COUNT_BIT_EXT)) {
			variable_count->maxVariableDescriptorCount = MIN2(UINT32_MAX, max_count);
		}
		size += descriptor_count * descriptor_size;
	}

	free(bindings);

	pSupport->supported = supported;
}

/*
 * Pipeline layouts.  These have nothing to do with the pipeline.  They are
 * just multiple descriptor set layouts pasted together.
 */

VkResult radv_CreatePipelineLayout(
	VkDevice                                    _device,
	const VkPipelineLayoutCreateInfo*           pCreateInfo,
	const VkAllocationCallbacks*                pAllocator,
	VkPipelineLayout*                           pPipelineLayout)
{
	RADV_FROM_HANDLE(radv_device, device, _device);
	struct radv_pipeline_layout *layout;
	struct mesa_sha1 ctx;

	assert(pCreateInfo->sType == VK_STRUCTURE_TYPE_PIPELINE_LAYOUT_CREATE_INFO);

	layout = vk_alloc2(&device->alloc, pAllocator, sizeof(*layout), 8,
			     VK_SYSTEM_ALLOCATION_SCOPE_OBJECT);
	if (layout == NULL)
		return vk_error(device->instance, VK_ERROR_OUT_OF_HOST_MEMORY);

	layout->num_sets = pCreateInfo->setLayoutCount;

	unsigned dynamic_offset_count = 0;
	uint16_t dynamic_shader_stages = 0;


	_mesa_sha1_init(&ctx);
	for (uint32_t set = 0; set < pCreateInfo->setLayoutCount; set++) {
		RADV_FROM_HANDLE(radv_descriptor_set_layout, set_layout,
				 pCreateInfo->pSetLayouts[set]);
		layout->set[set].layout = set_layout;

		layout->set[set].dynamic_offset_start = dynamic_offset_count;
		for (uint32_t b = 0; b < set_layout->binding_count; b++) {
			dynamic_offset_count += set_layout->binding[b].array_size * set_layout->binding[b].dynamic_offset_count;
			dynamic_shader_stages |= set_layout->dynamic_shader_stages;
		}
		_mesa_sha1_update(&ctx, set_layout, set_layout->layout_size);
	}

	layout->dynamic_offset_count = dynamic_offset_count;
	layout->dynamic_shader_stages = dynamic_shader_stages;
	layout->push_constant_size = 0;

	for (unsigned i = 0; i < pCreateInfo->pushConstantRangeCount; ++i) {
		const VkPushConstantRange *range = pCreateInfo->pPushConstantRanges + i;
		layout->push_constant_size = MAX2(layout->push_constant_size,
						  range->offset + range->size);
	}

	layout->push_constant_size = align(layout->push_constant_size, 16);
	_mesa_sha1_update(&ctx, &layout->push_constant_size,
			  sizeof(layout->push_constant_size));
	_mesa_sha1_final(&ctx, layout->sha1);
	*pPipelineLayout = radv_pipeline_layout_to_handle(layout);

	return VK_SUCCESS;
}

void radv_DestroyPipelineLayout(
	VkDevice                                    _device,
	VkPipelineLayout                            _pipelineLayout,
	const VkAllocationCallbacks*                pAllocator)
{
	RADV_FROM_HANDLE(radv_device, device, _device);
	RADV_FROM_HANDLE(radv_pipeline_layout, pipeline_layout, _pipelineLayout);

	if (!pipeline_layout)
		return;
	vk_free2(&device->alloc, pAllocator, pipeline_layout);
}

#define EMPTY 1

static VkResult
radv_descriptor_set_create(struct radv_device *device,
			   struct radv_descriptor_pool *pool,
			   const struct radv_descriptor_set_layout *layout,
			   const uint32_t *variable_count,
			   struct radv_descriptor_set **out_set)
{
	struct radv_descriptor_set *set;
	unsigned range_offset = sizeof(struct radv_descriptor_set) +
		sizeof(struct radeon_winsys_bo *) * layout->buffer_count;
	unsigned mem_size = range_offset +
		sizeof(struct radv_descriptor_range) * layout->dynamic_offset_count;

	if (pool->host_memory_base) {
		if (pool->host_memory_end - pool->host_memory_ptr < mem_size)
			return vk_error(device->instance, VK_ERROR_OUT_OF_POOL_MEMORY);

		set = (struct radv_descriptor_set*)pool->host_memory_ptr;
		pool->host_memory_ptr += mem_size;
	} else {
		set = vk_alloc2(&device->alloc, NULL, mem_size, 8,
		                VK_SYSTEM_ALLOCATION_SCOPE_OBJECT);

		if (!set)
			return vk_error(device->instance, VK_ERROR_OUT_OF_HOST_MEMORY);
	}

	memset(set, 0, mem_size);

	if (layout->dynamic_offset_count) {
		set->dynamic_descriptors = (struct radv_descriptor_range*)((uint8_t*)set + range_offset);
	}

	set->layout = layout;
	uint32_t layout_size = layout->size;
	if (variable_count) {
		assert(layout->has_variable_descriptors);
		uint32_t stride = layout->binding[layout->binding_count - 1].size;
		if (layout->binding[layout->binding_count - 1].type == VK_DESCRIPTOR_TYPE_INLINE_UNIFORM_BLOCK_EXT)
			stride = 1;

		layout_size = layout->binding[layout->binding_count - 1].offset +
		              *variable_count * stride;
	}
	layout_size = align_u32(layout_size, 32);
	if (layout_size) {
		set->size = layout_size;

		if (!pool->host_memory_base && pool->entry_count == pool->max_entry_count) {
			vk_free2(&device->alloc, NULL, set);
			return vk_error(device->instance, VK_ERROR_OUT_OF_POOL_MEMORY);
		}

		/* try to allocate linearly first, so that we don't spend
		 * time looking for gaps if the app only allocates &
		 * resets via the pool. */
		if (pool->current_offset + layout_size <= pool->size) {
			set->bo = pool->bo;
			set->mapped_ptr = (uint32_t*)(pool->mapped_ptr + pool->current_offset);
			set->va = radv_buffer_get_va(set->bo) + pool->current_offset;
			if (!pool->host_memory_base) {
				pool->entries[pool->entry_count].offset = pool->current_offset;
				pool->entries[pool->entry_count].size = layout_size;
				pool->entries[pool->entry_count].set = set;
				pool->entry_count++;
			}
			pool->current_offset += layout_size;
		} else if (!pool->host_memory_base) {
			uint64_t offset = 0;
			int index;

			for (index = 0; index < pool->entry_count; ++index) {
				if (pool->entries[index].offset - offset >= layout_size)
					break;
				offset = pool->entries[index].offset + pool->entries[index].size;
			}

			if (pool->size - offset < layout_size) {
				vk_free2(&device->alloc, NULL, set);
				return vk_error(device->instance, VK_ERROR_OUT_OF_POOL_MEMORY);
			}
			set->bo = pool->bo;
			set->mapped_ptr = (uint32_t*)(pool->mapped_ptr + offset);
			set->va = radv_buffer_get_va(set->bo) + offset;
			memmove(&pool->entries[index + 1], &pool->entries[index],
				sizeof(pool->entries[0]) * (pool->entry_count - index));
			pool->entries[index].offset = offset;
			pool->entries[index].size = layout_size;
			pool->entries[index].set = set;
			pool->entry_count++;
		} else
			return vk_error(device->instance, VK_ERROR_OUT_OF_POOL_MEMORY);
	}

	if (layout->has_immutable_samplers) {
		for (unsigned i = 0; i < layout->binding_count; ++i) {
			if (!layout->binding[i].immutable_samplers_offset ||
			layout->binding[i].immutable_samplers_equal)
				continue;

			unsigned offset = layout->binding[i].offset / 4;
			if (layout->binding[i].type == VK_DESCRIPTOR_TYPE_COMBINED_IMAGE_SAMPLER)
				offset += radv_combined_image_descriptor_sampler_offset(layout->binding + i) / 4;

			const uint32_t *samplers = (const uint32_t*)((const char*)layout + layout->binding[i].immutable_samplers_offset);
			for (unsigned j = 0; j < layout->binding[i].array_size; ++j) {
				memcpy(set->mapped_ptr + offset, samplers + 4 * j, 16);
				offset += layout->binding[i].size / 4;
			}

		}
	}
	*out_set = set;
	return VK_SUCCESS;
}

static void
radv_descriptor_set_destroy(struct radv_device *device,
			    struct radv_descriptor_pool *pool,
			    struct radv_descriptor_set *set,
			    bool free_bo)
{
	assert(!pool->host_memory_base);

	if (free_bo && set->size && !pool->host_memory_base) {
		uint32_t offset = (uint8_t*)set->mapped_ptr - pool->mapped_ptr;
		for (int i = 0; i < pool->entry_count; ++i) {
			if (pool->entries[i].offset == offset) {
				memmove(&pool->entries[i], &pool->entries[i+1],
					sizeof(pool->entries[i]) * (pool->entry_count - i - 1));
				--pool->entry_count;
				break;
			}
		}
	}
	vk_free2(&device->alloc, NULL, set);
}

VkResult radv_CreateDescriptorPool(
	VkDevice                                    _device,
	const VkDescriptorPoolCreateInfo*           pCreateInfo,
	const VkAllocationCallbacks*                pAllocator,
	VkDescriptorPool*                           pDescriptorPool)
{
	RADV_FROM_HANDLE(radv_device, device, _device);
	struct radv_descriptor_pool *pool;
	uint64_t size = sizeof(struct radv_descriptor_pool);
	uint64_t bo_size = 0, bo_count = 0, range_count = 0;

	vk_foreach_struct(ext, pCreateInfo->pNext) {
		switch (ext->sType) {
		case VK_STRUCTURE_TYPE_DESCRIPTOR_POOL_INLINE_UNIFORM_BLOCK_CREATE_INFO_EXT: {
			const struct VkDescriptorPoolInlineUniformBlockCreateInfoEXT *info =
				(const struct VkDescriptorPoolInlineUniformBlockCreateInfoEXT*)ext;
			/* the sizes are 4 aligned, and we need to align to at
			 * most 32, which needs at most 28 bytes extra per
			 * binding. */
			bo_size += 28llu * info->maxInlineUniformBlockBindings;
			break;
		}
		default:
			break;
		}
	}

	for (unsigned i = 0; i < pCreateInfo->poolSizeCount; ++i) {
		if (pCreateInfo->pPoolSizes[i].type != VK_DESCRIPTOR_TYPE_SAMPLER)
			bo_count += pCreateInfo->pPoolSizes[i].descriptorCount;

		switch(pCreateInfo->pPoolSizes[i].type) {
		case VK_DESCRIPTOR_TYPE_UNIFORM_BUFFER_DYNAMIC:
		case VK_DESCRIPTOR_TYPE_STORAGE_BUFFER_DYNAMIC:
			range_count += pCreateInfo->pPoolSizes[i].descriptorCount;
			break;
		case VK_DESCRIPTOR_TYPE_UNIFORM_BUFFER:
		case VK_DESCRIPTOR_TYPE_STORAGE_BUFFER:
		case VK_DESCRIPTOR_TYPE_UNIFORM_TEXEL_BUFFER:
		case VK_DESCRIPTOR_TYPE_STORAGE_TEXEL_BUFFER:
		case VK_DESCRIPTOR_TYPE_SAMPLER:
			/* 32 as we may need to align for images */
			bo_size += 32 * pCreateInfo->pPoolSizes[i].descriptorCount;
			break;
		case VK_DESCRIPTOR_TYPE_SAMPLED_IMAGE:
		case VK_DESCRIPTOR_TYPE_STORAGE_IMAGE:
		case VK_DESCRIPTOR_TYPE_INPUT_ATTACHMENT:
			bo_size += 64 * pCreateInfo->pPoolSizes[i].descriptorCount;
			break;
		case VK_DESCRIPTOR_TYPE_COMBINED_IMAGE_SAMPLER:
			bo_size += 96 * pCreateInfo->pPoolSizes[i].descriptorCount;
			break;
		case VK_DESCRIPTOR_TYPE_INLINE_UNIFORM_BLOCK_EXT:
			bo_size += pCreateInfo->pPoolSizes[i].descriptorCount;
			break;
		default:
			unreachable("unknown descriptor type\n");
			break;
		}
	}

	if (!(pCreateInfo->flags & VK_DESCRIPTOR_POOL_CREATE_FREE_DESCRIPTOR_SET_BIT)) {
		uint64_t host_size = pCreateInfo->maxSets * sizeof(struct radv_descriptor_set);
		host_size += sizeof(struct radeon_winsys_bo*) * bo_count;
		host_size += sizeof(struct radv_descriptor_range) * range_count;
		size += host_size;
	} else {
		size += sizeof(struct radv_descriptor_pool_entry) * pCreateInfo->maxSets;
	}

	pool = vk_alloc2(&device->alloc, pAllocator, size, 8,
	                 VK_SYSTEM_ALLOCATION_SCOPE_OBJECT);
	if (!pool)
		return vk_error(device->instance, VK_ERROR_OUT_OF_HOST_MEMORY);

	memset(pool, 0, sizeof(*pool));

	if (!(pCreateInfo->flags & VK_DESCRIPTOR_POOL_CREATE_FREE_DESCRIPTOR_SET_BIT)) {
		pool->host_memory_base = (uint8_t*)pool + sizeof(struct radv_descriptor_pool);
		pool->host_memory_ptr = pool->host_memory_base;
		pool->host_memory_end = (uint8_t*)pool + size;
	}

	if (bo_size) {
		pool->bo = device->ws->buffer_create(device->ws, bo_size, 32,
						     RADEON_DOMAIN_VRAM,
						     RADEON_FLAG_NO_INTERPROCESS_SHARING |
						     RADEON_FLAG_READ_ONLY |
						     RADEON_FLAG_32BIT,
						     RADV_BO_PRIORITY_DESCRIPTOR);
		pool->mapped_ptr = (uint8_t*)device->ws->buffer_map(pool->bo);
	}
	pool->size = bo_size;
	pool->max_entry_count = pCreateInfo->maxSets;

	*pDescriptorPool = radv_descriptor_pool_to_handle(pool);
	return VK_SUCCESS;
}

void radv_DestroyDescriptorPool(
	VkDevice                                    _device,
	VkDescriptorPool                            _pool,
	const VkAllocationCallbacks*                pAllocator)
{
	RADV_FROM_HANDLE(radv_device, device, _device);
	RADV_FROM_HANDLE(radv_descriptor_pool, pool, _pool);

	if (!pool)
		return;

	if (!pool->host_memory_base) {
		for(int i = 0; i < pool->entry_count; ++i) {
			radv_descriptor_set_destroy(device, pool, pool->entries[i].set, false);
		}
	}

	if (pool->bo)
		device->ws->buffer_destroy(pool->bo);
	vk_free2(&device->alloc, pAllocator, pool);
}

VkResult radv_ResetDescriptorPool(
	VkDevice                                    _device,
	VkDescriptorPool                            descriptorPool,
	VkDescriptorPoolResetFlags                  flags)
{
	RADV_FROM_HANDLE(radv_device, device, _device);
	RADV_FROM_HANDLE(radv_descriptor_pool, pool, descriptorPool);

	if (!pool->host_memory_base) {
		for(int i = 0; i < pool->entry_count; ++i) {
			radv_descriptor_set_destroy(device, pool, pool->entries[i].set, false);
		}
		pool->entry_count = 0;
	}

	pool->current_offset = 0;
	pool->host_memory_ptr = pool->host_memory_base;

	return VK_SUCCESS;
}

VkResult radv_AllocateDescriptorSets(
	VkDevice                                    _device,
	const VkDescriptorSetAllocateInfo*          pAllocateInfo,
	VkDescriptorSet*                            pDescriptorSets)
{
	RADV_FROM_HANDLE(radv_device, device, _device);
	RADV_FROM_HANDLE(radv_descriptor_pool, pool, pAllocateInfo->descriptorPool);

	VkResult result = VK_SUCCESS;
	uint32_t i;
	struct radv_descriptor_set *set = NULL;

	const VkDescriptorSetVariableDescriptorCountAllocateInfoEXT *variable_counts =
		vk_find_struct_const(pAllocateInfo->pNext, DESCRIPTOR_SET_VARIABLE_DESCRIPTOR_COUNT_ALLOCATE_INFO_EXT);
	const uint32_t zero = 0;

	/* allocate a set of buffers for each shader to contain descriptors */
	for (i = 0; i < pAllocateInfo->descriptorSetCount; i++) {
		RADV_FROM_HANDLE(radv_descriptor_set_layout, layout,
				 pAllocateInfo->pSetLayouts[i]);

		const uint32_t *variable_count = NULL;
		if (variable_counts) {
			if (i < variable_counts->descriptorSetCount)
				variable_count = variable_counts->pDescriptorCounts + i;
			else
				variable_count = &zero;
		}

		assert(!(layout->flags & VK_DESCRIPTOR_SET_LAYOUT_CREATE_PUSH_DESCRIPTOR_BIT_KHR));

		result = radv_descriptor_set_create(device, pool, layout, variable_count, &set);
		if (result != VK_SUCCESS)
			break;

		pDescriptorSets[i] = radv_descriptor_set_to_handle(set);
	}

	if (result != VK_SUCCESS)
		radv_FreeDescriptorSets(_device, pAllocateInfo->descriptorPool,
					i, pDescriptorSets);
	return result;
}

VkResult radv_FreeDescriptorSets(
	VkDevice                                    _device,
	VkDescriptorPool                            descriptorPool,
	uint32_t                                    count,
	const VkDescriptorSet*                      pDescriptorSets)
{
	RADV_FROM_HANDLE(radv_device, device, _device);
	RADV_FROM_HANDLE(radv_descriptor_pool, pool, descriptorPool);

	for (uint32_t i = 0; i < count; i++) {
		RADV_FROM_HANDLE(radv_descriptor_set, set, pDescriptorSets[i]);

		if (set && !pool->host_memory_base)
			radv_descriptor_set_destroy(device, pool, set, true);
	}
	return VK_SUCCESS;
}

static void write_texel_buffer_descriptor(struct radv_device *device,
					  struct radv_cmd_buffer *cmd_buffer,
					  unsigned *dst,
					  struct radeon_winsys_bo **buffer_list,
					  const VkBufferView _buffer_view)
{
	RADV_FROM_HANDLE(radv_buffer_view, buffer_view, _buffer_view);

	memcpy(dst, buffer_view->state, 4 * 4);

	if (cmd_buffer)
		radv_cs_add_buffer(device->ws, cmd_buffer->cs, buffer_view->bo);
	else
		*buffer_list = buffer_view->bo;
}

static void write_buffer_descriptor(struct radv_device *device,
                                    struct radv_cmd_buffer *cmd_buffer,
                                    unsigned *dst,
                                    struct radeon_winsys_bo **buffer_list,
                                    const VkDescriptorBufferInfo *buffer_info)
{
	RADV_FROM_HANDLE(radv_buffer, buffer, buffer_info->buffer);
	uint64_t va = radv_buffer_get_va(buffer->bo);
	uint32_t range = buffer_info->range;

	if (buffer_info->range == VK_WHOLE_SIZE)
		range = buffer->size - buffer_info->offset;

	va += buffer_info->offset + buffer->offset;
	dst[0] = va;
	dst[1] = S_008F04_BASE_ADDRESS_HI(va >> 32);
	dst[2] = range;
	dst[3] = S_008F0C_DST_SEL_X(V_008F0C_SQ_SEL_X) |
		S_008F0C_DST_SEL_Y(V_008F0C_SQ_SEL_Y) |
		S_008F0C_DST_SEL_Z(V_008F0C_SQ_SEL_Z) |
		S_008F0C_DST_SEL_W(V_008F0C_SQ_SEL_W) |
		S_008F0C_NUM_FORMAT(V_008F0C_BUF_NUM_FORMAT_FLOAT) |
		S_008F0C_DATA_FORMAT(V_008F0C_BUF_DATA_FORMAT_32);

	if (cmd_buffer)
		radv_cs_add_buffer(device->ws, cmd_buffer->cs, buffer->bo);
	else
		*buffer_list = buffer->bo;
}

static void write_block_descriptor(struct radv_device *device,
                                   struct radv_cmd_buffer *cmd_buffer,
                                   void *dst,
                                   const VkWriteDescriptorSet *writeset)
{
	const VkWriteDescriptorSetInlineUniformBlockEXT *inline_ub =
		vk_find_struct_const(writeset->pNext, WRITE_DESCRIPTOR_SET_INLINE_UNIFORM_BLOCK_EXT);

	memcpy(dst, inline_ub->pData, inline_ub->dataSize);
}

static void write_dynamic_buffer_descriptor(struct radv_device *device,
                                            struct radv_descriptor_range *range,
                                            struct radeon_winsys_bo **buffer_list,
                                            const VkDescriptorBufferInfo *buffer_info)
{
	RADV_FROM_HANDLE(radv_buffer, buffer, buffer_info->buffer);
	uint64_t va = radv_buffer_get_va(buffer->bo);
	unsigned size = buffer_info->range;

	if (buffer_info->range == VK_WHOLE_SIZE)
		size = buffer->size - buffer_info->offset;

	va += buffer_info->offset + buffer->offset;
	range->va = va;
	range->size = size;

	*buffer_list = buffer->bo;
}

static void
write_image_descriptor(struct radv_device *device,
		       struct radv_cmd_buffer *cmd_buffer,
		       unsigned size, unsigned *dst,
		       struct radeon_winsys_bo **buffer_list,
		       VkDescriptorType descriptor_type,
		       const VkDescriptorImageInfo *image_info)
{
	RADV_FROM_HANDLE(radv_image_view, iview, image_info->imageView);
	union radv_descriptor *descriptor;

	if (descriptor_type == VK_DESCRIPTOR_TYPE_STORAGE_IMAGE) {
		descriptor = &iview->storage_descriptor;
	} else {
		descriptor = &iview->descriptor;
	}

	memcpy(dst, descriptor, size);

	if (cmd_buffer)
		radv_cs_add_buffer(device->ws, cmd_buffer->cs, iview->bo);
	else
		*buffer_list = iview->bo;
}

static void
write_combined_image_sampler_descriptor(struct radv_device *device,
					struct radv_cmd_buffer *cmd_buffer,
					unsigned sampler_offset,
					unsigned *dst,
					struct radeon_winsys_bo **buffer_list,
					VkDescriptorType descriptor_type,
					const VkDescriptorImageInfo *image_info,
					bool has_sampler)
{
	RADV_FROM_HANDLE(radv_sampler, sampler, image_info->sampler);

	write_image_descriptor(device, cmd_buffer, sampler_offset, dst, buffer_list,
	                       descriptor_type, image_info);
	/* copy over sampler state */
	if (has_sampler) {
		memcpy(dst + sampler_offset / sizeof(*dst), sampler->state, 16);
	}
}

static void
write_sampler_descriptor(struct radv_device *device,
					unsigned *dst,
					const VkDescriptorImageInfo *image_info)
{
	RADV_FROM_HANDLE(radv_sampler, sampler, image_info->sampler);

	memcpy(dst, sampler->state, 16);
}

void radv_update_descriptor_sets(
	struct radv_device*                         device,
	struct radv_cmd_buffer*                     cmd_buffer,
	VkDescriptorSet                             dstSetOverride,
	uint32_t                                    descriptorWriteCount,
	const VkWriteDescriptorSet*                 pDescriptorWrites,
	uint32_t                                    descriptorCopyCount,
	const VkCopyDescriptorSet*                  pDescriptorCopies)
{
	uint32_t i, j;
	for (i = 0; i < descriptorWriteCount; i++) {
		const VkWriteDescriptorSet *writeset = &pDescriptorWrites[i];
		RADV_FROM_HANDLE(radv_descriptor_set, set,
		                 dstSetOverride ? dstSetOverride : writeset->dstSet);
		const struct radv_descriptor_set_binding_layout *binding_layout =
			set->layout->binding + writeset->dstBinding;
		uint32_t *ptr = set->mapped_ptr;
		struct radeon_winsys_bo **buffer_list =  set->descriptors;
		/* Immutable samplers are not copied into push descriptors when they are
		 * allocated, so if we are writing push descriptors we have to copy the
		 * immutable samplers into them now.
		 */
		const bool copy_immutable_samplers = cmd_buffer &&
			binding_layout->immutable_samplers_offset && !binding_layout->immutable_samplers_equal;
		const uint32_t *samplers = radv_immutable_samplers(set->layout, binding_layout);

		ptr += binding_layout->offset / 4;

		if (writeset->descriptorType == VK_DESCRIPTOR_TYPE_INLINE_UNIFORM_BLOCK_EXT) {
			write_block_descriptor(device, cmd_buffer, (uint8_t*)ptr + writeset->dstArrayElement, writeset);
			continue;
		}

		ptr += binding_layout->size * writeset->dstArrayElement / 4;
		buffer_list += binding_layout->buffer_offset;
		buffer_list += writeset->dstArrayElement;
		for (j = 0; j < writeset->descriptorCount; ++j) {
			switch(writeset->descriptorType) {
			case VK_DESCRIPTOR_TYPE_UNIFORM_BUFFER_DYNAMIC:
			case VK_DESCRIPTOR_TYPE_STORAGE_BUFFER_DYNAMIC: {
				unsigned idx = writeset->dstArrayElement + j;
				idx += binding_layout->dynamic_offset_offset;
				assert(!(set->layout->flags & VK_DESCRIPTOR_SET_LAYOUT_CREATE_PUSH_DESCRIPTOR_BIT_KHR));
				write_dynamic_buffer_descriptor(device, set->dynamic_descriptors + idx,
								buffer_list, writeset->pBufferInfo + j);
				break;
			}
			case VK_DESCRIPTOR_TYPE_UNIFORM_BUFFER:
			case VK_DESCRIPTOR_TYPE_STORAGE_BUFFER:
				write_buffer_descriptor(device, cmd_buffer, ptr, buffer_list,
							writeset->pBufferInfo + j);
				break;
			case VK_DESCRIPTOR_TYPE_UNIFORM_TEXEL_BUFFER:
			case VK_DESCRIPTOR_TYPE_STORAGE_TEXEL_BUFFER:
				write_texel_buffer_descriptor(device, cmd_buffer, ptr, buffer_list,
							      writeset->pTexelBufferView[j]);
				break;
			case VK_DESCRIPTOR_TYPE_SAMPLED_IMAGE:
			case VK_DESCRIPTOR_TYPE_STORAGE_IMAGE:
			case VK_DESCRIPTOR_TYPE_INPUT_ATTACHMENT:
				write_image_descriptor(device, cmd_buffer, 64, ptr, buffer_list,
						       writeset->descriptorType,
						       writeset->pImageInfo + j);
				break;
			case VK_DESCRIPTOR_TYPE_COMBINED_IMAGE_SAMPLER: {
				unsigned sampler_offset = radv_combined_image_descriptor_sampler_offset(binding_layout);
				write_combined_image_sampler_descriptor(device, cmd_buffer, sampler_offset,
									ptr, buffer_list,
									writeset->descriptorType,
									writeset->pImageInfo + j,
									!binding_layout->immutable_samplers_offset);
				if (copy_immutable_samplers) {
					const unsigned idx = writeset->dstArrayElement + j;
					memcpy((char*)ptr + sampler_offset, samplers + 4 * idx, 16);
				}
				break;
			}
			case VK_DESCRIPTOR_TYPE_SAMPLER:
				if (!binding_layout->immutable_samplers_offset) {
					write_sampler_descriptor(device, ptr,
					                         writeset->pImageInfo + j);
				} else if (copy_immutable_samplers) {
					unsigned idx = writeset->dstArrayElement + j;
					memcpy(ptr, samplers + 4 * idx, 16);
				}
				break;
			default:
				unreachable("unimplemented descriptor type");
				break;
			}
			ptr += binding_layout->size / 4;
			++buffer_list;
		}

	}

	for (i = 0; i < descriptorCopyCount; i++) {
		const VkCopyDescriptorSet *copyset = &pDescriptorCopies[i];
		RADV_FROM_HANDLE(radv_descriptor_set, src_set,
		                 copyset->srcSet);
		RADV_FROM_HANDLE(radv_descriptor_set, dst_set,
		                 copyset->dstSet);
		const struct radv_descriptor_set_binding_layout *src_binding_layout =
			src_set->layout->binding + copyset->srcBinding;
		const struct radv_descriptor_set_binding_layout *dst_binding_layout =
			dst_set->layout->binding + copyset->dstBinding;
		uint32_t *src_ptr = src_set->mapped_ptr;
		uint32_t *dst_ptr = dst_set->mapped_ptr;
		struct radeon_winsys_bo **src_buffer_list = src_set->descriptors;
		struct radeon_winsys_bo **dst_buffer_list = dst_set->descriptors;

		src_ptr += src_binding_layout->offset / 4;
		dst_ptr += dst_binding_layout->offset / 4;

		src_ptr += src_binding_layout->size * copyset->srcArrayElement / 4;
		dst_ptr += dst_binding_layout->size * copyset->dstArrayElement / 4;

		src_buffer_list += src_binding_layout->buffer_offset;
		src_buffer_list += copyset->srcArrayElement;

		dst_buffer_list += dst_binding_layout->buffer_offset;
		dst_buffer_list += copyset->dstArrayElement;

		for (j = 0; j < copyset->descriptorCount; ++j) {
			switch (src_binding_layout->type) {
			case VK_DESCRIPTOR_TYPE_UNIFORM_BUFFER_DYNAMIC:
			case VK_DESCRIPTOR_TYPE_STORAGE_BUFFER_DYNAMIC: {
				unsigned src_idx = copyset->srcArrayElement + j;
				unsigned dst_idx = copyset->dstArrayElement + j;
				struct radv_descriptor_range *src_range, *dst_range;
				src_idx += src_binding_layout->dynamic_offset_offset;
				dst_idx += dst_binding_layout->dynamic_offset_offset;

				src_range = src_set->dynamic_descriptors + src_idx;
				dst_range = dst_set->dynamic_descriptors + dst_idx;
				*dst_range = *src_range;
				break;
			}
			default:
				memcpy(dst_ptr, src_ptr, src_binding_layout->size);
			}
			src_ptr += src_binding_layout->size / 4;
			dst_ptr += dst_binding_layout->size / 4;

			if (src_binding_layout->type != VK_DESCRIPTOR_TYPE_SAMPLER) {
				/* Sampler descriptors don't have a buffer list. */
				dst_buffer_list[j] = src_buffer_list[j];
			}
		}
	}
}

void radv_UpdateDescriptorSets(
	VkDevice                                    _device,
	uint32_t                                    descriptorWriteCount,
	const VkWriteDescriptorSet*                 pDescriptorWrites,
	uint32_t                                    descriptorCopyCount,
	const VkCopyDescriptorSet*                  pDescriptorCopies)
{
	RADV_FROM_HANDLE(radv_device, device, _device);

	radv_update_descriptor_sets(device, NULL, VK_NULL_HANDLE, descriptorWriteCount, pDescriptorWrites,
			            descriptorCopyCount, pDescriptorCopies);
}

VkResult radv_CreateDescriptorUpdateTemplate(VkDevice _device,
                                             const VkDescriptorUpdateTemplateCreateInfo *pCreateInfo,
                                             const VkAllocationCallbacks *pAllocator,
                                             VkDescriptorUpdateTemplate *pDescriptorUpdateTemplate)
{
	RADV_FROM_HANDLE(radv_device, device, _device);
	RADV_FROM_HANDLE(radv_descriptor_set_layout, set_layout, pCreateInfo->descriptorSetLayout);
	const uint32_t entry_count = pCreateInfo->descriptorUpdateEntryCount;
	const size_t size = sizeof(struct radv_descriptor_update_template) +
		sizeof(struct radv_descriptor_update_template_entry) * entry_count;
	struct radv_descriptor_update_template *templ;
	uint32_t i;

	templ = vk_alloc2(&device->alloc, pAllocator, size, 8, VK_SYSTEM_ALLOCATION_SCOPE_OBJECT);
	if (!templ)
		return vk_error(device->instance, VK_ERROR_OUT_OF_HOST_MEMORY);

	templ->entry_count = entry_count;
	templ->bind_point = pCreateInfo->pipelineBindPoint;

	for (i = 0; i < entry_count; i++) {
		const VkDescriptorUpdateTemplateEntry *entry = &pCreateInfo->pDescriptorUpdateEntries[i];
		const struct radv_descriptor_set_binding_layout *binding_layout =
			set_layout->binding + entry->dstBinding;
		const uint32_t buffer_offset = binding_layout->buffer_offset + entry->dstArrayElement;
		const uint32_t *immutable_samplers = NULL;
		uint32_t dst_offset;
		uint32_t dst_stride;

		/* dst_offset is an offset into dynamic_descriptors when the descriptor
		   is dynamic, and an offset into mapped_ptr otherwise */
		switch (entry->descriptorType) {
		case VK_DESCRIPTOR_TYPE_UNIFORM_BUFFER_DYNAMIC:
		case VK_DESCRIPTOR_TYPE_STORAGE_BUFFER_DYNAMIC:
			assert(pCreateInfo->templateType == VK_DESCRIPTOR_UPDATE_TEMPLATE_TYPE_DESCRIPTOR_SET);
			dst_offset = binding_layout->dynamic_offset_offset + entry->dstArrayElement;
			dst_stride = 0; /* Not used */
			break;
		default:
			switch (entry->descriptorType) {
			case VK_DESCRIPTOR_TYPE_COMBINED_IMAGE_SAMPLER:
			case VK_DESCRIPTOR_TYPE_SAMPLER:
				/* Immutable samplers are copied into push descriptors when they are pushed */
				if (pCreateInfo->templateType == VK_DESCRIPTOR_UPDATE_TEMPLATE_TYPE_PUSH_DESCRIPTORS_KHR &&
				    binding_layout->immutable_samplers_offset && !binding_layout->immutable_samplers_equal) {
					immutable_samplers = radv_immutable_samplers(set_layout, binding_layout) + entry->dstArrayElement * 4;
				}
				break;
			default:
				break;
			}
			dst_offset = binding_layout->offset / 4;
			if (entry->descriptorType == VK_DESCRIPTOR_TYPE_INLINE_UNIFORM_BLOCK_EXT)
				dst_offset += entry->dstArrayElement / 4;
			else
				dst_offset += binding_layout->size * entry->dstArrayElement / 4;

			dst_stride = binding_layout->size / 4;
			break;
		}

		templ->entry[i] = (struct radv_descriptor_update_template_entry) {
			.descriptor_type = entry->descriptorType,
			.descriptor_count = entry->descriptorCount,
			.src_offset = entry->offset,
			.src_stride = entry->stride,
			.dst_offset = dst_offset,
			.dst_stride = dst_stride,
			.buffer_offset = buffer_offset,
			.has_sampler = !binding_layout->immutable_samplers_offset,
			.sampler_offset = radv_combined_image_descriptor_sampler_offset(binding_layout),
			.immutable_samplers = immutable_samplers
		};
	}

	*pDescriptorUpdateTemplate = radv_descriptor_update_template_to_handle(templ);
	return VK_SUCCESS;
}

void radv_DestroyDescriptorUpdateTemplate(VkDevice _device,
                                          VkDescriptorUpdateTemplate descriptorUpdateTemplate,
                                          const VkAllocationCallbacks *pAllocator)
{
	RADV_FROM_HANDLE(radv_device, device, _device);
	RADV_FROM_HANDLE(radv_descriptor_update_template, templ, descriptorUpdateTemplate);

	if (!templ)
		return;

	vk_free2(&device->alloc, pAllocator, templ);
}

void radv_update_descriptor_set_with_template(struct radv_device *device,
                                              struct radv_cmd_buffer *cmd_buffer,
                                              struct radv_descriptor_set *set,
                                              VkDescriptorUpdateTemplate descriptorUpdateTemplate,
                                              const void *pData)
{
	RADV_FROM_HANDLE(radv_descriptor_update_template, templ, descriptorUpdateTemplate);
	uint32_t i;

	for (i = 0; i < templ->entry_count; ++i) {
		struct radeon_winsys_bo **buffer_list = set->descriptors + templ->entry[i].buffer_offset;
		uint32_t *pDst = set->mapped_ptr + templ->entry[i].dst_offset;
		const uint8_t *pSrc = ((const uint8_t *) pData) + templ->entry[i].src_offset;
		uint32_t j;

		if (templ->entry[i].descriptor_type == VK_DESCRIPTOR_TYPE_INLINE_UNIFORM_BLOCK_EXT) {
			memcpy((uint8_t*)pDst, pSrc, templ->entry[i].descriptor_count);
			continue;
		}

		for (j = 0; j < templ->entry[i].descriptor_count; ++j) {
			switch (templ->entry[i].descriptor_type) {
			case VK_DESCRIPTOR_TYPE_UNIFORM_BUFFER_DYNAMIC:
			case VK_DESCRIPTOR_TYPE_STORAGE_BUFFER_DYNAMIC: {
				const unsigned idx = templ->entry[i].dst_offset + j;
				assert(!(set->layout->flags & VK_DESCRIPTOR_SET_LAYOUT_CREATE_PUSH_DESCRIPTOR_BIT_KHR));
				write_dynamic_buffer_descriptor(device, set->dynamic_descriptors + idx,
								buffer_list, (struct VkDescriptorBufferInfo *) pSrc);
				break;
			}
			case VK_DESCRIPTOR_TYPE_UNIFORM_BUFFER:
			case VK_DESCRIPTOR_TYPE_STORAGE_BUFFER:
				write_buffer_descriptor(device, cmd_buffer, pDst, buffer_list,
				                        (struct VkDescriptorBufferInfo *) pSrc);
				break;
			case VK_DESCRIPTOR_TYPE_UNIFORM_TEXEL_BUFFER:
			case VK_DESCRIPTOR_TYPE_STORAGE_TEXEL_BUFFER:
				write_texel_buffer_descriptor(device, cmd_buffer, pDst, buffer_list,
						              *(VkBufferView *) pSrc);
				break;
			case VK_DESCRIPTOR_TYPE_SAMPLED_IMAGE:
			case VK_DESCRIPTOR_TYPE_STORAGE_IMAGE:
			case VK_DESCRIPTOR_TYPE_INPUT_ATTACHMENT:
				write_image_descriptor(device, cmd_buffer, 64, pDst, buffer_list,
						       templ->entry[i].descriptor_type,
					               (struct VkDescriptorImageInfo *) pSrc);
				break;
			case VK_DESCRIPTOR_TYPE_COMBINED_IMAGE_SAMPLER:
				write_combined_image_sampler_descriptor(device, cmd_buffer, templ->entry[i].sampler_offset,
									pDst, buffer_list, templ->entry[i].descriptor_type,
									(struct VkDescriptorImageInfo *) pSrc,
									templ->entry[i].has_sampler);
				if (templ->entry[i].immutable_samplers) {
					memcpy((char*)pDst + templ->entry[i].sampler_offset, templ->entry[i].immutable_samplers + 4 * j, 16);
				}
				break;
			case VK_DESCRIPTOR_TYPE_SAMPLER:
				if (templ->entry[i].has_sampler)
					write_sampler_descriptor(device, pDst,
					                         (struct VkDescriptorImageInfo *) pSrc);
				else if (templ->entry[i].immutable_samplers)
					memcpy(pDst, templ->entry[i].immutable_samplers + 4 * j, 16);
				break;
			default:
				unreachable("unimplemented descriptor type");
				break;
			}
		        pSrc += templ->entry[i].src_stride;
			pDst += templ->entry[i].dst_stride;
			++buffer_list;
		}
	}
}

void radv_UpdateDescriptorSetWithTemplate(VkDevice _device,
                                          VkDescriptorSet descriptorSet,
                                          VkDescriptorUpdateTemplate descriptorUpdateTemplate,
                                          const void *pData)
{
	RADV_FROM_HANDLE(radv_device, device, _device);
	RADV_FROM_HANDLE(radv_descriptor_set, set, descriptorSet);

	radv_update_descriptor_set_with_template(device, NULL, set, descriptorUpdateTemplate, pData);
}


VkResult radv_CreateSamplerYcbcrConversion(VkDevice _device,
					   const VkSamplerYcbcrConversionCreateInfo* pCreateInfo,
					   const VkAllocationCallbacks* pAllocator,
					   VkSamplerYcbcrConversion* pYcbcrConversion)
{
	RADV_FROM_HANDLE(radv_device, device, _device);
	struct radv_sampler_ycbcr_conversion *conversion = NULL;

	conversion = vk_zalloc2(&device->alloc, pAllocator, sizeof(*conversion), 8,
	                        VK_SYSTEM_ALLOCATION_SCOPE_OBJECT);

	if (conversion == NULL)
		return vk_error(device->instance, VK_ERROR_OUT_OF_HOST_MEMORY);

	conversion->format = pCreateInfo->format;
	conversion->ycbcr_model = pCreateInfo->ycbcrModel;
	conversion->ycbcr_range = pCreateInfo->ycbcrRange;
	conversion->components = pCreateInfo->components;
	conversion->chroma_offsets[0] = pCreateInfo->xChromaOffset;
	conversion->chroma_offsets[1] = pCreateInfo->yChromaOffset;
	conversion->chroma_filter = pCreateInfo->chromaFilter;

	*pYcbcrConversion = radv_sampler_ycbcr_conversion_to_handle(conversion);
	return VK_SUCCESS;
}


void radv_DestroySamplerYcbcrConversion(VkDevice _device,
					VkSamplerYcbcrConversion ycbcrConversion,
					const VkAllocationCallbacks* pAllocator)
{
	RADV_FROM_HANDLE(radv_device, device, _device);
	RADV_FROM_HANDLE(radv_sampler_ycbcr_conversion, ycbcr_conversion, ycbcrConversion);

	if (ycbcr_conversion)
		vk_free2(&device->alloc, pAllocator, ycbcr_conversion);
}<|MERGE_RESOLUTION|>--- conflicted
+++ resolved
@@ -88,11 +88,7 @@
 		max_binding = MAX2(max_binding, pCreateInfo->pBindings[j].binding);
 		if ((pCreateInfo->pBindings[j].descriptorType == VK_DESCRIPTOR_TYPE_COMBINED_IMAGE_SAMPLER ||
 		     pCreateInfo->pBindings[j].descriptorType == VK_DESCRIPTOR_TYPE_SAMPLER) &&
-<<<<<<< HEAD
-		     pCreateInfo->pBindings[j].pImmutableSamplers)
-=======
 		     pCreateInfo->pBindings[j].pImmutableSamplers) {
->>>>>>> e42399f4
 			immutable_sampler_count += pCreateInfo->pBindings[j].descriptorCount;
 
 			bool has_ycbcr_sampler = false;
