/*
 * Copyright © 2016 Red Hat.
 * Copyright © 2016 Bas Nieuwenhuizen
 *
 * based in part on anv driver which is:
 * Copyright © 2015 Intel Corporation
 *
 * Permission is hereby granted, free of charge, to any person obtaining a
 * copy of this software and associated documentation files (the "Software"),
 * to deal in the Software without restriction, including without limitation
 * the rights to use, copy, modify, merge, publish, distribute, sublicense,
 * and/or sell copies of the Software, and to permit persons to whom the
 * Software is furnished to do so, subject to the following conditions:
 *
 * The above copyright notice and this permission notice (including the next
 * paragraph) shall be included in all copies or substantial portions of the
 * Software.
 *
 * THE SOFTWARE IS PROVIDED "AS IS", WITHOUT WARRANTY OF ANY KIND, EXPRESS OR
 * IMPLIED, INCLUDING BUT NOT LIMITED TO THE WARRANTIES OF MERCHANTABILITY,
 * FITNESS FOR A PARTICULAR PURPOSE AND NONINFRINGEMENT.  IN NO EVENT SHALL
 * THE AUTHORS OR COPYRIGHT HOLDERS BE LIABLE FOR ANY CLAIM, DAMAGES OR OTHER
 * LIABILITY, WHETHER IN AN ACTION OF CONTRACT, TORT OR OTHERWISE, ARISING
 * FROM, OUT OF OR IN CONNECTION WITH THE SOFTWARE OR THE USE OR OTHER DEALINGS
 * IN THE SOFTWARE.
 */

#include "radv_debug.h"
#include "radv_private.h"
#include "vk_format.h"
#include "vk_util.h"
#include "radv_radeon_winsys.h"
#include "sid.h"
#include "util/debug.h"
#include "util/u_atomic.h"

static unsigned
radv_choose_tiling(struct radv_device *device,
		   const VkImageCreateInfo *pCreateInfo,
		   VkFormat format)
{
	if (pCreateInfo->tiling == VK_IMAGE_TILING_LINEAR) {
		assert(pCreateInfo->samples <= 1);
		return RADEON_SURF_MODE_LINEAR_ALIGNED;
	}

	if (!vk_format_is_compressed(format) &&
	    !vk_format_is_depth_or_stencil(format)
	    && device->physical_device->rad_info.chip_class <= GFX8) {
		/* this causes hangs in some VK CTS tests on GFX9. */
		/* Textures with a very small height are recommended to be linear. */
		if (pCreateInfo->imageType == VK_IMAGE_TYPE_1D ||
		    /* Only very thin and long 2D textures should benefit from
		     * linear_aligned. */
		    (pCreateInfo->extent.width > 8 && pCreateInfo->extent.height <= 2))
			return RADEON_SURF_MODE_LINEAR_ALIGNED;
	}

	/* MSAA resources must be 2D tiled. */
	if (pCreateInfo->samples > 1)
		return RADEON_SURF_MODE_2D;

	return RADEON_SURF_MODE_2D;
}

static bool
radv_use_tc_compat_htile_for_image(struct radv_device *device,
				   const VkImageCreateInfo *pCreateInfo,
				   VkFormat format)
{
	/* TC-compat HTILE is only available for GFX8+. */
	if (device->physical_device->rad_info.chip_class < GFX8)
		return false;

	if ((pCreateInfo->usage & VK_IMAGE_USAGE_STORAGE_BIT))
		return false;

	if (pCreateInfo->tiling == VK_IMAGE_TILING_LINEAR)
		return false;

	if (pCreateInfo->mipLevels > 1)
		return false;

	/* FIXME: for some reason TC compat with 2/4/8 samples breaks some cts
	 * tests - disable for now. On GFX10 D32_SFLOAT is affected as well.
	 */
	if (pCreateInfo->samples >= 2 &&
	    (format == VK_FORMAT_D32_SFLOAT_S8_UINT ||
	     (format == VK_FORMAT_D32_SFLOAT &&
	      device->physical_device->rad_info.chip_class == GFX10)))
		return false;

	/* GFX9 supports both 32-bit and 16-bit depth surfaces, while GFX8 only
	 * supports 32-bit. Though, it's possible to enable TC-compat for
	 * 16-bit depth surfaces if no Z planes are compressed.
	 */
	if (format != VK_FORMAT_D32_SFLOAT_S8_UINT &&
	    format != VK_FORMAT_D32_SFLOAT &&
	    format != VK_FORMAT_D16_UNORM)
		return false;

	if (pCreateInfo->flags & VK_IMAGE_CREATE_MUTABLE_FORMAT_BIT) {
		const struct VkImageFormatListCreateInfo *format_list =
			(const struct  VkImageFormatListCreateInfo *)
				vk_find_struct_const(pCreateInfo->pNext,
						     IMAGE_FORMAT_LIST_CREATE_INFO);

		/* We have to ignore the existence of the list if viewFormatCount = 0 */
		if (format_list && format_list->viewFormatCount) {
			/* compatibility is transitive, so we only need to check
			 * one format with everything else.
			 */
			for (unsigned i = 0; i < format_list->viewFormatCount; ++i) {
				if (format_list->pViewFormats[i] == VK_FORMAT_UNDEFINED)
					continue;

				if (format != format_list->pViewFormats[i])
					return false;
			}
		} else {
			return false;
		}
	}

	return true;
}

static bool
radv_surface_has_scanout(struct radv_device *device, const struct radv_image_create_info *info)
{
	if (info->bo_metadata) {
		if (device->physical_device->rad_info.chip_class >= GFX9)
			return info->bo_metadata->u.gfx9.scanout;
		else
			return info->bo_metadata->u.legacy.scanout;
	}

	return info->scanout;
}

static bool
radv_use_dcc_for_image(struct radv_device *device,
		       const struct radv_image *image,
		       const VkImageCreateInfo *pCreateInfo,
		       VkFormat format)
{
	bool dcc_compatible_formats;
	bool blendable;

	/* DCC (Delta Color Compression) is only available for GFX8+. */
	if (device->physical_device->rad_info.chip_class < GFX8)
		return false;

	if (device->instance->debug_flags & RADV_DEBUG_NO_DCC)
		return false;

	if (image->shareable)
		return false;

	/* TODO: Enable DCC for storage images. */
	if ((pCreateInfo->usage & VK_IMAGE_USAGE_STORAGE_BIT))
		return false;

	if (pCreateInfo->tiling == VK_IMAGE_TILING_LINEAR)
		return false;

	if (vk_format_is_subsampled(format) ||
	    vk_format_get_plane_count(format) > 1)
		return false;

	/* TODO: Enable DCC for mipmaps on GFX9+. */
	if ((pCreateInfo->arrayLayers > 1 || pCreateInfo->mipLevels > 1) &&
	    device->physical_device->rad_info.chip_class >= GFX9)
		return false;

	/* Do not enable DCC for mipmapped arrays because performance is worse. */
	if (pCreateInfo->arrayLayers > 1 && pCreateInfo->mipLevels > 1)
		return false;

	/* FIXME: DCC for MSAA with 4x and 8x samples doesn't work yet, while
	 * 2x can be enabled with an option.
	 */
	if (pCreateInfo->samples > 2 ||
	    (pCreateInfo->samples == 2 &&
	     !device->physical_device->dcc_msaa_allowed))
		return false;

	/* Determine if the formats are DCC compatible. */
	dcc_compatible_formats =
		radv_is_colorbuffer_format_supported(format,
						     &blendable);

	if (pCreateInfo->flags & VK_IMAGE_CREATE_MUTABLE_FORMAT_BIT) {
		const struct VkImageFormatListCreateInfo *format_list =
			(const struct  VkImageFormatListCreateInfo *)
				vk_find_struct_const(pCreateInfo->pNext,
						     IMAGE_FORMAT_LIST_CREATE_INFO);

		/* We have to ignore the existence of the list if viewFormatCount = 0 */
		if (format_list && format_list->viewFormatCount) {
			/* compatibility is transitive, so we only need to check
			 * one format with everything else. */
			for (unsigned i = 0; i < format_list->viewFormatCount; ++i) {
				if (format_list->pViewFormats[i] == VK_FORMAT_UNDEFINED)
					continue;

				if (!radv_dcc_formats_compatible(format,
				                                 format_list->pViewFormats[i]))
					dcc_compatible_formats = false;
			}
		} else {
			dcc_compatible_formats = false;
		}
	}

	if (!dcc_compatible_formats)
		return false;

	return true;
}

static bool
radv_use_tc_compat_cmask_for_image(struct radv_device *device,
				   struct radv_image *image)
{
	if (!(device->instance->perftest_flags & RADV_PERFTEST_TC_COMPAT_CMASK))
		return false;

	/* TC-compat CMASK is only available for GFX8+. */
	if (device->physical_device->rad_info.chip_class < GFX8)
		return false;

	if (image->usage & VK_IMAGE_USAGE_STORAGE_BIT)
		return false;

	if (radv_image_has_dcc(image))
		return false;

	if (!radv_image_has_cmask(image))
		return false;

	return true;
}

static uint32_t si_get_bo_metadata_word1(const struct radv_device *device)
{
	return (ATI_VENDOR_ID << 16) | device->physical_device->rad_info.pci_id;
}

static bool
radv_is_valid_opaque_metadata(const struct radv_device *device,
                              const struct radeon_bo_metadata *md)
{
	if (md->metadata[0] != 1 ||
	    md->metadata[1] != si_get_bo_metadata_word1(device))
		return false;

	if (md->size_metadata < 40)
		return false;

	return true;
}

static void
radv_patch_surface_from_metadata(struct radv_device *device,
                                 struct radeon_surf *surface,
                                 const struct radeon_bo_metadata *md)
{
	surface->flags = RADEON_SURF_CLR(surface->flags, MODE);

	if (device->physical_device->rad_info.chip_class >= GFX9) {
		if (md->u.gfx9.swizzle_mode > 0)
			surface->flags |= RADEON_SURF_SET(RADEON_SURF_MODE_2D, MODE);
		else
			surface->flags |= RADEON_SURF_SET(RADEON_SURF_MODE_LINEAR_ALIGNED, MODE);

		surface->u.gfx9.surf.swizzle_mode = md->u.gfx9.swizzle_mode;
	} else {
		surface->u.legacy.pipe_config = md->u.legacy.pipe_config;
		surface->u.legacy.bankw = md->u.legacy.bankw;
		surface->u.legacy.bankh = md->u.legacy.bankh;
		surface->u.legacy.tile_split = md->u.legacy.tile_split;
		surface->u.legacy.mtilea = md->u.legacy.mtilea;
		surface->u.legacy.num_banks = md->u.legacy.num_banks;

		if (md->u.legacy.macrotile == RADEON_LAYOUT_TILED)
			surface->flags |= RADEON_SURF_SET(RADEON_SURF_MODE_2D, MODE);
		else if (md->u.legacy.microtile == RADEON_LAYOUT_TILED)
			surface->flags |= RADEON_SURF_SET(RADEON_SURF_MODE_1D, MODE);
		else
			surface->flags |= RADEON_SURF_SET(RADEON_SURF_MODE_LINEAR_ALIGNED, MODE);

	}
}

static VkResult
radv_patch_image_dimensions(struct radv_device *device,
                            struct radv_image *image,
                            const struct radv_image_create_info *create_info,
                            struct ac_surf_info *image_info)
{
	unsigned width = image->info.width;
	unsigned height = image->info.height;

	/*
	 * minigbm sometimes allocates bigger images which is going to result in
	 * weird strides and other properties. Lets be lenient where possible and
	 * fail it on GFX10 (as we cannot cope there).
	 *
	 * Example hack: https://chromium-review.googlesource.com/c/chromiumos/platform/minigbm/+/1457777/
	 */
	if (create_info->bo_metadata &&
	    radv_is_valid_opaque_metadata(device, create_info->bo_metadata)) {
		const struct radeon_bo_metadata *md = create_info->bo_metadata;

		if (device->physical_device->rad_info.chip_class >= GFX10) {
			width = G_00A004_WIDTH_LO(md->metadata[3]) +
			        (G_00A008_WIDTH_HI(md->metadata[4]) << 2) + 1;
			height = S_00A008_HEIGHT(md->metadata[4]) + 1;
		} else {
			width = G_008F18_WIDTH(md->metadata[4]) + 1;
			height = G_008F18_HEIGHT(md->metadata[4]) + 1;
		}
	}

	if (image->info.width == width && image->info.height == height)
		return VK_SUCCESS;

	if (width < image->info.width || height < image->info.height) {
		fprintf(stderr,
		        "The imported image has smaller dimensions than the internal\n"
		        "dimensions. Using it is going to fail badly, so we reject\n"
		        "this import.\n"
		        "(internal dimensions: %d x %d, external dimensions: %d x %d)\n",
		        image->info.width, image->info.height, width, height);
		return VK_ERROR_INVALID_EXTERNAL_HANDLE;
	} else if (device->physical_device->rad_info.chip_class >= GFX10) {
		fprintf(stderr,
		        "Tried to import an image with inconsistent width on GFX10.\n"
		        "As GFX10 has no separate stride fields we cannot cope with\n"
		        "an inconsistency in width and will fail this import.\n"
		        "(internal dimensions: %d x %d, external dimensions: %d x %d)\n",
		        image->info.width, image->info.height, width, height);
		return VK_ERROR_INVALID_EXTERNAL_HANDLE;
	} else {
		fprintf(stderr,
		        "Tried to import an image with inconsistent width on pre-GFX10.\n"
		        "As GFX10 has no separate stride fields we cannot cope with\n"
		        "an inconsistency and would fail on GFX10.\n"
		        "(internal dimensions: %d x %d, external dimensions: %d x %d)\n",
		        image->info.width, image->info.height, width, height);
	}
	image_info->width = width;
	image_info->height = height;

	return VK_SUCCESS;
}

static VkResult
radv_patch_image_from_extra_info(struct radv_device *device,
                                 struct radv_image *image,
                                 const struct radv_image_create_info *create_info,
                                 struct ac_surf_info *image_info)
{
	VkResult result = radv_patch_image_dimensions(device, image, create_info, image_info);
	if (result != VK_SUCCESS)
		return result;

	for (unsigned plane = 0; plane < image->plane_count; ++plane) {
		if (create_info->bo_metadata) {
			radv_patch_surface_from_metadata(device, &image->planes[plane].surface,
							 create_info->bo_metadata);
		}

		if (radv_surface_has_scanout(device, create_info)) {
			image->planes[plane].surface.flags |= RADEON_SURF_SCANOUT;
			image->planes[plane].surface.flags |= RADEON_SURF_DISABLE_DCC;

			image->info.surf_index = NULL;
		}
	}
	return VK_SUCCESS;
}

static int
radv_init_surface(struct radv_device *device,
		  const struct radv_image *image,
		  struct radeon_surf *surface,
		  unsigned plane_id,
		  const VkImageCreateInfo *pCreateInfo,
		  VkFormat image_format)
{
	unsigned array_mode = radv_choose_tiling(device, pCreateInfo, image_format);
	VkFormat format = vk_format_get_plane_format(image_format, plane_id);
	const struct vk_format_description *desc = vk_format_description(format);
	bool is_depth, is_stencil;

	is_depth = vk_format_has_depth(desc);
	is_stencil = vk_format_has_stencil(desc);

	surface->blk_w = vk_format_get_blockwidth(format);
	surface->blk_h = vk_format_get_blockheight(format);

	surface->bpe = vk_format_get_blocksize(vk_format_depth_only(format));
	/* align byte per element on dword */
	if (surface->bpe == 3) {
		surface->bpe = 4;
	}

	surface->flags = RADEON_SURF_SET(array_mode, MODE);

	switch (pCreateInfo->imageType){
	case VK_IMAGE_TYPE_1D:
		if (pCreateInfo->arrayLayers > 1)
			surface->flags |= RADEON_SURF_SET(RADEON_SURF_TYPE_1D_ARRAY, TYPE);
		else
			surface->flags |= RADEON_SURF_SET(RADEON_SURF_TYPE_1D, TYPE);
		break;
	case VK_IMAGE_TYPE_2D:
		if (pCreateInfo->arrayLayers > 1)
			surface->flags |= RADEON_SURF_SET(RADEON_SURF_TYPE_2D_ARRAY, TYPE);
		else
			surface->flags |= RADEON_SURF_SET(RADEON_SURF_TYPE_2D, TYPE);
		break;
	case VK_IMAGE_TYPE_3D:
		surface->flags |= RADEON_SURF_SET(RADEON_SURF_TYPE_3D, TYPE);
		break;
	default:
		unreachable("unhandled image type");
	}

	if (is_depth) {
		surface->flags |= RADEON_SURF_ZBUFFER;
		if (radv_use_tc_compat_htile_for_image(device, pCreateInfo, image_format))
			surface->flags |= RADEON_SURF_TC_COMPATIBLE_HTILE;
	}

	if (is_stencil)
		surface->flags |= RADEON_SURF_SBUFFER;

	if (device->physical_device->rad_info.chip_class >= GFX9 &&
	    pCreateInfo->imageType == VK_IMAGE_TYPE_3D &&
	    vk_format_get_blocksizebits(image_format) == 128 &&
	    vk_format_is_compressed(image_format))
		surface->flags |= RADEON_SURF_NO_RENDER_TARGET;

	surface->flags |= RADEON_SURF_OPTIMIZE_FOR_SPACE;

	if (!radv_use_dcc_for_image(device, image, pCreateInfo, image_format))
		surface->flags |= RADEON_SURF_DISABLE_DCC;

	return 0;
}

static inline unsigned
si_tile_mode_index(const struct radv_image_plane *plane, unsigned level, bool stencil)
{
	if (stencil)
		return plane->surface.u.legacy.stencil_tiling_index[level];
	else
		return plane->surface.u.legacy.tiling_index[level];
}

static unsigned radv_map_swizzle(unsigned swizzle)
{
	switch (swizzle) {
	case VK_SWIZZLE_Y:
		return V_008F0C_SQ_SEL_Y;
	case VK_SWIZZLE_Z:
		return V_008F0C_SQ_SEL_Z;
	case VK_SWIZZLE_W:
		return V_008F0C_SQ_SEL_W;
	case VK_SWIZZLE_0:
		return V_008F0C_SQ_SEL_0;
	case VK_SWIZZLE_1:
		return V_008F0C_SQ_SEL_1;
	default: /* VK_SWIZZLE_X */
		return V_008F0C_SQ_SEL_X;
	}
}

static void
radv_make_buffer_descriptor(struct radv_device *device,
			    struct radv_buffer *buffer,
			    VkFormat vk_format,
			    unsigned offset,
			    unsigned range,
			    uint32_t *state)
{
	const struct vk_format_description *desc;
	unsigned stride;
	uint64_t gpu_address = radv_buffer_get_va(buffer->bo);
	uint64_t va = gpu_address + buffer->offset;
	unsigned num_format, data_format;
	int first_non_void;
	desc = vk_format_description(vk_format);
	first_non_void = vk_format_get_first_non_void_channel(vk_format);
	stride = desc->block.bits / 8;

	va += offset;
	state[0] = va;
	state[1] = S_008F04_BASE_ADDRESS_HI(va >> 32) |
		S_008F04_STRIDE(stride);

	if (device->physical_device->rad_info.chip_class != GFX8 && stride) {
		range /= stride;
	}

	state[2] = range;
	state[3] = S_008F0C_DST_SEL_X(radv_map_swizzle(desc->swizzle[0])) |
		   S_008F0C_DST_SEL_Y(radv_map_swizzle(desc->swizzle[1])) |
		   S_008F0C_DST_SEL_Z(radv_map_swizzle(desc->swizzle[2])) |
		   S_008F0C_DST_SEL_W(radv_map_swizzle(desc->swizzle[3]));

	if (device->physical_device->rad_info.chip_class >= GFX10) {
		const struct gfx10_format *fmt = &gfx10_format_table[vk_format];

		/* OOB_SELECT chooses the out-of-bounds check:
		 *  - 0: (index >= NUM_RECORDS) || (offset >= STRIDE)
		 *  - 1: index >= NUM_RECORDS
		 *  - 2: NUM_RECORDS == 0
		 *  - 3: if SWIZZLE_ENABLE == 0: offset >= NUM_RECORDS
		 *       else: swizzle_address >= NUM_RECORDS
		 */
		state[3] |= S_008F0C_FORMAT(fmt->img_format) |
			    S_008F0C_OOB_SELECT(V_008F0C_OOB_SELECT_STRUCTURED_WITH_OFFSET) |
			    S_008F0C_RESOURCE_LEVEL(1);
	} else {
		num_format = radv_translate_buffer_numformat(desc, first_non_void);
		data_format = radv_translate_buffer_dataformat(desc, first_non_void);

		assert(data_format != V_008F0C_BUF_DATA_FORMAT_INVALID);
		assert(num_format != ~0);

		state[3] |= S_008F0C_NUM_FORMAT(num_format) |
			    S_008F0C_DATA_FORMAT(data_format);
	}
}

static void
si_set_mutable_tex_desc_fields(struct radv_device *device,
			       struct radv_image *image,
			       const struct legacy_surf_level *base_level_info,
			       unsigned plane_id,
			       unsigned base_level, unsigned first_level,
			       unsigned block_width, bool is_stencil,
			       bool is_storage_image, bool disable_compression,
			       uint32_t *state)
{
	struct radv_image_plane *plane = &image->planes[plane_id];
	uint64_t gpu_address = image->bo ? radv_buffer_get_va(image->bo) + image->offset : 0;
	uint64_t va = gpu_address + plane->offset;
	enum chip_class chip_class = device->physical_device->rad_info.chip_class;
	uint64_t meta_va = 0;
	if (chip_class >= GFX9) {
		if (is_stencil)
			va += plane->surface.u.gfx9.stencil_offset;
		else
			va += plane->surface.u.gfx9.surf_offset;
	} else
		va += base_level_info->offset;

	state[0] = va >> 8;
	if (chip_class >= GFX9 ||
	    base_level_info->mode == RADEON_SURF_MODE_2D)
		state[0] |= plane->surface.tile_swizzle;
	state[1] &= C_008F14_BASE_ADDRESS_HI;
	state[1] |= S_008F14_BASE_ADDRESS_HI(va >> 40);

	if (chip_class >= GFX8) {
		state[6] &= C_008F28_COMPRESSION_EN;
		state[7] = 0;
		if (!disable_compression && radv_dcc_enabled(image, first_level)) {
			meta_va = gpu_address + image->dcc_offset;
			if (chip_class <= GFX8)
				meta_va += base_level_info->dcc_offset;

			unsigned dcc_tile_swizzle = plane->surface.tile_swizzle << 8;
			dcc_tile_swizzle &= plane->surface.dcc_alignment - 1;
			meta_va |= dcc_tile_swizzle;
		} else if (!disable_compression &&
			   radv_image_is_tc_compat_htile(image)) {
			meta_va = gpu_address + image->htile_offset;
		}

		if (meta_va) {
			state[6] |= S_008F28_COMPRESSION_EN(1);
			if (chip_class <= GFX9)
				state[7] = meta_va >> 8;
		}
	}

	if (chip_class >= GFX10) {
		state[3] &= C_00A00C_SW_MODE;

		if (is_stencil) {
			state[3] |= S_00A00C_SW_MODE(plane->surface.u.gfx9.stencil.swizzle_mode);
		} else {
			state[3] |= S_00A00C_SW_MODE(plane->surface.u.gfx9.surf.swizzle_mode);
		}

		state[6] &= C_00A018_META_DATA_ADDRESS_LO &
			    C_00A018_META_PIPE_ALIGNED;

		if (meta_va) {
			struct gfx9_surf_meta_flags meta;

			if (image->dcc_offset)
				meta = plane->surface.u.gfx9.dcc;
			else
				meta = plane->surface.u.gfx9.htile;

			state[6] |= S_00A018_META_PIPE_ALIGNED(meta.pipe_aligned) |
				    S_00A018_META_DATA_ADDRESS_LO(meta_va >> 8);
		}

		state[7] = meta_va >> 16;
	} else if (chip_class == GFX9) {
		state[3] &= C_008F1C_SW_MODE;
		state[4] &= C_008F20_PITCH;

		if (is_stencil) {
			state[3] |= S_008F1C_SW_MODE(plane->surface.u.gfx9.stencil.swizzle_mode);
			state[4] |= S_008F20_PITCH(plane->surface.u.gfx9.stencil.epitch);
		} else {
			state[3] |= S_008F1C_SW_MODE(plane->surface.u.gfx9.surf.swizzle_mode);
			state[4] |= S_008F20_PITCH(plane->surface.u.gfx9.surf.epitch);
		}

		state[5] &= C_008F24_META_DATA_ADDRESS &
			    C_008F24_META_PIPE_ALIGNED &
			    C_008F24_META_RB_ALIGNED;
		if (meta_va) {
			struct gfx9_surf_meta_flags meta;

			if (image->dcc_offset)
				meta = plane->surface.u.gfx9.dcc;
			else
				meta = plane->surface.u.gfx9.htile;

			state[5] |= S_008F24_META_DATA_ADDRESS(meta_va >> 40) |
				    S_008F24_META_PIPE_ALIGNED(meta.pipe_aligned) |
				    S_008F24_META_RB_ALIGNED(meta.rb_aligned);
		}
	} else {
		/* GFX6-GFX8 */
		unsigned pitch = base_level_info->nblk_x * block_width;
		unsigned index = si_tile_mode_index(plane, base_level, is_stencil);

		state[3] &= C_008F1C_TILING_INDEX;
		state[3] |= S_008F1C_TILING_INDEX(index);
		state[4] &= C_008F20_PITCH;
		state[4] |= S_008F20_PITCH(pitch - 1);
	}
}

static unsigned radv_tex_dim(VkImageType image_type, VkImageViewType view_type,
			     unsigned nr_layers, unsigned nr_samples, bool is_storage_image, bool gfx9)
{
	if (view_type == VK_IMAGE_VIEW_TYPE_CUBE || view_type == VK_IMAGE_VIEW_TYPE_CUBE_ARRAY)
		return is_storage_image ? V_008F1C_SQ_RSRC_IMG_2D_ARRAY : V_008F1C_SQ_RSRC_IMG_CUBE;

	/* GFX9 allocates 1D textures as 2D. */
	if (gfx9 && image_type == VK_IMAGE_TYPE_1D)
		image_type = VK_IMAGE_TYPE_2D;
	switch (image_type) {
	case VK_IMAGE_TYPE_1D:
		return nr_layers > 1 ? V_008F1C_SQ_RSRC_IMG_1D_ARRAY : V_008F1C_SQ_RSRC_IMG_1D;
	case VK_IMAGE_TYPE_2D:
		if (nr_samples > 1)
			return nr_layers > 1 ? V_008F1C_SQ_RSRC_IMG_2D_MSAA_ARRAY : V_008F1C_SQ_RSRC_IMG_2D_MSAA;
		else
			return nr_layers > 1 ? V_008F1C_SQ_RSRC_IMG_2D_ARRAY : V_008F1C_SQ_RSRC_IMG_2D;
	case VK_IMAGE_TYPE_3D:
		if (view_type == VK_IMAGE_VIEW_TYPE_3D)
			return V_008F1C_SQ_RSRC_IMG_3D;
		else
			return V_008F1C_SQ_RSRC_IMG_2D_ARRAY;
	default:
		unreachable("illegal image type");
	}
}

static unsigned gfx9_border_color_swizzle(const enum vk_swizzle swizzle[4])
{
	unsigned bc_swizzle = V_008F20_BC_SWIZZLE_XYZW;

	if (swizzle[3] == VK_SWIZZLE_X) {
		/* For the pre-defined border color values (white, opaque
		 * black, transparent black), the only thing that matters is
		 * that the alpha channel winds up in the correct place
		 * (because the RGB channels are all the same) so either of
		 * these enumerations will work.
		 */
		if (swizzle[2] == VK_SWIZZLE_Y)
			bc_swizzle = V_008F20_BC_SWIZZLE_WZYX;
		else
			bc_swizzle = V_008F20_BC_SWIZZLE_WXYZ;
	} else if (swizzle[0] == VK_SWIZZLE_X) {
		if (swizzle[1] == VK_SWIZZLE_Y)
			bc_swizzle = V_008F20_BC_SWIZZLE_XYZW;
		else
			bc_swizzle = V_008F20_BC_SWIZZLE_XWYZ;
	} else if (swizzle[1] == VK_SWIZZLE_X) {
		bc_swizzle = V_008F20_BC_SWIZZLE_YXWZ;
	} else if (swizzle[2] == VK_SWIZZLE_X) {
		bc_swizzle = V_008F20_BC_SWIZZLE_ZYXW;
	}

	return bc_swizzle;
}

bool vi_alpha_is_on_msb(struct radv_device *device, VkFormat format)
{
	const struct vk_format_description *desc = vk_format_description(format);

	if (device->physical_device->rad_info.chip_class >= GFX10 && desc->nr_channels == 1)
		return desc->swizzle[3] == VK_SWIZZLE_X;

	return radv_translate_colorswap(format, false) <= 1;
}
/**
 * Build the sampler view descriptor for a texture (GFX10).
 */
static void
gfx10_make_texture_descriptor(struct radv_device *device,
			   struct radv_image *image,
			   bool is_storage_image,
			   VkImageViewType view_type,
			   VkFormat vk_format,
			   const VkComponentMapping *mapping,
			   unsigned first_level, unsigned last_level,
			   unsigned first_layer, unsigned last_layer,
			   unsigned width, unsigned height, unsigned depth,
			   uint32_t *state,
			   uint32_t *fmask_state)
{
	const struct vk_format_description *desc;
	enum vk_swizzle swizzle[4];
	unsigned img_format;
	unsigned type;

	desc = vk_format_description(vk_format);
	img_format = gfx10_format_table[vk_format].img_format;

	if (desc->colorspace == VK_FORMAT_COLORSPACE_ZS) {
		const unsigned char swizzle_xxxx[4] = {0, 0, 0, 0};
		vk_format_compose_swizzles(mapping, swizzle_xxxx, swizzle);
	} else {
		vk_format_compose_swizzles(mapping, desc->swizzle, swizzle);
	}

	type = radv_tex_dim(image->type, view_type, image->info.array_size, image->info.samples,
			    is_storage_image, device->physical_device->rad_info.chip_class == GFX9);
	if (type == V_008F1C_SQ_RSRC_IMG_1D_ARRAY) {
	        height = 1;
		depth = image->info.array_size;
	} else if (type == V_008F1C_SQ_RSRC_IMG_2D_ARRAY ||
		   type == V_008F1C_SQ_RSRC_IMG_2D_MSAA_ARRAY) {
		if (view_type != VK_IMAGE_VIEW_TYPE_3D)
			depth = image->info.array_size;
	} else if (type == V_008F1C_SQ_RSRC_IMG_CUBE)
		depth = image->info.array_size / 6;

	state[0] = 0;
	state[1] = S_00A004_FORMAT(img_format) |
		   S_00A004_WIDTH_LO(width - 1);
	state[2] = S_00A008_WIDTH_HI((width - 1) >> 2) |
		   S_00A008_HEIGHT(height - 1) |
		   S_00A008_RESOURCE_LEVEL(1);
	state[3] = S_00A00C_DST_SEL_X(radv_map_swizzle(swizzle[0])) |
		   S_00A00C_DST_SEL_Y(radv_map_swizzle(swizzle[1])) |
		   S_00A00C_DST_SEL_Z(radv_map_swizzle(swizzle[2])) |
		   S_00A00C_DST_SEL_W(radv_map_swizzle(swizzle[3])) |
		   S_00A00C_BASE_LEVEL(image->info.samples > 1 ?
					0 : first_level) |
		   S_00A00C_LAST_LEVEL(image->info.samples > 1 ?
					util_logbase2(image->info.samples) :
					last_level) |
		   S_00A00C_BC_SWIZZLE(gfx9_border_color_swizzle(swizzle)) |
		   S_00A00C_TYPE(type);
	/* Depth is the the last accessible layer on gfx9+. The hw doesn't need
	 * to know the total number of layers.
	 */
	state[4] = S_00A010_DEPTH(type == V_008F1C_SQ_RSRC_IMG_3D ? depth - 1 : last_layer) |
		   S_00A010_BASE_ARRAY(first_layer);
	state[5] = S_00A014_ARRAY_PITCH(0) |
		   S_00A014_MAX_MIP(image->info.samples > 1 ?
				    util_logbase2(image->info.samples) :
				    image->info.levels - 1) |
		   S_00A014_PERF_MOD(4);
	state[6] = 0;
	state[7] = 0;

	if (radv_dcc_enabled(image, first_level)) {
		state[6] |= S_00A018_MAX_UNCOMPRESSED_BLOCK_SIZE(V_028C78_MAX_BLOCK_SIZE_256B) |
			    S_00A018_MAX_COMPRESSED_BLOCK_SIZE(V_028C78_MAX_BLOCK_SIZE_128B) |
			    S_00A018_ALPHA_IS_ON_MSB(vi_alpha_is_on_msb(device, vk_format));
	}

	/* Initialize the sampler view for FMASK. */
	if (radv_image_has_fmask(image)) {
		uint64_t gpu_address = radv_buffer_get_va(image->bo);
		uint32_t format;
		uint64_t va;

		assert(image->plane_count == 1);

		va = gpu_address + image->offset + image->fmask_offset;

		switch (image->info.samples) {
		case 2:
			format = V_008F0C_IMG_FORMAT_FMASK8_S2_F2;
			break;
		case 4:
			format = V_008F0C_IMG_FORMAT_FMASK8_S4_F4;
			break;
		case 8:
			format = V_008F0C_IMG_FORMAT_FMASK32_S8_F8;
			break;
		default:
			unreachable("invalid nr_samples");
		}

		fmask_state[0] = (va >> 8) | image->planes[0].surface.fmask_tile_swizzle;
		fmask_state[1] = S_00A004_BASE_ADDRESS_HI(va >> 40) |
				 S_00A004_FORMAT(format) |
				 S_00A004_WIDTH_LO(width - 1);
		fmask_state[2] = S_00A008_WIDTH_HI((width - 1) >> 2) |
				 S_00A008_HEIGHT(height - 1) |
				 S_00A008_RESOURCE_LEVEL(1);
		fmask_state[3] = S_00A00C_DST_SEL_X(V_008F1C_SQ_SEL_X) |
				 S_00A00C_DST_SEL_Y(V_008F1C_SQ_SEL_X) |
				 S_00A00C_DST_SEL_Z(V_008F1C_SQ_SEL_X) |
				 S_00A00C_DST_SEL_W(V_008F1C_SQ_SEL_X) |
				 S_00A00C_SW_MODE(image->planes[0].surface.u.gfx9.fmask.swizzle_mode) |
				 S_00A00C_TYPE(radv_tex_dim(image->type, view_type, image->info.array_size, 0, false, false));
		fmask_state[4] = S_00A010_DEPTH(last_layer) |
				 S_00A010_BASE_ARRAY(first_layer);
		fmask_state[5] = 0;
		fmask_state[6] = S_00A018_META_PIPE_ALIGNED(image->planes[0].surface.u.gfx9.cmask.pipe_aligned);
		fmask_state[7] = 0;
	} else if (fmask_state)
		memset(fmask_state, 0, 8 * 4);
}

/**
 * Build the sampler view descriptor for a texture (SI-GFX9)
 */
static void
si_make_texture_descriptor(struct radv_device *device,
			   struct radv_image *image,
			   bool is_storage_image,
			   VkImageViewType view_type,
			   VkFormat vk_format,
			   const VkComponentMapping *mapping,
			   unsigned first_level, unsigned last_level,
			   unsigned first_layer, unsigned last_layer,
			   unsigned width, unsigned height, unsigned depth,
			   uint32_t *state,
			   uint32_t *fmask_state)
{
	const struct vk_format_description *desc;
	enum vk_swizzle swizzle[4];
	int first_non_void;
	unsigned num_format, data_format, type;

	desc = vk_format_description(vk_format);

	if (desc->colorspace == VK_FORMAT_COLORSPACE_ZS) {
		const unsigned char swizzle_xxxx[4] = {0, 0, 0, 0};
		vk_format_compose_swizzles(mapping, swizzle_xxxx, swizzle);
	} else {
		vk_format_compose_swizzles(mapping, desc->swizzle, swizzle);
	}

	first_non_void = vk_format_get_first_non_void_channel(vk_format);

	num_format = radv_translate_tex_numformat(vk_format, desc, first_non_void);
	if (num_format == ~0) {
		num_format = 0;
	}

	data_format = radv_translate_tex_dataformat(vk_format, desc, first_non_void);
	if (data_format == ~0) {
		data_format = 0;
	}

	/* S8 with either Z16 or Z32 HTILE need a special format. */
	if (device->physical_device->rad_info.chip_class == GFX9 &&
	    vk_format == VK_FORMAT_S8_UINT &&
	    radv_image_is_tc_compat_htile(image)) {
		if (image->vk_format == VK_FORMAT_D32_SFLOAT_S8_UINT)
			data_format = V_008F14_IMG_DATA_FORMAT_S8_32;
		else if (image->vk_format == VK_FORMAT_D16_UNORM_S8_UINT)
			data_format = V_008F14_IMG_DATA_FORMAT_S8_16;
	}
	type = radv_tex_dim(image->type, view_type, image->info.array_size, image->info.samples,
			    is_storage_image, device->physical_device->rad_info.chip_class == GFX9);
	if (type == V_008F1C_SQ_RSRC_IMG_1D_ARRAY) {
	        height = 1;
		depth = image->info.array_size;
	} else if (type == V_008F1C_SQ_RSRC_IMG_2D_ARRAY ||
		   type == V_008F1C_SQ_RSRC_IMG_2D_MSAA_ARRAY) {
		if (view_type != VK_IMAGE_VIEW_TYPE_3D)
			depth = image->info.array_size;
	} else if (type == V_008F1C_SQ_RSRC_IMG_CUBE)
		depth = image->info.array_size / 6;

	state[0] = 0;
	state[1] = (S_008F14_DATA_FORMAT(data_format) |
		    S_008F14_NUM_FORMAT(num_format));
	state[2] = (S_008F18_WIDTH(width - 1) |
		    S_008F18_HEIGHT(height - 1) |
		    S_008F18_PERF_MOD(4));
	state[3] = (S_008F1C_DST_SEL_X(radv_map_swizzle(swizzle[0])) |
		    S_008F1C_DST_SEL_Y(radv_map_swizzle(swizzle[1])) |
		    S_008F1C_DST_SEL_Z(radv_map_swizzle(swizzle[2])) |
		    S_008F1C_DST_SEL_W(radv_map_swizzle(swizzle[3])) |
		    S_008F1C_BASE_LEVEL(image->info.samples > 1 ?
					0 : first_level) |
		    S_008F1C_LAST_LEVEL(image->info.samples > 1 ?
					util_logbase2(image->info.samples) :
					last_level) |
		    S_008F1C_TYPE(type));
	state[4] = 0;
	state[5] = S_008F24_BASE_ARRAY(first_layer);
	state[6] = 0;
	state[7] = 0;

	if (device->physical_device->rad_info.chip_class == GFX9) {
		unsigned bc_swizzle = gfx9_border_color_swizzle(swizzle);

		/* Depth is the last accessible layer on Gfx9.
		 * The hw doesn't need to know the total number of layers.
		 */
		if (type == V_008F1C_SQ_RSRC_IMG_3D)
			state[4] |= S_008F20_DEPTH(depth - 1);
		else
			state[4] |= S_008F20_DEPTH(last_layer);

		state[4] |= S_008F20_BC_SWIZZLE(bc_swizzle);
		state[5] |= S_008F24_MAX_MIP(image->info.samples > 1 ?
					     util_logbase2(image->info.samples) :
					     image->info.levels - 1);
	} else {
		state[3] |= S_008F1C_POW2_PAD(image->info.levels > 1);
		state[4] |= S_008F20_DEPTH(depth - 1);
		state[5] |= S_008F24_LAST_ARRAY(last_layer);
	}
	if (image->dcc_offset) {
		state[6] = S_008F28_ALPHA_IS_ON_MSB(vi_alpha_is_on_msb(device, vk_format));
	} else {
		/* The last dword is unused by hw. The shader uses it to clear
		 * bits in the first dword of sampler state.
		 */
		if (device->physical_device->rad_info.chip_class <= GFX7 && image->info.samples <= 1) {
			if (first_level == last_level)
				state[7] = C_008F30_MAX_ANISO_RATIO;
			else
				state[7] = 0xffffffff;
		}
	}

	/* Initialize the sampler view for FMASK. */
	if (radv_image_has_fmask(image)) {
		uint32_t fmask_format, num_format;
		uint64_t gpu_address = radv_buffer_get_va(image->bo);
		uint64_t va;

		assert(image->plane_count == 1);

		va = gpu_address + image->offset + image->fmask_offset;

		if (device->physical_device->rad_info.chip_class == GFX9) {
			fmask_format = V_008F14_IMG_DATA_FORMAT_FMASK;
			switch (image->info.samples) {
			case 2:
				num_format = V_008F14_IMG_FMASK_8_2_2;
				break;
			case 4:
				num_format = V_008F14_IMG_FMASK_8_4_4;
				break;
			case 8:
				num_format = V_008F14_IMG_FMASK_32_8_8;
				break;
			default:
				unreachable("invalid nr_samples");
			}
		} else {
			switch (image->info.samples) {
			case 2:
				fmask_format = V_008F14_IMG_DATA_FORMAT_FMASK8_S2_F2;
				break;
			case 4:
				fmask_format = V_008F14_IMG_DATA_FORMAT_FMASK8_S4_F4;
				break;
			case 8:
				fmask_format = V_008F14_IMG_DATA_FORMAT_FMASK32_S8_F8;
				break;
			default:
				assert(0);
				fmask_format = V_008F14_IMG_DATA_FORMAT_INVALID;
			}
			num_format = V_008F14_IMG_NUM_FORMAT_UINT;
		}

		fmask_state[0] = va >> 8;
		fmask_state[0] |= image->planes[0].surface.fmask_tile_swizzle;
		fmask_state[1] = S_008F14_BASE_ADDRESS_HI(va >> 40) |
			S_008F14_DATA_FORMAT(fmask_format) |
			S_008F14_NUM_FORMAT(num_format);
		fmask_state[2] = S_008F18_WIDTH(width - 1) |
			S_008F18_HEIGHT(height - 1);
		fmask_state[3] = S_008F1C_DST_SEL_X(V_008F1C_SQ_SEL_X) |
			S_008F1C_DST_SEL_Y(V_008F1C_SQ_SEL_X) |
			S_008F1C_DST_SEL_Z(V_008F1C_SQ_SEL_X) |
			S_008F1C_DST_SEL_W(V_008F1C_SQ_SEL_X) |
			S_008F1C_TYPE(radv_tex_dim(image->type, view_type, image->info.array_size, 0, false, false));
		fmask_state[4] = 0;
		fmask_state[5] = S_008F24_BASE_ARRAY(first_layer);
		fmask_state[6] = 0;
		fmask_state[7] = 0;

		if (device->physical_device->rad_info.chip_class == GFX9) {
			fmask_state[3] |= S_008F1C_SW_MODE(image->planes[0].surface.u.gfx9.fmask.swizzle_mode);
			fmask_state[4] |= S_008F20_DEPTH(last_layer) |
					  S_008F20_PITCH(image->planes[0].surface.u.gfx9.fmask.epitch);
			fmask_state[5] |= S_008F24_META_PIPE_ALIGNED(image->planes[0].surface.u.gfx9.cmask.pipe_aligned) |
					  S_008F24_META_RB_ALIGNED(image->planes[0].surface.u.gfx9.cmask.rb_aligned);

			if (radv_image_is_tc_compat_cmask(image)) {
				va = gpu_address + image->offset + image->cmask_offset;

				fmask_state[5] |= S_008F24_META_DATA_ADDRESS(va >> 40);
				fmask_state[6] |= S_008F28_COMPRESSION_EN(1);
				fmask_state[7] |= va >> 8;
			}
		} else {
			fmask_state[3] |= S_008F1C_TILING_INDEX(image->planes[0].surface.u.legacy.fmask.tiling_index);
			fmask_state[4] |= S_008F20_DEPTH(depth - 1) |
				S_008F20_PITCH(image->planes[0].surface.u.legacy.fmask.pitch_in_pixels - 1);
			fmask_state[5] |= S_008F24_LAST_ARRAY(last_layer);

			if (radv_image_is_tc_compat_cmask(image)) {
				va = gpu_address + image->offset + image->cmask_offset;

				fmask_state[6] |= S_008F28_COMPRESSION_EN(1);
				fmask_state[7] |= va >> 8;
			}
		}
	} else if (fmask_state)
		memset(fmask_state, 0, 8 * 4);
}

static void
radv_make_texture_descriptor(struct radv_device *device,
			     struct radv_image *image,
			     bool is_storage_image,
			     VkImageViewType view_type,
			     VkFormat vk_format,
			     const VkComponentMapping *mapping,
			     unsigned first_level, unsigned last_level,
			     unsigned first_layer, unsigned last_layer,
			     unsigned width, unsigned height, unsigned depth,
			     uint32_t *state,
			     uint32_t *fmask_state)
{
	if (device->physical_device->rad_info.chip_class >= GFX10) {
		gfx10_make_texture_descriptor(device, image, is_storage_image,
					      view_type, vk_format, mapping,
					      first_level, last_level,
					      first_layer, last_layer,
					      width, height, depth,
					      state, fmask_state);
	} else {
		si_make_texture_descriptor(device, image, is_storage_image,
					   view_type, vk_format, mapping,
					   first_level, last_level,
					   first_layer, last_layer,
					   width, height, depth,
					   state, fmask_state);
	}
}

static void
radv_query_opaque_metadata(struct radv_device *device,
			   struct radv_image *image,
			   struct radeon_bo_metadata *md)
{
	static const VkComponentMapping fixedmapping;
	uint32_t desc[8], i;

	assert(image->plane_count == 1);

	/* Metadata image format format version 1:
	 * [0] = 1 (metadata format identifier)
	 * [1] = (VENDOR_ID << 16) | PCI_ID
	 * [2:9] = image descriptor for the whole resource
	 *         [2] is always 0, because the base address is cleared
	 *         [9] is the DCC offset bits [39:8] from the beginning of
	 *             the buffer
	 * [10:10+LAST_LEVEL] = mipmap level offset bits [39:8] for each level
	 */
	md->metadata[0] = 1; /* metadata image format version 1 */

	/* TILE_MODE_INDEX is ambiguous without a PCI ID. */
	md->metadata[1] = si_get_bo_metadata_word1(device);


	radv_make_texture_descriptor(device, image, false,
				     (VkImageViewType)image->type, image->vk_format,
				     &fixedmapping, 0, image->info.levels - 1, 0,
				     image->info.array_size - 1,
				     image->info.width, image->info.height,
				     image->info.depth,
				     desc, NULL);

	si_set_mutable_tex_desc_fields(device, image, &image->planes[0].surface.u.legacy.level[0], 0, 0, 0,
				       image->planes[0].surface.blk_w, false, false, false, desc);

	/* Clear the base address and set the relative DCC offset. */
	desc[0] = 0;
	desc[1] &= C_008F14_BASE_ADDRESS_HI;
	desc[7] = image->dcc_offset >> 8;

	/* Dwords [2:9] contain the image descriptor. */
	memcpy(&md->metadata[2], desc, sizeof(desc));

	/* Dwords [10:..] contain the mipmap level offsets. */
	if (device->physical_device->rad_info.chip_class <= GFX8) {
		for (i = 0; i <= image->info.levels - 1; i++)
			md->metadata[10+i] = image->planes[0].surface.u.legacy.level[i].offset >> 8;
		md->size_metadata = (11 + image->info.levels - 1) * 4;
	} else
		md->size_metadata = 10 * 4;
}

void
radv_init_metadata(struct radv_device *device,
		   struct radv_image *image,
		   struct radeon_bo_metadata *metadata)
{
	struct radeon_surf *surface = &image->planes[0].surface;

	memset(metadata, 0, sizeof(*metadata));

	if (device->physical_device->rad_info.chip_class >= GFX9) {
		metadata->u.gfx9.swizzle_mode = surface->u.gfx9.surf.swizzle_mode;
		metadata->u.gfx9.scanout = (surface->flags & RADEON_SURF_SCANOUT) != 0;
	} else {
		metadata->u.legacy.microtile = surface->u.legacy.level[0].mode >= RADEON_SURF_MODE_1D ?
			RADEON_LAYOUT_TILED : RADEON_LAYOUT_LINEAR;
		metadata->u.legacy.macrotile = surface->u.legacy.level[0].mode >= RADEON_SURF_MODE_2D ?
			RADEON_LAYOUT_TILED : RADEON_LAYOUT_LINEAR;
		metadata->u.legacy.pipe_config = surface->u.legacy.pipe_config;
		metadata->u.legacy.bankw = surface->u.legacy.bankw;
		metadata->u.legacy.bankh = surface->u.legacy.bankh;
		metadata->u.legacy.tile_split = surface->u.legacy.tile_split;
		metadata->u.legacy.mtilea = surface->u.legacy.mtilea;
		metadata->u.legacy.num_banks = surface->u.legacy.num_banks;
		metadata->u.legacy.stride = surface->u.legacy.level[0].nblk_x * surface->bpe;
		metadata->u.legacy.scanout = (surface->flags & RADEON_SURF_SCANOUT) != 0;
	}
	radv_query_opaque_metadata(device, image, metadata);
}

void
radv_image_override_offset_stride(struct radv_device *device,
                                  struct radv_image *image,
                                  uint64_t offset, uint32_t stride)
{
	struct radeon_surf *surface = &image->planes[0].surface;
	unsigned bpe = vk_format_get_blocksizebits(image->vk_format) / 8;

	if (device->physical_device->rad_info.chip_class >= GFX9) {
		if (stride) {
			surface->u.gfx9.surf_pitch = stride;
			surface->u.gfx9.surf_slice_size =
				(uint64_t)stride * surface->u.gfx9.surf_height * bpe;
		}
		surface->u.gfx9.surf_offset = offset;
	} else {
		surface->u.legacy.level[0].nblk_x = stride;
		surface->u.legacy.level[0].slice_size_dw =
			((uint64_t)stride * surface->u.legacy.level[0].nblk_y * bpe) / 4;

		if (offset) {
			for (unsigned i = 0; i < ARRAY_SIZE(surface->u.legacy.level); ++i)
				surface->u.legacy.level[i].offset += offset;
		}

	}
}

static void
radv_image_alloc_fmask(struct radv_device *device,
		       struct radv_image *image)
{
	unsigned fmask_alignment = image->planes[0].surface.fmask_alignment;

	image->fmask_offset = align64(image->size, fmask_alignment);
	image->size = image->fmask_offset + image->planes[0].surface.fmask_size;
	image->alignment = MAX2(image->alignment, fmask_alignment);
}

static void
radv_image_alloc_cmask(struct radv_device *device,
		       struct radv_image *image)
{
	unsigned cmask_alignment = image->planes[0].surface.cmask_alignment;
	unsigned cmask_size = image->planes[0].surface.cmask_size;
	uint32_t clear_value_size = 0;

<<<<<<< HEAD
	if (!image->cmask.size)
		return;

	assert(image->cmask.alignment);

	image->cmask.offset = align64(image->size, image->cmask.alignment);
=======
	if (!cmask_size)
		return;

	assert(cmask_alignment);

	image->cmask_offset = align64(image->size, cmask_alignment);
>>>>>>> 4392cf2d
	/* + 8 for storing the clear values */
	if (!image->clear_value_offset) {
		image->clear_value_offset = image->cmask_offset + cmask_size;
		clear_value_size = 8;
	}
	image->size = image->cmask_offset + cmask_size + clear_value_size;
	image->alignment = MAX2(image->alignment, cmask_alignment);
}

static void
radv_image_alloc_dcc(struct radv_image *image)
{
	assert(image->plane_count == 1);

	image->dcc_offset = align64(image->size, image->planes[0].surface.dcc_alignment);
	/* + 24 for storing the clear values + fce pred + dcc pred for each mip */
	image->clear_value_offset = image->dcc_offset + image->planes[0].surface.dcc_size;
	image->fce_pred_offset = image->clear_value_offset + 8 * image->info.levels;
	image->dcc_pred_offset = image->clear_value_offset + 16 * image->info.levels;
	image->size = image->dcc_offset + image->planes[0].surface.dcc_size + 24 * image->info.levels;
	image->alignment = MAX2(image->alignment, image->planes[0].surface.dcc_alignment);
}

static void
radv_image_alloc_htile(struct radv_device *device, struct radv_image *image)
{
	image->htile_offset = align64(image->size, image->planes[0].surface.htile_alignment);

	/* + 8 for storing the clear values */
	image->clear_value_offset = image->htile_offset + image->planes[0].surface.htile_size;
	image->size = image->clear_value_offset + image->info.levels * 8;
	if (radv_image_is_tc_compat_htile(image) &&
	    device->physical_device->rad_info.has_tc_compat_zrange_bug) {
		/* Metadata for the TC-compatible HTILE hardware bug which
		 * have to be fixed by updating ZRANGE_PRECISION when doing
		 * fast depth clears to 0.0f.
		 */
		image->tc_compat_zrange_offset = image->size;
		image->size = image->tc_compat_zrange_offset + image->info.levels * 4;
	}
	image->alignment = align64(image->alignment, image->planes[0].surface.htile_alignment);
}

static inline bool
radv_image_can_enable_dcc_or_cmask(struct radv_image *image)
{
	if (image->info.samples <= 1 &&
	    image->info.width * image->info.height <= 512 * 512) {
		/* Do not enable CMASK or DCC for small surfaces where the cost
		 * of the eliminate pass can be higher than the benefit of fast
		 * clear. RadeonSI does this, but the image threshold is
		 * different.
		 */
		return false;
	}

	return image->usage & VK_IMAGE_USAGE_COLOR_ATTACHMENT_BIT &&
	       (image->exclusive || image->queue_family_mask == 1);
}

static inline bool
radv_image_can_enable_dcc(struct radv_device *device, struct radv_image *image)
{
	if (!radv_image_can_enable_dcc_or_cmask(image) ||
	    !radv_image_has_dcc(image))
		return false;

	/* On GFX8, DCC layers can be interleaved and it's currently only
	 * enabled if slice size is equal to the per slice fast clear size
	 * because the driver assumes that portions of multiple layers are
	 * contiguous during fast clears.
	 */
	if (image->info.array_size > 1) {
		const struct legacy_surf_level *surf_level =
			&image->planes[0].surface.u.legacy.level[0];

		assert(device->physical_device->rad_info.chip_class == GFX8);

		if (image->planes[0].surface.dcc_slice_size != surf_level->dcc_fast_clear_size)
			return false;
	}

	return true;
}

static inline bool
radv_image_can_enable_cmask(struct radv_image *image)
{
	if (image->planes[0].surface.bpe > 8 && image->info.samples == 1) {
		/* Do not enable CMASK for non-MSAA images (fast color clear)
		 * because 128 bit formats are not supported, but FMASK might
		 * still be used.
		 */
		return false;
	}

	return radv_image_can_enable_dcc_or_cmask(image) &&
	       image->info.levels == 1 &&
	       image->info.depth == 1 &&
	       !image->planes[0].surface.is_linear;
}

static inline bool
radv_image_can_enable_fmask(struct radv_image *image)
{
	return image->info.samples > 1 && vk_format_is_color(image->vk_format);
}

static inline bool
radv_image_can_enable_htile(struct radv_image *image)
{
	return radv_image_has_htile(image) &&
	       image->info.levels == 1 &&
	       image->info.width * image->info.height >= 8 * 8;
}

static void radv_image_disable_dcc(struct radv_image *image)
{
	for (unsigned i = 0; i < image->plane_count; ++i)
		image->planes[i].surface.dcc_size = 0;
}

static void radv_image_disable_htile(struct radv_image *image)
{
	for (unsigned i = 0; i < image->plane_count; ++i)
		image->planes[i].surface.htile_size = 0;
}

VkResult
radv_image_create_layout(struct radv_device *device,
                         struct radv_image_create_info create_info,
                         struct radv_image *image)
{
	/* Check that we did not initialize things earlier */
	assert(!image->planes[0].surface.surf_size);

	/* Clear the pCreateInfo pointer so we catch issues in the delayed case when we test in the
	 * common internal case. */
	create_info.vk_info = NULL;

	struct ac_surf_info image_info = image->info;
	VkResult result = radv_patch_image_from_extra_info(device, image, &create_info, &image_info);
	if (result != VK_SUCCESS)
		return result;

	image->size = 0;
	image->alignment = 1;
	for (unsigned plane = 0; plane < image->plane_count; ++plane) {
		struct ac_surf_info info = image_info;

		if (plane) {
			const struct vk_format_description *desc = vk_format_description(image->vk_format);
			assert(info.width % desc->width_divisor == 0);
			assert(info.height % desc->height_divisor == 0);

			info.width /= desc->width_divisor;
			info.height /= desc->height_divisor;
		}

		device->ws->surface_init(device->ws, &info, &image->planes[plane].surface);

		image->planes[plane].offset = align(image->size, image->planes[plane].surface.surf_alignment);
		image->size = image->planes[plane].offset + image->planes[plane].surface.surf_size;
		image->alignment = image->planes[plane].surface.surf_alignment;

		image->planes[plane].format = vk_format_get_plane_format(image->vk_format, plane);
	}

	if (!create_info.no_metadata_planes) {
		/* Try to enable DCC first. */
		if (radv_image_can_enable_dcc(device, image)) {
			radv_image_alloc_dcc(image);
			if (image->info.samples > 1) {
				/* CMASK should be enabled because DCC fast
				 * clear with MSAA needs it.
				 */
				assert(radv_image_can_enable_cmask(image));
				radv_image_alloc_cmask(device, image);
			}
		} else {
			/* When DCC cannot be enabled, try CMASK. */
			radv_image_disable_dcc(image);
			if (radv_image_can_enable_cmask(image)) {
				radv_image_alloc_cmask(device, image);
			}
		}

		/* Try to enable FMASK for multisampled images. */
		if (radv_image_can_enable_fmask(image)) {
			radv_image_alloc_fmask(device, image);

			if (radv_use_tc_compat_cmask_for_image(device, image))
				image->tc_compatible_cmask = true;
		} else {
			/* Otherwise, try to enable HTILE for depth surfaces. */
			if (radv_image_can_enable_htile(image) &&
			    !(device->instance->debug_flags & RADV_DEBUG_NO_HIZ)) {
				image->tc_compatible_htile = image->planes[0].surface.flags & RADEON_SURF_TC_COMPATIBLE_HTILE;
				radv_image_alloc_htile(device, image);
			} else {
				radv_image_disable_htile(image);
			}
		}
	} else {
		radv_image_disable_dcc(image);
		radv_image_disable_htile(image);
	}

	assert(image->planes[0].surface.surf_size);
	return VK_SUCCESS;
}

VkResult
radv_image_create(VkDevice _device,
		  const struct radv_image_create_info *create_info,
		  const VkAllocationCallbacks* alloc,
		  VkImage *pImage)
{
	RADV_FROM_HANDLE(radv_device, device, _device);
	const VkImageCreateInfo *pCreateInfo = create_info->vk_info;
	struct radv_image *image = NULL;
	VkFormat format = radv_select_android_external_format(pCreateInfo->pNext,
	                                                      pCreateInfo->format);
	assert(pCreateInfo->sType == VK_STRUCTURE_TYPE_IMAGE_CREATE_INFO);

	const unsigned plane_count = vk_format_get_plane_count(format);
	const size_t image_struct_size = sizeof(*image) + sizeof(struct radv_image_plane) * plane_count;

	radv_assert(pCreateInfo->mipLevels > 0);
	radv_assert(pCreateInfo->arrayLayers > 0);
	radv_assert(pCreateInfo->samples > 0);
	radv_assert(pCreateInfo->extent.width > 0);
	radv_assert(pCreateInfo->extent.height > 0);
	radv_assert(pCreateInfo->extent.depth > 0);

	image = vk_zalloc2(&device->alloc, alloc, image_struct_size, 8,
			   VK_SYSTEM_ALLOCATION_SCOPE_OBJECT);
	if (!image)
		return vk_error(device->instance, VK_ERROR_OUT_OF_HOST_MEMORY);

	image->type = pCreateInfo->imageType;
	image->info.width = pCreateInfo->extent.width;
	image->info.height = pCreateInfo->extent.height;
	image->info.depth = pCreateInfo->extent.depth;
	image->info.samples = pCreateInfo->samples;
	image->info.storage_samples = pCreateInfo->samples;
	image->info.array_size = pCreateInfo->arrayLayers;
	image->info.levels = pCreateInfo->mipLevels;
	image->info.num_channels = vk_format_get_nr_components(format);

	image->vk_format = format;
	image->tiling = pCreateInfo->tiling;
	image->usage = pCreateInfo->usage;
	image->flags = pCreateInfo->flags;
	image->plane_count = plane_count;

	image->exclusive = pCreateInfo->sharingMode == VK_SHARING_MODE_EXCLUSIVE;
	if (pCreateInfo->sharingMode == VK_SHARING_MODE_CONCURRENT) {
		for (uint32_t i = 0; i < pCreateInfo->queueFamilyIndexCount; ++i)
			if (pCreateInfo->pQueueFamilyIndices[i] == VK_QUEUE_FAMILY_EXTERNAL ||
			    pCreateInfo->pQueueFamilyIndices[i] == VK_QUEUE_FAMILY_FOREIGN_EXT)
				image->queue_family_mask |= (1u << RADV_MAX_QUEUE_FAMILIES) - 1u;
			else
				image->queue_family_mask |= 1u << pCreateInfo->pQueueFamilyIndices[i];
	}

	const VkExternalMemoryImageCreateInfo *external_info =
		vk_find_struct_const(pCreateInfo->pNext,
		                     EXTERNAL_MEMORY_IMAGE_CREATE_INFO) ;

	image->shareable = external_info;
	if (!vk_format_is_depth_or_stencil(format) && !image->shareable) {
		image->info.surf_index = &device->image_mrt_offset_counter;
	}

	for (unsigned plane = 0; plane < image->plane_count; ++plane) {
		radv_init_surface(device, image, &image->planes[plane].surface, plane, pCreateInfo, format);
	}

	bool delay_layout = external_info &&
		(external_info->handleTypes & VK_EXTERNAL_MEMORY_HANDLE_TYPE_ANDROID_HARDWARE_BUFFER_BIT_ANDROID);

	if (delay_layout) {
		*pImage = radv_image_to_handle(image);
		assert (!(image->flags & VK_IMAGE_CREATE_SPARSE_BINDING_BIT));
		return VK_SUCCESS;
	}

	ASSERTED VkResult result = radv_image_create_layout(device, *create_info, image);
	assert(result == VK_SUCCESS);

	if (image->flags & VK_IMAGE_CREATE_SPARSE_BINDING_BIT) {
		image->alignment = MAX2(image->alignment, 4096);
		image->size = align64(image->size, image->alignment);
		image->offset = 0;

		image->bo = device->ws->buffer_create(device->ws, image->size, image->alignment,
		                                      0, RADEON_FLAG_VIRTUAL, RADV_BO_PRIORITY_VIRTUAL);
		if (!image->bo) {
			vk_free2(&device->alloc, alloc, image);
			return vk_error(device->instance, VK_ERROR_OUT_OF_DEVICE_MEMORY);
		}
	}

	*pImage = radv_image_to_handle(image);

	return VK_SUCCESS;
}

static void
radv_image_view_make_descriptor(struct radv_image_view *iview,
				struct radv_device *device,
				VkFormat vk_format,
				const VkComponentMapping *components,
				bool is_storage_image, bool disable_compression,
				unsigned plane_id, unsigned descriptor_plane_id)
{
	struct radv_image *image = iview->image;
	struct radv_image_plane *plane = &image->planes[plane_id];
	const struct vk_format_description *format_desc = vk_format_description(image->vk_format);
	bool is_stencil = iview->aspect_mask == VK_IMAGE_ASPECT_STENCIL_BIT;
	uint32_t blk_w;
	union radv_descriptor *descriptor;
	uint32_t hw_level = 0;

	if (is_storage_image) {
		descriptor = &iview->storage_descriptor;
	} else {
		descriptor = &iview->descriptor;
	}

	assert(vk_format_get_plane_count(vk_format) == 1);
	assert(plane->surface.blk_w % vk_format_get_blockwidth(plane->format) == 0);
	blk_w = plane->surface.blk_w / vk_format_get_blockwidth(plane->format) * vk_format_get_blockwidth(vk_format);

	if (device->physical_device->rad_info.chip_class >= GFX9)
		hw_level = iview->base_mip;
	radv_make_texture_descriptor(device, image, is_storage_image,
				     iview->type,
				     vk_format,
				     components,
				     hw_level, hw_level + iview->level_count - 1,
				     iview->base_layer,
				     iview->base_layer + iview->layer_count - 1,
				     iview->extent.width  / (plane_id ? format_desc->width_divisor : 1),
				     iview->extent.height  / (plane_id ? format_desc->height_divisor : 1),
				     iview->extent.depth,
				     descriptor->plane_descriptors[descriptor_plane_id],
				     descriptor_plane_id ? NULL : descriptor->fmask_descriptor);

	const struct legacy_surf_level *base_level_info = NULL;
	if (device->physical_device->rad_info.chip_class <= GFX9) {
		if (is_stencil)
			base_level_info = &plane->surface.u.legacy.stencil_level[iview->base_mip];
		else
			base_level_info = &plane->surface.u.legacy.level[iview->base_mip];
	}
	si_set_mutable_tex_desc_fields(device, image,
				       base_level_info,
				       plane_id,
				       iview->base_mip,
				       iview->base_mip,
				       blk_w, is_stencil, is_storage_image,
				       is_storage_image || disable_compression,
				       descriptor->plane_descriptors[descriptor_plane_id]);
}

static unsigned
radv_plane_from_aspect(VkImageAspectFlags mask)
{
	switch(mask) {
	case VK_IMAGE_ASPECT_PLANE_1_BIT:
		return 1;
	case VK_IMAGE_ASPECT_PLANE_2_BIT:
		return 2;
	default:
		return 0;
	}
}

VkFormat
radv_get_aspect_format(struct radv_image *image, VkImageAspectFlags mask)
{
	switch(mask) {
	case VK_IMAGE_ASPECT_PLANE_0_BIT:
		return image->planes[0].format;
	case VK_IMAGE_ASPECT_PLANE_1_BIT:
		return image->planes[1].format;
	case VK_IMAGE_ASPECT_PLANE_2_BIT:
		return image->planes[2].format;
	case VK_IMAGE_ASPECT_STENCIL_BIT:
		return vk_format_stencil_only(image->vk_format);
	case VK_IMAGE_ASPECT_DEPTH_BIT:
		return vk_format_depth_only(image->vk_format);
	case VK_IMAGE_ASPECT_DEPTH_BIT | VK_IMAGE_ASPECT_STENCIL_BIT:
		return vk_format_depth_only(image->vk_format);
	default:
		return image->vk_format;
	}
}

void
radv_image_view_init(struct radv_image_view *iview,
		     struct radv_device *device,
		     const VkImageViewCreateInfo* pCreateInfo,
		     const struct radv_image_view_extra_create_info* extra_create_info)
{
	RADV_FROM_HANDLE(radv_image, image, pCreateInfo->image);
	const VkImageSubresourceRange *range = &pCreateInfo->subresourceRange;

	switch (image->type) {
	case VK_IMAGE_TYPE_1D:
	case VK_IMAGE_TYPE_2D:
		assert(range->baseArrayLayer + radv_get_layerCount(image, range) - 1 <= image->info.array_size);
		break;
	case VK_IMAGE_TYPE_3D:
		assert(range->baseArrayLayer + radv_get_layerCount(image, range) - 1
		       <= radv_minify(image->info.depth, range->baseMipLevel));
		break;
	default:
		unreachable("bad VkImageType");
	}
	iview->image = image;
	iview->bo = image->bo;
	iview->type = pCreateInfo->viewType;
	iview->plane_id = radv_plane_from_aspect(pCreateInfo->subresourceRange.aspectMask);
	iview->aspect_mask = pCreateInfo->subresourceRange.aspectMask;
	iview->multiple_planes = vk_format_get_plane_count(image->vk_format) > 1 && iview->aspect_mask == VK_IMAGE_ASPECT_COLOR_BIT;

	iview->vk_format = pCreateInfo->format;

	/* If the image has an Android external format, pCreateInfo->format will be
	 * VK_FORMAT_UNDEFINED. */
	if (iview->vk_format == VK_FORMAT_UNDEFINED)
		iview->vk_format = image->vk_format;

	if (iview->aspect_mask == VK_IMAGE_ASPECT_STENCIL_BIT) {
		iview->vk_format = vk_format_stencil_only(iview->vk_format);
	} else if (iview->aspect_mask == VK_IMAGE_ASPECT_DEPTH_BIT) {
		iview->vk_format = vk_format_depth_only(iview->vk_format);
	}

	if (device->physical_device->rad_info.chip_class >= GFX9) {
		iview->extent = (VkExtent3D) {
			.width = image->info.width,
			.height = image->info.height,
			.depth = image->info.depth,
		};
	} else {
		iview->extent = (VkExtent3D) {
			.width  = radv_minify(image->info.width , range->baseMipLevel),
			.height = radv_minify(image->info.height, range->baseMipLevel),
			.depth  = radv_minify(image->info.depth , range->baseMipLevel),
		};
	}

	if (iview->vk_format != image->planes[iview->plane_id].format) {
		unsigned view_bw = vk_format_get_blockwidth(iview->vk_format);
		unsigned view_bh = vk_format_get_blockheight(iview->vk_format);
		unsigned img_bw = vk_format_get_blockwidth(image->vk_format);
		unsigned img_bh = vk_format_get_blockheight(image->vk_format);

		iview->extent.width = round_up_u32(iview->extent.width * view_bw, img_bw);
		iview->extent.height = round_up_u32(iview->extent.height * view_bh, img_bh);

		/* Comment ported from amdvlk -
		 * If we have the following image:
		 *              Uncompressed pixels   Compressed block sizes (4x4)
		 *      mip0:       22 x 22                   6 x 6
		 *      mip1:       11 x 11                   3 x 3
		 *      mip2:        5 x  5                   2 x 2
		 *      mip3:        2 x  2                   1 x 1
		 *      mip4:        1 x  1                   1 x 1
		 *
		 * On GFX9 the descriptor is always programmed with the WIDTH and HEIGHT of the base level and the HW is
		 * calculating the degradation of the block sizes down the mip-chain as follows (straight-up
		 * divide-by-two integer math):
		 *      mip0:  6x6
		 *      mip1:  3x3
		 *      mip2:  1x1
		 *      mip3:  1x1
		 *
		 * This means that mip2 will be missing texels.
		 *
		 * Fix this by calculating the base mip's width and height, then convert that, and round it
		 * back up to get the level 0 size.
		 * Clamp the converted size between the original values, and next power of two, which
		 * means we don't oversize the image.
		 */
		 if (device->physical_device->rad_info.chip_class >= GFX9 &&
		     vk_format_is_compressed(image->vk_format) &&
		     !vk_format_is_compressed(iview->vk_format)) {
			 unsigned lvl_width  = radv_minify(image->info.width , range->baseMipLevel);
			 unsigned lvl_height = radv_minify(image->info.height, range->baseMipLevel);

			 lvl_width = round_up_u32(lvl_width * view_bw, img_bw);
			 lvl_height = round_up_u32(lvl_height * view_bh, img_bh);

			 lvl_width <<= range->baseMipLevel;
			 lvl_height <<= range->baseMipLevel;

			 iview->extent.width = CLAMP(lvl_width, iview->extent.width, iview->image->planes[0].surface.u.gfx9.surf_pitch);
			 iview->extent.height = CLAMP(lvl_height, iview->extent.height, iview->image->planes[0].surface.u.gfx9.surf_height);
		 }
	}

	iview->base_layer = range->baseArrayLayer;
	iview->layer_count = radv_get_layerCount(image, range);
	iview->base_mip = range->baseMipLevel;
	iview->level_count = radv_get_levelCount(image, range);

	bool disable_compression = extra_create_info ? extra_create_info->disable_compression: false;
	for (unsigned i = 0; i < (iview->multiple_planes ? vk_format_get_plane_count(image->vk_format) : 1); ++i) {
		VkFormat format = vk_format_get_plane_format(iview->vk_format, i);
		radv_image_view_make_descriptor(iview, device, format,
						&pCreateInfo->components,
						false, disable_compression,
						iview->plane_id + i, i);
		radv_image_view_make_descriptor(iview, device,
						format, &pCreateInfo->components,
						true, disable_compression,
						iview->plane_id + i, i);
	}
}

bool radv_layout_has_htile(const struct radv_image *image,
                           VkImageLayout layout,
			   bool in_render_loop,
                           unsigned queue_mask)
{
	if (radv_image_is_tc_compat_htile(image))
		return layout != VK_IMAGE_LAYOUT_GENERAL;

	return radv_image_has_htile(image) &&
	       (layout == VK_IMAGE_LAYOUT_DEPTH_STENCIL_ATTACHMENT_OPTIMAL ||
		layout == VK_IMAGE_LAYOUT_DEPTH_ATTACHMENT_OPTIMAL_KHR ||
		layout == VK_IMAGE_LAYOUT_STENCIL_ATTACHMENT_OPTIMAL_KHR ||
	        (layout == VK_IMAGE_LAYOUT_TRANSFER_DST_OPTIMAL &&
	         queue_mask == (1u << RADV_QUEUE_GENERAL)));
}

bool radv_layout_is_htile_compressed(const struct radv_image *image,
                                     VkImageLayout layout,
				     bool in_render_loop,
                                     unsigned queue_mask)
{
	if (radv_image_is_tc_compat_htile(image))
		return layout != VK_IMAGE_LAYOUT_GENERAL;

	return radv_image_has_htile(image) &&
	       (layout == VK_IMAGE_LAYOUT_DEPTH_STENCIL_ATTACHMENT_OPTIMAL ||
	        layout == VK_IMAGE_LAYOUT_DEPTH_ATTACHMENT_OPTIMAL_KHR ||
		layout == VK_IMAGE_LAYOUT_STENCIL_ATTACHMENT_OPTIMAL_KHR ||
	        (layout == VK_IMAGE_LAYOUT_TRANSFER_DST_OPTIMAL &&
	         queue_mask == (1u << RADV_QUEUE_GENERAL)));
}

bool radv_layout_can_fast_clear(const struct radv_image *image,
			        VkImageLayout layout,
				bool in_render_loop,
			        unsigned queue_mask)
{
	return layout == VK_IMAGE_LAYOUT_COLOR_ATTACHMENT_OPTIMAL;
}

bool radv_layout_dcc_compressed(const struct radv_device *device,
				const struct radv_image *image,
			        VkImageLayout layout,
				bool in_render_loop,
			        unsigned queue_mask)
{
	/* Don't compress compute transfer dst, as image stores are not supported. */
	if (layout == VK_IMAGE_LAYOUT_TRANSFER_DST_OPTIMAL &&
	    (queue_mask & (1u << RADV_QUEUE_COMPUTE)))
		return false;

	return radv_image_has_dcc(image) && layout != VK_IMAGE_LAYOUT_GENERAL;
}


unsigned radv_image_queue_family_mask(const struct radv_image *image, uint32_t family, uint32_t queue_family)
{
	if (!image->exclusive)
		return image->queue_family_mask;
	if (family == VK_QUEUE_FAMILY_EXTERNAL ||
	    family == VK_QUEUE_FAMILY_FOREIGN_EXT)
		return (1u << RADV_MAX_QUEUE_FAMILIES) - 1u;
	if (family == VK_QUEUE_FAMILY_IGNORED)
		return 1u << queue_family;
	return 1u << family;
}

VkResult
radv_CreateImage(VkDevice device,
		 const VkImageCreateInfo *pCreateInfo,
		 const VkAllocationCallbacks *pAllocator,
		 VkImage *pImage)
{
#ifdef ANDROID
	const VkNativeBufferANDROID *gralloc_info =
		vk_find_struct_const(pCreateInfo->pNext, NATIVE_BUFFER_ANDROID);

	if (gralloc_info)
		return radv_image_from_gralloc(device, pCreateInfo, gralloc_info,
		                              pAllocator, pImage);
#endif

	const struct wsi_image_create_info *wsi_info =
		vk_find_struct_const(pCreateInfo->pNext, WSI_IMAGE_CREATE_INFO_MESA);
	bool scanout = wsi_info && wsi_info->scanout;

	return radv_image_create(device,
				 &(struct radv_image_create_info) {
					 .vk_info = pCreateInfo,
					 .scanout = scanout,
				 },
				 pAllocator,
				 pImage);
}

void
radv_DestroyImage(VkDevice _device, VkImage _image,
		  const VkAllocationCallbacks *pAllocator)
{
	RADV_FROM_HANDLE(radv_device, device, _device);
	RADV_FROM_HANDLE(radv_image, image, _image);

	if (!image)
		return;

	if (image->flags & VK_IMAGE_CREATE_SPARSE_BINDING_BIT)
		device->ws->buffer_destroy(image->bo);

	if (image->owned_memory != VK_NULL_HANDLE)
		radv_FreeMemory(_device, image->owned_memory, pAllocator);

	vk_free2(&device->alloc, pAllocator, image);
}

void radv_GetImageSubresourceLayout(
	VkDevice                                    _device,
	VkImage                                     _image,
	const VkImageSubresource*                   pSubresource,
	VkSubresourceLayout*                        pLayout)
{
	RADV_FROM_HANDLE(radv_image, image, _image);
	RADV_FROM_HANDLE(radv_device, device, _device);
	int level = pSubresource->mipLevel;
	int layer = pSubresource->arrayLayer;

	unsigned plane_id = radv_plane_from_aspect(pSubresource->aspectMask);

	struct radv_image_plane *plane = &image->planes[plane_id];
	struct radeon_surf *surface = &plane->surface;

	if (device->physical_device->rad_info.chip_class >= GFX9) {
		uint64_t level_offset = surface->is_linear ? surface->u.gfx9.offset[level] : 0;
		
		pLayout->offset = plane->offset + level_offset + surface->u.gfx9.surf_slice_size * layer;
		if (image->vk_format == VK_FORMAT_R32G32B32_UINT ||
		    image->vk_format == VK_FORMAT_R32G32B32_SINT ||
		    image->vk_format == VK_FORMAT_R32G32B32_SFLOAT) {
			/* Adjust the number of bytes between each row because
			 * the pitch is actually the number of components per
			 * row.
			 */
			pLayout->rowPitch = surface->u.gfx9.surf_pitch * surface->bpe / 3;
		} else {
			uint32_t pitch = surface->is_linear ? surface->u.gfx9.pitch[level] : surface->u.gfx9.surf_pitch;

			assert(util_is_power_of_two_nonzero(surface->bpe));
			pLayout->rowPitch = pitch * surface->bpe;
		}

		pLayout->arrayPitch = surface->u.gfx9.surf_slice_size;
		pLayout->depthPitch = surface->u.gfx9.surf_slice_size;
		pLayout->size = surface->u.gfx9.surf_slice_size;
		if (image->type == VK_IMAGE_TYPE_3D)
			pLayout->size *= u_minify(image->info.depth, level);
	} else {
		pLayout->offset = plane->offset + surface->u.legacy.level[level].offset + (uint64_t)surface->u.legacy.level[level].slice_size_dw * 4 * layer;
		pLayout->rowPitch = surface->u.legacy.level[level].nblk_x * surface->bpe;
		pLayout->arrayPitch = (uint64_t)surface->u.legacy.level[level].slice_size_dw * 4;
		pLayout->depthPitch = (uint64_t)surface->u.legacy.level[level].slice_size_dw * 4;
		pLayout->size = (uint64_t)surface->u.legacy.level[level].slice_size_dw * 4;
		if (image->type == VK_IMAGE_TYPE_3D)
			pLayout->size *= u_minify(image->info.depth, level);
	}
}


VkResult
radv_CreateImageView(VkDevice _device,
		     const VkImageViewCreateInfo *pCreateInfo,
		     const VkAllocationCallbacks *pAllocator,
		     VkImageView *pView)
{
	RADV_FROM_HANDLE(radv_device, device, _device);
	struct radv_image_view *view;

	view = vk_alloc2(&device->alloc, pAllocator, sizeof(*view), 8,
			   VK_SYSTEM_ALLOCATION_SCOPE_OBJECT);
	if (view == NULL)
		return vk_error(device->instance, VK_ERROR_OUT_OF_HOST_MEMORY);

	radv_image_view_init(view, device, pCreateInfo, NULL);

	*pView = radv_image_view_to_handle(view);

	return VK_SUCCESS;
}

void
radv_DestroyImageView(VkDevice _device, VkImageView _iview,
		      const VkAllocationCallbacks *pAllocator)
{
	RADV_FROM_HANDLE(radv_device, device, _device);
	RADV_FROM_HANDLE(radv_image_view, iview, _iview);

	if (!iview)
		return;
	vk_free2(&device->alloc, pAllocator, iview);
}

void radv_buffer_view_init(struct radv_buffer_view *view,
			   struct radv_device *device,
			   const VkBufferViewCreateInfo* pCreateInfo)
{
	RADV_FROM_HANDLE(radv_buffer, buffer, pCreateInfo->buffer);

	view->bo = buffer->bo;
	view->range = pCreateInfo->range == VK_WHOLE_SIZE ?
		buffer->size - pCreateInfo->offset : pCreateInfo->range;
	view->vk_format = pCreateInfo->format;

	radv_make_buffer_descriptor(device, buffer, view->vk_format,
				    pCreateInfo->offset, view->range, view->state);
}

VkResult
radv_CreateBufferView(VkDevice _device,
		      const VkBufferViewCreateInfo *pCreateInfo,
		      const VkAllocationCallbacks *pAllocator,
		      VkBufferView *pView)
{
	RADV_FROM_HANDLE(radv_device, device, _device);
	struct radv_buffer_view *view;

	view = vk_alloc2(&device->alloc, pAllocator, sizeof(*view), 8,
			   VK_SYSTEM_ALLOCATION_SCOPE_OBJECT);
	if (!view)
		return vk_error(device->instance, VK_ERROR_OUT_OF_HOST_MEMORY);

	radv_buffer_view_init(view, device, pCreateInfo);

	*pView = radv_buffer_view_to_handle(view);

	return VK_SUCCESS;
}

void
radv_DestroyBufferView(VkDevice _device, VkBufferView bufferView,
		       const VkAllocationCallbacks *pAllocator)
{
	RADV_FROM_HANDLE(radv_device, device, _device);
	RADV_FROM_HANDLE(radv_buffer_view, view, bufferView);

	if (!view)
		return;

	vk_free2(&device->alloc, pAllocator, view);
}<|MERGE_RESOLUTION|>--- conflicted
+++ resolved
@@ -1212,21 +1212,12 @@
 	unsigned cmask_size = image->planes[0].surface.cmask_size;
 	uint32_t clear_value_size = 0;
 
-<<<<<<< HEAD
-	if (!image->cmask.size)
-		return;
-
-	assert(image->cmask.alignment);
-
-	image->cmask.offset = align64(image->size, image->cmask.alignment);
-=======
 	if (!cmask_size)
 		return;
 
 	assert(cmask_alignment);
 
 	image->cmask_offset = align64(image->size, cmask_alignment);
->>>>>>> 4392cf2d
 	/* + 8 for storing the clear values */
 	if (!image->clear_value_offset) {
 		image->clear_value_offset = image->cmask_offset + cmask_size;
