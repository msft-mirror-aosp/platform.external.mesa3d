/*
 * Copyright © 2016 Red Hat.
 * Copyright © 2016 Bas Nieuwenhuizen
 *
 * based in part on anv driver which is:
 * Copyright © 2015 Intel Corporation
 *
 * Permission is hereby granted, free of charge, to any person obtaining a
 * copy of this software and associated documentation files (the "Software"),
 * to deal in the Software without restriction, including without limitation
 * the rights to use, copy, modify, merge, publish, distribute, sublicense,
 * and/or sell copies of the Software, and to permit persons to whom the
 * Software is furnished to do so, subject to the following conditions:
 *
 * The above copyright notice and this permission notice (including the next
 * paragraph) shall be included in all copies or substantial portions of the
 * Software.
 *
 * THE SOFTWARE IS PROVIDED "AS IS", WITHOUT WARRANTY OF ANY KIND, EXPRESS OR
 * IMPLIED, INCLUDING BUT NOT LIMITED TO THE WARRANTIES OF MERCHANTABILITY,
 * FITNESS FOR A PARTICULAR PURPOSE AND NONINFRINGEMENT.  IN NO EVENT SHALL
 * THE AUTHORS OR COPYRIGHT HOLDERS BE LIABLE FOR ANY CLAIM, DAMAGES OR OTHER
 * LIABILITY, WHETHER IN AN ACTION OF CONTRACT, TORT OR OTHERWISE, ARISING
 * FROM, OUT OF OR IN CONNECTION WITH THE SOFTWARE OR THE USE OR OTHER DEALINGS
 * IN THE SOFTWARE.
 */

#include "util/u_atomic.h"
#include "util/u_debug.h"
#include "vulkan/util/vk_format.h"
#include "ac_drm_fourcc.h"
#include "radv_debug.h"
#include "radv_private.h"
#include "radv_radeon_winsys.h"
#include "sid.h"
#include "vk_format.h"
#include "vk_render_pass.h"
#include "vk_util.h"

#include "gfx10_format_table.h"

static unsigned
radv_choose_tiling(struct radv_device *device, const VkImageCreateInfo *pCreateInfo, VkFormat format)
{
   if (pCreateInfo->tiling == VK_IMAGE_TILING_LINEAR) {
      assert(pCreateInfo->samples <= 1);
      return RADEON_SURF_MODE_LINEAR_ALIGNED;
   }

   if (pCreateInfo->usage & (VK_IMAGE_USAGE_VIDEO_DECODE_DST_BIT_KHR | VK_IMAGE_USAGE_VIDEO_DECODE_DPB_BIT_KHR))
      return RADEON_SURF_MODE_LINEAR_ALIGNED;

   /* MSAA resources must be 2D tiled. */
   if (pCreateInfo->samples > 1)
      return RADEON_SURF_MODE_2D;

   if (!vk_format_is_compressed(format) && !vk_format_is_depth_or_stencil(format) &&
       device->physical_device->rad_info.gfx_level <= GFX8) {
      /* this causes hangs in some VK CTS tests on GFX9. */
      /* Textures with a very small height are recommended to be linear. */
      if (pCreateInfo->imageType == VK_IMAGE_TYPE_1D ||
          /* Only very thin and long 2D textures should benefit from
           * linear_aligned. */
          (pCreateInfo->extent.width > 8 && pCreateInfo->extent.height <= 2))
         return RADEON_SURF_MODE_LINEAR_ALIGNED;
   }

   return RADEON_SURF_MODE_2D;
}

static bool
radv_use_tc_compat_htile_for_image(struct radv_device *device, const VkImageCreateInfo *pCreateInfo, VkFormat format)
{
   /* TC-compat HTILE is only available for GFX8+. */
   if (device->physical_device->rad_info.gfx_level < GFX8)
      return false;

   /* TC-compat HTILE looks broken on Tonga (and Iceland is the same design) and the documented bug
    * workarounds don't help.
    */
   if (device->physical_device->rad_info.family == CHIP_TONGA ||
       device->physical_device->rad_info.family == CHIP_ICELAND)
      return false;

   if (pCreateInfo->tiling == VK_IMAGE_TILING_LINEAR)
      return false;

   /* Do not enable TC-compatible HTILE if the image isn't readable by a
    * shader because no texture fetches will happen.
    */
   if (!(pCreateInfo->usage &
         (VK_IMAGE_USAGE_SAMPLED_BIT | VK_IMAGE_USAGE_INPUT_ATTACHMENT_BIT | VK_IMAGE_USAGE_TRANSFER_SRC_BIT)))
      return false;

   if (device->physical_device->rad_info.gfx_level < GFX9) {
      /* TC-compat HTILE for MSAA depth/stencil images is broken
       * on GFX8 because the tiling doesn't match.
       */
      if (pCreateInfo->samples >= 2 && format == VK_FORMAT_D32_SFLOAT_S8_UINT)
         return false;

      /* GFX9+ supports compression for both 32-bit and 16-bit depth
       * surfaces, while GFX8 only supports 32-bit natively. Though,
       * the driver allows TC-compat HTILE for 16-bit depth surfaces
       * with no Z planes compression.
       */
      if (format != VK_FORMAT_D32_SFLOAT_S8_UINT && format != VK_FORMAT_D32_SFLOAT && format != VK_FORMAT_D16_UNORM)
         return false;

      /* TC-compat HTILE for layered images can have interleaved slices (see sliceInterleaved flag
       * in addrlib).  radv_clear_htile does not work.
       */
      if (pCreateInfo->arrayLayers > 1)
         return false;
   }

   /* GFX9 has issues when the sample count is 4 and the format is D16 */
   if (device->physical_device->rad_info.gfx_level == GFX9 && pCreateInfo->samples == 4 &&
       format == VK_FORMAT_D16_UNORM)
      return false;

   return true;
}

static bool
radv_surface_has_scanout(struct radv_device *device, const struct radv_image_create_info *info)
{
   if (info->bo_metadata) {
      if (device->physical_device->rad_info.gfx_level >= GFX9)
         return info->bo_metadata->u.gfx9.scanout;
      else
         return info->bo_metadata->u.legacy.scanout;
   }

   return info->scanout;
}

static bool
radv_image_use_fast_clear_for_image_early(const struct radv_device *device, const struct radv_image *image)
{
   if (device->instance->debug_flags & RADV_DEBUG_FORCE_COMPRESS)
      return true;

   if (image->vk.samples <= 1 && image->vk.extent.width * image->vk.extent.height <= 512 * 512) {
      /* Do not enable CMASK or DCC for small surfaces where the cost
       * of the eliminate pass can be higher than the benefit of fast
       * clear. RadeonSI does this, but the image threshold is
       * different.
       */
      return false;
   }

   return !!(image->vk.usage & VK_IMAGE_USAGE_COLOR_ATTACHMENT_BIT);
}

static bool
radv_image_use_fast_clear_for_image(const struct radv_device *device, const struct radv_image *image)
{
   if (device->instance->debug_flags & RADV_DEBUG_FORCE_COMPRESS)
      return true;

   return radv_image_use_fast_clear_for_image_early(device, image) && (image->exclusive ||
                                                                       /* Enable DCC for concurrent images if stores are
                                                                        * supported because that means we can keep DCC
                                                                        * compressed on all layouts/queues.
                                                                        */
                                                                       radv_image_use_dcc_image_stores(device, image));
}

bool
radv_are_formats_dcc_compatible(const struct radv_physical_device *pdev, const void *pNext, VkFormat format,
                                VkImageCreateFlags flags, bool *sign_reinterpret)
{
   bool blendable;

   if (!radv_is_colorbuffer_format_supported(pdev, format, &blendable))
      return false;

   if (sign_reinterpret != NULL)
      *sign_reinterpret = false;

   /* All formats are compatible on GFX11. */
   if ((flags & VK_IMAGE_CREATE_MUTABLE_FORMAT_BIT) && pdev->rad_info.gfx_level < GFX11) {
      const struct VkImageFormatListCreateInfo *format_list =
         (const struct VkImageFormatListCreateInfo *)vk_find_struct_const(pNext, IMAGE_FORMAT_LIST_CREATE_INFO);

      /* We have to ignore the existence of the list if viewFormatCount = 0 */
      if (format_list && format_list->viewFormatCount) {
         /* compatibility is transitive, so we only need to check
          * one format with everything else. */
         for (unsigned i = 0; i < format_list->viewFormatCount; ++i) {
            if (format_list->pViewFormats[i] == VK_FORMAT_UNDEFINED)
               continue;

            if (!radv_dcc_formats_compatible(pdev->rad_info.gfx_level, format, format_list->pViewFormats[i],
                                             sign_reinterpret))
               return false;
         }
      } else {
         return false;
      }
   }

   return true;
}

static bool
radv_format_is_atomic_allowed(struct radv_device *device, VkFormat format)
{
   if (format == VK_FORMAT_R32_SFLOAT && !radv_uses_image_float32_atomics(device))
      return false;

   return radv_is_atomic_format_supported(format);
}

static bool
radv_formats_is_atomic_allowed(struct radv_device *device, const void *pNext, VkFormat format, VkImageCreateFlags flags)
{
   if (radv_format_is_atomic_allowed(device, format))
      return true;

   if (flags & VK_IMAGE_CREATE_MUTABLE_FORMAT_BIT) {
      const struct VkImageFormatListCreateInfo *format_list =
         (const struct VkImageFormatListCreateInfo *)vk_find_struct_const(pNext, IMAGE_FORMAT_LIST_CREATE_INFO);

      /* We have to ignore the existence of the list if viewFormatCount = 0 */
      if (format_list && format_list->viewFormatCount) {
         for (unsigned i = 0; i < format_list->viewFormatCount; ++i) {
            if (radv_format_is_atomic_allowed(device, format_list->pViewFormats[i]))
               return true;
         }
      }
   }

   return false;
}

static bool
radv_use_dcc_for_image_early(struct radv_device *device, struct radv_image *image, const VkImageCreateInfo *pCreateInfo,
                             VkFormat format, bool *sign_reinterpret)
{
   /* DCC (Delta Color Compression) is only available for GFX8+. */
   if (device->physical_device->rad_info.gfx_level < GFX8)
      return false;

   const VkImageCompressionControlEXT *compression =
      vk_find_struct_const(pCreateInfo->pNext, IMAGE_COMPRESSION_CONTROL_EXT);

   if (device->instance->debug_flags & RADV_DEBUG_NO_DCC ||
       (compression && compression->flags == VK_IMAGE_COMPRESSION_DISABLED_EXT)) {
      return false;
   }

   if (image->shareable && image->vk.tiling != VK_IMAGE_TILING_DRM_FORMAT_MODIFIER_EXT)
      return false;

   /*
    * TODO: Enable DCC for storage images on GFX9 and earlier.
    *
    * Also disable DCC with atomics because even when DCC stores are
    * supported atomics will always decompress. So if we are
    * decompressing a lot anyway we might as well not have DCC.
    */
   if ((pCreateInfo->usage & VK_IMAGE_USAGE_STORAGE_BIT) &&
       (device->physical_device->rad_info.gfx_level < GFX10 ||
        radv_formats_is_atomic_allowed(device, pCreateInfo->pNext, format, pCreateInfo->flags)))
      return false;

   if (pCreateInfo->tiling == VK_IMAGE_TILING_LINEAR)
      return false;

   if (vk_format_is_subsampled(format) || vk_format_get_plane_count(format) > 1)
      return false;

   if (!radv_image_use_fast_clear_for_image_early(device, image) &&
       image->vk.tiling != VK_IMAGE_TILING_DRM_FORMAT_MODIFIER_EXT)
      return false;

   /* Do not enable DCC for mipmapped arrays because performance is worse. */
   if (pCreateInfo->arrayLayers > 1 && pCreateInfo->mipLevels > 1)
      return false;

   if (device->physical_device->rad_info.gfx_level < GFX10) {
      /* TODO: Add support for DCC MSAA on GFX8-9. */
      if (pCreateInfo->samples > 1 && !device->physical_device->dcc_msaa_allowed)
         return false;

      /* TODO: Add support for DCC layers/mipmaps on GFX9. */
      if ((pCreateInfo->arrayLayers > 1 || pCreateInfo->mipLevels > 1) &&
          device->physical_device->rad_info.gfx_level == GFX9)
         return false;
   }

   /* DCC MSAA can't work on GFX10.3 and earlier without FMASK. */
   if (pCreateInfo->samples > 1 && device->physical_device->rad_info.gfx_level < GFX11 &&
       (device->instance->debug_flags & RADV_DEBUG_NO_FMASK))
      return false;

   return radv_are_formats_dcc_compatible(device->physical_device, pCreateInfo->pNext, format, pCreateInfo->flags,
                                          sign_reinterpret);
}

static bool
radv_use_dcc_for_image_late(struct radv_device *device, struct radv_image *image)
{
   if (!radv_image_has_dcc(image))
      return false;

   if (image->vk.tiling == VK_IMAGE_TILING_DRM_FORMAT_MODIFIER_EXT)
      return true;

   if (!radv_image_use_fast_clear_for_image(device, image))
      return false;

   /* TODO: Fix storage images with DCC without DCC image stores.
    * Disabling it for now. */
   if ((image->vk.usage & VK_IMAGE_USAGE_STORAGE_BIT) && !radv_image_use_dcc_image_stores(device, image))
      return false;

   return true;
}

/*
 * Whether to enable image stores with DCC compression for this image. If
 * this function returns false the image subresource should be decompressed
 * before using it with image stores.
 *
 * Note that this can have mixed performance implications, see
 * https://gitlab.freedesktop.org/mesa/mesa/-/merge_requests/6796#note_643299
 *
 * This function assumes the image uses DCC compression.
 */
bool
radv_image_use_dcc_image_stores(const struct radv_device *device, const struct radv_image *image)
{
   return ac_surface_supports_dcc_image_stores(device->physical_device->rad_info.gfx_level, &image->planes[0].surface);
}

/*
 * Whether to use a predicate to determine whether DCC is in a compressed
 * state. This can be used to avoid decompressing an image multiple times.
 */
bool
radv_image_use_dcc_predication(const struct radv_device *device, const struct radv_image *image)
{
   return radv_image_has_dcc(image) && !radv_image_use_dcc_image_stores(device, image);
}

static inline bool
radv_use_fmask_for_image(const struct radv_device *device, const struct radv_image *image)
{
   if (device->physical_device->rad_info.gfx_level == GFX9 && image->vk.array_layers > 1) {
      /* On GFX9, FMASK can be interleaved with layers and this isn't properly supported. */
      return false;
   }

   return device->physical_device->use_fmask && image->vk.samples > 1 &&
          ((image->vk.usage & VK_IMAGE_USAGE_COLOR_ATTACHMENT_BIT) ||
           (device->instance->debug_flags & RADV_DEBUG_FORCE_COMPRESS));
}

static inline bool
radv_use_htile_for_image(const struct radv_device *device, const struct radv_image *image,
                         const VkImageCreateInfo *pCreateInfo)
{
   const enum amd_gfx_level gfx_level = device->physical_device->rad_info.gfx_level;

   const VkImageCompressionControlEXT *compression =
      vk_find_struct_const(pCreateInfo->pNext, IMAGE_COMPRESSION_CONTROL_EXT);

   if (device->instance->debug_flags & RADV_DEBUG_NO_HIZ ||
       (compression && compression->flags == VK_IMAGE_COMPRESSION_DISABLED_EXT))
      return false;

   /* TODO:
    * - Investigate about mips+layers.
    * - Enable on other gens.
    */
   bool use_htile_for_mips = image->vk.array_layers == 1 && device->physical_device->rad_info.gfx_level >= GFX10;

   /* Stencil texturing with HTILE doesn't work with mipmapping on Navi10-14. */
   if (device->physical_device->rad_info.gfx_level == GFX10 && image->vk.format == VK_FORMAT_D32_SFLOAT_S8_UINT &&
       image->vk.mip_levels > 1)
      return false;

   /* Do not enable HTILE for very small images because it seems less performant but make sure it's
    * allowed with VRS attachments because we need HTILE on GFX10.3.
    */
   if (image->vk.extent.width * image->vk.extent.height < 8 * 8 &&
       !(device->instance->debug_flags & RADV_DEBUG_FORCE_COMPRESS) &&
       !(gfx_level == GFX10_3 && device->vk.enabled_features.attachmentFragmentShadingRate))
      return false;

   return (image->vk.mip_levels == 1 || use_htile_for_mips) && !image->shareable;
}

static bool
radv_use_tc_compat_cmask_for_image(struct radv_device *device, struct radv_image *image)
{
   /* TC-compat CMASK is only available for GFX8+. */
   if (device->physical_device->rad_info.gfx_level < GFX8)
      return false;

   /* GFX9 has issues when sample count is greater than 2 */
   if (device->physical_device->rad_info.gfx_level == GFX9 && image->vk.samples > 2)
      return false;

   if (device->instance->debug_flags & RADV_DEBUG_NO_TC_COMPAT_CMASK)
      return false;

   /* TC-compat CMASK with storage images is supported on GFX10+. */
   if ((image->vk.usage & VK_IMAGE_USAGE_STORAGE_BIT) && device->physical_device->rad_info.gfx_level < GFX10)
      return false;

   /* Do not enable TC-compatible if the image isn't readable by a shader
    * because no texture fetches will happen.
    */
   if (!(image->vk.usage &
         (VK_IMAGE_USAGE_SAMPLED_BIT | VK_IMAGE_USAGE_INPUT_ATTACHMENT_BIT | VK_IMAGE_USAGE_TRANSFER_SRC_BIT)))
      return false;

   /* If the image doesn't have FMASK, it can't be fetchable. */
   if (!radv_image_has_fmask(image))
      return false;

   return true;
}

static uint32_t
radv_get_bo_metadata_word1(const struct radv_device *device)
{
   return (ATI_VENDOR_ID << 16) | device->physical_device->rad_info.pci_id;
}

static bool
radv_is_valid_opaque_metadata(const struct radv_device *device, const struct radeon_bo_metadata *md)
{
   if (md->metadata[0] != 1 || md->metadata[1] != radv_get_bo_metadata_word1(device))
      return false;

   if (md->size_metadata < 40)
      return false;

   return true;
}

static void
radv_patch_surface_from_metadata(struct radv_device *device, struct radeon_surf *surface,
                                 const struct radeon_bo_metadata *md)
{
   surface->flags = RADEON_SURF_CLR(surface->flags, MODE);

   if (device->physical_device->rad_info.gfx_level >= GFX9) {
      if (md->u.gfx9.swizzle_mode > 0)
         surface->flags |= RADEON_SURF_SET(RADEON_SURF_MODE_2D, MODE);
      else
         surface->flags |= RADEON_SURF_SET(RADEON_SURF_MODE_LINEAR_ALIGNED, MODE);

      surface->u.gfx9.swizzle_mode = md->u.gfx9.swizzle_mode;
   } else {
      surface->u.legacy.pipe_config = md->u.legacy.pipe_config;
      surface->u.legacy.bankw = md->u.legacy.bankw;
      surface->u.legacy.bankh = md->u.legacy.bankh;
      surface->u.legacy.tile_split = md->u.legacy.tile_split;
      surface->u.legacy.mtilea = md->u.legacy.mtilea;
      surface->u.legacy.num_banks = md->u.legacy.num_banks;

      if (md->u.legacy.macrotile == RADEON_LAYOUT_TILED)
         surface->flags |= RADEON_SURF_SET(RADEON_SURF_MODE_2D, MODE);
      else if (md->u.legacy.microtile == RADEON_LAYOUT_TILED)
         surface->flags |= RADEON_SURF_SET(RADEON_SURF_MODE_1D, MODE);
      else
         surface->flags |= RADEON_SURF_SET(RADEON_SURF_MODE_LINEAR_ALIGNED, MODE);
   }
}

static VkResult
radv_patch_image_dimensions(struct radv_device *device, struct radv_image *image,
                            const struct radv_image_create_info *create_info, struct ac_surf_info *image_info)
{
   unsigned width = image->vk.extent.width;
   unsigned height = image->vk.extent.height;

   /*
    * minigbm sometimes allocates bigger images which is going to result in
    * weird strides and other properties. Lets be lenient where possible and
    * fail it on GFX10 (as we cannot cope there).
    *
    * Example hack: https://chromium-review.googlesource.com/c/chromiumos/platform/minigbm/+/1457777/
    */
   if (create_info->bo_metadata && radv_is_valid_opaque_metadata(device, create_info->bo_metadata)) {
      const struct radeon_bo_metadata *md = create_info->bo_metadata;

      if (device->physical_device->rad_info.gfx_level >= GFX10) {
         width = G_00A004_WIDTH_LO(md->metadata[3]) + (G_00A008_WIDTH_HI(md->metadata[4]) << 2) + 1;
         height = G_00A008_HEIGHT(md->metadata[4]) + 1;
      } else {
         width = G_008F18_WIDTH(md->metadata[4]) + 1;
         height = G_008F18_HEIGHT(md->metadata[4]) + 1;
      }
   }

   if (image->vk.extent.width == width && image->vk.extent.height == height)
      return VK_SUCCESS;

   if (width < image->vk.extent.width || height < image->vk.extent.height) {
      fprintf(stderr,
              "The imported image has smaller dimensions than the internal\n"
              "dimensions. Using it is going to fail badly, so we reject\n"
              "this import.\n"
              "(internal dimensions: %d x %d, external dimensions: %d x %d)\n",
              image->vk.extent.width, image->vk.extent.height, width, height);
      return VK_ERROR_INVALID_EXTERNAL_HANDLE;
   } else if (device->physical_device->rad_info.gfx_level >= GFX10) {
      fprintf(stderr,
              "Tried to import an image with inconsistent width on GFX10.\n"
              "As GFX10 has no separate stride fields we cannot cope with\n"
              "an inconsistency in width and will fail this import.\n"
              "(internal dimensions: %d x %d, external dimensions: %d x %d)\n",
              image->vk.extent.width, image->vk.extent.height, width, height);
      return VK_ERROR_INVALID_EXTERNAL_HANDLE;
   } else {
      fprintf(stderr,
              "Tried to import an image with inconsistent width on pre-GFX10.\n"
              "As GFX10 has no separate stride fields we cannot cope with\n"
              "an inconsistency and would fail on GFX10.\n"
              "(internal dimensions: %d x %d, external dimensions: %d x %d)\n",
              image->vk.extent.width, image->vk.extent.height, width, height);
   }
   image_info->width = width;
   image_info->height = height;

   return VK_SUCCESS;
}

static VkResult
radv_patch_image_from_extra_info(struct radv_device *device, struct radv_image *image,
                                 const struct radv_image_create_info *create_info, struct ac_surf_info *image_info)
{
   VkResult result = radv_patch_image_dimensions(device, image, create_info, image_info);
   if (result != VK_SUCCESS)
      return result;

   for (unsigned plane = 0; plane < image->plane_count; ++plane) {
      if (create_info->bo_metadata) {
         radv_patch_surface_from_metadata(device, &image->planes[plane].surface, create_info->bo_metadata);
      }

      if (radv_surface_has_scanout(device, create_info)) {
         image->planes[plane].surface.flags |= RADEON_SURF_SCANOUT;
         if (device->instance->debug_flags & RADV_DEBUG_NO_DISPLAY_DCC)
            image->planes[plane].surface.flags |= RADEON_SURF_DISABLE_DCC;

         image_info->surf_index = NULL;
      }

      if (create_info->prime_blit_src && !device->physical_device->rad_info.sdma_supports_compression) {
         /* Older SDMA hw can't handle DCC */
         image->planes[plane].surface.flags |= RADEON_SURF_DISABLE_DCC;
      }
   }
   return VK_SUCCESS;
}

static VkFormat
radv_image_get_plane_format(const struct radv_physical_device *pdev, const struct radv_image *image, unsigned plane)
{
   if (radv_is_format_emulated(pdev, image->vk.format)) {
      if (plane == 0)
         return image->vk.format;
      if (vk_format_description(image->vk.format)->layout == UTIL_FORMAT_LAYOUT_ASTC)
         return vk_texcompress_astc_emulation_format(image->vk.format);
      else
         return vk_texcompress_etc2_emulation_format(image->vk.format);
   }

   return vk_format_get_plane_format(image->vk.format, plane);
}

static uint64_t
radv_get_surface_flags(struct radv_device *device, struct radv_image *image, unsigned plane_id,
                       const VkImageCreateInfo *pCreateInfo, VkFormat image_format)
{
   uint64_t flags;
   unsigned array_mode = radv_choose_tiling(device, pCreateInfo, image_format);
   VkFormat format = radv_image_get_plane_format(device->physical_device, image, plane_id);
   const struct util_format_description *desc = vk_format_description(format);
   bool is_depth, is_stencil;

   is_depth = util_format_has_depth(desc);
   is_stencil = util_format_has_stencil(desc);

   flags = RADEON_SURF_SET(array_mode, MODE);

   switch (pCreateInfo->imageType) {
   case VK_IMAGE_TYPE_1D:
      if (pCreateInfo->arrayLayers > 1)
         flags |= RADEON_SURF_SET(RADEON_SURF_TYPE_1D_ARRAY, TYPE);
      else
         flags |= RADEON_SURF_SET(RADEON_SURF_TYPE_1D, TYPE);
      break;
   case VK_IMAGE_TYPE_2D:
      if (pCreateInfo->arrayLayers > 1)
         flags |= RADEON_SURF_SET(RADEON_SURF_TYPE_2D_ARRAY, TYPE);
      else
         flags |= RADEON_SURF_SET(RADEON_SURF_TYPE_2D, TYPE);
      break;
   case VK_IMAGE_TYPE_3D:
      flags |= RADEON_SURF_SET(RADEON_SURF_TYPE_3D, TYPE);
      break;
   default:
      unreachable("unhandled image type");
   }

   /* Required for clearing/initializing a specific layer on GFX8. */
   flags |= RADEON_SURF_CONTIGUOUS_DCC_LAYERS;

   if (is_depth) {
      flags |= RADEON_SURF_ZBUFFER;

      if (is_depth && is_stencil && device->physical_device->rad_info.gfx_level <= GFX8) {
         if (!(pCreateInfo->usage & VK_IMAGE_USAGE_DEPTH_STENCIL_ATTACHMENT_BIT))
            flags |= RADEON_SURF_NO_RENDER_TARGET;

         /* RADV doesn't support stencil pitch adjustment. As a result there are some spec gaps that
          * are not covered by CTS.
          *
          * For D+S images with pitch constraints due to rendertarget usage it can happen that
          * sampling from mipmaps beyond the base level of the descriptor is broken as the pitch
          * adjustment can't be applied to anything beyond the first level.
          */
         flags |= RADEON_SURF_NO_STENCIL_ADJUST;
      }

      if (radv_use_htile_for_image(device, image, pCreateInfo) && !(flags & RADEON_SURF_NO_RENDER_TARGET)) {
         if (radv_use_tc_compat_htile_for_image(device, pCreateInfo, image_format))
            flags |= RADEON_SURF_TC_COMPATIBLE_HTILE;
      } else {
         flags |= RADEON_SURF_NO_HTILE;
      }
   }

   if (is_stencil)
      flags |= RADEON_SURF_SBUFFER;

   if (device->physical_device->rad_info.gfx_level >= GFX9 && pCreateInfo->imageType == VK_IMAGE_TYPE_3D &&
       vk_format_get_blocksizebits(image_format) == 128 && vk_format_is_compressed(image_format))
      flags |= RADEON_SURF_NO_RENDER_TARGET;

   if (!radv_use_dcc_for_image_early(device, image, pCreateInfo, image_format, &image->dcc_sign_reinterpret))
      flags |= RADEON_SURF_DISABLE_DCC;

   if (!radv_use_fmask_for_image(device, image))
      flags |= RADEON_SURF_NO_FMASK;

   if (pCreateInfo->flags & VK_IMAGE_CREATE_SPARSE_RESIDENCY_BIT) {
      flags |= RADEON_SURF_PRT | RADEON_SURF_NO_FMASK | RADEON_SURF_NO_HTILE | RADEON_SURF_DISABLE_DCC;
   }

   if (image->queue_family_mask & BITFIELD_BIT(RADV_QUEUE_TRANSFER)) {
      if (!device->physical_device->rad_info.sdma_supports_compression)
         flags |= RADEON_SURF_DISABLE_DCC | RADEON_SURF_NO_HTILE;
   }

   /* Disable DCC for VRS rate images because the hw can't handle compression. */
   if (pCreateInfo->usage & VK_IMAGE_USAGE_FRAGMENT_SHADING_RATE_ATTACHMENT_BIT_KHR)
      flags |= RADEON_SURF_VRS_RATE | RADEON_SURF_DISABLE_DCC;
   if (!(pCreateInfo->usage & (VK_IMAGE_USAGE_SAMPLED_BIT | VK_IMAGE_USAGE_STORAGE_BIT)))
      flags |= RADEON_SURF_NO_TEXTURE;

   return flags;
}

unsigned
radv_map_swizzle(unsigned swizzle)
{
   switch (swizzle) {
   case PIPE_SWIZZLE_Y:
      return V_008F0C_SQ_SEL_Y;
   case PIPE_SWIZZLE_Z:
      return V_008F0C_SQ_SEL_Z;
   case PIPE_SWIZZLE_W:
      return V_008F0C_SQ_SEL_W;
   case PIPE_SWIZZLE_0:
      return V_008F0C_SQ_SEL_0;
   case PIPE_SWIZZLE_1:
      return V_008F0C_SQ_SEL_1;
   default: /* PIPE_SWIZZLE_X */
      return V_008F0C_SQ_SEL_X;
   }
}

void
radv_compose_swizzle(const struct util_format_description *desc, const VkComponentMapping *mapping,
                     enum pipe_swizzle swizzle[4])
{
   if (desc->format == PIPE_FORMAT_R64_UINT || desc->format == PIPE_FORMAT_R64_SINT) {
      /* 64-bit formats only support storage images and storage images
       * require identity component mappings. We use 32-bit
       * instructions to access 64-bit images, so we need a special
       * case here.
       *
       * The zw components are 1,0 so that they can be easily be used
       * by loads to create the w component, which has to be 0 for
       * NULL descriptors.
       */
      swizzle[0] = PIPE_SWIZZLE_X;
      swizzle[1] = PIPE_SWIZZLE_Y;
      swizzle[2] = PIPE_SWIZZLE_1;
      swizzle[3] = PIPE_SWIZZLE_0;
   } else if (!mapping) {
      for (unsigned i = 0; i < 4; i++)
         swizzle[i] = desc->swizzle[i];
   } else if (desc->colorspace == UTIL_FORMAT_COLORSPACE_ZS) {
      const unsigned char swizzle_xxxx[4] = {PIPE_SWIZZLE_X, PIPE_SWIZZLE_0, PIPE_SWIZZLE_0, PIPE_SWIZZLE_1};
      vk_format_compose_swizzles(mapping, swizzle_xxxx, swizzle);
   } else {
      vk_format_compose_swizzles(mapping, desc->swizzle, swizzle);
   }
}

bool
vi_alpha_is_on_msb(const struct radv_device *device, const VkFormat format)
{
   if (device->physical_device->rad_info.gfx_level >= GFX11)
      return false;

   const struct util_format_description *desc = vk_format_description(format);

   if (device->physical_device->rad_info.gfx_level >= GFX10 && desc->nr_channels == 1)
      return desc->swizzle[3] == PIPE_SWIZZLE_X;

   return radv_translate_colorswap(format, false) <= 1;
}

static void
radv_query_opaque_metadata(struct radv_device *device, struct radv_image *image, unsigned plane_id,
                           struct radeon_bo_metadata *md)
{
   static const VkComponentMapping fixedmapping;
   const VkFormat plane_format = radv_image_get_plane_format(device->physical_device, image, plane_id);
   const unsigned plane_width = vk_format_get_plane_width(image->vk.format, plane_id, image->vk.extent.width);
   const unsigned plane_height = vk_format_get_plane_height(image->vk.format, plane_id, image->vk.extent.height);
   struct radeon_surf *surface = &image->planes[plane_id].surface;
   const struct legacy_surf_level *base_level_info =
      device->physical_device->rad_info.gfx_level <= GFX8 ? &surface->u.legacy.level[0] : NULL;
   uint32_t desc[8];

   radv_make_texture_descriptor(device, image, false, (VkImageViewType)image->vk.image_type, plane_format,
                                &fixedmapping, 0, image->vk.mip_levels - 1, 0, image->vk.array_layers - 1, plane_width,
                                plane_height, image->vk.extent.depth, 0.0f, desc, NULL, 0, NULL, NULL);

   radv_set_mutable_tex_desc_fields(device, image, base_level_info, plane_id, 0, 0, surface->blk_w, false, false, false,
                                    false, desc, NULL);

   ac_surface_compute_umd_metadata(&device->physical_device->rad_info, surface, image->vk.mip_levels, desc,
                                   &md->size_metadata, md->metadata,
                                   device->instance->debug_flags & RADV_DEBUG_EXTRA_MD);
}

void
radv_init_metadata(struct radv_device *device, struct radv_image *image, struct radeon_bo_metadata *metadata)
{
   /* use plane 0, even when there are multiple planes, to follow radeonsi */
   const unsigned plane_id = 0;
   struct radeon_surf *surface = &image->planes[plane_id].surface;

   memset(metadata, 0, sizeof(*metadata));

   if (device->physical_device->rad_info.gfx_level >= GFX9) {
      uint64_t dcc_offset =
         image->bindings[0].offset + (surface->display_dcc_offset ? surface->display_dcc_offset : surface->meta_offset);
      metadata->u.gfx9.swizzle_mode = surface->u.gfx9.swizzle_mode;
      metadata->u.gfx9.dcc_offset_256b = dcc_offset >> 8;
      metadata->u.gfx9.dcc_pitch_max = surface->u.gfx9.color.display_dcc_pitch_max;
      metadata->u.gfx9.dcc_independent_64b_blocks = surface->u.gfx9.color.dcc.independent_64B_blocks;
      metadata->u.gfx9.dcc_independent_128b_blocks = surface->u.gfx9.color.dcc.independent_128B_blocks;
      metadata->u.gfx9.dcc_max_compressed_block_size = surface->u.gfx9.color.dcc.max_compressed_block_size;
      metadata->u.gfx9.scanout = (surface->flags & RADEON_SURF_SCANOUT) != 0;
   } else {
      metadata->u.legacy.microtile =
         surface->u.legacy.level[0].mode >= RADEON_SURF_MODE_1D ? RADEON_LAYOUT_TILED : RADEON_LAYOUT_LINEAR;
      metadata->u.legacy.macrotile =
         surface->u.legacy.level[0].mode >= RADEON_SURF_MODE_2D ? RADEON_LAYOUT_TILED : RADEON_LAYOUT_LINEAR;
      metadata->u.legacy.pipe_config = surface->u.legacy.pipe_config;
      metadata->u.legacy.bankw = surface->u.legacy.bankw;
      metadata->u.legacy.bankh = surface->u.legacy.bankh;
      metadata->u.legacy.tile_split = surface->u.legacy.tile_split;
      metadata->u.legacy.mtilea = surface->u.legacy.mtilea;
      metadata->u.legacy.num_banks = surface->u.legacy.num_banks;
      metadata->u.legacy.stride = surface->u.legacy.level[0].nblk_x * surface->bpe;
      metadata->u.legacy.scanout = (surface->flags & RADEON_SURF_SCANOUT) != 0;
   }
   radv_query_opaque_metadata(device, image, plane_id, metadata);
}

void
radv_image_override_offset_stride(struct radv_device *device, struct radv_image *image, uint64_t offset,
                                  uint32_t stride)
{
   ac_surface_override_offset_stride(&device->physical_device->rad_info, &image->planes[0].surface,
                                     image->vk.array_layers, image->vk.mip_levels, offset, stride);
}

static void
radv_image_alloc_single_sample_cmask(const struct radv_device *device, const struct radv_image *image,
                                     struct radeon_surf *surf)
{
   if (!surf->cmask_size || surf->cmask_offset || surf->bpe > 8 || image->vk.mip_levels > 1 ||
       image->vk.extent.depth > 1 || radv_image_has_dcc(image) || !radv_image_use_fast_clear_for_image(device, image) ||
       (image->vk.create_flags & VK_IMAGE_CREATE_SPARSE_BINDING_BIT))
      return;

   assert(image->vk.samples == 1);

   surf->cmask_offset = align64(surf->total_size, 1ull << surf->cmask_alignment_log2);
   surf->total_size = surf->cmask_offset + surf->cmask_size;
   surf->alignment_log2 = MAX2(surf->alignment_log2, surf->cmask_alignment_log2);
}

static void
radv_image_alloc_values(const struct radv_device *device, struct radv_image *image)
{
   /* images with modifiers can be potentially imported */
   if (image->vk.tiling == VK_IMAGE_TILING_DRM_FORMAT_MODIFIER_EXT)
      return;

   if (radv_image_has_cmask(image) || (radv_image_has_dcc(image) && !image->support_comp_to_single)) {
      image->fce_pred_offset = image->size;
      image->size += 8 * image->vk.mip_levels;
   }

   if (radv_image_use_dcc_predication(device, image)) {
      image->dcc_pred_offset = image->size;
      image->size += 8 * image->vk.mip_levels;
   }

   if ((radv_image_has_dcc(image) && !image->support_comp_to_single) || radv_image_has_cmask(image) ||
       radv_image_has_htile(image)) {
      image->clear_value_offset = image->size;
      image->size += 8 * image->vk.mip_levels;
   }

   if (radv_image_is_tc_compat_htile(image) && device->physical_device->rad_info.has_tc_compat_zrange_bug) {
      /* Metadata for the TC-compatible HTILE hardware bug which
       * have to be fixed by updating ZRANGE_PRECISION when doing
       * fast depth clears to 0.0f.
       */
      image->tc_compat_zrange_offset = image->size;
      image->size += image->vk.mip_levels * 4;
   }
}

/* Determine if the image is affected by the pipe misaligned metadata issue
 * which requires to invalidate L2.
 */
static bool
radv_image_is_pipe_misaligned(const struct radv_device *device, const struct radv_image *image)
{
   const struct radeon_info *rad_info = &device->physical_device->rad_info;
   int log2_samples = util_logbase2(image->vk.samples);

   assert(rad_info->gfx_level >= GFX10);

   for (unsigned i = 0; i < image->plane_count; ++i) {
      VkFormat fmt = radv_image_get_plane_format(device->physical_device, image, i);
      int log2_bpp = util_logbase2(vk_format_get_blocksize(fmt));
      int log2_bpp_and_samples;

      if (rad_info->gfx_level >= GFX10_3) {
         log2_bpp_and_samples = log2_bpp + log2_samples;
      } else {
         if (vk_format_has_depth(image->vk.format) && image->vk.array_layers >= 8) {
            log2_bpp = 2;
         }

         log2_bpp_and_samples = MIN2(6, log2_bpp + log2_samples);
      }

      int num_pipes = G_0098F8_NUM_PIPES(rad_info->gb_addr_config);
      int overlap = MAX2(0, log2_bpp_and_samples + num_pipes - 8);

      if (vk_format_has_depth(image->vk.format)) {
         if (radv_image_is_tc_compat_htile(image) && overlap) {
            return true;
         }
      } else {
         int max_compressed_frags = G_0098F8_MAX_COMPRESSED_FRAGS(rad_info->gb_addr_config);
         int log2_samples_frag_diff = MAX2(0, log2_samples - max_compressed_frags);
         int samples_overlap = MIN2(log2_samples, overlap);

         /* TODO: It shouldn't be necessary if the image has DCC but
          * not readable by shader.
          */
         if ((radv_image_has_dcc(image) || radv_image_is_tc_compat_cmask(image)) &&
             (samples_overlap > log2_samples_frag_diff)) {
            return true;
         }
      }
   }

   return false;
}

static bool
radv_image_is_l2_coherent(const struct radv_device *device, const struct radv_image *image)
{
   if (device->physical_device->rad_info.gfx_level >= GFX10) {
      return !device->physical_device->rad_info.tcc_rb_non_coherent && !radv_image_is_pipe_misaligned(device, image);
   } else if (device->physical_device->rad_info.gfx_level == GFX9) {
      if (image->vk.samples == 1 &&
          (image->vk.usage & (VK_IMAGE_USAGE_COLOR_ATTACHMENT_BIT | VK_IMAGE_USAGE_DEPTH_STENCIL_ATTACHMENT_BIT)) &&
          !vk_format_has_stencil(image->vk.format)) {
         /* Single-sample color and single-sample depth
          * (not stencil) are coherent with shaders on
          * GFX9.
          */
         return true;
      }
   }

   return false;
}

/**
 * Determine if the given image can be fast cleared.
 */
bool
radv_image_can_fast_clear(const struct radv_device *device, const struct radv_image *image)
{
   if (device->instance->debug_flags & RADV_DEBUG_NO_FAST_CLEARS)
      return false;

   if (vk_format_is_color(image->vk.format)) {
      if (!radv_image_has_cmask(image) && !radv_image_has_dcc(image))
         return false;

      /* RB+ doesn't work with CMASK fast clear on Stoney. */
      if (!radv_image_has_dcc(image) && device->physical_device->rad_info.family == CHIP_STONEY)
         return false;

      /* Fast-clears with CMASK aren't supported for 128-bit formats. */
      if (radv_image_has_cmask(image) && vk_format_get_blocksizebits(image->vk.format) > 64)
         return false;
   } else {
      if (!radv_image_has_htile(image))
         return false;
   }

   /* Do not fast clears 3D images. */
   if (image->vk.image_type == VK_IMAGE_TYPE_3D)
      return false;

   return true;
}

/**
 * Determine if the given image can be fast cleared using comp-to-single.
 */
static bool
radv_image_use_comp_to_single(const struct radv_device *device, const struct radv_image *image)
{
   /* comp-to-single is only available for GFX10+. */
   if (device->physical_device->rad_info.gfx_level < GFX10)
      return false;

   /* If the image can't be fast cleared, comp-to-single can't be used. */
   if (!radv_image_can_fast_clear(device, image))
      return false;

   /* If the image doesn't have DCC, it can't be fast cleared using comp-to-single */
   if (!radv_image_has_dcc(image))
      return false;

   /* It seems 8bpp and 16bpp require RB+ to work. */
   unsigned bytes_per_pixel = vk_format_get_blocksize(image->vk.format);
   if (bytes_per_pixel <= 2 && !device->physical_device->rad_info.rbplus_allowed)
      return false;

   return true;
}

static unsigned
radv_get_internal_plane_count(const struct radv_physical_device *pdev, VkFormat fmt)
{
   if (radv_is_format_emulated(pdev, fmt))
      return 2;
   return vk_format_get_plane_count(fmt);
}

static void
radv_image_reset_layout(const struct radv_physical_device *pdev, struct radv_image *image)
{
   image->size = 0;
   image->alignment = 1;

   image->tc_compatible_cmask = 0;
   image->fce_pred_offset = image->dcc_pred_offset = 0;
   image->clear_value_offset = image->tc_compat_zrange_offset = 0;

   unsigned plane_count = radv_get_internal_plane_count(pdev, image->vk.format);
   for (unsigned i = 0; i < plane_count; ++i) {
      VkFormat format = radv_image_get_plane_format(pdev, image, i);
      if (vk_format_has_depth(format))
         format = vk_format_depth_only(format);

      uint64_t flags = image->planes[i].surface.flags;
      uint64_t modifier = image->planes[i].surface.modifier;
      memset(image->planes + i, 0, sizeof(image->planes[i]));

      image->planes[i].surface.flags = flags;
      image->planes[i].surface.modifier = modifier;
      image->planes[i].surface.blk_w = vk_format_get_blockwidth(format);
      image->planes[i].surface.blk_h = vk_format_get_blockheight(format);
      image->planes[i].surface.bpe = vk_format_get_blocksize(format);

      /* align byte per element on dword */
      if (image->planes[i].surface.bpe == 3) {
         image->planes[i].surface.bpe = 4;
      }
   }
}

struct ac_surf_info
radv_get_ac_surf_info(struct radv_device *device, const struct radv_image *image)
{
   struct ac_surf_info info;

   memset(&info, 0, sizeof(info));

   info.width = image->vk.extent.width;
   info.height = image->vk.extent.height;
   info.depth = image->vk.extent.depth;
   info.samples = image->vk.samples;
   info.storage_samples = image->vk.samples;
   info.array_size = image->vk.array_layers;
   info.levels = image->vk.mip_levels;
   info.num_channels = vk_format_get_nr_components(image->vk.format);

   if (!vk_format_is_depth_or_stencil(image->vk.format) && !image->shareable &&
       !(image->vk.create_flags & (VK_IMAGE_CREATE_SPARSE_ALIASED_BIT | VK_IMAGE_CREATE_ALIAS_BIT)) &&
       image->vk.tiling != VK_IMAGE_TILING_DRM_FORMAT_MODIFIER_EXT) {
      info.surf_index = &device->image_mrt_offset_counter;
   }

   return info;
}

VkResult
radv_image_create_layout(struct radv_device *device, struct radv_image_create_info create_info,
                         const struct VkImageDrmFormatModifierExplicitCreateInfoEXT *mod_info,
                         const struct VkVideoProfileListInfoKHR *profile_list, struct radv_image *image)
{
   /* Clear the pCreateInfo pointer so we catch issues in the delayed case when we test in the
    * common internal case. */
   create_info.vk_info = NULL;

   struct ac_surf_info image_info = radv_get_ac_surf_info(device, image);
   VkResult result = radv_patch_image_from_extra_info(device, image, &create_info, &image_info);
   if (result != VK_SUCCESS)
      return result;

   assert(!mod_info || mod_info->drmFormatModifierPlaneCount >= image->plane_count);

   radv_image_reset_layout(device->physical_device, image);

   /*
    * Due to how the decoder works, the user can't supply an oversized image, because if it attempts
    * to sample it later with a linear filter, it will get garbage after the height it wants,
    * so we let the user specify the width/height unaligned, and align them preallocation.
    */
   if (image->vk.usage & (VK_IMAGE_USAGE_VIDEO_DECODE_DST_BIT_KHR | VK_IMAGE_USAGE_VIDEO_DECODE_DPB_BIT_KHR)) {
      assert(profile_list);
      uint32_t width_align, height_align;
      radv_video_get_profile_alignments(device->physical_device, profile_list, &width_align, &height_align);
      image_info.width = align(image_info.width, width_align);
      image_info.height = align(image_info.height, height_align);

      if (radv_has_uvd(device->physical_device) && image->vk.usage & VK_IMAGE_USAGE_VIDEO_DECODE_DPB_BIT_KHR) {
         /* UVD and kernel demand a full DPB allocation. */
         image_info.array_size = MIN2(16, image_info.array_size);
      }
   }

   unsigned plane_count = radv_get_internal_plane_count(device->physical_device, image->vk.format);
   for (unsigned plane = 0; plane < plane_count; ++plane) {
      struct ac_surf_info info = image_info;
      uint64_t offset;
      unsigned stride;

      info.width = vk_format_get_plane_width(image->vk.format, plane, info.width);
      info.height = vk_format_get_plane_height(image->vk.format, plane, info.height);

      if (create_info.no_metadata_planes || plane_count > 1) {
         image->planes[plane].surface.flags |= RADEON_SURF_DISABLE_DCC | RADEON_SURF_NO_FMASK | RADEON_SURF_NO_HTILE;
      }

      device->ws->surface_init(device->ws, &info, &image->planes[plane].surface);

      if (plane == 0) {
         if (!radv_use_dcc_for_image_late(device, image))
            ac_surface_zero_dcc_fields(&image->planes[0].surface);
      }

      if (create_info.bo_metadata && !mod_info &&
          !ac_surface_apply_umd_metadata(&device->physical_device->rad_info, &image->planes[plane].surface,
                                         image->vk.samples, image->vk.mip_levels,
                                         create_info.bo_metadata->size_metadata, create_info.bo_metadata->metadata))
         return VK_ERROR_INVALID_EXTERNAL_HANDLE;

      if (!create_info.no_metadata_planes && !create_info.bo_metadata && plane_count == 1 && !mod_info)
         radv_image_alloc_single_sample_cmask(device, image, &image->planes[plane].surface);

      if (mod_info) {
         if (mod_info->pPlaneLayouts[plane].rowPitch % image->planes[plane].surface.bpe ||
             !mod_info->pPlaneLayouts[plane].rowPitch)
            return VK_ERROR_INVALID_DRM_FORMAT_MODIFIER_PLANE_LAYOUT_EXT;

         offset = mod_info->pPlaneLayouts[plane].offset;
         stride = mod_info->pPlaneLayouts[plane].rowPitch / image->planes[plane].surface.bpe;
      } else {
         offset = image->disjoint ? 0 : align64(image->size, 1ull << image->planes[plane].surface.alignment_log2);
         stride = 0; /* 0 means no override */
      }

      if (!ac_surface_override_offset_stride(&device->physical_device->rad_info, &image->planes[plane].surface,
                                             image->vk.array_layers, image->vk.mip_levels, offset, stride))
         return VK_ERROR_INVALID_DRM_FORMAT_MODIFIER_PLANE_LAYOUT_EXT;

      /* Validate DCC offsets in modifier layout. */
      if (plane_count == 1 && mod_info) {
         unsigned mem_planes = ac_surface_get_nplanes(&image->planes[plane].surface);
         if (mod_info->drmFormatModifierPlaneCount != mem_planes)
            return VK_ERROR_INVALID_DRM_FORMAT_MODIFIER_PLANE_LAYOUT_EXT;

         for (unsigned i = 1; i < mem_planes; ++i) {
            if (ac_surface_get_plane_offset(device->physical_device->rad_info.gfx_level, &image->planes[plane].surface,
                                            i, 0) != mod_info->pPlaneLayouts[i].offset)
               return VK_ERROR_INVALID_DRM_FORMAT_MODIFIER_PLANE_LAYOUT_EXT;
         }
      }

      image->size = MAX2(image->size, offset + image->planes[plane].surface.total_size);
      image->alignment = MAX2(image->alignment, 1 << image->planes[plane].surface.alignment_log2);

      image->planes[plane].format = radv_image_get_plane_format(device->physical_device, image, plane);
   }

   image->tc_compatible_cmask = radv_image_has_cmask(image) && radv_use_tc_compat_cmask_for_image(device, image);

   image->l2_coherent = radv_image_is_l2_coherent(device, image);

   image->support_comp_to_single = radv_image_use_comp_to_single(device, image);

   radv_image_alloc_values(device, image);

   assert(image->planes[0].surface.surf_size);
   assert(image->planes[0].surface.modifier == DRM_FORMAT_MOD_INVALID ||
          ac_modifier_has_dcc(image->planes[0].surface.modifier) == radv_image_has_dcc(image));
   return VK_SUCCESS;
}

static void
radv_destroy_image(struct radv_device *device, const VkAllocationCallbacks *pAllocator, struct radv_image *image)
{
   if ((image->vk.create_flags & VK_IMAGE_CREATE_SPARSE_BINDING_BIT) && image->bindings[0].bo) {
      radv_rmv_log_bo_destroy(device, image->bindings[0].bo);
      device->ws->buffer_destroy(device->ws, image->bindings[0].bo);
   }

   if (image->owned_memory != VK_NULL_HANDLE) {
      RADV_FROM_HANDLE(radv_device_memory, mem, image->owned_memory);
      radv_free_memory(device, pAllocator, mem);
   }

   radv_rmv_log_resource_destroy(device, (uint64_t)radv_image_to_handle(image));
   vk_image_finish(&image->vk);
   vk_free2(&device->vk.alloc, pAllocator, image);
}

static void
radv_image_print_info(struct radv_device *device, struct radv_image *image)
{
   fprintf(stderr, "Image:\n");
   fprintf(stderr,
           "  Info: size=%" PRIu64 ", alignment=%" PRIu32 ", "
           "width=%" PRIu32 ", height=%" PRIu32 ", depth=%" PRIu32 ", "
           "array_size=%" PRIu32 ", levels=%" PRIu32 "\n",
           image->size, image->alignment, image->vk.extent.width, image->vk.extent.height, image->vk.extent.depth,
           image->vk.array_layers, image->vk.mip_levels);
   for (unsigned i = 0; i < image->plane_count; ++i) {
      const struct radv_image_plane *plane = &image->planes[i];
      const struct radeon_surf *surf = &plane->surface;
      const struct util_format_description *desc = vk_format_description(plane->format);
      uint64_t offset = ac_surface_get_plane_offset(device->physical_device->rad_info.gfx_level, &plane->surface, 0, 0);

      fprintf(stderr, "  Plane[%u]: vkformat=%s, offset=%" PRIu64 "\n", i, desc->name, offset);

      ac_surface_print_info(stderr, &device->physical_device->rad_info, surf);
   }
}

static uint64_t
radv_select_modifier(const struct radv_device *dev, VkFormat format,
                     const struct VkImageDrmFormatModifierListCreateInfoEXT *mod_list)
{
   const struct radv_physical_device *pdev = dev->physical_device;
   unsigned mod_count;

   assert(mod_list->drmFormatModifierCount);

   /* We can allow everything here as it does not affect order and the application
    * is only allowed to specify modifiers that we support. */
   const struct ac_modifier_options modifier_options = {
      .dcc = true,
      .dcc_retile = true,
   };

   ac_get_supported_modifiers(&pdev->rad_info, &modifier_options, vk_format_to_pipe_format(format), &mod_count, NULL);

   uint64_t *mods = calloc(mod_count, sizeof(*mods));

   /* If allocations fail, fall back to a dumber solution. */
   if (!mods)
      return mod_list->pDrmFormatModifiers[0];

   ac_get_supported_modifiers(&pdev->rad_info, &modifier_options, vk_format_to_pipe_format(format), &mod_count, mods);

   for (unsigned i = 0; i < mod_count; ++i) {
      for (uint32_t j = 0; j < mod_list->drmFormatModifierCount; ++j) {
         if (mods[i] == mod_list->pDrmFormatModifiers[j]) {
            free(mods);
            return mod_list->pDrmFormatModifiers[j];
         }
      }
   }
   unreachable("App specified an invalid modifier");
}

VkResult
radv_image_create(VkDevice _device, const struct radv_image_create_info *create_info,
                  const VkAllocationCallbacks *alloc, VkImage *pImage, bool is_internal)
{
   RADV_FROM_HANDLE(radv_device, device, _device);
   const VkImageCreateInfo *pCreateInfo = create_info->vk_info;
   uint64_t modifier = DRM_FORMAT_MOD_INVALID;
   struct radv_image *image = NULL;
   VkFormat format = radv_select_android_external_format(pCreateInfo->pNext, pCreateInfo->format);
   const struct VkImageDrmFormatModifierListCreateInfoEXT *mod_list =
      vk_find_struct_const(pCreateInfo->pNext, IMAGE_DRM_FORMAT_MODIFIER_LIST_CREATE_INFO_EXT);
   const struct VkImageDrmFormatModifierExplicitCreateInfoEXT *explicit_mod =
      vk_find_struct_const(pCreateInfo->pNext, IMAGE_DRM_FORMAT_MODIFIER_EXPLICIT_CREATE_INFO_EXT);
   assert(pCreateInfo->sType == VK_STRUCTURE_TYPE_IMAGE_CREATE_INFO);
   const struct VkVideoProfileListInfoKHR *profile_list =
      vk_find_struct_const(pCreateInfo->pNext, VIDEO_PROFILE_LIST_INFO_KHR);

   unsigned plane_count = radv_get_internal_plane_count(device->physical_device, format);

   const size_t image_struct_size = sizeof(*image) + sizeof(struct radv_image_plane) * plane_count;

   image = vk_zalloc2(&device->vk.alloc, alloc, image_struct_size, 8, VK_SYSTEM_ALLOCATION_SCOPE_OBJECT);
   if (!image)
      return vk_error(device, VK_ERROR_OUT_OF_HOST_MEMORY);

   vk_image_init(&device->vk, &image->vk, pCreateInfo);

   image->plane_count = vk_format_get_plane_count(format);
   image->disjoint = image->plane_count > 1 && pCreateInfo->flags & VK_IMAGE_CREATE_DISJOINT_BIT;

   image->exclusive = pCreateInfo->sharingMode == VK_SHARING_MODE_EXCLUSIVE;
   if (pCreateInfo->sharingMode == VK_SHARING_MODE_CONCURRENT) {
      for (uint32_t i = 0; i < pCreateInfo->queueFamilyIndexCount; ++i)
         if (pCreateInfo->pQueueFamilyIndices[i] == VK_QUEUE_FAMILY_EXTERNAL ||
             pCreateInfo->pQueueFamilyIndices[i] == VK_QUEUE_FAMILY_FOREIGN_EXT)
            image->queue_family_mask |= (1u << RADV_MAX_QUEUE_FAMILIES) - 1u;
         else
            image->queue_family_mask |=
               1u << vk_queue_to_radv(device->physical_device, pCreateInfo->pQueueFamilyIndices[i]);

      /* This queue never really accesses the image. */
      image->queue_family_mask &= ~(1u << RADV_QUEUE_SPARSE);
   }

   const VkExternalMemoryImageCreateInfo *external_info =
      vk_find_struct_const(pCreateInfo->pNext, EXTERNAL_MEMORY_IMAGE_CREATE_INFO);

   image->shareable = external_info;

   if (mod_list)
      modifier = radv_select_modifier(device, format, mod_list);
   else if (explicit_mod)
      modifier = explicit_mod->drmFormatModifier;

   for (unsigned plane = 0; plane < plane_count; ++plane) {
      image->planes[plane].surface.flags = radv_get_surface_flags(device, image, plane, pCreateInfo, format);
      image->planes[plane].surface.modifier = modifier;
   }

   if (image->vk.external_handle_types & VK_EXTERNAL_MEMORY_HANDLE_TYPE_ANDROID_HARDWARE_BUFFER_BIT_ANDROID) {
#if DETECT_OS_ANDROID
      image->vk.ahb_format = radv_ahb_format_for_vk_format(image->vk.format);
#endif

      *pImage = radv_image_to_handle(image);
      assert(!(image->vk.create_flags & VK_IMAGE_CREATE_SPARSE_BINDING_BIT));
      return VK_SUCCESS;
   }

   VkResult result = radv_image_create_layout(device, *create_info, explicit_mod, profile_list, image);
   if (result != VK_SUCCESS) {
      radv_destroy_image(device, alloc, image);
      return result;
   }

   if (image->vk.create_flags & VK_IMAGE_CREATE_SPARSE_BINDING_BIT) {
      image->alignment = MAX2(image->alignment, 4096);
      image->size = align64(image->size, image->alignment);
      image->bindings[0].offset = 0;

      result = device->ws->buffer_create(device->ws, image->size, image->alignment, 0, RADEON_FLAG_VIRTUAL,
                                         RADV_BO_PRIORITY_VIRTUAL, 0, &image->bindings[0].bo);
      if (result != VK_SUCCESS) {
         radv_destroy_image(device, alloc, image);
         return vk_error(device, result);
      }
      radv_rmv_log_bo_allocate(device, image->bindings[0].bo, image->size, true);
   }

   if (device->instance->debug_flags & RADV_DEBUG_IMG) {
      radv_image_print_info(device, image);
   }

   *pImage = radv_image_to_handle(image);

   radv_rmv_log_image_create(device, pCreateInfo, is_internal, *pImage);
   if (image->bindings[0].bo)
      radv_rmv_log_image_bind(device, *pImage);
   return VK_SUCCESS;
}

unsigned
radv_plane_from_aspect(VkImageAspectFlags mask)
{
   switch (mask) {
   case VK_IMAGE_ASPECT_PLANE_1_BIT:
   case VK_IMAGE_ASPECT_MEMORY_PLANE_1_BIT_EXT:
      return 1;
   case VK_IMAGE_ASPECT_PLANE_2_BIT:
   case VK_IMAGE_ASPECT_MEMORY_PLANE_2_BIT_EXT:
      return 2;
   case VK_IMAGE_ASPECT_MEMORY_PLANE_3_BIT_EXT:
      return 3;
   default:
      return 0;
   }
}

VkFormat
radv_get_aspect_format(struct radv_image *image, VkImageAspectFlags mask)
{
   switch (mask) {
   case VK_IMAGE_ASPECT_PLANE_0_BIT:
      return image->planes[0].format;
   case VK_IMAGE_ASPECT_PLANE_1_BIT:
      return image->planes[1].format;
   case VK_IMAGE_ASPECT_PLANE_2_BIT:
      return image->planes[2].format;
   case VK_IMAGE_ASPECT_STENCIL_BIT:
      return vk_format_stencil_only(image->vk.format);
   case VK_IMAGE_ASPECT_DEPTH_BIT:
      return vk_format_depth_only(image->vk.format);
   case VK_IMAGE_ASPECT_DEPTH_BIT | VK_IMAGE_ASPECT_STENCIL_BIT:
      return vk_format_depth_only(image->vk.format);
   default:
      return image->vk.format;
   }
}

bool
radv_layout_is_htile_compressed(const struct radv_device *device, const struct radv_image *image, VkImageLayout layout,
                                unsigned queue_mask)
{
   /* Don't compress exclusive images used on transfer queues when SDMA doesn't support HTILE.
    * Note that HTILE is already disabled on concurrent images when not supported.
    */
   if (queue_mask == BITFIELD_BIT(RADV_QUEUE_TRANSFER) && !device->physical_device->rad_info.sdma_supports_compression)
      return false;

   switch (layout) {
   case VK_IMAGE_LAYOUT_DEPTH_STENCIL_ATTACHMENT_OPTIMAL:
   case VK_IMAGE_LAYOUT_DEPTH_ATTACHMENT_OPTIMAL:
   case VK_IMAGE_LAYOUT_STENCIL_ATTACHMENT_OPTIMAL:
   case VK_IMAGE_LAYOUT_ATTACHMENT_OPTIMAL:
      return radv_image_has_htile(image);
   case VK_IMAGE_LAYOUT_TRANSFER_DST_OPTIMAL:
      return radv_image_is_tc_compat_htile(image) ||
             (radv_image_has_htile(image) && queue_mask == (1u << RADV_QUEUE_GENERAL));
   case VK_IMAGE_LAYOUT_SHARED_PRESENT_KHR:
   case VK_IMAGE_LAYOUT_GENERAL:
      /* It should be safe to enable TC-compat HTILE with
       * VK_IMAGE_LAYOUT_GENERAL if we are not in a render loop and
       * if the image doesn't have the storage bit set. This
       * improves performance for apps that use GENERAL for the main
       * depth pass because this allows compression and this reduces
       * the number of decompressions from/to GENERAL.
       */
      if (radv_image_is_tc_compat_htile(image) && queue_mask & (1u << RADV_QUEUE_GENERAL) &&
          !device->instance->drirc.disable_tc_compat_htile_in_general) {
         return true;
      } else {
         return false;
      }
   case VK_IMAGE_LAYOUT_ATTACHMENT_FEEDBACK_LOOP_OPTIMAL_EXT:
      /* Do not compress HTILE with feedback loops because we can't read&write it without
       * introducing corruption.
       */
      return false;
   case VK_IMAGE_LAYOUT_DEPTH_STENCIL_READ_ONLY_OPTIMAL:
   case VK_IMAGE_LAYOUT_READ_ONLY_OPTIMAL:
      if (radv_image_is_tc_compat_htile(image) ||
          (radv_image_has_htile(image) &&
           !(image->vk.usage & (VK_IMAGE_USAGE_SAMPLED_BIT | VK_IMAGE_USAGE_INPUT_ATTACHMENT_BIT)))) {
         /* Keep HTILE compressed if the image is only going to
          * be used as a depth/stencil read-only attachment.
          */
         return true;
      } else {
         return false;
      }
      break;
   default:
      return radv_image_is_tc_compat_htile(image);
   }
}

<<<<<<< HEAD
bool radv_layout_is_htile_compressed(const struct radv_device *device,
				     const struct radv_image *image,
                                     VkImageLayout layout,
				     bool in_render_loop,
                                     unsigned queue_mask)
{
	if (radv_image_is_tc_compat_htile(image)) {
		if (layout == VK_IMAGE_LAYOUT_GENERAL &&
		    !in_render_loop &&
		    !device->instance->disable_tc_compat_htile_in_general &&
		    !(image->usage & VK_IMAGE_USAGE_STORAGE_BIT)) {
			/* It should be safe to enable TC-compat HTILE with
			 * VK_IMAGE_LAYOUT_GENERAL if we are not in a render
			 * loop and if the image doesn't have the storage bit
			 * set. This improves performance for apps that use
			 * GENERAL for the main depth pass because this allows
			 * compression and this reduces the number of
			 * decompressions from/to GENERAL.
			 */
			return true;
		}

		return layout != VK_IMAGE_LAYOUT_GENERAL;
	}

	return radv_image_has_htile(image) &&
	       (layout == VK_IMAGE_LAYOUT_DEPTH_STENCIL_ATTACHMENT_OPTIMAL ||
	        layout == VK_IMAGE_LAYOUT_DEPTH_ATTACHMENT_OPTIMAL_KHR ||
		layout == VK_IMAGE_LAYOUT_STENCIL_ATTACHMENT_OPTIMAL_KHR ||
	        (layout == VK_IMAGE_LAYOUT_TRANSFER_DST_OPTIMAL &&
	         queue_mask == (1u << RADV_QUEUE_GENERAL)));
}
=======
bool
radv_layout_can_fast_clear(const struct radv_device *device, const struct radv_image *image, unsigned level,
                           VkImageLayout layout, unsigned queue_mask)
{
   if (radv_dcc_enabled(image, level) && !radv_layout_dcc_compressed(device, image, level, layout, queue_mask))
      return false;
>>>>>>> be466399

   if (!(image->vk.usage & RADV_IMAGE_USAGE_WRITE_BITS))
      return false;

   if (layout != VK_IMAGE_LAYOUT_COLOR_ATTACHMENT_OPTIMAL && layout != VK_IMAGE_LAYOUT_ATTACHMENT_OPTIMAL)
      return false;

   /* Exclusive images with CMASK or DCC can always be fast-cleared on the gfx queue. Concurrent
    * images can only be fast-cleared if comp-to-single is supported because we don't yet support
    * FCE on the compute queue.
    */
   return queue_mask == (1u << RADV_QUEUE_GENERAL) || radv_image_use_comp_to_single(device, image);
}

bool
radv_layout_dcc_compressed(const struct radv_device *device, const struct radv_image *image, unsigned level,
                           VkImageLayout layout, unsigned queue_mask)
{
   if (!radv_dcc_enabled(image, level))
      return false;

   if (image->vk.tiling == VK_IMAGE_TILING_DRM_FORMAT_MODIFIER_EXT && queue_mask & (1u << RADV_QUEUE_FOREIGN))
      return true;

   /* If the image is read-only, we can always just keep it compressed */
   if (!(image->vk.usage & RADV_IMAGE_USAGE_WRITE_BITS))
      return true;

   /* Don't compress compute transfer dst when image stores are not supported. */
   if ((layout == VK_IMAGE_LAYOUT_TRANSFER_DST_OPTIMAL || layout == VK_IMAGE_LAYOUT_GENERAL) &&
       (queue_mask & (1u << RADV_QUEUE_COMPUTE)) && !radv_image_use_dcc_image_stores(device, image))
      return false;

   /* Don't compress exclusive images used on transfer queues when SDMA doesn't support DCC.
    * Note that DCC is already disabled on concurrent images when not supported.
    */
   if (queue_mask == BITFIELD_BIT(RADV_QUEUE_TRANSFER) && !device->physical_device->rad_info.sdma_supports_compression)
      return false;

   if (layout == VK_IMAGE_LAYOUT_ATTACHMENT_FEEDBACK_LOOP_OPTIMAL_EXT) {
      /* Do not compress DCC with feedback loops because we can't read&write it without introducing
       * corruption.
       */
      return false;
   }

   return device->physical_device->rad_info.gfx_level >= GFX10 || layout != VK_IMAGE_LAYOUT_GENERAL;
}

enum radv_fmask_compression
radv_layout_fmask_compression(const struct radv_device *device, const struct radv_image *image, VkImageLayout layout,
                              unsigned queue_mask)
{
   if (!radv_image_has_fmask(image))
      return RADV_FMASK_COMPRESSION_NONE;

   if (layout == VK_IMAGE_LAYOUT_GENERAL)
      return RADV_FMASK_COMPRESSION_NONE;

   /* Don't compress compute transfer dst because image stores ignore FMASK and it needs to be
    * expanded before.
    */
   if (layout == VK_IMAGE_LAYOUT_TRANSFER_DST_OPTIMAL && (queue_mask & (1u << RADV_QUEUE_COMPUTE)))
      return RADV_FMASK_COMPRESSION_NONE;

   /* Compress images if TC-compat CMASK is enabled. */
   if (radv_image_is_tc_compat_cmask(image))
      return RADV_FMASK_COMPRESSION_FULL;

   switch (layout) {
   case VK_IMAGE_LAYOUT_SHADER_READ_ONLY_OPTIMAL:
   case VK_IMAGE_LAYOUT_TRANSFER_SRC_OPTIMAL:
      /* Don't compress images but no need to expand FMASK. */
      return RADV_FMASK_COMPRESSION_PARTIAL;
   case VK_IMAGE_LAYOUT_ATTACHMENT_FEEDBACK_LOOP_OPTIMAL_EXT:
      /* Don't compress images that are in feedback loops. */
      return RADV_FMASK_COMPRESSION_NONE;
   default:
      /* Don't compress images that are concurrent. */
      return queue_mask == (1u << RADV_QUEUE_GENERAL) ? RADV_FMASK_COMPRESSION_FULL : RADV_FMASK_COMPRESSION_NONE;
   }
}

unsigned
radv_image_queue_family_mask(const struct radv_image *image, enum radv_queue_family family,
                             enum radv_queue_family queue_family)
{
   if (!image->exclusive)
      return image->queue_family_mask;
   if (family == RADV_QUEUE_FOREIGN)
      return ((1u << RADV_MAX_QUEUE_FAMILIES) - 1u) | (1u << RADV_QUEUE_FOREIGN);
   if (family == RADV_QUEUE_IGNORED)
      return 1u << queue_family;
   return 1u << family;
}

bool
radv_image_is_renderable(const struct radv_device *device, const struct radv_image *image)
{
   if (image->vk.format == VK_FORMAT_R32G32B32_UINT || image->vk.format == VK_FORMAT_R32G32B32_SINT ||
       image->vk.format == VK_FORMAT_R32G32B32_SFLOAT)
      return false;

   if (device->physical_device->rad_info.gfx_level >= GFX9 && image->vk.image_type == VK_IMAGE_TYPE_3D &&
       vk_format_get_blocksizebits(image->vk.format) == 128 && vk_format_is_compressed(image->vk.format))
      return false;

   if (image->planes[0].surface.flags & RADEON_SURF_NO_RENDER_TARGET)
      return false;

   return true;
}

unsigned
radv_tile_mode_index(const struct radv_image_plane *plane, unsigned level, bool stencil)
{
   if (stencil)
      return plane->surface.u.legacy.zs.stencil_tiling_index[level];
   else
      return plane->surface.u.legacy.tiling_index[level];
}

VKAPI_ATTR VkResult VKAPI_CALL
radv_CreateImage(VkDevice _device, const VkImageCreateInfo *pCreateInfo, const VkAllocationCallbacks *pAllocator,
                 VkImage *pImage)
{
#if DETECT_OS_ANDROID
   const VkNativeBufferANDROID *gralloc_info = vk_find_struct_const(pCreateInfo->pNext, NATIVE_BUFFER_ANDROID);

   if (gralloc_info)
      return radv_image_from_gralloc(_device, pCreateInfo, gralloc_info, pAllocator, pImage);
#endif

#ifdef RADV_USE_WSI_PLATFORM
   /* Ignore swapchain creation info on Android. Since we don't have an implementation in Mesa,
    * we're guaranteed to access an Android object incorrectly.
    */
   RADV_FROM_HANDLE(radv_device, device, _device);
   const VkImageSwapchainCreateInfoKHR *swapchain_info =
      vk_find_struct_const(pCreateInfo->pNext, IMAGE_SWAPCHAIN_CREATE_INFO_KHR);
   if (swapchain_info && swapchain_info->swapchain != VK_NULL_HANDLE) {
      return wsi_common_create_swapchain_image(device->physical_device->vk.wsi_device, pCreateInfo,
                                               swapchain_info->swapchain, pImage);
   }
#endif

   const struct wsi_image_create_info *wsi_info = vk_find_struct_const(pCreateInfo->pNext, WSI_IMAGE_CREATE_INFO_MESA);
   bool scanout = wsi_info && wsi_info->scanout;
   bool prime_blit_src = wsi_info && wsi_info->blit_src;

   return radv_image_create(_device,
                            &(struct radv_image_create_info){
                               .vk_info = pCreateInfo,
                               .scanout = scanout,
                               .prime_blit_src = prime_blit_src,
                            },
                            pAllocator, pImage, false);
}

VKAPI_ATTR void VKAPI_CALL
radv_DestroyImage(VkDevice _device, VkImage _image, const VkAllocationCallbacks *pAllocator)
{
   RADV_FROM_HANDLE(radv_device, device, _device);
   RADV_FROM_HANDLE(radv_image, image, _image);

   if (!image)
      return;

   radv_destroy_image(device, pAllocator, image);
}

VKAPI_ATTR VkResult VKAPI_CALL
radv_BindImageMemory2(VkDevice _device, uint32_t bindInfoCount, const VkBindImageMemoryInfo *pBindInfos)
{
   RADV_FROM_HANDLE(radv_device, device, _device);

   for (uint32_t i = 0; i < bindInfoCount; ++i) {
      RADV_FROM_HANDLE(radv_device_memory, mem, pBindInfos[i].memory);
      RADV_FROM_HANDLE(radv_image, image, pBindInfos[i].image);
      VkBindMemoryStatusKHR *status = (void *)vk_find_struct_const(&pBindInfos[i], BIND_MEMORY_STATUS_KHR);

      if (status)
         *status->pResult = VK_SUCCESS;

         /* Ignore this struct on Android, we cannot access swapchain structures there. */
#ifdef RADV_USE_WSI_PLATFORM
      const VkBindImageMemorySwapchainInfoKHR *swapchain_info =
         vk_find_struct_const(pBindInfos[i].pNext, BIND_IMAGE_MEMORY_SWAPCHAIN_INFO_KHR);

      if (swapchain_info && swapchain_info->swapchain != VK_NULL_HANDLE) {
         struct radv_image *swapchain_img =
            radv_image_from_handle(wsi_common_get_image(swapchain_info->swapchain, swapchain_info->imageIndex));

         image->bindings[0].bo = swapchain_img->bindings[0].bo;
         image->bindings[0].offset = swapchain_img->bindings[0].offset;
         continue;
      }
#endif

      if (mem->alloc_size) {
         VkImageMemoryRequirementsInfo2 info = {
            .sType = VK_STRUCTURE_TYPE_IMAGE_MEMORY_REQUIREMENTS_INFO_2,
            .image = pBindInfos[i].image,
         };
         VkMemoryRequirements2 reqs = {
            .sType = VK_STRUCTURE_TYPE_MEMORY_REQUIREMENTS_2,
         };

         radv_GetImageMemoryRequirements2(_device, &info, &reqs);

         if (pBindInfos[i].memoryOffset + reqs.memoryRequirements.size > mem->alloc_size) {
            if (status)
               *status->pResult = VK_ERROR_UNKNOWN;
            return vk_errorf(device, VK_ERROR_UNKNOWN, "Device memory object too small for the image.\n");
         }
      }

      if (image->disjoint) {
         const VkBindImagePlaneMemoryInfo *plane_info =
            vk_find_struct_const(pBindInfos[i].pNext, BIND_IMAGE_PLANE_MEMORY_INFO);

         switch (plane_info->planeAspect) {
         case VK_IMAGE_ASPECT_PLANE_0_BIT:
            image->bindings[0].bo = mem->bo;
            image->bindings[0].offset = pBindInfos[i].memoryOffset;
            break;
         case VK_IMAGE_ASPECT_PLANE_1_BIT:
            image->bindings[1].bo = mem->bo;
            image->bindings[1].offset = pBindInfos[i].memoryOffset;
            break;
         case VK_IMAGE_ASPECT_PLANE_2_BIT:
            image->bindings[2].bo = mem->bo;
            image->bindings[2].offset = pBindInfos[i].memoryOffset;
            break;
         default:
            break;
         }
      } else {
         image->bindings[0].bo = mem->bo;
         image->bindings[0].offset = pBindInfos[i].memoryOffset;
      }
      radv_rmv_log_image_bind(device, pBindInfos[i].image);
   }
   return VK_SUCCESS;
}

VKAPI_ATTR void VKAPI_CALL
radv_GetImageSubresourceLayout2KHR(VkDevice _device, VkImage _image, const VkImageSubresource2KHR *pSubresource,
                                   VkSubresourceLayout2KHR *pLayout)
{
   RADV_FROM_HANDLE(radv_image, image, _image);
   RADV_FROM_HANDLE(radv_device, device, _device);
   int level = pSubresource->imageSubresource.mipLevel;
   int layer = pSubresource->imageSubresource.arrayLayer;

   const unsigned plane_count = vk_format_get_plane_count(image->vk.format);
   unsigned plane_id = 0;
   if (plane_count > 1)
      plane_id = radv_plane_from_aspect(pSubresource->imageSubresource.aspectMask);

   struct radv_image_plane *plane = &image->planes[plane_id];
   struct radeon_surf *surface = &plane->surface;

   if (image->vk.tiling == VK_IMAGE_TILING_DRM_FORMAT_MODIFIER_EXT && plane_count == 1) {
      unsigned mem_plane_id = radv_plane_from_aspect(pSubresource->imageSubresource.aspectMask);

      assert(level == 0);
      assert(layer == 0);

      pLayout->subresourceLayout.offset =
         ac_surface_get_plane_offset(device->physical_device->rad_info.gfx_level, surface, mem_plane_id, 0);
      pLayout->subresourceLayout.rowPitch =
         ac_surface_get_plane_stride(device->physical_device->rad_info.gfx_level, surface, mem_plane_id, level);
      pLayout->subresourceLayout.arrayPitch = 0;
      pLayout->subresourceLayout.depthPitch = 0;
      pLayout->subresourceLayout.size = ac_surface_get_plane_size(surface, mem_plane_id);
   } else if (device->physical_device->rad_info.gfx_level >= GFX9) {
      uint64_t level_offset = surface->is_linear ? surface->u.gfx9.offset[level] : 0;

      pLayout->subresourceLayout.offset =
         ac_surface_get_plane_offset(device->physical_device->rad_info.gfx_level, &plane->surface, 0, layer) +
         level_offset;
      if (image->vk.format == VK_FORMAT_R32G32B32_UINT || image->vk.format == VK_FORMAT_R32G32B32_SINT ||
          image->vk.format == VK_FORMAT_R32G32B32_SFLOAT) {
         /* Adjust the number of bytes between each row because
          * the pitch is actually the number of components per
          * row.
          */
         pLayout->subresourceLayout.rowPitch = surface->u.gfx9.surf_pitch * surface->bpe / 3;
      } else {
         uint32_t pitch = surface->is_linear ? surface->u.gfx9.pitch[level] : surface->u.gfx9.surf_pitch;

         assert(util_is_power_of_two_nonzero(surface->bpe));
         pLayout->subresourceLayout.rowPitch = pitch * surface->bpe;
      }

      pLayout->subresourceLayout.arrayPitch = surface->u.gfx9.surf_slice_size;
      pLayout->subresourceLayout.depthPitch = surface->u.gfx9.surf_slice_size;
      pLayout->subresourceLayout.size = surface->u.gfx9.surf_slice_size;
      if (image->vk.image_type == VK_IMAGE_TYPE_3D)
         pLayout->subresourceLayout.size *= u_minify(image->vk.extent.depth, level);
   } else {
      pLayout->subresourceLayout.offset = (uint64_t)surface->u.legacy.level[level].offset_256B * 256 +
                                          (uint64_t)surface->u.legacy.level[level].slice_size_dw * 4 * layer;
      pLayout->subresourceLayout.rowPitch = surface->u.legacy.level[level].nblk_x * surface->bpe;
      pLayout->subresourceLayout.arrayPitch = (uint64_t)surface->u.legacy.level[level].slice_size_dw * 4;
      pLayout->subresourceLayout.depthPitch = (uint64_t)surface->u.legacy.level[level].slice_size_dw * 4;
      pLayout->subresourceLayout.size = (uint64_t)surface->u.legacy.level[level].slice_size_dw * 4;
      if (image->vk.image_type == VK_IMAGE_TYPE_3D)
         pLayout->subresourceLayout.size *= u_minify(image->vk.extent.depth, level);
   }

   VkImageCompressionPropertiesEXT *image_compression_props =
      vk_find_struct(pLayout->pNext, IMAGE_COMPRESSION_PROPERTIES_EXT);
   if (image_compression_props) {
      image_compression_props->imageCompressionFixedRateFlags = VK_IMAGE_COMPRESSION_FIXED_RATE_NONE_EXT;

      if (image->vk.aspects & VK_IMAGE_ASPECT_DEPTH_BIT) {
         image_compression_props->imageCompressionFlags =
            radv_image_has_htile(image) ? VK_IMAGE_COMPRESSION_DEFAULT_EXT : VK_IMAGE_COMPRESSION_DISABLED_EXT;
      } else {
         image_compression_props->imageCompressionFlags =
            radv_image_has_dcc(image) ? VK_IMAGE_COMPRESSION_DEFAULT_EXT : VK_IMAGE_COMPRESSION_DISABLED_EXT;
      }
   }
}

VKAPI_ATTR VkResult VKAPI_CALL
radv_GetImageDrmFormatModifierPropertiesEXT(VkDevice _device, VkImage _image,
                                            VkImageDrmFormatModifierPropertiesEXT *pProperties)
{
   RADV_FROM_HANDLE(radv_image, image, _image);

   pProperties->drmFormatModifier = image->planes[0].surface.modifier;
   return VK_SUCCESS;
}<|MERGE_RESOLUTION|>--- conflicted
+++ resolved
@@ -1433,47 +1433,12 @@
    }
 }
 
-<<<<<<< HEAD
-bool radv_layout_is_htile_compressed(const struct radv_device *device,
-				     const struct radv_image *image,
-                                     VkImageLayout layout,
-				     bool in_render_loop,
-                                     unsigned queue_mask)
-{
-	if (radv_image_is_tc_compat_htile(image)) {
-		if (layout == VK_IMAGE_LAYOUT_GENERAL &&
-		    !in_render_loop &&
-		    !device->instance->disable_tc_compat_htile_in_general &&
-		    !(image->usage & VK_IMAGE_USAGE_STORAGE_BIT)) {
-			/* It should be safe to enable TC-compat HTILE with
-			 * VK_IMAGE_LAYOUT_GENERAL if we are not in a render
-			 * loop and if the image doesn't have the storage bit
-			 * set. This improves performance for apps that use
-			 * GENERAL for the main depth pass because this allows
-			 * compression and this reduces the number of
-			 * decompressions from/to GENERAL.
-			 */
-			return true;
-		}
-
-		return layout != VK_IMAGE_LAYOUT_GENERAL;
-	}
-
-	return radv_image_has_htile(image) &&
-	       (layout == VK_IMAGE_LAYOUT_DEPTH_STENCIL_ATTACHMENT_OPTIMAL ||
-	        layout == VK_IMAGE_LAYOUT_DEPTH_ATTACHMENT_OPTIMAL_KHR ||
-		layout == VK_IMAGE_LAYOUT_STENCIL_ATTACHMENT_OPTIMAL_KHR ||
-	        (layout == VK_IMAGE_LAYOUT_TRANSFER_DST_OPTIMAL &&
-	         queue_mask == (1u << RADV_QUEUE_GENERAL)));
-}
-=======
 bool
 radv_layout_can_fast_clear(const struct radv_device *device, const struct radv_image *image, unsigned level,
                            VkImageLayout layout, unsigned queue_mask)
 {
    if (radv_dcc_enabled(image, level) && !radv_layout_dcc_compressed(device, image, level, layout, queue_mask))
       return false;
->>>>>>> be466399
 
    if (!(image->vk.usage & RADV_IMAGE_USAGE_WRITE_BITS))
       return false;
