/*
 * Copyrigh 2016 Red Hat Inc.
 * Based on anv:
 * Copyright © 2015 Intel Corporation
 *
 * Permission is hereby granted, free of charge, to any person obtaining a
 * copy of this software and associated documentation files (the "Software"),
 * to deal in the Software without restriction, including without limitation
 * the rights to use, copy, modify, merge, publish, distribute, sublicense,
 * and/or sell copies of the Software, and to permit persons to whom the
 * Software is furnished to do so, subject to the following conditions:
 *
 * The above copyright notice and this permission notice (including the next
 * paragraph) shall be included in all copies or substantial portions of the
 * Software.
 *
 * THE SOFTWARE IS PROVIDED "AS IS", WITHOUT WARRANTY OF ANY KIND, EXPRESS OR
 * IMPLIED, INCLUDING BUT NOT LIMITED TO THE WARRANTIES OF MERCHANTABILITY,
 * FITNESS FOR A PARTICULAR PURPOSE AND NONINFRINGEMENT.  IN NO EVENT SHALL
 * THE AUTHORS OR COPYRIGHT HOLDERS BE LIABLE FOR ANY CLAIM, DAMAGES OR OTHER
 * LIABILITY, WHETHER IN AN ACTION OF CONTRACT, TORT OR OTHERWISE, ARISING
 * FROM, OUT OF OR IN CONNECTION WITH THE SOFTWARE OR THE USE OR OTHER DEALINGS
 * IN THE SOFTWARE.
 */

#include <assert.h>
#include <stdbool.h>
#include <string.h>
#include <unistd.h>
#include <fcntl.h>

#include "nir/nir_builder.h"
#include "radv_meta.h"
#include "radv_private.h"
#include "radv_cs.h"
#include "sid.h"

#define TIMESTAMP_NOT_READY UINT64_MAX

static const int pipelinestat_block_size = 11 * 8;
static const unsigned pipeline_statistics_indices[] = {7, 6, 3, 4, 5, 2, 1, 0, 8, 9, 10};

<<<<<<< HEAD
=======
static unsigned
radv_get_pipeline_statistics_index(const VkQueryPipelineStatisticFlagBits flag)
{
	int offset = ffs(flag) - 1;
	assert(offset < ARRAY_SIZE(pipeline_statistics_indices));
	return pipeline_statistics_indices[offset];
}

>>>>>>> 4392cf2d
static nir_ssa_def *nir_test_flag(nir_builder *b, nir_ssa_def *flags, uint32_t flag)
{
	return nir_i2b(b, nir_iand(b, flags, nir_imm_int(b, flag)));
}

static void radv_break_on_count(nir_builder *b, nir_variable *var, nir_ssa_def *count)
{
	nir_ssa_def *counter = nir_load_var(b, var);

	nir_if *if_stmt = nir_if_create(b->shader);
	if_stmt->condition = nir_src_for_ssa(nir_uge(b, counter, count));
	nir_cf_node_insert(b->cursor, &if_stmt->cf_node);

	b->cursor = nir_after_cf_list(&if_stmt->then_list);

	nir_jump_instr *instr = nir_jump_instr_create(b->shader, nir_jump_break);
	nir_builder_instr_insert(b, &instr->instr);

	b->cursor = nir_after_cf_node(&if_stmt->cf_node);
	counter = nir_iadd(b, counter, nir_imm_int(b, 1));
	nir_store_var(b, var, counter, 0x1);
}

static struct nir_ssa_def *
radv_load_push_int(nir_builder *b, unsigned offset, const char *name)
{
	nir_intrinsic_instr *flags = nir_intrinsic_instr_create(b->shader, nir_intrinsic_load_push_constant);
	nir_intrinsic_set_base(flags, 0);
	nir_intrinsic_set_range(flags, 16);
	flags->src[0] = nir_src_for_ssa(nir_imm_int(b, offset));
	flags->num_components = 1;
	nir_ssa_dest_init(&flags->instr, &flags->dest, 1, 32, name);
	nir_builder_instr_insert(b, &flags->instr);
	return &flags->dest.ssa;
}

static nir_shader *
build_occlusion_query_shader(struct radv_device *device) {
	/* the shader this builds is roughly
	 *
	 * push constants {
	 * 	uint32_t flags;
	 * 	uint32_t dst_stride;
	 * };
	 *
	 * uint32_t src_stride = 16 * db_count;
	 *
	 * location(binding = 0) buffer dst_buf;
	 * location(binding = 1) buffer src_buf;
	 *
	 * void main() {
	 * 	uint64_t result = 0;
	 * 	uint64_t src_offset = src_stride * global_id.x;
	 * 	uint64_t dst_offset = dst_stride * global_id.x;
	 * 	bool available = true;
	 * 	for (int i = 0; i < db_count; ++i) {
	 *		if (enabled_rb_mask & (1 << i)) {
	 *			uint64_t start = src_buf[src_offset + 16 * i];
	 *			uint64_t end = src_buf[src_offset + 16 * i + 8];
	 *			if ((start & (1ull << 63)) && (end & (1ull << 63)))
	 *				result += end - start;
	 *			else
	 *				available = false;
	 *		}
	 * 	}
	 * 	uint32_t elem_size = flags & VK_QUERY_RESULT_64_BIT ? 8 : 4;
	 * 	if ((flags & VK_QUERY_RESULT_PARTIAL_BIT) || available) {
	 * 		if (flags & VK_QUERY_RESULT_64_BIT)
	 * 			dst_buf[dst_offset] = result;
	 * 		else
	 * 			dst_buf[dst_offset] = (uint32_t)result.
	 * 	}
	 * 	if (flags & VK_QUERY_RESULT_WITH_AVAILABILITY_BIT) {
	 * 		dst_buf[dst_offset + elem_size] = available;
	 * 	}
	 * }
	 */
	nir_builder b;
	nir_builder_init_simple_shader(&b, NULL, MESA_SHADER_COMPUTE, NULL);
	b.shader->info.name = ralloc_strdup(b.shader, "occlusion_query");
	b.shader->info.cs.local_size[0] = 64;
	b.shader->info.cs.local_size[1] = 1;
	b.shader->info.cs.local_size[2] = 1;

	nir_variable *result = nir_local_variable_create(b.impl, glsl_uint64_t_type(), "result");
	nir_variable *outer_counter = nir_local_variable_create(b.impl, glsl_int_type(), "outer_counter");
	nir_variable *start = nir_local_variable_create(b.impl, glsl_uint64_t_type(), "start");
	nir_variable *end = nir_local_variable_create(b.impl, glsl_uint64_t_type(), "end");
	nir_variable *available = nir_local_variable_create(b.impl, glsl_bool_type(), "available");
	unsigned enabled_rb_mask = device->physical_device->rad_info.enabled_rb_mask;
	unsigned db_count = device->physical_device->rad_info.num_render_backends;

	nir_ssa_def *flags = radv_load_push_int(&b, 0, "flags");

	nir_intrinsic_instr *dst_buf = nir_intrinsic_instr_create(b.shader,
	                                                          nir_intrinsic_vulkan_resource_index);
	dst_buf->src[0] = nir_src_for_ssa(nir_imm_int(&b, 0));
	dst_buf->num_components = 1;
	nir_intrinsic_set_desc_set(dst_buf, 0);
	nir_intrinsic_set_binding(dst_buf, 0);
	nir_ssa_dest_init(&dst_buf->instr, &dst_buf->dest, dst_buf->num_components, 32, NULL);
	nir_builder_instr_insert(&b, &dst_buf->instr);

	nir_intrinsic_instr *src_buf = nir_intrinsic_instr_create(b.shader,
	                                                          nir_intrinsic_vulkan_resource_index);
	src_buf->src[0] = nir_src_for_ssa(nir_imm_int(&b, 0));
	src_buf->num_components = 1;
	nir_intrinsic_set_desc_set(src_buf, 0);
	nir_intrinsic_set_binding(src_buf, 1);
	nir_ssa_dest_init(&src_buf->instr, &src_buf->dest, src_buf->num_components, 32, NULL);
	nir_builder_instr_insert(&b, &src_buf->instr);

	nir_ssa_def *invoc_id = nir_load_local_invocation_id(&b);
	nir_ssa_def *wg_id = nir_load_work_group_id(&b);
	nir_ssa_def *block_size = nir_imm_ivec4(&b,
	                                        b.shader->info.cs.local_size[0],
	                                        b.shader->info.cs.local_size[1],
	                                        b.shader->info.cs.local_size[2], 0);
	nir_ssa_def *global_id = nir_iadd(&b, nir_imul(&b, wg_id, block_size), invoc_id);
	global_id = nir_channel(&b, global_id, 0); // We only care about x here.

	nir_ssa_def *input_stride = nir_imm_int(&b, db_count * 16);
	nir_ssa_def *input_base = nir_imul(&b, input_stride, global_id);
	nir_ssa_def *output_stride = radv_load_push_int(&b, 4, "output_stride");
	nir_ssa_def *output_base = nir_imul(&b, output_stride, global_id);


	nir_store_var(&b, result, nir_imm_int64(&b, 0), 0x1);
	nir_store_var(&b, outer_counter, nir_imm_int(&b, 0), 0x1);
	nir_store_var(&b, available, nir_imm_true(&b), 0x1);

	nir_loop *outer_loop = nir_loop_create(b.shader);
	nir_builder_cf_insert(&b, &outer_loop->cf_node);
	b.cursor = nir_after_cf_list(&outer_loop->body);

	nir_ssa_def *current_outer_count = nir_load_var(&b, outer_counter);
	radv_break_on_count(&b, outer_counter, nir_imm_int(&b, db_count));

	nir_ssa_def *enabled_cond =
		nir_iand(&b, nir_imm_int(&b, enabled_rb_mask),
			     nir_ishl(&b, nir_imm_int(&b, 1), current_outer_count));

	nir_if *enabled_if = nir_if_create(b.shader);
	enabled_if->condition = nir_src_for_ssa(nir_i2b(&b, enabled_cond));
	nir_cf_node_insert(b.cursor, &enabled_if->cf_node);

	b.cursor = nir_after_cf_list(&enabled_if->then_list);

	nir_ssa_def *load_offset = nir_imul(&b, current_outer_count, nir_imm_int(&b, 16));
	load_offset = nir_iadd(&b, input_base, load_offset);

	nir_intrinsic_instr *load = nir_intrinsic_instr_create(b.shader, nir_intrinsic_load_ssbo);
	load->src[0] = nir_src_for_ssa(&src_buf->dest.ssa);
	load->src[1] = nir_src_for_ssa(load_offset);
	nir_ssa_dest_init(&load->instr, &load->dest, 2, 64, NULL);
	load->num_components = 2;
	nir_intrinsic_set_align(load, 16, 0);
	nir_builder_instr_insert(&b, &load->instr);

	nir_store_var(&b, start, nir_channel(&b, &load->dest.ssa, 0), 0x1);
	nir_store_var(&b, end, nir_channel(&b, &load->dest.ssa, 1), 0x1);

	nir_ssa_def *start_done = nir_ilt(&b, nir_load_var(&b, start), nir_imm_int64(&b, 0));
	nir_ssa_def *end_done = nir_ilt(&b, nir_load_var(&b, end), nir_imm_int64(&b, 0));

	nir_if *update_if = nir_if_create(b.shader);
	update_if->condition = nir_src_for_ssa(nir_iand(&b, start_done, end_done));
	nir_cf_node_insert(b.cursor, &update_if->cf_node);

	b.cursor = nir_after_cf_list(&update_if->then_list);

	nir_store_var(&b, result,
	              nir_iadd(&b, nir_load_var(&b, result),
	                           nir_isub(&b, nir_load_var(&b, end),
	                                        nir_load_var(&b, start))), 0x1);

	b.cursor = nir_after_cf_list(&update_if->else_list);

	nir_store_var(&b, available, nir_imm_false(&b), 0x1);

	b.cursor = nir_after_cf_node(&outer_loop->cf_node);

	/* Store the result if complete or if partial results have been requested. */

	nir_ssa_def *result_is_64bit = nir_test_flag(&b, flags, VK_QUERY_RESULT_64_BIT);
	nir_ssa_def *result_size = nir_bcsel(&b, result_is_64bit, nir_imm_int(&b, 8), nir_imm_int(&b, 4));

	nir_if *store_if = nir_if_create(b.shader);
	store_if->condition = nir_src_for_ssa(nir_ior(&b, nir_test_flag(&b, flags, VK_QUERY_RESULT_PARTIAL_BIT), nir_load_var(&b, available)));
	nir_cf_node_insert(b.cursor, &store_if->cf_node);

	b.cursor = nir_after_cf_list(&store_if->then_list);

	nir_if *store_64bit_if = nir_if_create(b.shader);
	store_64bit_if->condition = nir_src_for_ssa(result_is_64bit);
	nir_cf_node_insert(b.cursor, &store_64bit_if->cf_node);

	b.cursor = nir_after_cf_list(&store_64bit_if->then_list);

	nir_intrinsic_instr *store = nir_intrinsic_instr_create(b.shader, nir_intrinsic_store_ssbo);
	store->src[0] = nir_src_for_ssa(nir_load_var(&b, result));
	store->src[1] = nir_src_for_ssa(&dst_buf->dest.ssa);
	store->src[2] = nir_src_for_ssa(output_base);
	nir_intrinsic_set_write_mask(store, 0x1);
	nir_intrinsic_set_align(store, 8, 0);
	store->num_components = 1;
	nir_builder_instr_insert(&b, &store->instr);

	b.cursor = nir_after_cf_list(&store_64bit_if->else_list);

	store = nir_intrinsic_instr_create(b.shader, nir_intrinsic_store_ssbo);
	store->src[0] = nir_src_for_ssa(nir_u2u32(&b, nir_load_var(&b, result)));
	store->src[1] = nir_src_for_ssa(&dst_buf->dest.ssa);
	store->src[2] = nir_src_for_ssa(output_base);
	nir_intrinsic_set_write_mask(store, 0x1);
	nir_intrinsic_set_align(store, 4, 0);
	store->num_components = 1;
	nir_builder_instr_insert(&b, &store->instr);

	b.cursor = nir_after_cf_node(&store_if->cf_node);

	/* Store the availability bit if requested. */

	nir_if *availability_if = nir_if_create(b.shader);
	availability_if->condition = nir_src_for_ssa(nir_test_flag(&b, flags, VK_QUERY_RESULT_WITH_AVAILABILITY_BIT));
	nir_cf_node_insert(b.cursor, &availability_if->cf_node);

	b.cursor = nir_after_cf_list(&availability_if->then_list);

	store = nir_intrinsic_instr_create(b.shader, nir_intrinsic_store_ssbo);
	store->src[0] = nir_src_for_ssa(nir_b2i32(&b, nir_load_var(&b, available)));
	store->src[1] = nir_src_for_ssa(&dst_buf->dest.ssa);
	store->src[2] = nir_src_for_ssa(nir_iadd(&b, result_size, output_base));
	nir_intrinsic_set_write_mask(store, 0x1);
	nir_intrinsic_set_align(store, 4, 0);
	store->num_components = 1;
	nir_builder_instr_insert(&b, &store->instr);

	return b.shader;
}

static nir_shader *
build_pipeline_statistics_query_shader(struct radv_device *device) {
	/* the shader this builds is roughly
	 *
	 * push constants {
	 * 	uint32_t flags;
	 * 	uint32_t dst_stride;
	 * 	uint32_t stats_mask;
	 * 	uint32_t avail_offset;
	 * };
	 *
	 * uint32_t src_stride = pipelinestat_block_size * 2;
	 *
	 * location(binding = 0) buffer dst_buf;
	 * location(binding = 1) buffer src_buf;
	 *
	 * void main() {
	 * 	uint64_t src_offset = src_stride * global_id.x;
	 * 	uint64_t dst_base = dst_stride * global_id.x;
	 * 	uint64_t dst_offset = dst_base;
	 * 	uint32_t elem_size = flags & VK_QUERY_RESULT_64_BIT ? 8 : 4;
	 * 	uint32_t elem_count = stats_mask >> 16;
	 * 	uint32_t available32 = src_buf[avail_offset + 4 * global_id.x];
	 * 	if (flags & VK_QUERY_RESULT_WITH_AVAILABILITY_BIT) {
	 * 		dst_buf[dst_offset + elem_count * elem_size] = available32;
	 * 	}
	 * 	if ((bool)available32) {
	 * 		// repeat 11 times:
	 * 		if (stats_mask & (1 << 0)) {
	 * 			uint64_t start = src_buf[src_offset + 8 * indices[0]];
	 * 			uint64_t end = src_buf[src_offset + 8 * indices[0] + pipelinestat_block_size];
	 * 			uint64_t result = end - start;
	 * 			if (flags & VK_QUERY_RESULT_64_BIT)
	 * 				dst_buf[dst_offset] = result;
	 * 			else
	 * 				dst_buf[dst_offset] = (uint32_t)result.
	 * 			dst_offset += elem_size;
	 * 		}
	 * 	} else if (flags & VK_QUERY_RESULT_PARTIAL_BIT) {
	 *              // Set everything to 0 as we don't know what is valid.
	 * 		for (int i = 0; i < elem_count; ++i)
	 * 			dst_buf[dst_base + elem_size * i] = 0;
	 * 	}
	 * }
	 */
	nir_builder b;
	nir_builder_init_simple_shader(&b, NULL, MESA_SHADER_COMPUTE, NULL);
	b.shader->info.name = ralloc_strdup(b.shader, "pipeline_statistics_query");
	b.shader->info.cs.local_size[0] = 64;
	b.shader->info.cs.local_size[1] = 1;
	b.shader->info.cs.local_size[2] = 1;

	nir_variable *output_offset = nir_local_variable_create(b.impl, glsl_int_type(), "output_offset");

	nir_ssa_def *flags = radv_load_push_int(&b, 0, "flags");
	nir_ssa_def *stats_mask = radv_load_push_int(&b, 8, "stats_mask");
	nir_ssa_def *avail_offset = radv_load_push_int(&b, 12, "avail_offset");

	nir_intrinsic_instr *dst_buf = nir_intrinsic_instr_create(b.shader,
	                                                          nir_intrinsic_vulkan_resource_index);
	dst_buf->src[0] = nir_src_for_ssa(nir_imm_int(&b, 0));
	dst_buf->num_components = 1;;
	nir_intrinsic_set_desc_set(dst_buf, 0);
	nir_intrinsic_set_binding(dst_buf, 0);
	nir_ssa_dest_init(&dst_buf->instr, &dst_buf->dest, dst_buf->num_components, 32, NULL);
	nir_builder_instr_insert(&b, &dst_buf->instr);

	nir_intrinsic_instr *src_buf = nir_intrinsic_instr_create(b.shader,
	                                                          nir_intrinsic_vulkan_resource_index);
	src_buf->src[0] = nir_src_for_ssa(nir_imm_int(&b, 0));
	src_buf->num_components = 1;
	nir_intrinsic_set_desc_set(src_buf, 0);
	nir_intrinsic_set_binding(src_buf, 1);
	nir_ssa_dest_init(&src_buf->instr, &src_buf->dest, src_buf->num_components, 32, NULL);
	nir_builder_instr_insert(&b, &src_buf->instr);

	nir_ssa_def *invoc_id = nir_load_local_invocation_id(&b);
	nir_ssa_def *wg_id = nir_load_work_group_id(&b);
	nir_ssa_def *block_size = nir_imm_ivec4(&b,
	                                        b.shader->info.cs.local_size[0],
	                                        b.shader->info.cs.local_size[1],
	                                        b.shader->info.cs.local_size[2], 0);
	nir_ssa_def *global_id = nir_iadd(&b, nir_imul(&b, wg_id, block_size), invoc_id);
	global_id = nir_channel(&b, global_id, 0); // We only care about x here.

	nir_ssa_def *input_stride = nir_imm_int(&b, pipelinestat_block_size * 2);
	nir_ssa_def *input_base = nir_imul(&b, input_stride, global_id);
	nir_ssa_def *output_stride = radv_load_push_int(&b, 4, "output_stride");
	nir_ssa_def *output_base = nir_imul(&b, output_stride, global_id);


	avail_offset = nir_iadd(&b, avail_offset,
	                            nir_imul(&b, global_id, nir_imm_int(&b, 4)));

	nir_intrinsic_instr *load = nir_intrinsic_instr_create(b.shader, nir_intrinsic_load_ssbo);
	load->src[0] = nir_src_for_ssa(&src_buf->dest.ssa);
	load->src[1] = nir_src_for_ssa(avail_offset);
	nir_ssa_dest_init(&load->instr, &load->dest, 1, 32, NULL);
	load->num_components = 1;
	nir_intrinsic_set_align(load, 4, 0);
	nir_builder_instr_insert(&b, &load->instr);
	nir_ssa_def *available32 = &load->dest.ssa;

	nir_ssa_def *result_is_64bit = nir_test_flag(&b, flags, VK_QUERY_RESULT_64_BIT);
	nir_ssa_def *elem_size = nir_bcsel(&b, result_is_64bit, nir_imm_int(&b, 8), nir_imm_int(&b, 4));
	nir_ssa_def *elem_count = nir_ushr(&b, stats_mask, nir_imm_int(&b, 16));

	/* Store the availability bit if requested. */

	nir_if *availability_if = nir_if_create(b.shader);
	availability_if->condition = nir_src_for_ssa(nir_test_flag(&b, flags, VK_QUERY_RESULT_WITH_AVAILABILITY_BIT));
	nir_cf_node_insert(b.cursor, &availability_if->cf_node);

	b.cursor = nir_after_cf_list(&availability_if->then_list);

	nir_intrinsic_instr *store = nir_intrinsic_instr_create(b.shader, nir_intrinsic_store_ssbo);
	store->src[0] = nir_src_for_ssa(available32);
	store->src[1] = nir_src_for_ssa(&dst_buf->dest.ssa);
	store->src[2] = nir_src_for_ssa(nir_iadd(&b, output_base, nir_imul(&b, elem_count, elem_size)));
	nir_intrinsic_set_write_mask(store, 0x1);
	nir_intrinsic_set_align(store, 4, 0);
	store->num_components = 1;
	nir_builder_instr_insert(&b, &store->instr);

	b.cursor = nir_after_cf_node(&availability_if->cf_node);

	nir_if *available_if = nir_if_create(b.shader);
	available_if->condition = nir_src_for_ssa(nir_i2b(&b, available32));
	nir_cf_node_insert(b.cursor, &available_if->cf_node);

	b.cursor = nir_after_cf_list(&available_if->then_list);

	nir_store_var(&b, output_offset, output_base, 0x1);
	for (int i = 0; i < 11; ++i) {
		nir_if *store_if = nir_if_create(b.shader);
		store_if->condition = nir_src_for_ssa(nir_test_flag(&b, stats_mask, 1u << i));
		nir_cf_node_insert(b.cursor, &store_if->cf_node);

		b.cursor = nir_after_cf_list(&store_if->then_list);

		load = nir_intrinsic_instr_create(b.shader, nir_intrinsic_load_ssbo);
		load->src[0] = nir_src_for_ssa(&src_buf->dest.ssa);
		load->src[1] = nir_src_for_ssa(nir_iadd(&b, input_base,
		                                            nir_imm_int(&b, pipeline_statistics_indices[i] * 8)));
		nir_ssa_dest_init(&load->instr, &load->dest, 1, 64, NULL);
		load->num_components = 1;
		nir_intrinsic_set_align(load, 8, 0);
		nir_builder_instr_insert(&b, &load->instr);
		nir_ssa_def *start = &load->dest.ssa;

		load = nir_intrinsic_instr_create(b.shader, nir_intrinsic_load_ssbo);
		load->src[0] = nir_src_for_ssa(&src_buf->dest.ssa);
		load->src[1] = nir_src_for_ssa(nir_iadd(&b, input_base,
		                                            nir_imm_int(&b, pipeline_statistics_indices[i] * 8 + pipelinestat_block_size)));
		nir_ssa_dest_init(&load->instr, &load->dest, 1, 64, NULL);
		load->num_components = 1;
		nir_intrinsic_set_align(load, 8, 0);
		nir_builder_instr_insert(&b, &load->instr);
		nir_ssa_def *end = &load->dest.ssa;

		nir_ssa_def *result = nir_isub(&b, end, start);

		/* Store result */
		nir_if *store_64bit_if = nir_if_create(b.shader);
		store_64bit_if->condition = nir_src_for_ssa(result_is_64bit);
		nir_cf_node_insert(b.cursor, &store_64bit_if->cf_node);

		b.cursor = nir_after_cf_list(&store_64bit_if->then_list);

		nir_intrinsic_instr *store = nir_intrinsic_instr_create(b.shader, nir_intrinsic_store_ssbo);
		store->src[0] = nir_src_for_ssa(result);
		store->src[1] = nir_src_for_ssa(&dst_buf->dest.ssa);
		store->src[2] = nir_src_for_ssa(nir_load_var(&b, output_offset));
		nir_intrinsic_set_write_mask(store, 0x1);
		nir_intrinsic_set_align(store, 8, 0);
		store->num_components = 1;
		nir_builder_instr_insert(&b, &store->instr);

		b.cursor = nir_after_cf_list(&store_64bit_if->else_list);

		store = nir_intrinsic_instr_create(b.shader, nir_intrinsic_store_ssbo);
		store->src[0] = nir_src_for_ssa(nir_u2u32(&b, result));
		store->src[1] = nir_src_for_ssa(&dst_buf->dest.ssa);
		store->src[2] = nir_src_for_ssa(nir_load_var(&b, output_offset));
		nir_intrinsic_set_write_mask(store, 0x1);
		nir_intrinsic_set_align(store, 4, 0);
		store->num_components = 1;
		nir_builder_instr_insert(&b, &store->instr);

		b.cursor = nir_after_cf_node(&store_64bit_if->cf_node);

		nir_store_var(&b, output_offset,
		                  nir_iadd(&b, nir_load_var(&b, output_offset),
		                               elem_size), 0x1);

		b.cursor = nir_after_cf_node(&store_if->cf_node);
	}

	b.cursor = nir_after_cf_list(&available_if->else_list);

	available_if = nir_if_create(b.shader);
	available_if->condition = nir_src_for_ssa(nir_test_flag(&b, flags, VK_QUERY_RESULT_PARTIAL_BIT));
	nir_cf_node_insert(b.cursor, &available_if->cf_node);

	b.cursor = nir_after_cf_list(&available_if->then_list);

	/* Stores zeros in all outputs. */

	nir_variable *counter = nir_local_variable_create(b.impl, glsl_int_type(), "counter");
	nir_store_var(&b, counter, nir_imm_int(&b, 0), 0x1);

	nir_loop *loop = nir_loop_create(b.shader);
	nir_builder_cf_insert(&b, &loop->cf_node);
	b.cursor = nir_after_cf_list(&loop->body);

	nir_ssa_def *current_counter = nir_load_var(&b, counter);
	radv_break_on_count(&b, counter, elem_count);

	nir_ssa_def *output_elem = nir_iadd(&b, output_base,
	                                        nir_imul(&b, elem_size, current_counter));

	nir_if *store_64bit_if = nir_if_create(b.shader);
	store_64bit_if->condition = nir_src_for_ssa(result_is_64bit);
	nir_cf_node_insert(b.cursor, &store_64bit_if->cf_node);

	b.cursor = nir_after_cf_list(&store_64bit_if->then_list);

	store = nir_intrinsic_instr_create(b.shader, nir_intrinsic_store_ssbo);
	store->src[0] = nir_src_for_ssa(nir_imm_int64(&b, 0));
	store->src[1] = nir_src_for_ssa(&dst_buf->dest.ssa);
	store->src[2] = nir_src_for_ssa(output_elem);
	nir_intrinsic_set_write_mask(store, 0x1);
	nir_intrinsic_set_align(store, 8, 0);
	store->num_components = 1;
	nir_builder_instr_insert(&b, &store->instr);

	b.cursor = nir_after_cf_list(&store_64bit_if->else_list);

	store = nir_intrinsic_instr_create(b.shader, nir_intrinsic_store_ssbo);
	store->src[0] = nir_src_for_ssa(nir_imm_int(&b, 0));
	store->src[1] = nir_src_for_ssa(&dst_buf->dest.ssa);
	store->src[2] = nir_src_for_ssa(output_elem);
	nir_intrinsic_set_write_mask(store, 0x1);
	nir_intrinsic_set_align(store, 4, 0);
	store->num_components = 1;
	nir_builder_instr_insert(&b, &store->instr);

	b.cursor = nir_after_cf_node(&loop->cf_node);
	return b.shader;
}

static nir_shader *
build_tfb_query_shader(struct radv_device *device)
{
	/* the shader this builds is roughly
	 *
	 * uint32_t src_stride = 32;
	 *
	 * location(binding = 0) buffer dst_buf;
	 * location(binding = 1) buffer src_buf;
	 *
	 * void main() {
	 *	uint64_t result[2] = {};
	 *	bool available = false;
	 *	uint64_t src_offset = src_stride * global_id.x;
	 * 	uint64_t dst_offset = dst_stride * global_id.x;
	 * 	uint64_t *src_data = src_buf[src_offset];
	 *	uint32_t avail = (src_data[0] >> 32) &
	 *			 (src_data[1] >> 32) &
	 *			 (src_data[2] >> 32) &
	 *			 (src_data[3] >> 32);
	 *	if (avail & 0x80000000) {
	 *		result[0] = src_data[3] - src_data[1];
	 *		result[1] = src_data[2] - src_data[0];
	 *		available = true;
	 *	}
	 * 	uint32_t result_size = flags & VK_QUERY_RESULT_64_BIT ? 16 : 8;
	 * 	if ((flags & VK_QUERY_RESULT_PARTIAL_BIT) || available) {
	 *		if (flags & VK_QUERY_RESULT_64_BIT) {
	 *			dst_buf[dst_offset] = result;
	 *		} else {
	 *			dst_buf[dst_offset] = (uint32_t)result;
	 *		}
	 *	}
	 *	if (flags & VK_QUERY_RESULT_WITH_AVAILABILITY_BIT) {
	 *		dst_buf[dst_offset + result_size] = available;
	 * 	}
	 * }
	 */
	nir_builder b;
	nir_builder_init_simple_shader(&b, NULL, MESA_SHADER_COMPUTE, NULL);
	b.shader->info.name = ralloc_strdup(b.shader, "tfb_query");
	b.shader->info.cs.local_size[0] = 64;
	b.shader->info.cs.local_size[1] = 1;
	b.shader->info.cs.local_size[2] = 1;

	/* Create and initialize local variables. */
	nir_variable *result =
		nir_local_variable_create(b.impl,
					  glsl_vector_type(GLSL_TYPE_UINT64, 2),
					  "result");
	nir_variable *available =
		nir_local_variable_create(b.impl, glsl_bool_type(), "available");

	nir_store_var(&b, result,
		      nir_vec2(&b, nir_imm_int64(&b, 0),
				   nir_imm_int64(&b, 0)), 0x3);
	nir_store_var(&b, available, nir_imm_false(&b), 0x1);

	nir_ssa_def *flags = radv_load_push_int(&b, 0, "flags");

	/* Load resources. */
	nir_intrinsic_instr *dst_buf = nir_intrinsic_instr_create(b.shader,
	                                                          nir_intrinsic_vulkan_resource_index);
	dst_buf->src[0] = nir_src_for_ssa(nir_imm_int(&b, 0));
	dst_buf->num_components = 1;
	nir_intrinsic_set_desc_set(dst_buf, 0);
	nir_intrinsic_set_binding(dst_buf, 0);
	nir_ssa_dest_init(&dst_buf->instr, &dst_buf->dest, dst_buf->num_components, 32, NULL);
	nir_builder_instr_insert(&b, &dst_buf->instr);

	nir_intrinsic_instr *src_buf = nir_intrinsic_instr_create(b.shader,
	                                                          nir_intrinsic_vulkan_resource_index);
	src_buf->src[0] = nir_src_for_ssa(nir_imm_int(&b, 0));
	src_buf->num_components = 1;
	nir_intrinsic_set_desc_set(src_buf, 0);
	nir_intrinsic_set_binding(src_buf, 1);
	nir_ssa_dest_init(&src_buf->instr, &src_buf->dest, src_buf->num_components, 32, NULL);
	nir_builder_instr_insert(&b, &src_buf->instr);

	/* Compute global ID. */
	nir_ssa_def *invoc_id = nir_load_local_invocation_id(&b);
	nir_ssa_def *wg_id = nir_load_work_group_id(&b);
	nir_ssa_def *block_size = nir_imm_ivec4(&b,
	                                        b.shader->info.cs.local_size[0],
	                                        b.shader->info.cs.local_size[1],
	                                        b.shader->info.cs.local_size[2], 0);
	nir_ssa_def *global_id = nir_iadd(&b, nir_imul(&b, wg_id, block_size), invoc_id);
	global_id = nir_channel(&b, global_id, 0); // We only care about x here.

	/* Compute src/dst strides. */
	nir_ssa_def *input_stride = nir_imm_int(&b, 32);
	nir_ssa_def *input_base = nir_imul(&b, input_stride, global_id);
	nir_ssa_def *output_stride = radv_load_push_int(&b, 4, "output_stride");
	nir_ssa_def *output_base = nir_imul(&b, output_stride, global_id);

	/* Load data from the query pool. */
	nir_intrinsic_instr *load1 = nir_intrinsic_instr_create(b.shader, nir_intrinsic_load_ssbo);
	load1->src[0] = nir_src_for_ssa(&src_buf->dest.ssa);
	load1->src[1] = nir_src_for_ssa(input_base);
	nir_ssa_dest_init(&load1->instr, &load1->dest, 4, 32, NULL);
	load1->num_components = 4;
	nir_intrinsic_set_align(load1, 32, 0);
	nir_builder_instr_insert(&b, &load1->instr);

	nir_intrinsic_instr *load2 = nir_intrinsic_instr_create(b.shader, nir_intrinsic_load_ssbo);
	load2->src[0] = nir_src_for_ssa(&src_buf->dest.ssa);
	load2->src[1] = nir_src_for_ssa(nir_iadd(&b, input_base, nir_imm_int(&b, 16)));
	nir_ssa_dest_init(&load2->instr, &load2->dest, 4, 32, NULL);
	load2->num_components = 4;
	nir_intrinsic_set_align(load2, 16, 0);
	nir_builder_instr_insert(&b, &load2->instr);

	/* Check if result is available. */
	nir_ssa_def *avails[2];
	avails[0] = nir_iand(&b, nir_channel(&b, &load1->dest.ssa, 1),
				 nir_channel(&b, &load1->dest.ssa, 3));
	avails[1] = nir_iand(&b, nir_channel(&b, &load2->dest.ssa, 1),
				 nir_channel(&b, &load2->dest.ssa, 3));
	nir_ssa_def *result_is_available =
		nir_i2b(&b, nir_iand(&b, nir_iand(&b, avails[0], avails[1]),
			                 nir_imm_int(&b, 0x80000000)));

	/* Only compute result if available. */
	nir_if *available_if = nir_if_create(b.shader);
	available_if->condition = nir_src_for_ssa(result_is_available);
	nir_cf_node_insert(b.cursor, &available_if->cf_node);

	b.cursor = nir_after_cf_list(&available_if->then_list);

	/* Pack values. */
	nir_ssa_def *packed64[4];
	packed64[0] = nir_pack_64_2x32(&b, nir_vec2(&b,
						    nir_channel(&b, &load1->dest.ssa, 0),
						    nir_channel(&b, &load1->dest.ssa, 1)));
	packed64[1] = nir_pack_64_2x32(&b, nir_vec2(&b,
						    nir_channel(&b, &load1->dest.ssa, 2),
						    nir_channel(&b, &load1->dest.ssa, 3)));
	packed64[2] = nir_pack_64_2x32(&b, nir_vec2(&b,
						    nir_channel(&b, &load2->dest.ssa, 0),
						    nir_channel(&b, &load2->dest.ssa, 1)));
	packed64[3] = nir_pack_64_2x32(&b, nir_vec2(&b,
						    nir_channel(&b, &load2->dest.ssa, 2),
						    nir_channel(&b, &load2->dest.ssa, 3)));

	/* Compute result. */
	nir_ssa_def *num_primitive_written =
		nir_isub(&b, packed64[3], packed64[1]);
	nir_ssa_def *primitive_storage_needed =
		nir_isub(&b, packed64[2], packed64[0]);

	nir_store_var(&b, result,
		      nir_vec2(&b, num_primitive_written,
				   primitive_storage_needed), 0x3);
	nir_store_var(&b, available, nir_imm_true(&b), 0x1);

	b.cursor = nir_after_cf_node(&available_if->cf_node);

	/* Determine if result is 64 or 32 bit. */
	nir_ssa_def *result_is_64bit =
		nir_test_flag(&b, flags, VK_QUERY_RESULT_64_BIT);
	nir_ssa_def *result_size =
		nir_bcsel(&b, result_is_64bit, nir_imm_int(&b, 16),
			  nir_imm_int(&b, 8));

	/* Store the result if complete or partial results have been requested. */
	nir_if *store_if = nir_if_create(b.shader);
	store_if->condition =
		nir_src_for_ssa(nir_ior(&b, nir_test_flag(&b, flags, VK_QUERY_RESULT_PARTIAL_BIT),
					nir_load_var(&b, available)));
	nir_cf_node_insert(b.cursor, &store_if->cf_node);

	b.cursor = nir_after_cf_list(&store_if->then_list);

	/* Store result. */
	nir_if *store_64bit_if = nir_if_create(b.shader);
	store_64bit_if->condition = nir_src_for_ssa(result_is_64bit);
	nir_cf_node_insert(b.cursor, &store_64bit_if->cf_node);

	b.cursor = nir_after_cf_list(&store_64bit_if->then_list);

	nir_intrinsic_instr *store = nir_intrinsic_instr_create(b.shader, nir_intrinsic_store_ssbo);
	store->src[0] = nir_src_for_ssa(nir_load_var(&b, result));
	store->src[1] = nir_src_for_ssa(&dst_buf->dest.ssa);
	store->src[2] = nir_src_for_ssa(output_base);
	nir_intrinsic_set_write_mask(store, 0x3);
	nir_intrinsic_set_align(store, 8, 0);
	store->num_components = 2;
	nir_builder_instr_insert(&b, &store->instr);

	b.cursor = nir_after_cf_list(&store_64bit_if->else_list);

	store = nir_intrinsic_instr_create(b.shader, nir_intrinsic_store_ssbo);
	store->src[0] = nir_src_for_ssa(nir_u2u32(&b, nir_load_var(&b, result)));
	store->src[1] = nir_src_for_ssa(&dst_buf->dest.ssa);
	store->src[2] = nir_src_for_ssa(output_base);
	nir_intrinsic_set_write_mask(store, 0x3);
	nir_intrinsic_set_align(store, 4, 0);
	store->num_components = 2;
	nir_builder_instr_insert(&b, &store->instr);

	b.cursor = nir_after_cf_node(&store_64bit_if->cf_node);

	b.cursor = nir_after_cf_node(&store_if->cf_node);

	/* Store the availability bit if requested. */
	nir_if *availability_if = nir_if_create(b.shader);
	availability_if->condition =
		nir_src_for_ssa(nir_test_flag(&b, flags, VK_QUERY_RESULT_WITH_AVAILABILITY_BIT));
	nir_cf_node_insert(b.cursor, &availability_if->cf_node);

	b.cursor = nir_after_cf_list(&availability_if->then_list);

	store = nir_intrinsic_instr_create(b.shader, nir_intrinsic_store_ssbo);
	store->src[0] = nir_src_for_ssa(nir_b2i32(&b, nir_load_var(&b, available)));
	store->src[1] = nir_src_for_ssa(&dst_buf->dest.ssa);
	store->src[2] = nir_src_for_ssa(nir_iadd(&b, result_size, output_base));
	nir_intrinsic_set_write_mask(store, 0x1);
	nir_intrinsic_set_align(store, 4, 0);
	store->num_components = 1;
	nir_builder_instr_insert(&b, &store->instr);

	b.cursor = nir_after_cf_node(&availability_if->cf_node);

	return b.shader;
}

static nir_shader *
build_timestamp_query_shader(struct radv_device *device)
{
	/* the shader this builds is roughly
	 *
	 * uint32_t src_stride = 8;
	 *
	 * location(binding = 0) buffer dst_buf;
	 * location(binding = 1) buffer src_buf;
	 *
	 * void main() {
	 *	uint64_t result = 0;
	 *	bool available = false;
	 *	uint64_t src_offset = src_stride * global_id.x;
	 * 	uint64_t dst_offset = dst_stride * global_id.x;
	 * 	uint64_t timestamp = src_buf[src_offset];
	 *	if (timestamp != TIMESTAMP_NOT_READY) {
	 *		result = timestamp;
	 *		available = true;
	 *	}
	 * 	uint32_t result_size = flags & VK_QUERY_RESULT_64_BIT ? 8 : 4;
	 * 	if ((flags & VK_QUERY_RESULT_PARTIAL_BIT) || available) {
	 *		if (flags & VK_QUERY_RESULT_64_BIT) {
	 *			dst_buf[dst_offset] = result;
	 *		} else {
	 *			dst_buf[dst_offset] = (uint32_t)result;
	 *		}
	 *	}
	 *	if (flags & VK_QUERY_RESULT_WITH_AVAILABILITY_BIT) {
	 *		dst_buf[dst_offset + result_size] = available;
	 * 	}
	 * }
	 */
	nir_builder b;
	nir_builder_init_simple_shader(&b, NULL, MESA_SHADER_COMPUTE, NULL);
	b.shader->info.name = ralloc_strdup(b.shader, "timestamp_query");
	b.shader->info.cs.local_size[0] = 64;
	b.shader->info.cs.local_size[1] = 1;
	b.shader->info.cs.local_size[2] = 1;

	/* Create and initialize local variables. */
	nir_variable *result =
		nir_local_variable_create(b.impl, glsl_uint64_t_type(), "result");
	nir_variable *available =
		nir_local_variable_create(b.impl, glsl_bool_type(), "available");

	nir_store_var(&b, result, nir_imm_int64(&b, 0), 0x1);
	nir_store_var(&b, available, nir_imm_false(&b), 0x1);

	nir_ssa_def *flags = radv_load_push_int(&b, 0, "flags");

	/* Load resources. */
	nir_intrinsic_instr *dst_buf = nir_intrinsic_instr_create(b.shader,
	                                                          nir_intrinsic_vulkan_resource_index);
	dst_buf->src[0] = nir_src_for_ssa(nir_imm_int(&b, 0));
	dst_buf->num_components = 1;
	nir_intrinsic_set_desc_set(dst_buf, 0);
	nir_intrinsic_set_binding(dst_buf, 0);
	nir_ssa_dest_init(&dst_buf->instr, &dst_buf->dest, dst_buf->num_components, 32, NULL);
	nir_builder_instr_insert(&b, &dst_buf->instr);

	nir_intrinsic_instr *src_buf = nir_intrinsic_instr_create(b.shader,
	                                                          nir_intrinsic_vulkan_resource_index);
	src_buf->src[0] = nir_src_for_ssa(nir_imm_int(&b, 0));
	src_buf->num_components = 1;
	nir_intrinsic_set_desc_set(src_buf, 0);
	nir_intrinsic_set_binding(src_buf, 1);
	nir_ssa_dest_init(&src_buf->instr, &src_buf->dest, src_buf->num_components, 32, NULL);
	nir_builder_instr_insert(&b, &src_buf->instr);

	/* Compute global ID. */
	nir_ssa_def *invoc_id = nir_load_local_invocation_id(&b);
	nir_ssa_def *wg_id = nir_load_work_group_id(&b);
	nir_ssa_def *block_size = nir_imm_ivec4(&b,
	                                        b.shader->info.cs.local_size[0],
	                                        b.shader->info.cs.local_size[1],
	                                        b.shader->info.cs.local_size[2], 0);
	nir_ssa_def *global_id = nir_iadd(&b, nir_imul(&b, wg_id, block_size), invoc_id);
	global_id = nir_channel(&b, global_id, 0); // We only care about x here.

	/* Compute src/dst strides. */
	nir_ssa_def *input_stride = nir_imm_int(&b, 8);
	nir_ssa_def *input_base = nir_imul(&b, input_stride, global_id);
	nir_ssa_def *output_stride = radv_load_push_int(&b, 4, "output_stride");
	nir_ssa_def *output_base = nir_imul(&b, output_stride, global_id);

	/* Load data from the query pool. */
	nir_intrinsic_instr *load = nir_intrinsic_instr_create(b.shader, nir_intrinsic_load_ssbo);
	load->src[0] = nir_src_for_ssa(&src_buf->dest.ssa);
	load->src[1] = nir_src_for_ssa(input_base);
	nir_ssa_dest_init(&load->instr, &load->dest, 2, 32, NULL);
	load->num_components = 2;
	nir_intrinsic_set_align(load, 8, 0);
	nir_builder_instr_insert(&b, &load->instr);

	/* Pack the timestamp. */
	nir_ssa_def *timestamp;
	timestamp = nir_pack_64_2x32(&b, nir_vec2(&b,
						  nir_channel(&b, &load->dest.ssa, 0),
						  nir_channel(&b, &load->dest.ssa, 1)));

	/* Check if result is available. */
	nir_ssa_def *result_is_available =
		nir_i2b(&b, nir_ine(&b, timestamp,
			            nir_imm_int64(&b, TIMESTAMP_NOT_READY)));

	/* Only store result if available. */
	nir_if *available_if = nir_if_create(b.shader);
	available_if->condition = nir_src_for_ssa(result_is_available);
	nir_cf_node_insert(b.cursor, &available_if->cf_node);

	b.cursor = nir_after_cf_list(&available_if->then_list);

	nir_store_var(&b, result, timestamp, 0x1);
	nir_store_var(&b, available, nir_imm_true(&b), 0x1);

	b.cursor = nir_after_cf_node(&available_if->cf_node);

	/* Determine if result is 64 or 32 bit. */
	nir_ssa_def *result_is_64bit =
		nir_test_flag(&b, flags, VK_QUERY_RESULT_64_BIT);
	nir_ssa_def *result_size =
		nir_bcsel(&b, result_is_64bit, nir_imm_int(&b, 8),
			  nir_imm_int(&b, 4));

	/* Store the result if complete or partial results have been requested. */
	nir_if *store_if = nir_if_create(b.shader);
	store_if->condition =
		nir_src_for_ssa(nir_ior(&b, nir_test_flag(&b, flags, VK_QUERY_RESULT_PARTIAL_BIT),
					nir_load_var(&b, available)));
	nir_cf_node_insert(b.cursor, &store_if->cf_node);

	b.cursor = nir_after_cf_list(&store_if->then_list);

	/* Store result. */
	nir_if *store_64bit_if = nir_if_create(b.shader);
	store_64bit_if->condition = nir_src_for_ssa(result_is_64bit);
	nir_cf_node_insert(b.cursor, &store_64bit_if->cf_node);

	b.cursor = nir_after_cf_list(&store_64bit_if->then_list);

	nir_intrinsic_instr *store = nir_intrinsic_instr_create(b.shader, nir_intrinsic_store_ssbo);
	store->src[0] = nir_src_for_ssa(nir_load_var(&b, result));
	store->src[1] = nir_src_for_ssa(&dst_buf->dest.ssa);
	store->src[2] = nir_src_for_ssa(output_base);
	nir_intrinsic_set_write_mask(store, 0x1);
	nir_intrinsic_set_align(store, 8, 0);
	store->num_components = 1;
	nir_builder_instr_insert(&b, &store->instr);

	b.cursor = nir_after_cf_list(&store_64bit_if->else_list);

	store = nir_intrinsic_instr_create(b.shader, nir_intrinsic_store_ssbo);
	store->src[0] = nir_src_for_ssa(nir_u2u32(&b, nir_load_var(&b, result)));
	store->src[1] = nir_src_for_ssa(&dst_buf->dest.ssa);
	store->src[2] = nir_src_for_ssa(output_base);
	nir_intrinsic_set_write_mask(store, 0x1);
	nir_intrinsic_set_align(store, 4, 0);
	store->num_components = 1;
	nir_builder_instr_insert(&b, &store->instr);

	b.cursor = nir_after_cf_node(&store_64bit_if->cf_node);

	b.cursor = nir_after_cf_node(&store_if->cf_node);

	/* Store the availability bit if requested. */
	nir_if *availability_if = nir_if_create(b.shader);
	availability_if->condition =
		nir_src_for_ssa(nir_test_flag(&b, flags, VK_QUERY_RESULT_WITH_AVAILABILITY_BIT));
	nir_cf_node_insert(b.cursor, &availability_if->cf_node);

	b.cursor = nir_after_cf_list(&availability_if->then_list);

	store = nir_intrinsic_instr_create(b.shader, nir_intrinsic_store_ssbo);
	store->src[0] = nir_src_for_ssa(nir_b2i32(&b, nir_load_var(&b, available)));
	store->src[1] = nir_src_for_ssa(&dst_buf->dest.ssa);
	store->src[2] = nir_src_for_ssa(nir_iadd(&b, result_size, output_base));
	nir_intrinsic_set_write_mask(store, 0x1);
	nir_intrinsic_set_align(store, 4, 0);
	store->num_components = 1;
	nir_builder_instr_insert(&b, &store->instr);

	b.cursor = nir_after_cf_node(&availability_if->cf_node);

	return b.shader;
}

static VkResult radv_device_init_meta_query_state_internal(struct radv_device *device)
{
	VkResult result;
	struct radv_shader_module occlusion_cs = { .nir = NULL };
	struct radv_shader_module pipeline_statistics_cs = { .nir = NULL };
	struct radv_shader_module tfb_cs = { .nir = NULL };
	struct radv_shader_module timestamp_cs = { .nir = NULL };

	mtx_lock(&device->meta_state.mtx);
	if (device->meta_state.query.pipeline_statistics_query_pipeline) {
		mtx_unlock(&device->meta_state.mtx);
		return VK_SUCCESS;
	}
	occlusion_cs.nir = build_occlusion_query_shader(device);
	pipeline_statistics_cs.nir = build_pipeline_statistics_query_shader(device);
	tfb_cs.nir = build_tfb_query_shader(device);
	timestamp_cs.nir = build_timestamp_query_shader(device);

	VkDescriptorSetLayoutCreateInfo occlusion_ds_create_info = {
		.sType = VK_STRUCTURE_TYPE_DESCRIPTOR_SET_LAYOUT_CREATE_INFO,
		.flags = VK_DESCRIPTOR_SET_LAYOUT_CREATE_PUSH_DESCRIPTOR_BIT_KHR,
		.bindingCount = 2,
		.pBindings = (VkDescriptorSetLayoutBinding[]) {
			{
				.binding = 0,
				.descriptorType = VK_DESCRIPTOR_TYPE_STORAGE_BUFFER,
				.descriptorCount = 1,
				.stageFlags = VK_SHADER_STAGE_COMPUTE_BIT,
				.pImmutableSamplers = NULL
			},
			{
				.binding = 1,
				.descriptorType = VK_DESCRIPTOR_TYPE_STORAGE_BUFFER,
				.descriptorCount = 1,
				.stageFlags = VK_SHADER_STAGE_COMPUTE_BIT,
				.pImmutableSamplers = NULL
			},
		}
	};

	result = radv_CreateDescriptorSetLayout(radv_device_to_handle(device),
						&occlusion_ds_create_info,
						&device->meta_state.alloc,
						&device->meta_state.query.ds_layout);
	if (result != VK_SUCCESS)
		goto fail;

	VkPipelineLayoutCreateInfo occlusion_pl_create_info = {
		.sType = VK_STRUCTURE_TYPE_PIPELINE_LAYOUT_CREATE_INFO,
		.setLayoutCount = 1,
		.pSetLayouts = &device->meta_state.query.ds_layout,
		.pushConstantRangeCount = 1,
		.pPushConstantRanges = &(VkPushConstantRange){VK_SHADER_STAGE_COMPUTE_BIT, 0, 16},
	};

	result = radv_CreatePipelineLayout(radv_device_to_handle(device),
					  &occlusion_pl_create_info,
					  &device->meta_state.alloc,
					  &device->meta_state.query.p_layout);
	if (result != VK_SUCCESS)
		goto fail;

	VkPipelineShaderStageCreateInfo occlusion_pipeline_shader_stage = {
		.sType = VK_STRUCTURE_TYPE_PIPELINE_SHADER_STAGE_CREATE_INFO,
		.stage = VK_SHADER_STAGE_COMPUTE_BIT,
		.module = radv_shader_module_to_handle(&occlusion_cs),
		.pName = "main",
		.pSpecializationInfo = NULL,
	};

	VkComputePipelineCreateInfo occlusion_vk_pipeline_info = {
		.sType = VK_STRUCTURE_TYPE_COMPUTE_PIPELINE_CREATE_INFO,
		.stage = occlusion_pipeline_shader_stage,
		.flags = 0,
		.layout = device->meta_state.query.p_layout,
	};

	result = radv_CreateComputePipelines(radv_device_to_handle(device),
					     radv_pipeline_cache_to_handle(&device->meta_state.cache),
					     1, &occlusion_vk_pipeline_info, NULL,
					     &device->meta_state.query.occlusion_query_pipeline);
	if (result != VK_SUCCESS)
		goto fail;

	VkPipelineShaderStageCreateInfo pipeline_statistics_pipeline_shader_stage = {
		.sType = VK_STRUCTURE_TYPE_PIPELINE_SHADER_STAGE_CREATE_INFO,
		.stage = VK_SHADER_STAGE_COMPUTE_BIT,
		.module = radv_shader_module_to_handle(&pipeline_statistics_cs),
		.pName = "main",
		.pSpecializationInfo = NULL,
	};

	VkComputePipelineCreateInfo pipeline_statistics_vk_pipeline_info = {
		.sType = VK_STRUCTURE_TYPE_COMPUTE_PIPELINE_CREATE_INFO,
		.stage = pipeline_statistics_pipeline_shader_stage,
		.flags = 0,
		.layout = device->meta_state.query.p_layout,
	};

	result = radv_CreateComputePipelines(radv_device_to_handle(device),
					     radv_pipeline_cache_to_handle(&device->meta_state.cache),
					     1, &pipeline_statistics_vk_pipeline_info, NULL,
					     &device->meta_state.query.pipeline_statistics_query_pipeline);
	if (result != VK_SUCCESS)
		goto fail;

	VkPipelineShaderStageCreateInfo tfb_pipeline_shader_stage = {
		.sType = VK_STRUCTURE_TYPE_PIPELINE_SHADER_STAGE_CREATE_INFO,
		.stage = VK_SHADER_STAGE_COMPUTE_BIT,
		.module = radv_shader_module_to_handle(&tfb_cs),
		.pName = "main",
		.pSpecializationInfo = NULL,
	};

	VkComputePipelineCreateInfo tfb_pipeline_info = {
		.sType = VK_STRUCTURE_TYPE_COMPUTE_PIPELINE_CREATE_INFO,
		.stage = tfb_pipeline_shader_stage,
		.flags = 0,
		.layout = device->meta_state.query.p_layout,
	};

	result = radv_CreateComputePipelines(radv_device_to_handle(device),
					     radv_pipeline_cache_to_handle(&device->meta_state.cache),
					     1, &tfb_pipeline_info, NULL,
					     &device->meta_state.query.tfb_query_pipeline);
	if (result != VK_SUCCESS)
		goto fail;

	VkPipelineShaderStageCreateInfo timestamp_pipeline_shader_stage = {
		.sType = VK_STRUCTURE_TYPE_PIPELINE_SHADER_STAGE_CREATE_INFO,
		.stage = VK_SHADER_STAGE_COMPUTE_BIT,
		.module = radv_shader_module_to_handle(&timestamp_cs),
		.pName = "main",
		.pSpecializationInfo = NULL,
	};

	VkComputePipelineCreateInfo timestamp_pipeline_info = {
		.sType = VK_STRUCTURE_TYPE_COMPUTE_PIPELINE_CREATE_INFO,
		.stage = timestamp_pipeline_shader_stage,
		.flags = 0,
		.layout = device->meta_state.query.p_layout,
	};

	result = radv_CreateComputePipelines(radv_device_to_handle(device),
					     radv_pipeline_cache_to_handle(&device->meta_state.cache),
					     1, &timestamp_pipeline_info, NULL,
					     &device->meta_state.query.timestamp_query_pipeline);

fail:
	if (result != VK_SUCCESS)
		radv_device_finish_meta_query_state(device);
	ralloc_free(occlusion_cs.nir);
	ralloc_free(pipeline_statistics_cs.nir);
	ralloc_free(tfb_cs.nir);
	ralloc_free(timestamp_cs.nir);
	mtx_unlock(&device->meta_state.mtx);
	return result;
}

VkResult radv_device_init_meta_query_state(struct radv_device *device, bool on_demand)
{
	if (on_demand)
		return VK_SUCCESS;

	return radv_device_init_meta_query_state_internal(device);
}

void radv_device_finish_meta_query_state(struct radv_device *device)
{
	if (device->meta_state.query.tfb_query_pipeline)
		radv_DestroyPipeline(radv_device_to_handle(device),
				     device->meta_state.query.tfb_query_pipeline,
				     &device->meta_state.alloc);

	if (device->meta_state.query.pipeline_statistics_query_pipeline)
		radv_DestroyPipeline(radv_device_to_handle(device),
				     device->meta_state.query.pipeline_statistics_query_pipeline,
				     &device->meta_state.alloc);

	if (device->meta_state.query.occlusion_query_pipeline)
		radv_DestroyPipeline(radv_device_to_handle(device),
				     device->meta_state.query.occlusion_query_pipeline,
				     &device->meta_state.alloc);

	if (device->meta_state.query.timestamp_query_pipeline)
		radv_DestroyPipeline(radv_device_to_handle(device),
				     device->meta_state.query.timestamp_query_pipeline,
				     &device->meta_state.alloc);

	if (device->meta_state.query.p_layout)
		radv_DestroyPipelineLayout(radv_device_to_handle(device),
					   device->meta_state.query.p_layout,
					   &device->meta_state.alloc);

	if (device->meta_state.query.ds_layout)
		radv_DestroyDescriptorSetLayout(radv_device_to_handle(device),
						device->meta_state.query.ds_layout,
						&device->meta_state.alloc);
}

static void radv_query_shader(struct radv_cmd_buffer *cmd_buffer,
                              VkPipeline *pipeline,
                              struct radeon_winsys_bo *src_bo,
                              struct radeon_winsys_bo *dst_bo,
                              uint64_t src_offset, uint64_t dst_offset,
                              uint32_t src_stride, uint32_t dst_stride,
                              uint32_t count, uint32_t flags,
                              uint32_t pipeline_stats_mask, uint32_t avail_offset)
{
	struct radv_device *device = cmd_buffer->device;
	struct radv_meta_saved_state saved_state;
	bool old_predicating;

	if (!*pipeline) {
		VkResult ret = radv_device_init_meta_query_state_internal(device);
		if (ret != VK_SUCCESS) {
			cmd_buffer->record_result = ret;
			return;
		}
	}

	radv_meta_save(&saved_state, cmd_buffer,
		       RADV_META_SAVE_COMPUTE_PIPELINE |
		       RADV_META_SAVE_CONSTANTS |
		       RADV_META_SAVE_DESCRIPTORS);

	/* VK_EXT_conditional_rendering says that copy commands should not be
	 * affected by conditional rendering.
	 */
	old_predicating = cmd_buffer->state.predicating;
	cmd_buffer->state.predicating = false;

	struct radv_buffer dst_buffer = {
		.bo = dst_bo,
		.offset = dst_offset,
		.size = dst_stride * count
	};

	struct radv_buffer src_buffer = {
		.bo = src_bo,
		.offset = src_offset,
		.size = MAX2(src_stride * count, avail_offset + 4 * count - src_offset)
	};

	radv_CmdBindPipeline(radv_cmd_buffer_to_handle(cmd_buffer),
			     VK_PIPELINE_BIND_POINT_COMPUTE, *pipeline);

	radv_meta_push_descriptor_set(cmd_buffer,
				      VK_PIPELINE_BIND_POINT_COMPUTE,
				      device->meta_state.query.p_layout,
				      0, /* set */
				      2, /* descriptorWriteCount */
				      (VkWriteDescriptorSet[]) {
				              {
				                      .sType = VK_STRUCTURE_TYPE_WRITE_DESCRIPTOR_SET,
				                      .dstBinding = 0,
				                      .dstArrayElement = 0,
				                      .descriptorCount = 1,
				                      .descriptorType = VK_DESCRIPTOR_TYPE_STORAGE_BUFFER,
				                      .pBufferInfo = &(VkDescriptorBufferInfo) {
				                              .buffer = radv_buffer_to_handle(&dst_buffer),
				                              .offset = 0,
				                              .range = VK_WHOLE_SIZE
				                      }
				              },
				              {
				                      .sType = VK_STRUCTURE_TYPE_WRITE_DESCRIPTOR_SET,
				                      .dstBinding = 1,
				                      .dstArrayElement = 0,
				                      .descriptorCount = 1,
				                      .descriptorType = VK_DESCRIPTOR_TYPE_STORAGE_BUFFER,
				                      .pBufferInfo = &(VkDescriptorBufferInfo) {
				                              .buffer = radv_buffer_to_handle(&src_buffer),
				                              .offset = 0,
				                              .range = VK_WHOLE_SIZE
				                      }
				              }
				      });

	/* Encode the number of elements for easy access by the shader. */
	pipeline_stats_mask &= 0x7ff;
	pipeline_stats_mask |= util_bitcount(pipeline_stats_mask) << 16;

	avail_offset -= src_offset;

	struct {
		uint32_t flags;
		uint32_t dst_stride;
		uint32_t pipeline_stats_mask;
		uint32_t avail_offset;
	} push_constants = {
		flags,
		dst_stride,
		pipeline_stats_mask,
		avail_offset
	};

	radv_CmdPushConstants(radv_cmd_buffer_to_handle(cmd_buffer),
				      device->meta_state.query.p_layout,
				      VK_SHADER_STAGE_COMPUTE_BIT, 0, sizeof(push_constants),
				      &push_constants);

	cmd_buffer->state.flush_bits |= RADV_CMD_FLAG_INV_L2 |
	                                RADV_CMD_FLAG_INV_VCACHE;

	if (flags & VK_QUERY_RESULT_WAIT_BIT)
		cmd_buffer->state.flush_bits |= RADV_CMD_FLUSH_AND_INV_FRAMEBUFFER;

	radv_unaligned_dispatch(cmd_buffer, count, 1, 1);

	/* Restore conditional rendering. */
	cmd_buffer->state.predicating = old_predicating;

	radv_meta_restore(&saved_state, cmd_buffer);
}

static bool
radv_query_pool_needs_gds(struct radv_device *device,
			  struct radv_query_pool *pool)
{
	/* The number of primitives generated by geometry shader invocations is
	 * only counted by the hardware if GS uses the legacy path. When NGG GS
	 * is used, the hardware can't know the number of generated primitives
	 * and we have to it manually inside the shader. To achieve that, the
	 * driver does a plain GDS atomic to accumulate that value.
	 * TODO: fix use of NGG GS and non-NGG GS inside the same begin/end
	 * query.
	 */
	return device->physical_device->use_ngg &&
	       (pool->pipeline_stats_mask & VK_QUERY_PIPELINE_STATISTIC_GEOMETRY_SHADER_PRIMITIVES_BIT);
}

VkResult radv_CreateQueryPool(
	VkDevice                                    _device,
	const VkQueryPoolCreateInfo*                pCreateInfo,
	const VkAllocationCallbacks*                pAllocator,
	VkQueryPool*                                pQueryPool)
{
	RADV_FROM_HANDLE(radv_device, device, _device);
	struct radv_query_pool *pool = vk_alloc2(&device->alloc, pAllocator,
					       sizeof(*pool), 8,
					       VK_SYSTEM_ALLOCATION_SCOPE_OBJECT);

	if (!pool)
		return vk_error(device->instance, VK_ERROR_OUT_OF_HOST_MEMORY);


	switch(pCreateInfo->queryType) {
	case VK_QUERY_TYPE_OCCLUSION:
		pool->stride = 16 * device->physical_device->rad_info.num_render_backends;
		break;
	case VK_QUERY_TYPE_PIPELINE_STATISTICS:
		pool->stride = pipelinestat_block_size * 2;
		break;
	case VK_QUERY_TYPE_TIMESTAMP:
		pool->stride = 8;
		break;
	case VK_QUERY_TYPE_TRANSFORM_FEEDBACK_STREAM_EXT:
		pool->stride = 32;
		break;
	default:
		unreachable("creating unhandled query type");
	}

	pool->type = pCreateInfo->queryType;
	pool->pipeline_stats_mask = pCreateInfo->pipelineStatistics;
	pool->availability_offset = pool->stride * pCreateInfo->queryCount;
	pool->size = pool->availability_offset;
	if (pCreateInfo->queryType == VK_QUERY_TYPE_PIPELINE_STATISTICS)
		pool->size += 4 * pCreateInfo->queryCount;

	pool->bo = device->ws->buffer_create(device->ws, pool->size,
					     64, RADEON_DOMAIN_GTT, RADEON_FLAG_NO_INTERPROCESS_SHARING,
					     RADV_BO_PRIORITY_QUERY_POOL);

	if (!pool->bo) {
		vk_free2(&device->alloc, pAllocator, pool);
		return vk_error(device->instance, VK_ERROR_OUT_OF_DEVICE_MEMORY);
	}

	pool->ptr = device->ws->buffer_map(pool->bo);

	if (!pool->ptr) {
		device->ws->buffer_destroy(pool->bo);
		vk_free2(&device->alloc, pAllocator, pool);
		return vk_error(device->instance, VK_ERROR_OUT_OF_DEVICE_MEMORY);
	}

	*pQueryPool = radv_query_pool_to_handle(pool);
	return VK_SUCCESS;
}

void radv_DestroyQueryPool(
	VkDevice                                    _device,
	VkQueryPool                                 _pool,
	const VkAllocationCallbacks*                pAllocator)
{
	RADV_FROM_HANDLE(radv_device, device, _device);
	RADV_FROM_HANDLE(radv_query_pool, pool, _pool);

	if (!pool)
		return;

	device->ws->buffer_destroy(pool->bo);
	vk_free2(&device->alloc, pAllocator, pool);
}

VkResult radv_GetQueryPoolResults(
	VkDevice                                    _device,
	VkQueryPool                                 queryPool,
	uint32_t                                    firstQuery,
	uint32_t                                    queryCount,
	size_t                                      dataSize,
	void*                                       pData,
	VkDeviceSize                                stride,
	VkQueryResultFlags                          flags)
{
	RADV_FROM_HANDLE(radv_device, device, _device);
	RADV_FROM_HANDLE(radv_query_pool, pool, queryPool);
	char *data = pData;
	VkResult result = VK_SUCCESS;

	for(unsigned i = 0; i < queryCount; ++i, data += stride) {
		char *dest = data;
		unsigned query = firstQuery + i;
		char *src = pool->ptr + query * pool->stride;
		uint32_t available;

		switch (pool->type) {
		case VK_QUERY_TYPE_TIMESTAMP: {
			volatile uint64_t const *src64 = (volatile uint64_t const *)src;
			available = *src64 != TIMESTAMP_NOT_READY;

			if (flags & VK_QUERY_RESULT_WAIT_BIT) {
				while (*src64 == TIMESTAMP_NOT_READY)
					;
				available = true;
			}

			if (!available && !(flags & VK_QUERY_RESULT_PARTIAL_BIT))
				result = VK_NOT_READY;

			if (flags & VK_QUERY_RESULT_64_BIT) {
				if (available || (flags & VK_QUERY_RESULT_PARTIAL_BIT))
					*(uint64_t*)dest = *src64;
				dest += 8;
			} else {
				if (available || (flags & VK_QUERY_RESULT_PARTIAL_BIT))
					*(uint32_t*)dest = *(volatile uint32_t*)src;
				dest += 4;
			}
			break;
		}
		case VK_QUERY_TYPE_OCCLUSION: {
			volatile uint64_t const *src64 = (volatile uint64_t const *)src;
			uint32_t db_count = device->physical_device->rad_info.num_render_backends;
			uint32_t enabled_rb_mask = device->physical_device->rad_info.enabled_rb_mask;
			uint64_t sample_count = 0;
			available = 1;

			for (int i = 0; i < db_count; ++i) {
				uint64_t start, end;

				if (!(enabled_rb_mask & (1 << i)))
					continue;

				do {
					start = src64[2 * i];
					end = src64[2 * i + 1];
				} while ((!(start & (1ull << 63)) || !(end & (1ull << 63))) && (flags & VK_QUERY_RESULT_WAIT_BIT));

				if (!(start & (1ull << 63)) || !(end & (1ull << 63)))
					available = 0;
				else {
					sample_count += end - start;
				}
			}

			if (!available && !(flags & VK_QUERY_RESULT_PARTIAL_BIT))
				result = VK_NOT_READY;

			if (flags & VK_QUERY_RESULT_64_BIT) {
				if (available || (flags & VK_QUERY_RESULT_PARTIAL_BIT))
					*(uint64_t*)dest = sample_count;
				dest += 8;
			} else {
				if (available || (flags & VK_QUERY_RESULT_PARTIAL_BIT))
					*(uint32_t*)dest = sample_count;
				dest += 4;
			}
			break;
		}
		case VK_QUERY_TYPE_PIPELINE_STATISTICS: {
			if (flags & VK_QUERY_RESULT_WAIT_BIT)
				while(!*(volatile uint32_t*)(pool->ptr + pool->availability_offset + 4 * query))
					;
			available = *(volatile uint32_t*)(pool->ptr + pool->availability_offset + 4 * query);

			if (!available && !(flags & VK_QUERY_RESULT_PARTIAL_BIT))
				result = VK_NOT_READY;

			const volatile uint64_t *start = (uint64_t*)src;
			const volatile uint64_t *stop = (uint64_t*)(src + pipelinestat_block_size);
			if (flags & VK_QUERY_RESULT_64_BIT) {
				uint64_t *dst = (uint64_t*)dest;
				dest += util_bitcount(pool->pipeline_stats_mask) * 8;
				for(int i = 0; i < 11; ++i) {
					if(pool->pipeline_stats_mask & (1u << i)) {
						if (available || (flags & VK_QUERY_RESULT_PARTIAL_BIT))
							*dst = stop[pipeline_statistics_indices[i]] -
							       start[pipeline_statistics_indices[i]];
						dst++;
					}
				}

			} else {
				uint32_t *dst = (uint32_t*)dest;
				dest += util_bitcount(pool->pipeline_stats_mask) * 4;
				for(int i = 0; i < 11; ++i) {
					if(pool->pipeline_stats_mask & (1u << i)) {
						if (available || (flags & VK_QUERY_RESULT_PARTIAL_BIT))
							*dst = stop[pipeline_statistics_indices[i]] -
							       start[pipeline_statistics_indices[i]];
						dst++;
					}
				}
			}
			break;
		}
		case VK_QUERY_TYPE_TRANSFORM_FEEDBACK_STREAM_EXT: {
			volatile uint64_t const *src64 = (volatile uint64_t const *)src;
			uint64_t num_primitives_written;
			uint64_t primitive_storage_needed;

			/* SAMPLE_STREAMOUTSTATS stores this structure:
			 * {
			 *	u64 NumPrimitivesWritten;
			 *	u64 PrimitiveStorageNeeded;
			 * }
			 */
			available = 1;
			for (int j = 0; j < 4; j++) {
				if (!(src64[j] & 0x8000000000000000UL))
					available = 0;
			}

			if (!available && !(flags & VK_QUERY_RESULT_PARTIAL_BIT))
				result = VK_NOT_READY;

			num_primitives_written = src64[3] - src64[1];
			primitive_storage_needed = src64[2] - src64[0];

			if (flags & VK_QUERY_RESULT_64_BIT) {
				if (available || (flags & VK_QUERY_RESULT_PARTIAL_BIT))
					*(uint64_t *)dest = num_primitives_written;
				dest += 8;
				if (available || (flags & VK_QUERY_RESULT_PARTIAL_BIT))
					*(uint64_t *)dest = primitive_storage_needed;
				dest += 8;
			} else {
				if (available || (flags & VK_QUERY_RESULT_PARTIAL_BIT))
					*(uint32_t *)dest = num_primitives_written;
				dest += 4;
				if (available || (flags & VK_QUERY_RESULT_PARTIAL_BIT))
					*(uint32_t *)dest = primitive_storage_needed;
				dest += 4;
			}
			break;
		}
		default:
			unreachable("trying to get results of unhandled query type");
		}

		if (flags & VK_QUERY_RESULT_WITH_AVAILABILITY_BIT) {
			if (flags & VK_QUERY_RESULT_64_BIT) {
				*(uint64_t*)dest = available;
			} else {
				*(uint32_t*)dest = available;
			}
		}
	}

	return result;
}

static void emit_query_flush(struct radv_cmd_buffer *cmd_buffer,
			     struct radv_query_pool *pool)
{
	if (cmd_buffer->pending_reset_query) {
		if (pool->size >= RADV_BUFFER_OPS_CS_THRESHOLD) {
			/* Only need to flush caches if the query pool size is
			 * large enough to be resetted using the compute shader
			 * path. Small pools don't need any cache flushes
			 * because we use a CP dma clear.
			 */
			si_emit_cache_flush(cmd_buffer);
		}
	}
}

void radv_CmdCopyQueryPoolResults(
    VkCommandBuffer                             commandBuffer,
    VkQueryPool                                 queryPool,
    uint32_t                                    firstQuery,
    uint32_t                                    queryCount,
    VkBuffer                                    dstBuffer,
    VkDeviceSize                                dstOffset,
    VkDeviceSize                                stride,
    VkQueryResultFlags                          flags)
{
	RADV_FROM_HANDLE(radv_cmd_buffer, cmd_buffer, commandBuffer);
	RADV_FROM_HANDLE(radv_query_pool, pool, queryPool);
	RADV_FROM_HANDLE(radv_buffer, dst_buffer, dstBuffer);
	struct radeon_cmdbuf *cs = cmd_buffer->cs;
	uint64_t va = radv_buffer_get_va(pool->bo);
	uint64_t dest_va = radv_buffer_get_va(dst_buffer->bo);
	dest_va += dst_buffer->offset + dstOffset;

	radv_cs_add_buffer(cmd_buffer->device->ws, cmd_buffer->cs, pool->bo);
	radv_cs_add_buffer(cmd_buffer->device->ws, cmd_buffer->cs, dst_buffer->bo);

	/* From the Vulkan spec 1.1.108:
	 *
	 * "vkCmdCopyQueryPoolResults is guaranteed to see the effect of
	 *  previous uses of vkCmdResetQueryPool in the same queue, without any
	 *  additional synchronization."
	 *
	 * So, we have to flush the caches if the compute shader path was used.
	 */
	emit_query_flush(cmd_buffer, pool);

	switch (pool->type) {
	case VK_QUERY_TYPE_OCCLUSION:
		if (flags & VK_QUERY_RESULT_WAIT_BIT) {
			for(unsigned i = 0; i < queryCount; ++i, dest_va += stride) {
				unsigned query = firstQuery + i;
				uint64_t src_va = va + query * pool->stride + pool->stride - 4;

				radeon_check_space(cmd_buffer->device->ws, cs, 7);

				/* Waits on the upper word of the last DB entry */
				radv_cp_wait_mem(cs, WAIT_REG_MEM_GREATER_OR_EQUAL,
						 src_va, 0x80000000, 0xffffffff);
			}
		}
		radv_query_shader(cmd_buffer, &cmd_buffer->device->meta_state.query.occlusion_query_pipeline,
		                  pool->bo, dst_buffer->bo, firstQuery * pool->stride,
		                  dst_buffer->offset + dstOffset,
		                  pool->stride, stride,
		                  queryCount, flags, 0, 0);
		break;
	case VK_QUERY_TYPE_PIPELINE_STATISTICS:
		if (flags & VK_QUERY_RESULT_WAIT_BIT) {
			for(unsigned i = 0; i < queryCount; ++i, dest_va += stride) {
				unsigned query = firstQuery + i;

				radeon_check_space(cmd_buffer->device->ws, cs, 7);

				uint64_t avail_va = va + pool->availability_offset + 4 * query;

				/* This waits on the ME. All copies below are done on the ME */
				radv_cp_wait_mem(cs, WAIT_REG_MEM_EQUAL,
						 avail_va, 1, 0xffffffff);
			}
		}
		radv_query_shader(cmd_buffer, &cmd_buffer->device->meta_state.query.pipeline_statistics_query_pipeline,
		                  pool->bo, dst_buffer->bo, firstQuery * pool->stride,
		                  dst_buffer->offset + dstOffset,
		                  pool->stride, stride, queryCount, flags,
		                  pool->pipeline_stats_mask,
		                  pool->availability_offset + 4 * firstQuery);
		break;
	case VK_QUERY_TYPE_TIMESTAMP:
		if (flags & VK_QUERY_RESULT_WAIT_BIT) {
			for(unsigned i = 0; i < queryCount; ++i, dest_va += stride) {
				unsigned query = firstQuery + i;
				uint64_t local_src_va = va  + query * pool->stride;

				radeon_check_space(cmd_buffer->device->ws, cs, 7);

				/* Wait on the high 32 bits of the timestamp in
				 * case the low part is 0xffffffff.
				 */
				radv_cp_wait_mem(cs, WAIT_REG_MEM_NOT_EQUAL,
						 local_src_va + 4,
						 TIMESTAMP_NOT_READY >> 32,
						 0xffffffff);
			}
		}

		radv_query_shader(cmd_buffer, &cmd_buffer->device->meta_state.query.timestamp_query_pipeline,
		                  pool->bo, dst_buffer->bo,
				  firstQuery * pool->stride,
		                  dst_buffer->offset + dstOffset,
		                  pool->stride, stride,
				  queryCount, flags, 0, 0);
		break;
	case VK_QUERY_TYPE_TRANSFORM_FEEDBACK_STREAM_EXT:
		if (flags & VK_QUERY_RESULT_WAIT_BIT) {
			for(unsigned i = 0; i < queryCount; i++) {
				unsigned query = firstQuery + i;
				uint64_t src_va = va + query * pool->stride;

				radeon_check_space(cmd_buffer->device->ws, cs, 7 * 4);

				/* Wait on the upper word of all results. */
				for (unsigned j = 0; j < 4; j++, src_va += 8) {
					radv_cp_wait_mem(cs, WAIT_REG_MEM_GREATER_OR_EQUAL,
							 src_va + 4, 0x80000000,
							 0xffffffff);
				}
			}
		}

		radv_query_shader(cmd_buffer, &cmd_buffer->device->meta_state.query.tfb_query_pipeline,
		                  pool->bo, dst_buffer->bo,
				  firstQuery * pool->stride,
		                  dst_buffer->offset + dstOffset,
		                  pool->stride, stride,
				  queryCount, flags, 0, 0);
		break;
	default:
		unreachable("trying to get results of unhandled query type");
	}

}

void radv_CmdResetQueryPool(
	VkCommandBuffer                             commandBuffer,
	VkQueryPool                                 queryPool,
	uint32_t                                    firstQuery,
	uint32_t                                    queryCount)
{
	RADV_FROM_HANDLE(radv_cmd_buffer, cmd_buffer, commandBuffer);
	RADV_FROM_HANDLE(radv_query_pool, pool, queryPool);
	uint32_t value = pool->type == VK_QUERY_TYPE_TIMESTAMP
			 ? TIMESTAMP_NOT_READY : 0;
	uint32_t flush_bits = 0;

	/* Make sure to sync all previous work if the given command buffer has
	 * pending active queries. Otherwise the GPU might write queries data
	 * after the reset operation.
	 */
	cmd_buffer->state.flush_bits |= cmd_buffer->active_query_flush_bits;

	flush_bits |= radv_fill_buffer(cmd_buffer, pool->bo,
				       firstQuery * pool->stride,
				       queryCount * pool->stride, value);

	if (pool->type == VK_QUERY_TYPE_PIPELINE_STATISTICS) {
		flush_bits |= radv_fill_buffer(cmd_buffer, pool->bo,
					       pool->availability_offset + firstQuery * 4,
					       queryCount * 4, 0);
	}

	if (flush_bits) {
		/* Only need to flush caches for the compute shader path. */
		cmd_buffer->pending_reset_query = true;
		cmd_buffer->state.flush_bits |= flush_bits;
	}
}

void radv_ResetQueryPool(
	VkDevice                                   _device,
	VkQueryPool                                 queryPool,
	uint32_t                                    firstQuery,
	uint32_t                                    queryCount)
{
	RADV_FROM_HANDLE(radv_query_pool, pool, queryPool);

	uint32_t value = pool->type == VK_QUERY_TYPE_TIMESTAMP
			 ? TIMESTAMP_NOT_READY : 0;
	uint32_t *data =  (uint32_t*)(pool->ptr + firstQuery * pool->stride);
	uint32_t *data_end = (uint32_t*)(pool->ptr + (firstQuery + queryCount) * pool->stride);

	for(uint32_t *p = data; p != data_end; ++p)
		*p = value;

	if (pool->type == VK_QUERY_TYPE_PIPELINE_STATISTICS) {
		memset(pool->ptr + pool->availability_offset + firstQuery * 4,
		       0, queryCount * 4);
	}
}

static unsigned event_type_for_stream(unsigned stream)
{
	switch (stream) {
	default:
	case 0: return V_028A90_SAMPLE_STREAMOUTSTATS;
	case 1: return V_028A90_SAMPLE_STREAMOUTSTATS1;
	case 2: return V_028A90_SAMPLE_STREAMOUTSTATS2;
	case 3: return V_028A90_SAMPLE_STREAMOUTSTATS3;
	}
}

static void emit_begin_query(struct radv_cmd_buffer *cmd_buffer,
			     struct radv_query_pool *pool,
			     uint64_t va,
			     VkQueryType query_type,
			     VkQueryControlFlags flags,
			     uint32_t index)
{
	struct radeon_cmdbuf *cs = cmd_buffer->cs;
	switch (query_type) {
	case VK_QUERY_TYPE_OCCLUSION:
		radeon_check_space(cmd_buffer->device->ws, cs, 7);

		++cmd_buffer->state.active_occlusion_queries;
		if (cmd_buffer->state.active_occlusion_queries == 1) {
			if (flags & VK_QUERY_CONTROL_PRECISE_BIT) {
				/* This is the first occlusion query, enable
				 * the hint if the precision bit is set.
				 */
				cmd_buffer->state.perfect_occlusion_queries_enabled = true;
			}

			radv_set_db_count_control(cmd_buffer);
		} else {
			if ((flags & VK_QUERY_CONTROL_PRECISE_BIT) &&
			    !cmd_buffer->state.perfect_occlusion_queries_enabled) {
				/* This is not the first query, but this one
				 * needs to enable precision, DB_COUNT_CONTROL
				 * has to be updated accordingly.
				 */
				cmd_buffer->state.perfect_occlusion_queries_enabled = true;

				radv_set_db_count_control(cmd_buffer);
			}
		}

		radeon_emit(cs, PKT3(PKT3_EVENT_WRITE, 2, 0));
		radeon_emit(cs, EVENT_TYPE(V_028A90_ZPASS_DONE) | EVENT_INDEX(1));
		radeon_emit(cs, va);
		radeon_emit(cs, va >> 32);
		break;
	case VK_QUERY_TYPE_PIPELINE_STATISTICS:
		radeon_check_space(cmd_buffer->device->ws, cs, 4);

		++cmd_buffer->state.active_pipeline_queries;
		if (cmd_buffer->state.active_pipeline_queries == 1) {
			cmd_buffer->state.flush_bits &= ~RADV_CMD_FLAG_STOP_PIPELINE_STATS;
			cmd_buffer->state.flush_bits |= RADV_CMD_FLAG_START_PIPELINE_STATS;
		}

		radeon_emit(cs, PKT3(PKT3_EVENT_WRITE, 2, 0));
		radeon_emit(cs, EVENT_TYPE(V_028A90_SAMPLE_PIPELINESTAT) | EVENT_INDEX(2));
		radeon_emit(cs, va);
		radeon_emit(cs, va >> 32);

		if (radv_query_pool_needs_gds(cmd_buffer->device, pool)) {
			int idx = radv_get_pipeline_statistics_index(VK_QUERY_PIPELINE_STATISTIC_GEOMETRY_SHADER_PRIMITIVES_BIT);

			/* Make sure GDS is idle before copying the value. */
			cmd_buffer->state.flush_bits |= RADV_CMD_FLAG_PS_PARTIAL_FLUSH |
							RADV_CMD_FLAG_INV_L2;
			si_emit_cache_flush(cmd_buffer);

			va += 8 * idx;

			si_cs_emit_write_event_eop(cs,
						   cmd_buffer->device->physical_device->rad_info.chip_class,
						   radv_cmd_buffer_uses_mec(cmd_buffer),
						   V_028A90_PS_DONE, 0,
						   EOP_DST_SEL_TC_L2,
						   EOP_DATA_SEL_GDS,
						   va, EOP_DATA_GDS(0, 1), 0);

			/* Record that the command buffer needs GDS. */
			cmd_buffer->gds_needed = true;

			cmd_buffer->state.active_pipeline_gds_queries++;
		}
		break;
	case VK_QUERY_TYPE_TRANSFORM_FEEDBACK_STREAM_EXT:
		radeon_check_space(cmd_buffer->device->ws, cs, 4);

		assert(index < MAX_SO_STREAMS);

		radeon_emit(cs, PKT3(PKT3_EVENT_WRITE, 2, 0));
		radeon_emit(cs, EVENT_TYPE(event_type_for_stream(index)) | EVENT_INDEX(3));
		radeon_emit(cs, va);
		radeon_emit(cs, va >> 32);
		break;
	default:
		unreachable("beginning unhandled query type");
	}

}

static void emit_end_query(struct radv_cmd_buffer *cmd_buffer,
			   struct radv_query_pool *pool,
			   uint64_t va, uint64_t avail_va,
			   VkQueryType query_type, uint32_t index)
{
	struct radeon_cmdbuf *cs = cmd_buffer->cs;
	switch (query_type) {
	case VK_QUERY_TYPE_OCCLUSION:
		radeon_check_space(cmd_buffer->device->ws, cs, 14);

		cmd_buffer->state.active_occlusion_queries--;
		if (cmd_buffer->state.active_occlusion_queries == 0) {
			radv_set_db_count_control(cmd_buffer);

			/* Reset the perfect occlusion queries hint now that no
			 * queries are active.
			 */
			cmd_buffer->state.perfect_occlusion_queries_enabled = false;
		}

		radeon_emit(cs, PKT3(PKT3_EVENT_WRITE, 2, 0));
		radeon_emit(cs, EVENT_TYPE(V_028A90_ZPASS_DONE) | EVENT_INDEX(1));
		radeon_emit(cs, va + 8);
		radeon_emit(cs, (va + 8) >> 32);

		break;
	case VK_QUERY_TYPE_PIPELINE_STATISTICS:
		radeon_check_space(cmd_buffer->device->ws, cs, 16);

		cmd_buffer->state.active_pipeline_queries--;
		if (cmd_buffer->state.active_pipeline_queries == 0) {
			cmd_buffer->state.flush_bits &= ~RADV_CMD_FLAG_START_PIPELINE_STATS;
			cmd_buffer->state.flush_bits |= RADV_CMD_FLAG_STOP_PIPELINE_STATS;
		}
		va += pipelinestat_block_size;

		radeon_emit(cs, PKT3(PKT3_EVENT_WRITE, 2, 0));
		radeon_emit(cs, EVENT_TYPE(V_028A90_SAMPLE_PIPELINESTAT) | EVENT_INDEX(2));
		radeon_emit(cs, va);
		radeon_emit(cs, va >> 32);

		si_cs_emit_write_event_eop(cs,
					   cmd_buffer->device->physical_device->rad_info.chip_class,
					   radv_cmd_buffer_uses_mec(cmd_buffer),
					   V_028A90_BOTTOM_OF_PIPE_TS, 0,
					   EOP_DST_SEL_MEM,
					   EOP_DATA_SEL_VALUE_32BIT,
					   avail_va, 1,
					   cmd_buffer->gfx9_eop_bug_va);

		if (radv_query_pool_needs_gds(cmd_buffer->device, pool)) {
			int idx = radv_get_pipeline_statistics_index(VK_QUERY_PIPELINE_STATISTIC_GEOMETRY_SHADER_PRIMITIVES_BIT);

			/* Make sure GDS is idle before copying the value. */
			cmd_buffer->state.flush_bits |= RADV_CMD_FLAG_PS_PARTIAL_FLUSH |
							RADV_CMD_FLAG_INV_L2;
			si_emit_cache_flush(cmd_buffer);

			va += 8 * idx;

			si_cs_emit_write_event_eop(cs,
						   cmd_buffer->device->physical_device->rad_info.chip_class,
						   radv_cmd_buffer_uses_mec(cmd_buffer),
						   V_028A90_PS_DONE, 0,
						   EOP_DST_SEL_TC_L2,
						   EOP_DATA_SEL_GDS,
						   va, EOP_DATA_GDS(0, 1), 0);

			cmd_buffer->state.active_pipeline_gds_queries--;
		}
		break;
	case VK_QUERY_TYPE_TRANSFORM_FEEDBACK_STREAM_EXT:
		radeon_check_space(cmd_buffer->device->ws, cs, 4);

		assert(index < MAX_SO_STREAMS);

		radeon_emit(cs, PKT3(PKT3_EVENT_WRITE, 2, 0));
		radeon_emit(cs, EVENT_TYPE(event_type_for_stream(index)) | EVENT_INDEX(3));
		radeon_emit(cs, (va + 16));
		radeon_emit(cs, (va + 16) >> 32);
		break;
	default:
		unreachable("ending unhandled query type");
	}

	cmd_buffer->active_query_flush_bits |= RADV_CMD_FLAG_PS_PARTIAL_FLUSH |
					       RADV_CMD_FLAG_CS_PARTIAL_FLUSH |
					       RADV_CMD_FLAG_INV_L2 |
					       RADV_CMD_FLAG_INV_VCACHE;
	if (cmd_buffer->device->physical_device->rad_info.chip_class >= GFX9) {
		cmd_buffer->active_query_flush_bits |= RADV_CMD_FLAG_FLUSH_AND_INV_CB |
						       RADV_CMD_FLAG_FLUSH_AND_INV_DB;
	}
}

void radv_CmdBeginQueryIndexedEXT(
    VkCommandBuffer                             commandBuffer,
    VkQueryPool                                 queryPool,
    uint32_t                                    query,
    VkQueryControlFlags                         flags,
    uint32_t                                    index)
{
	RADV_FROM_HANDLE(radv_cmd_buffer, cmd_buffer, commandBuffer);
	RADV_FROM_HANDLE(radv_query_pool, pool, queryPool);
	struct radeon_cmdbuf *cs = cmd_buffer->cs;
	uint64_t va = radv_buffer_get_va(pool->bo);

	radv_cs_add_buffer(cmd_buffer->device->ws, cs, pool->bo);

	emit_query_flush(cmd_buffer, pool);

	va += pool->stride * query;

	emit_begin_query(cmd_buffer, pool, va, pool->type, flags, index);
}

void radv_CmdBeginQuery(
    VkCommandBuffer                             commandBuffer,
    VkQueryPool                                 queryPool,
    uint32_t                                    query,
    VkQueryControlFlags                         flags)
{
	radv_CmdBeginQueryIndexedEXT(commandBuffer, queryPool, query, flags, 0);
}

void radv_CmdEndQueryIndexedEXT(
    VkCommandBuffer                             commandBuffer,
    VkQueryPool                                 queryPool,
    uint32_t                                    query,
    uint32_t                                    index)
{
	RADV_FROM_HANDLE(radv_cmd_buffer, cmd_buffer, commandBuffer);
	RADV_FROM_HANDLE(radv_query_pool, pool, queryPool);
	uint64_t va = radv_buffer_get_va(pool->bo);
	uint64_t avail_va = va + pool->availability_offset + 4 * query;
	va += pool->stride * query;

	/* Do not need to add the pool BO to the list because the query must
	 * currently be active, which means the BO is already in the list.
	 */
	emit_end_query(cmd_buffer, pool, va, avail_va, pool->type, index);

	/*
	 * For multiview we have to emit a query for each bit in the mask,
	 * however the first query we emit will get the totals for all the
	 * operations, so we don't want to get a real value in the other
	 * queries. This emits a fake begin/end sequence so the waiting
	 * code gets a completed query value and doesn't hang, but the
	 * query returns 0.
	 */
	if (cmd_buffer->state.subpass && cmd_buffer->state.subpass->view_mask) {
		uint64_t avail_va = va + pool->availability_offset + 4 * query;


		for (unsigned i = 1; i < util_bitcount(cmd_buffer->state.subpass->view_mask); i++) {
			va += pool->stride;
			avail_va += 4;
			emit_begin_query(cmd_buffer, pool, va, pool->type, 0, 0);
			emit_end_query(cmd_buffer, pool, va, avail_va, pool->type, 0);
		}
	}
}

void radv_CmdEndQuery(
    VkCommandBuffer                             commandBuffer,
    VkQueryPool                                 queryPool,
    uint32_t                                    query)
{
	radv_CmdEndQueryIndexedEXT(commandBuffer, queryPool, query, 0);
}

void radv_CmdWriteTimestamp(
    VkCommandBuffer                             commandBuffer,
    VkPipelineStageFlagBits                     pipelineStage,
    VkQueryPool                                 queryPool,
    uint32_t                                    query)
{
	RADV_FROM_HANDLE(radv_cmd_buffer, cmd_buffer, commandBuffer);
	RADV_FROM_HANDLE(radv_query_pool, pool, queryPool);
	bool mec = radv_cmd_buffer_uses_mec(cmd_buffer);
	struct radeon_cmdbuf *cs = cmd_buffer->cs;
	uint64_t va = radv_buffer_get_va(pool->bo);
	uint64_t query_va = va + pool->stride * query;

	radv_cs_add_buffer(cmd_buffer->device->ws, cs, pool->bo);

	emit_query_flush(cmd_buffer, pool);

	int num_queries = 1;
	if (cmd_buffer->state.subpass && cmd_buffer->state.subpass->view_mask)
		num_queries = util_bitcount(cmd_buffer->state.subpass->view_mask);

	ASSERTED unsigned cdw_max = radeon_check_space(cmd_buffer->device->ws, cs, 28 * num_queries);

	for (unsigned i = 0; i < num_queries; i++) {
		switch(pipelineStage) {
		case VK_PIPELINE_STAGE_TOP_OF_PIPE_BIT:
			radeon_emit(cs, PKT3(PKT3_COPY_DATA, 4, 0));
			radeon_emit(cs, COPY_DATA_COUNT_SEL | COPY_DATA_WR_CONFIRM |
				    COPY_DATA_SRC_SEL(COPY_DATA_TIMESTAMP) |
				    COPY_DATA_DST_SEL(V_370_MEM));
			radeon_emit(cs, 0);
			radeon_emit(cs, 0);
			radeon_emit(cs, query_va);
			radeon_emit(cs, query_va >> 32);
			break;
		default:
			si_cs_emit_write_event_eop(cs,
						   cmd_buffer->device->physical_device->rad_info.chip_class,
						   mec,
						   V_028A90_BOTTOM_OF_PIPE_TS, 0,
						   EOP_DST_SEL_MEM,
						   EOP_DATA_SEL_TIMESTAMP,
						   query_va, 0,
						   cmd_buffer->gfx9_eop_bug_va);
			break;
		}
		query_va += pool->stride;
	}

	cmd_buffer->active_query_flush_bits |= RADV_CMD_FLAG_PS_PARTIAL_FLUSH |
					       RADV_CMD_FLAG_CS_PARTIAL_FLUSH |
					       RADV_CMD_FLAG_INV_L2 |
					       RADV_CMD_FLAG_INV_VCACHE;
	if (cmd_buffer->device->physical_device->rad_info.chip_class >= GFX9) {
		cmd_buffer->active_query_flush_bits |= RADV_CMD_FLAG_FLUSH_AND_INV_CB |
						       RADV_CMD_FLAG_FLUSH_AND_INV_DB;
	}

	assert(cmd_buffer->cs->cdw <= cdw_max);
}<|MERGE_RESOLUTION|>--- conflicted
+++ resolved
@@ -40,8 +40,6 @@
 static const int pipelinestat_block_size = 11 * 8;
 static const unsigned pipeline_statistics_indices[] = {7, 6, 3, 4, 5, 2, 1, 0, 8, 9, 10};
 
-<<<<<<< HEAD
-=======
 static unsigned
 radv_get_pipeline_statistics_index(const VkQueryPipelineStatisticFlagBits flag)
 {
@@ -50,7 +48,6 @@
 	return pipeline_statistics_indices[offset];
 }
 
->>>>>>> 4392cf2d
 static nir_ssa_def *nir_test_flag(nir_builder *b, nir_ssa_def *flags, uint32_t flag)
 {
 	return nir_i2b(b, nir_iand(b, flags, nir_imm_int(b, flag)));
