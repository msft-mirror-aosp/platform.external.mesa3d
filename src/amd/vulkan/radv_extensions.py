--- conflicted
+++ resolved
@@ -152,17 +152,11 @@
     Extension('VK_AMD_device_coherent_memory',            1, True),
     Extension('VK_AMD_draw_indirect_count',               1, True),
     Extension('VK_AMD_gcn_shader',                        1, True),
-<<<<<<< HEAD
-    Extension('VK_AMD_gpu_shader_half_float',             1, 'device->rad_info.chip_class >= GFX9 && HAVE_LLVM >= 0x0800'),
-    Extension('VK_AMD_gpu_shader_int16',                  1, 'device->rad_info.chip_class >= GFX9'),
-    Extension('VK_AMD_rasterization_order',               1, 'device->has_out_of_order_rast'),
-=======
     Extension('VK_AMD_gpu_shader_half_float',             1, '!device->use_aco && device->rad_info.chip_class >= GFX9'),
     Extension('VK_AMD_gpu_shader_int16',                  1, '!device->use_aco && device->rad_info.chip_class >= GFX9'),
     Extension('VK_AMD_mixed_attachment_samples',          1, 'device->rad_info.chip_class >= GFX8'),
     Extension('VK_AMD_rasterization_order',               1, 'device->rad_info.has_out_of_order_rast'),
     Extension('VK_AMD_shader_ballot',                     1, 'device->use_shader_ballot'),
->>>>>>> 4392cf2d
     Extension('VK_AMD_shader_core_properties',            1, True),
     Extension('VK_AMD_shader_core_properties2',           1, True),
     Extension('VK_AMD_shader_explicit_vertex_parameter',  1, True),
