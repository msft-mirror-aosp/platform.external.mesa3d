/*
 * Copyright © 2016 Red Hat.
 * Copyright © 2016 Bas Nieuwenhuizen
 *
 * based in part on anv driver which is:
 * Copyright © 2015 Intel Corporation
 *
 * Permission is hereby granted, free of charge, to any person obtaining a
 * copy of this software and associated documentation files (the "Software"),
 * to deal in the Software without restriction, including without limitation
 * the rights to use, copy, modify, merge, publish, distribute, sublicense,
 * and/or sell copies of the Software, and to permit persons to whom the
 * Software is furnished to do so, subject to the following conditions:
 *
 * The above copyright notice and this permission notice (including the next
 * paragraph) shall be included in all copies or substantial portions of the
 * Software.
 *
 * THE SOFTWARE IS PROVIDED "AS IS", WITHOUT WARRANTY OF ANY KIND, EXPRESS OR
 * IMPLIED, INCLUDING BUT NOT LIMITED TO THE WARRANTIES OF MERCHANTABILITY,
 * FITNESS FOR A PARTICULAR PURPOSE AND NONINFRINGEMENT.  IN NO EVENT SHALL
 * THE AUTHORS OR COPYRIGHT HOLDERS BE LIABLE FOR ANY CLAIM, DAMAGES OR OTHER
 * LIABILITY, WHETHER IN AN ACTION OF CONTRACT, TORT OR OTHERWISE, ARISING
 * FROM, OUT OF OR IN CONNECTION WITH THE SOFTWARE OR THE USE OR OTHER DEALINGS
 * IN THE SOFTWARE.
 */

#include "radv_private.h"
#include "radv_shader.h"
#include "radv_shader_helper.h"
#include "radv_shader_args.h"
#include "nir/nir.h"

#include <llvm-c/Core.h>
#include <llvm-c/TargetMachine.h>
#include <llvm-c/Transforms/Scalar.h>
#include <llvm-c/Transforms/Utils.h>

#include "sid.h"
#include "ac_binary.h"
#include "ac_llvm_util.h"
#include "ac_llvm_build.h"
#include "ac_shader_abi.h"
#include "ac_shader_util.h"
#include "ac_exp_param.h"

#define RADEON_LLVM_MAX_INPUTS (VARYING_SLOT_VAR31 + 1)

struct radv_shader_context {
	struct ac_llvm_context ac;
	const struct nir_shader *shader;
	struct ac_shader_abi abi;
	const struct radv_shader_args *args;

	gl_shader_stage stage;

	unsigned max_workgroup_size;
	LLVMContextRef context;
	LLVMValueRef main_function;

	LLVMValueRef descriptor_sets[MAX_SETS];

	LLVMValueRef ring_offsets;

	LLVMValueRef rel_auto_id;

	LLVMValueRef gs_wave_id;
	LLVMValueRef gs_vtx_offset[6];

	LLVMValueRef esgs_ring;
	LLVMValueRef gsvs_ring[4];
	LLVMValueRef hs_ring_tess_offchip;
	LLVMValueRef hs_ring_tess_factor;

	LLVMValueRef inputs[RADEON_LLVM_MAX_INPUTS * 4];

	uint64_t output_mask;

	LLVMValueRef gs_next_vertex[4];
	LLVMValueRef gs_curprim_verts[4];
	LLVMValueRef gs_generated_prims[4];
	LLVMValueRef gs_ngg_emit;
	LLVMValueRef gs_ngg_scratch;

	uint32_t tcs_num_inputs;
	uint32_t tcs_num_patches;

	LLVMValueRef vertexptr; /* GFX10 only */
};

struct radv_shader_output_values {
	LLVMValueRef values[4];
	unsigned slot_name;
	unsigned slot_index;
	unsigned usage_mask;
};

static inline struct radv_shader_context *
radv_shader_context_from_abi(struct ac_shader_abi *abi)
{
	struct radv_shader_context *ctx = NULL;
	return container_of(abi, ctx, abi);
}

static LLVMValueRef get_rel_patch_id(struct radv_shader_context *ctx)
{
	switch (ctx->stage) {
	case MESA_SHADER_TESS_CTRL:
		return ac_unpack_param(&ctx->ac,
				       ac_get_arg(&ctx->ac, ctx->args->ac.tcs_rel_ids),
				       0, 8);
	case MESA_SHADER_TESS_EVAL:
		return ac_get_arg(&ctx->ac, ctx->args->tes_rel_patch_id);
		break;
	default:
		unreachable("Illegal stage");
	}
}

static unsigned
get_tcs_num_patches(struct radv_shader_context *ctx)
{
	unsigned num_tcs_input_cp = ctx->args->options->key.tcs.input_vertices;
	unsigned num_tcs_output_cp = ctx->shader->info.tess.tcs_vertices_out;
	uint32_t input_vertex_size = ctx->tcs_num_inputs * 16;
	uint32_t input_patch_size = ctx->args->options->key.tcs.input_vertices * input_vertex_size;
	uint32_t num_tcs_outputs = util_last_bit64(ctx->args->shader_info->tcs.outputs_written);
	uint32_t num_tcs_patch_outputs = util_last_bit64(ctx->args->shader_info->tcs.patch_outputs_written);
	uint32_t output_vertex_size = num_tcs_outputs * 16;
	uint32_t pervertex_output_patch_size = ctx->shader->info.tess.tcs_vertices_out * output_vertex_size;
	uint32_t output_patch_size = pervertex_output_patch_size + num_tcs_patch_outputs * 16;
	unsigned num_patches;
	unsigned hardware_lds_size;

	/* Ensure that we only need one wave per SIMD so we don't need to check
	 * resource usage. Also ensures that the number of tcs in and out
	 * vertices per threadgroup are at most 256.
	 */
	num_patches = 64 / MAX2(num_tcs_input_cp, num_tcs_output_cp) * 4;
	/* Make sure that the data fits in LDS. This assumes the shaders only
	 * use LDS for the inputs and outputs.
	 */
	hardware_lds_size = 32768;

	/* Looks like STONEY hangs if we use more than 32 KiB LDS in a single
	 * threadgroup, even though there is more than 32 KiB LDS.
	 *
	 * Test: dEQP-VK.tessellation.shader_input_output.barrier
	 */
	if (ctx->args->options->chip_class >= GFX7 && ctx->args->options->family != CHIP_STONEY)
		hardware_lds_size = 65536;

	num_patches = MIN2(num_patches, hardware_lds_size / (input_patch_size + output_patch_size));
	/* Make sure the output data fits in the offchip buffer */
	num_patches = MIN2(num_patches, (ctx->args->options->tess_offchip_block_dw_size * 4) / output_patch_size);
	/* Not necessary for correctness, but improves performance. The
	 * specific value is taken from the proprietary driver.
	 */
	num_patches = MIN2(num_patches, 40);

	/* GFX6 bug workaround - limit LS-HS threadgroups to only one wave. */
	if (ctx->args->options->chip_class == GFX6) {
		unsigned one_wave = 64 / MAX2(num_tcs_input_cp, num_tcs_output_cp);
		num_patches = MIN2(num_patches, one_wave);
	}
	return num_patches;
}

static unsigned
calculate_tess_lds_size(struct radv_shader_context *ctx)
{
	unsigned num_tcs_input_cp = ctx->args->options->key.tcs.input_vertices;
	unsigned num_tcs_output_cp;
	unsigned num_tcs_outputs, num_tcs_patch_outputs;
	unsigned input_vertex_size, output_vertex_size;
	unsigned input_patch_size, output_patch_size;
	unsigned pervertex_output_patch_size;
	unsigned output_patch0_offset;
	unsigned num_patches;
	unsigned lds_size;

	num_tcs_output_cp = ctx->shader->info.tess.tcs_vertices_out;
	num_tcs_outputs = util_last_bit64(ctx->args->shader_info->tcs.outputs_written);
	num_tcs_patch_outputs = util_last_bit64(ctx->args->shader_info->tcs.patch_outputs_written);

	input_vertex_size = ctx->tcs_num_inputs * 16;
	output_vertex_size = num_tcs_outputs * 16;

	input_patch_size = num_tcs_input_cp * input_vertex_size;

	pervertex_output_patch_size = num_tcs_output_cp * output_vertex_size;
	output_patch_size = pervertex_output_patch_size + num_tcs_patch_outputs * 16;

	num_patches = ctx->tcs_num_patches;
	output_patch0_offset = input_patch_size * num_patches;

	lds_size = output_patch0_offset + output_patch_size * num_patches;
	return lds_size;
}

/* Tessellation shaders pass outputs to the next shader using LDS.
 *
 * LS outputs = TCS inputs
 * TCS outputs = TES inputs
 *
 * The LDS layout is:
 * - TCS inputs for patch 0
 * - TCS inputs for patch 1
 * - TCS inputs for patch 2		= get_tcs_in_current_patch_offset (if RelPatchID==2)
 * - ...
 * - TCS outputs for patch 0            = get_tcs_out_patch0_offset
 * - Per-patch TCS outputs for patch 0  = get_tcs_out_patch0_patch_data_offset
 * - TCS outputs for patch 1
 * - Per-patch TCS outputs for patch 1
 * - TCS outputs for patch 2            = get_tcs_out_current_patch_offset (if RelPatchID==2)
 * - Per-patch TCS outputs for patch 2  = get_tcs_out_current_patch_data_offset (if RelPatchID==2)
 * - ...
 *
 * All three shaders VS(LS), TCS, TES share the same LDS space.
 */
static LLVMValueRef
get_tcs_in_patch_stride(struct radv_shader_context *ctx)
{
	assert(ctx->stage == MESA_SHADER_TESS_CTRL);
	uint32_t input_vertex_size = ctx->tcs_num_inputs * 16;
	uint32_t input_patch_size = ctx->args->options->key.tcs.input_vertices * input_vertex_size;

	input_patch_size /= 4;
	return LLVMConstInt(ctx->ac.i32, input_patch_size, false);
}

static LLVMValueRef
get_tcs_out_patch_stride(struct radv_shader_context *ctx)
{
	uint32_t num_tcs_outputs = util_last_bit64(ctx->args->shader_info->tcs.outputs_written);
	uint32_t num_tcs_patch_outputs = util_last_bit64(ctx->args->shader_info->tcs.patch_outputs_written);
	uint32_t output_vertex_size = num_tcs_outputs * 16;
	uint32_t pervertex_output_patch_size = ctx->shader->info.tess.tcs_vertices_out * output_vertex_size;
	uint32_t output_patch_size = pervertex_output_patch_size + num_tcs_patch_outputs * 16;
	output_patch_size /= 4;
	return LLVMConstInt(ctx->ac.i32, output_patch_size, false);
}

static LLVMValueRef
get_tcs_out_vertex_stride(struct radv_shader_context *ctx)
{
	uint32_t num_tcs_outputs = util_last_bit64(ctx->args->shader_info->tcs.outputs_written);
	uint32_t output_vertex_size = num_tcs_outputs * 16;
	output_vertex_size /= 4;
	return LLVMConstInt(ctx->ac.i32, output_vertex_size, false);
}

static LLVMValueRef
get_tcs_out_patch0_offset(struct radv_shader_context *ctx)
{
	assert (ctx->stage == MESA_SHADER_TESS_CTRL);
	uint32_t input_vertex_size = ctx->tcs_num_inputs * 16;
	uint32_t input_patch_size = ctx->args->options->key.tcs.input_vertices * input_vertex_size;
	uint32_t output_patch0_offset = input_patch_size;
	unsigned num_patches = ctx->tcs_num_patches;

	output_patch0_offset *= num_patches;
	output_patch0_offset /= 4;
	return LLVMConstInt(ctx->ac.i32, output_patch0_offset, false);
}

static LLVMValueRef
get_tcs_out_patch0_patch_data_offset(struct radv_shader_context *ctx)
{
	assert (ctx->stage == MESA_SHADER_TESS_CTRL);
	uint32_t input_vertex_size = ctx->tcs_num_inputs * 16;
	uint32_t input_patch_size = ctx->args->options->key.tcs.input_vertices * input_vertex_size;
	uint32_t output_patch0_offset = input_patch_size;

	uint32_t num_tcs_outputs = util_last_bit64(ctx->args->shader_info->tcs.outputs_written);
	uint32_t output_vertex_size = num_tcs_outputs * 16;
	uint32_t pervertex_output_patch_size = ctx->shader->info.tess.tcs_vertices_out * output_vertex_size;
	unsigned num_patches = ctx->tcs_num_patches;

	output_patch0_offset *= num_patches;
	output_patch0_offset += pervertex_output_patch_size;
	output_patch0_offset /= 4;
	return LLVMConstInt(ctx->ac.i32, output_patch0_offset, false);
}

static LLVMValueRef
get_tcs_in_current_patch_offset(struct radv_shader_context *ctx)
{
	LLVMValueRef patch_stride = get_tcs_in_patch_stride(ctx);
	LLVMValueRef rel_patch_id = get_rel_patch_id(ctx);

	return LLVMBuildMul(ctx->ac.builder, patch_stride, rel_patch_id, "");
}

static LLVMValueRef
get_tcs_out_current_patch_offset(struct radv_shader_context *ctx)
{
	LLVMValueRef patch0_offset = get_tcs_out_patch0_offset(ctx);
	LLVMValueRef patch_stride = get_tcs_out_patch_stride(ctx);
	LLVMValueRef rel_patch_id = get_rel_patch_id(ctx);

	return ac_build_imad(&ctx->ac, patch_stride, rel_patch_id,
			     patch0_offset);
}

static LLVMValueRef
get_tcs_out_current_patch_data_offset(struct radv_shader_context *ctx)
{
	LLVMValueRef patch0_patch_data_offset =
		get_tcs_out_patch0_patch_data_offset(ctx);
	LLVMValueRef patch_stride = get_tcs_out_patch_stride(ctx);
	LLVMValueRef rel_patch_id = get_rel_patch_id(ctx);

	return ac_build_imad(&ctx->ac, patch_stride, rel_patch_id,
			     patch0_patch_data_offset);
}

static LLVMValueRef
create_llvm_function(struct ac_llvm_context *ctx, LLVMModuleRef module,
                     LLVMBuilderRef builder,
		     const struct ac_shader_args *args,
		     enum ac_llvm_calling_convention convention,
		     unsigned max_workgroup_size,
		     const struct radv_nir_compiler_options *options)
{
	LLVMValueRef main_function =
		ac_build_main(args, ctx, convention, "main", ctx->voidt, module);

	if (options->address32_hi) {
		ac_llvm_add_target_dep_function_attr(main_function,
						     "amdgpu-32bit-address-high-bits",
						     options->address32_hi);
	}

	ac_llvm_set_workgroup_size(main_function, max_workgroup_size);

	return main_function;
}

static void
load_descriptor_sets(struct radv_shader_context *ctx)
{
	uint32_t mask = ctx->args->shader_info->desc_set_used_mask;
	if (ctx->args->shader_info->need_indirect_descriptor_sets) {
		LLVMValueRef desc_sets =
			ac_get_arg(&ctx->ac, ctx->args->descriptor_sets[0]);
		while (mask) {
			int i = u_bit_scan(&mask);

			ctx->descriptor_sets[i] =
				ac_build_load_to_sgpr(&ctx->ac, desc_sets,
						      LLVMConstInt(ctx->ac.i32, i, false));

		}
	} else {
		while (mask) {
			int i = u_bit_scan(&mask);

			ctx->descriptor_sets[i] =
				ac_get_arg(&ctx->ac, ctx->args->descriptor_sets[i]);
		}
	}
}

static enum ac_llvm_calling_convention
get_llvm_calling_convention(LLVMValueRef func, gl_shader_stage stage)
{
	switch (stage) {
	case MESA_SHADER_VERTEX:
	case MESA_SHADER_TESS_EVAL:
		return AC_LLVM_AMDGPU_VS;
		break;
	case MESA_SHADER_GEOMETRY:
		return AC_LLVM_AMDGPU_GS;
		break;
	case MESA_SHADER_TESS_CTRL:
		return AC_LLVM_AMDGPU_HS;
		break;
	case MESA_SHADER_FRAGMENT:
		return AC_LLVM_AMDGPU_PS;
		break;
	case MESA_SHADER_COMPUTE:
		return AC_LLVM_AMDGPU_CS;
		break;
	default:
		unreachable("Unhandle shader type");
	}
}

/* Returns whether the stage is a stage that can be directly before the GS */
static bool is_pre_gs_stage(gl_shader_stage stage)
{
	return stage == MESA_SHADER_VERTEX || stage == MESA_SHADER_TESS_EVAL;
}

static void create_function(struct radv_shader_context *ctx,
                            gl_shader_stage stage,
                            bool has_previous_stage)
{
	if (ctx->ac.chip_class >= GFX10) {
		if (is_pre_gs_stage(stage) && ctx->args->options->key.vs_common_out.as_ngg) {
			/* On GFX10, VS is merged into GS for NGG. */
			stage = MESA_SHADER_GEOMETRY;
			has_previous_stage = true;
		}
	}

	ctx->main_function = create_llvm_function(
	    &ctx->ac, ctx->ac.module, ctx->ac.builder, &ctx->args->ac,
	    get_llvm_calling_convention(ctx->main_function, stage),
	    ctx->max_workgroup_size,
	    ctx->args->options);

	ctx->ring_offsets = ac_build_intrinsic(&ctx->ac, "llvm.amdgcn.implicit.buffer.ptr",
					       LLVMPointerType(ctx->ac.i8, AC_ADDR_SPACE_CONST),
					       NULL, 0, AC_FUNC_ATTR_READNONE);
	ctx->ring_offsets = LLVMBuildBitCast(ctx->ac.builder, ctx->ring_offsets,
					     ac_array_in_const_addr_space(ctx->ac.v4i32), "");

	load_descriptor_sets(ctx);

	if (stage == MESA_SHADER_TESS_CTRL ||
	    (stage == MESA_SHADER_VERTEX && ctx->args->options->key.vs_common_out.as_ls) ||
	    /* GFX9 has the ESGS ring buffer in LDS. */
	    (stage == MESA_SHADER_GEOMETRY && has_previous_stage)) {
		ac_declare_lds_as_pointer(&ctx->ac);
	}

}


static LLVMValueRef
radv_load_resource(struct ac_shader_abi *abi, LLVMValueRef index,
		   unsigned desc_set, unsigned binding)
{
	struct radv_shader_context *ctx = radv_shader_context_from_abi(abi);
	LLVMValueRef desc_ptr = ctx->descriptor_sets[desc_set];
	struct radv_pipeline_layout *pipeline_layout = ctx->args->options->layout;
	struct radv_descriptor_set_layout *layout = pipeline_layout->set[desc_set].layout;
	unsigned base_offset = layout->binding[binding].offset;
	LLVMValueRef offset, stride;

	if (layout->binding[binding].type == VK_DESCRIPTOR_TYPE_UNIFORM_BUFFER_DYNAMIC ||
	    layout->binding[binding].type == VK_DESCRIPTOR_TYPE_STORAGE_BUFFER_DYNAMIC) {
		unsigned idx = pipeline_layout->set[desc_set].dynamic_offset_start +
			layout->binding[binding].dynamic_offset_offset;
		desc_ptr = ac_get_arg(&ctx->ac, ctx->args->ac.push_constants);
		base_offset = pipeline_layout->push_constant_size + 16 * idx;
		stride = LLVMConstInt(ctx->ac.i32, 16, false);
	} else
		stride = LLVMConstInt(ctx->ac.i32, layout->binding[binding].size, false);

	offset = LLVMConstInt(ctx->ac.i32, base_offset, false);

	if (layout->binding[binding].type != VK_DESCRIPTOR_TYPE_INLINE_UNIFORM_BLOCK_EXT) {
		offset = ac_build_imad(&ctx->ac, index, stride, offset);
	}

	desc_ptr = LLVMBuildGEP(ctx->ac.builder, desc_ptr, &offset, 1, "");
	desc_ptr = ac_cast_ptr(&ctx->ac, desc_ptr, ctx->ac.v4i32);
	LLVMSetMetadata(desc_ptr, ctx->ac.uniform_md_kind, ctx->ac.empty_md);

	if (layout->binding[binding].type == VK_DESCRIPTOR_TYPE_INLINE_UNIFORM_BLOCK_EXT) {
		uint32_t desc_type = S_008F0C_DST_SEL_X(V_008F0C_SQ_SEL_X) |
			S_008F0C_DST_SEL_Y(V_008F0C_SQ_SEL_Y) |
			S_008F0C_DST_SEL_Z(V_008F0C_SQ_SEL_Z) |
			S_008F0C_DST_SEL_W(V_008F0C_SQ_SEL_W);

		if (ctx->ac.chip_class >= GFX10) {
			desc_type |= S_008F0C_FORMAT(V_008F0C_IMG_FORMAT_32_FLOAT) |
				     S_008F0C_OOB_SELECT(V_008F0C_OOB_SELECT_RAW) |
				     S_008F0C_RESOURCE_LEVEL(1);
		} else {
			desc_type |= S_008F0C_NUM_FORMAT(V_008F0C_BUF_NUM_FORMAT_FLOAT) |
				     S_008F0C_DATA_FORMAT(V_008F0C_BUF_DATA_FORMAT_32);
		}

		LLVMValueRef desc_components[4] = {
			LLVMBuildPtrToInt(ctx->ac.builder, desc_ptr, ctx->ac.intptr, ""),
			LLVMConstInt(ctx->ac.i32, S_008F04_BASE_ADDRESS_HI(ctx->args->options->address32_hi), false),
			/* High limit to support variable sizes. */
			LLVMConstInt(ctx->ac.i32, 0xffffffff, false),
			LLVMConstInt(ctx->ac.i32, desc_type, false),
		};

		return ac_build_gather_values(&ctx->ac, desc_components, 4);
	}

	return desc_ptr;
}


/* The offchip buffer layout for TCS->TES is
 *
 * - attribute 0 of patch 0 vertex 0
 * - attribute 0 of patch 0 vertex 1
 * - attribute 0 of patch 0 vertex 2
 *   ...
 * - attribute 0 of patch 1 vertex 0
 * - attribute 0 of patch 1 vertex 1
 *   ...
 * - attribute 1 of patch 0 vertex 0
 * - attribute 1 of patch 0 vertex 1
 *   ...
 * - per patch attribute 0 of patch 0
 * - per patch attribute 0 of patch 1
 *   ...
 *
 * Note that every attribute has 4 components.
 */
static LLVMValueRef get_non_vertex_index_offset(struct radv_shader_context *ctx)
{
	uint32_t num_patches = ctx->tcs_num_patches;
	uint32_t num_tcs_outputs;
	if (ctx->stage == MESA_SHADER_TESS_CTRL)
		num_tcs_outputs = util_last_bit64(ctx->args->shader_info->tcs.outputs_written);
	else
		num_tcs_outputs = ctx->args->options->key.tes.tcs_num_outputs;

	uint32_t output_vertex_size = num_tcs_outputs * 16;
	uint32_t pervertex_output_patch_size = ctx->shader->info.tess.tcs_vertices_out * output_vertex_size;

	return LLVMConstInt(ctx->ac.i32, pervertex_output_patch_size * num_patches, false);
}

static LLVMValueRef calc_param_stride(struct radv_shader_context *ctx,
				      LLVMValueRef vertex_index)
{
	LLVMValueRef param_stride;
	if (vertex_index)
		param_stride = LLVMConstInt(ctx->ac.i32, ctx->shader->info.tess.tcs_vertices_out * ctx->tcs_num_patches, false);
	else
		param_stride = LLVMConstInt(ctx->ac.i32, ctx->tcs_num_patches, false);
	return param_stride;
}

static LLVMValueRef get_tcs_tes_buffer_address(struct radv_shader_context *ctx,
                                               LLVMValueRef vertex_index,
                                               LLVMValueRef param_index)
{
	LLVMValueRef base_addr;
	LLVMValueRef param_stride, constant16;
	LLVMValueRef rel_patch_id = get_rel_patch_id(ctx);
	LLVMValueRef vertices_per_patch = LLVMConstInt(ctx->ac.i32, ctx->shader->info.tess.tcs_vertices_out, false);
	constant16 = LLVMConstInt(ctx->ac.i32, 16, false);
	param_stride = calc_param_stride(ctx, vertex_index);
	if (vertex_index) {
		base_addr = ac_build_imad(&ctx->ac, rel_patch_id,
					  vertices_per_patch, vertex_index);
	} else {
		base_addr = rel_patch_id;
	}

	base_addr = LLVMBuildAdd(ctx->ac.builder, base_addr,
	                         LLVMBuildMul(ctx->ac.builder, param_index,
	                                      param_stride, ""), "");

	base_addr = LLVMBuildMul(ctx->ac.builder, base_addr, constant16, "");

	if (!vertex_index) {
		LLVMValueRef patch_data_offset = get_non_vertex_index_offset(ctx);

		base_addr = LLVMBuildAdd(ctx->ac.builder, base_addr,
		                         patch_data_offset, "");
	}
	return base_addr;
}

static LLVMValueRef get_tcs_tes_buffer_address_params(struct radv_shader_context *ctx,
						      unsigned param,
						      unsigned const_index,
						      bool is_compact,
						      LLVMValueRef vertex_index,
						      LLVMValueRef indir_index)
{
	LLVMValueRef param_index;

	if (indir_index)
		param_index = LLVMBuildAdd(ctx->ac.builder, LLVMConstInt(ctx->ac.i32, param, false),
					   indir_index, "");
	else {
		if (const_index && !is_compact)
			param += const_index;
		param_index = LLVMConstInt(ctx->ac.i32, param, false);
	}
	return get_tcs_tes_buffer_address(ctx, vertex_index, param_index);
}

static LLVMValueRef
get_dw_address(struct radv_shader_context *ctx,
	       LLVMValueRef dw_addr,
	       unsigned param,
	       unsigned const_index,
	       bool compact_const_index,
	       LLVMValueRef vertex_index,
	       LLVMValueRef stride,
	       LLVMValueRef indir_index)

{

	if (vertex_index) {
		dw_addr = LLVMBuildAdd(ctx->ac.builder, dw_addr,
				       LLVMBuildMul(ctx->ac.builder,
						    vertex_index,
						    stride, ""), "");
	}

	if (indir_index)
		dw_addr = LLVMBuildAdd(ctx->ac.builder, dw_addr,
				       LLVMBuildMul(ctx->ac.builder, indir_index,
						    LLVMConstInt(ctx->ac.i32, 4, false), ""), "");
	else if (const_index && !compact_const_index)
		dw_addr = LLVMBuildAdd(ctx->ac.builder, dw_addr,
				       LLVMConstInt(ctx->ac.i32, const_index * 4, false), "");

	dw_addr = LLVMBuildAdd(ctx->ac.builder, dw_addr,
			       LLVMConstInt(ctx->ac.i32, param * 4, false), "");

	if (const_index && compact_const_index)
		dw_addr = LLVMBuildAdd(ctx->ac.builder, dw_addr,
				       LLVMConstInt(ctx->ac.i32, const_index, false), "");
	return dw_addr;
}

static LLVMValueRef
load_tcs_varyings(struct ac_shader_abi *abi,
		  LLVMTypeRef type,
		  LLVMValueRef vertex_index,
		  LLVMValueRef indir_index,
		  unsigned const_index,
		  unsigned location,
		  unsigned driver_location,
		  unsigned component,
		  unsigned num_components,
		  bool is_patch,
		  bool is_compact,
		  bool load_input)
{
	struct radv_shader_context *ctx = radv_shader_context_from_abi(abi);
	LLVMValueRef dw_addr, stride;
	LLVMValueRef value[4], result;
	unsigned param = shader_io_get_unique_index(location);

	if (load_input) {
		uint32_t input_vertex_size = (ctx->tcs_num_inputs * 16) / 4;
		stride = LLVMConstInt(ctx->ac.i32, input_vertex_size, false);
		dw_addr = get_tcs_in_current_patch_offset(ctx);
	} else {
		if (!is_patch) {
			stride = get_tcs_out_vertex_stride(ctx);
			dw_addr = get_tcs_out_current_patch_offset(ctx);
		} else {
			dw_addr = get_tcs_out_current_patch_data_offset(ctx);
			stride = NULL;
		}
	}

	dw_addr = get_dw_address(ctx, dw_addr, param, const_index, is_compact, vertex_index, stride,
				 indir_index);

	for (unsigned i = 0; i < num_components + component; i++) {
		value[i] = ac_lds_load(&ctx->ac, dw_addr);
		dw_addr = LLVMBuildAdd(ctx->ac.builder, dw_addr,
				       ctx->ac.i32_1, "");
	}
	result = ac_build_varying_gather_values(&ctx->ac, value, num_components, component);
	return result;
}

static void
store_tcs_output(struct ac_shader_abi *abi,
		 const nir_variable *var,
		 LLVMValueRef vertex_index,
		 LLVMValueRef param_index,
		 unsigned const_index,
		 LLVMValueRef src,
		 unsigned writemask)
{
	struct radv_shader_context *ctx = radv_shader_context_from_abi(abi);
	const unsigned location = var->data.location;
	unsigned component = var->data.location_frac;
	const bool is_patch = var->data.patch;
	const bool is_compact = var->data.compact;
	LLVMValueRef dw_addr;
	LLVMValueRef stride = NULL;
	LLVMValueRef buf_addr = NULL;
	LLVMValueRef oc_lds = ac_get_arg(&ctx->ac, ctx->args->oc_lds);
	unsigned param;
	bool store_lds = true;

	if (is_patch) {
		if (!(ctx->shader->info.patch_outputs_read & (1U << (location - VARYING_SLOT_PATCH0))))
			store_lds = false;
	} else {
		if (!(ctx->shader->info.outputs_read & (1ULL << location)))
			store_lds = false;
	}

	param = shader_io_get_unique_index(location);
	if ((location == VARYING_SLOT_CLIP_DIST0 || location == VARYING_SLOT_CLIP_DIST1) && is_compact) {
		const_index += component;
		component = 0;

		if (const_index >= 4) {
			const_index -= 4;
			param++;
		}
	}

	if (!is_patch) {
		stride = get_tcs_out_vertex_stride(ctx);
		dw_addr = get_tcs_out_current_patch_offset(ctx);
	} else {
		dw_addr = get_tcs_out_current_patch_data_offset(ctx);
	}

	dw_addr = get_dw_address(ctx, dw_addr, param, const_index, is_compact, vertex_index, stride,
				 param_index);
	buf_addr = get_tcs_tes_buffer_address_params(ctx, param, const_index, is_compact,
						     vertex_index, param_index);

	bool is_tess_factor = false;
	if (location == VARYING_SLOT_TESS_LEVEL_INNER ||
	    location == VARYING_SLOT_TESS_LEVEL_OUTER)
		is_tess_factor = true;

	unsigned base = is_compact ? const_index : 0;
	for (unsigned chan = 0; chan < 8; chan++) {
		if (!(writemask & (1 << chan)))
			continue;
		LLVMValueRef value = ac_llvm_extract_elem(&ctx->ac, src, chan - component);
		value = ac_to_integer(&ctx->ac, value);
		value = LLVMBuildZExtOrBitCast(ctx->ac.builder, value, ctx->ac.i32, "");

		if (store_lds || is_tess_factor) {
			LLVMValueRef dw_addr_chan =
				LLVMBuildAdd(ctx->ac.builder, dw_addr,
				                           LLVMConstInt(ctx->ac.i32, chan, false), "");
			ac_lds_store(&ctx->ac, dw_addr_chan, value);
		}

		if (!is_tess_factor && writemask != 0xF)
			ac_build_buffer_store_dword(&ctx->ac, ctx->hs_ring_tess_offchip, value, 1,
						    buf_addr, oc_lds,
						    4 * (base + chan), ac_glc);
	}

	if (writemask == 0xF) {
		ac_build_buffer_store_dword(&ctx->ac, ctx->hs_ring_tess_offchip, src, 4,
					    buf_addr, oc_lds,
					    (base * 4), ac_glc);
	}
}

static LLVMValueRef
load_tes_input(struct ac_shader_abi *abi,
	       LLVMTypeRef type,
	       LLVMValueRef vertex_index,
	       LLVMValueRef param_index,
	       unsigned const_index,
	       unsigned location,
	       unsigned driver_location,
	       unsigned component,
	       unsigned num_components,
	       bool is_patch,
	       bool is_compact,
	       bool load_input)
{
	struct radv_shader_context *ctx = radv_shader_context_from_abi(abi);
	LLVMValueRef buf_addr;
	LLVMValueRef result;
	LLVMValueRef oc_lds = ac_get_arg(&ctx->ac, ctx->args->oc_lds);
	unsigned param = shader_io_get_unique_index(location);

	if ((location == VARYING_SLOT_CLIP_DIST0 || location == VARYING_SLOT_CLIP_DIST1) && is_compact) {
		const_index += component;
		component = 0;
		if (const_index >= 4) {
			const_index -= 4;
			param++;
		}
	}

	buf_addr = get_tcs_tes_buffer_address_params(ctx, param, const_index,
						     is_compact, vertex_index, param_index);

	LLVMValueRef comp_offset = LLVMConstInt(ctx->ac.i32, component * 4, false);
	buf_addr = LLVMBuildAdd(ctx->ac.builder, buf_addr, comp_offset, "");

	result = ac_build_buffer_load(&ctx->ac, ctx->hs_ring_tess_offchip, num_components, NULL,
				      buf_addr, oc_lds, is_compact ? (4 * const_index) : 0, ac_glc, true, false);
	result = ac_trim_vector(&ctx->ac, result, num_components);
	return result;
}

static LLVMValueRef
radv_emit_fetch_64bit(struct radv_shader_context *ctx,
		      LLVMTypeRef type, LLVMValueRef a, LLVMValueRef b)
{
	LLVMValueRef values[2] = {
		ac_to_integer(&ctx->ac, a),
		ac_to_integer(&ctx->ac, b),
	};
	LLVMValueRef result = ac_build_gather_values(&ctx->ac, values, 2);
	return LLVMBuildBitCast(ctx->ac.builder, result, type, "");
}

static LLVMValueRef
load_gs_input(struct ac_shader_abi *abi,
	      unsigned location,
	      unsigned driver_location,
	      unsigned component,
	      unsigned num_components,
	      unsigned vertex_index,
	      unsigned const_index,
	      LLVMTypeRef type)
{
	struct radv_shader_context *ctx = radv_shader_context_from_abi(abi);
	LLVMValueRef vtx_offset;
	unsigned param, vtx_offset_param;
	LLVMValueRef value[4], result;

	vtx_offset_param = vertex_index;
	assert(vtx_offset_param < 6);
	vtx_offset = LLVMBuildMul(ctx->ac.builder, ctx->gs_vtx_offset[vtx_offset_param],
				  LLVMConstInt(ctx->ac.i32, 4, false), "");

	param = shader_io_get_unique_index(location);

	for (unsigned i = component; i < num_components + component; i++) {
		if (ctx->ac.chip_class >= GFX9) {
			LLVMValueRef dw_addr = ctx->gs_vtx_offset[vtx_offset_param];
			dw_addr = LLVMBuildAdd(ctx->ac.builder, dw_addr,
			                       LLVMConstInt(ctx->ac.i32, param * 4 + i + const_index, 0), "");
			value[i] = ac_lds_load(&ctx->ac, dw_addr);

			if (ac_get_type_size(type) == 8) {
				dw_addr = LLVMBuildAdd(ctx->ac.builder, dw_addr,
					               LLVMConstInt(ctx->ac.i32, param * 4 + i + const_index + 1, 0), "");
				LLVMValueRef tmp = ac_lds_load(&ctx->ac, dw_addr);

				value[i] = radv_emit_fetch_64bit(ctx, type, value[i], tmp);
			}
		} else {
			LLVMValueRef soffset =
				LLVMConstInt(ctx->ac.i32,
					     (param * 4 + i + const_index) * 256,
					     false);

			value[i] = ac_build_buffer_load(&ctx->ac,
							ctx->esgs_ring, 1,
							ctx->ac.i32_0,
							vtx_offset, soffset,
							0, ac_glc, true, false);

			if (ac_get_type_size(type) == 8) {
				soffset = LLVMConstInt(ctx->ac.i32,
						       (param * 4 + i + const_index + 1) * 256,
						       false);

				LLVMValueRef tmp =
					ac_build_buffer_load(&ctx->ac,
							     ctx->esgs_ring, 1,
							     ctx->ac.i32_0,
							     vtx_offset, soffset,
							     0, ac_glc, true, false);

				value[i] = radv_emit_fetch_64bit(ctx, type, value[i], tmp);
			}
		}

		if (ac_get_type_size(type) == 2) {
			value[i] = LLVMBuildBitCast(ctx->ac.builder, value[i], ctx->ac.i32, "");
			value[i] = LLVMBuildTrunc(ctx->ac.builder, value[i], ctx->ac.i16, "");
		}
		value[i] = LLVMBuildBitCast(ctx->ac.builder, value[i], type, "");
	}
	result = ac_build_varying_gather_values(&ctx->ac, value, num_components, component);
	result = ac_to_integer(&ctx->ac, result);
	return result;
}


static void radv_emit_kill(struct ac_shader_abi *abi, LLVMValueRef visible)
{
	struct radv_shader_context *ctx = radv_shader_context_from_abi(abi);
	ac_build_kill_if_false(&ctx->ac, visible);
}

static uint32_t
radv_get_sample_pos_offset(uint32_t num_samples)
{
	uint32_t sample_pos_offset = 0;

	switch (num_samples) {
	case 2:
		sample_pos_offset = 1;
		break;
	case 4:
		sample_pos_offset = 3;
		break;
	case 8:
		sample_pos_offset = 7;
		break;
	default:
		break;
	}
	return sample_pos_offset;
}

static LLVMValueRef load_sample_position(struct ac_shader_abi *abi,
					 LLVMValueRef sample_id)
{
	struct radv_shader_context *ctx = radv_shader_context_from_abi(abi);

	LLVMValueRef result;
	LLVMValueRef index = LLVMConstInt(ctx->ac.i32, RING_PS_SAMPLE_POSITIONS, false);
	LLVMValueRef ptr = LLVMBuildGEP(ctx->ac.builder, ctx->ring_offsets, &index, 1, "");

	ptr = LLVMBuildBitCast(ctx->ac.builder, ptr,
			       ac_array_in_const_addr_space(ctx->ac.v2f32), "");

	uint32_t sample_pos_offset =
		radv_get_sample_pos_offset(ctx->args->options->key.fs.num_samples);

	sample_id =
		LLVMBuildAdd(ctx->ac.builder, sample_id,
			     LLVMConstInt(ctx->ac.i32, sample_pos_offset, false), "");
	result = ac_build_load_invariant(&ctx->ac, ptr, sample_id);

	return result;
}


static LLVMValueRef load_sample_mask_in(struct ac_shader_abi *abi)
{
	struct radv_shader_context *ctx = radv_shader_context_from_abi(abi);
	uint8_t log2_ps_iter_samples;

	if (ctx->args->shader_info->ps.force_persample) {
		log2_ps_iter_samples =
			util_logbase2(ctx->args->options->key.fs.num_samples);
	} else {
		log2_ps_iter_samples = ctx->args->options->key.fs.log2_ps_iter_samples;
	}

	/* The bit pattern matches that used by fixed function fragment
	 * processing. */
	static const uint16_t ps_iter_masks[] = {
		0xffff, /* not used */
		0x5555,
		0x1111,
		0x0101,
		0x0001,
	};
	assert(log2_ps_iter_samples < ARRAY_SIZE(ps_iter_masks));

	uint32_t ps_iter_mask = ps_iter_masks[log2_ps_iter_samples];

	LLVMValueRef result, sample_id;
	sample_id = ac_unpack_param(&ctx->ac, ac_get_arg(&ctx->ac, ctx->args->ac.ancillary), 8, 4);
	sample_id = LLVMBuildShl(ctx->ac.builder, LLVMConstInt(ctx->ac.i32, ps_iter_mask, false), sample_id, "");
	result = LLVMBuildAnd(ctx->ac.builder, sample_id,
			      ac_get_arg(&ctx->ac, ctx->args->ac.sample_coverage), "");
	return result;
}


static void gfx10_ngg_gs_emit_vertex(struct radv_shader_context *ctx,
				     unsigned stream,
				     LLVMValueRef *addrs);

static void
visit_emit_vertex(struct ac_shader_abi *abi, unsigned stream, LLVMValueRef *addrs)
{
	LLVMValueRef gs_next_vertex;
	LLVMValueRef can_emit;
	unsigned offset = 0;
	struct radv_shader_context *ctx = radv_shader_context_from_abi(abi);

	if (ctx->args->options->key.vs_common_out.as_ngg) {
		gfx10_ngg_gs_emit_vertex(ctx, stream, addrs);
		return;
	}

	/* Write vertex attribute values to GSVS ring */
	gs_next_vertex = LLVMBuildLoad(ctx->ac.builder,
				       ctx->gs_next_vertex[stream],
				       "");

	/* If this thread has already emitted the declared maximum number of
	 * vertices, don't emit any more: excessive vertex emissions are not
	 * supposed to have any effect.
	 */
	can_emit = LLVMBuildICmp(ctx->ac.builder, LLVMIntULT, gs_next_vertex,
				 LLVMConstInt(ctx->ac.i32, ctx->shader->info.gs.vertices_out, false), "");

	bool use_kill = !ctx->args->shader_info->gs.writes_memory;
	if (use_kill)
		ac_build_kill_if_false(&ctx->ac, can_emit);
	else
		ac_build_ifcc(&ctx->ac, can_emit, 6505);

	for (unsigned i = 0; i < AC_LLVM_MAX_OUTPUTS; ++i) {
		unsigned output_usage_mask =
			ctx->args->shader_info->gs.output_usage_mask[i];
		uint8_t output_stream =
			ctx->args->shader_info->gs.output_streams[i];
		LLVMValueRef *out_ptr = &addrs[i * 4];
		int length = util_last_bit(output_usage_mask);

		if (!(ctx->output_mask & (1ull << i)) ||
		    output_stream != stream)
			continue;

		for (unsigned j = 0; j < length; j++) {
			if (!(output_usage_mask & (1 << j)))
				continue;

			LLVMValueRef out_val = LLVMBuildLoad(ctx->ac.builder,
							     out_ptr[j], "");
			LLVMValueRef voffset =
				LLVMConstInt(ctx->ac.i32, offset *
					     ctx->shader->info.gs.vertices_out, false);

			offset++;

			voffset = LLVMBuildAdd(ctx->ac.builder, voffset, gs_next_vertex, "");
			voffset = LLVMBuildMul(ctx->ac.builder, voffset, LLVMConstInt(ctx->ac.i32, 4, false), "");

			out_val = ac_to_integer(&ctx->ac, out_val);
			out_val = LLVMBuildZExtOrBitCast(ctx->ac.builder, out_val, ctx->ac.i32, "");

			ac_build_buffer_store_dword(&ctx->ac,
						    ctx->gsvs_ring[stream],
						    out_val, 1,
						    voffset,
						    ac_get_arg(&ctx->ac,
							       ctx->args->gs2vs_offset),
						    0, ac_glc | ac_slc | ac_swizzled);
		}
	}

	gs_next_vertex = LLVMBuildAdd(ctx->ac.builder, gs_next_vertex,
				      ctx->ac.i32_1, "");
	LLVMBuildStore(ctx->ac.builder, gs_next_vertex, ctx->gs_next_vertex[stream]);

	ac_build_sendmsg(&ctx->ac,
			 AC_SENDMSG_GS_OP_EMIT | AC_SENDMSG_GS | (stream << 8),
			 ctx->gs_wave_id);

	if (!use_kill)
		ac_build_endif(&ctx->ac, 6505);
}

static void
visit_end_primitive(struct ac_shader_abi *abi, unsigned stream)
{
	struct radv_shader_context *ctx = radv_shader_context_from_abi(abi);

	if (ctx->args->options->key.vs_common_out.as_ngg) {
		LLVMBuildStore(ctx->ac.builder, ctx->ac.i32_0, ctx->gs_curprim_verts[stream]);
		return;
	}

	ac_build_sendmsg(&ctx->ac, AC_SENDMSG_GS_OP_CUT | AC_SENDMSG_GS | (stream << 8), ctx->gs_wave_id);
}

static LLVMValueRef
load_tess_coord(struct ac_shader_abi *abi)
{
	struct radv_shader_context *ctx = radv_shader_context_from_abi(abi);

	LLVMValueRef coord[4] = {
		ac_get_arg(&ctx->ac, ctx->args->tes_u),
		ac_get_arg(&ctx->ac, ctx->args->tes_v),
		ctx->ac.f32_0,
		ctx->ac.f32_0,
	};

	if (ctx->shader->info.tess.primitive_mode == GL_TRIANGLES)
		coord[2] = LLVMBuildFSub(ctx->ac.builder, ctx->ac.f32_1,
					LLVMBuildFAdd(ctx->ac.builder, coord[0], coord[1], ""), "");

	return ac_build_gather_values(&ctx->ac, coord, 3);
}

static LLVMValueRef
load_patch_vertices_in(struct ac_shader_abi *abi)
{
	struct radv_shader_context *ctx = radv_shader_context_from_abi(abi);
	return LLVMConstInt(ctx->ac.i32, ctx->args->options->key.tcs.input_vertices, false);
}


static LLVMValueRef radv_load_base_vertex(struct ac_shader_abi *abi)
{
	struct radv_shader_context *ctx = radv_shader_context_from_abi(abi);
	return ac_get_arg(&ctx->ac, ctx->args->ac.base_vertex);
}

static LLVMValueRef radv_load_ssbo(struct ac_shader_abi *abi,
				   LLVMValueRef buffer_ptr, bool write)
{
	struct radv_shader_context *ctx = radv_shader_context_from_abi(abi);
	LLVMValueRef result;

	LLVMSetMetadata(buffer_ptr, ctx->ac.uniform_md_kind, ctx->ac.empty_md);

	result = LLVMBuildLoad(ctx->ac.builder, buffer_ptr, "");
	LLVMSetMetadata(result, ctx->ac.invariant_load_md_kind, ctx->ac.empty_md);

	return result;
}

static LLVMValueRef radv_load_ubo(struct ac_shader_abi *abi, LLVMValueRef buffer_ptr)
{
	struct radv_shader_context *ctx = radv_shader_context_from_abi(abi);
	LLVMValueRef result;

	if (LLVMGetTypeKind(LLVMTypeOf(buffer_ptr)) != LLVMPointerTypeKind) {
		/* Do not load the descriptor for inlined uniform blocks. */
		return buffer_ptr;
	}

	LLVMSetMetadata(buffer_ptr, ctx->ac.uniform_md_kind, ctx->ac.empty_md);

	result = LLVMBuildLoad(ctx->ac.builder, buffer_ptr, "");
	LLVMSetMetadata(result, ctx->ac.invariant_load_md_kind, ctx->ac.empty_md);

	return result;
}

static LLVMValueRef radv_get_sampler_desc(struct ac_shader_abi *abi,
					  unsigned descriptor_set,
					  unsigned base_index,
					  unsigned constant_index,
					  LLVMValueRef index,
					  enum ac_descriptor_type desc_type,
					  bool image, bool write,
					  bool bindless)
{
	struct radv_shader_context *ctx = radv_shader_context_from_abi(abi);
	LLVMValueRef list = ctx->descriptor_sets[descriptor_set];
	struct radv_descriptor_set_layout *layout = ctx->args->options->layout->set[descriptor_set].layout;
	struct radv_descriptor_set_binding_layout *binding = layout->binding + base_index;
	unsigned offset = binding->offset;
	unsigned stride = binding->size;
	unsigned type_size;
	LLVMBuilderRef builder = ctx->ac.builder;
	LLVMTypeRef type;

	assert(base_index < layout->binding_count);

	switch (desc_type) {
	case AC_DESC_IMAGE:
		type = ctx->ac.v8i32;
		type_size = 32;
		break;
	case AC_DESC_FMASK:
		type = ctx->ac.v8i32;
		offset += 32;
		type_size = 32;
		break;
	case AC_DESC_SAMPLER:
		type = ctx->ac.v4i32;
		if (binding->type == VK_DESCRIPTOR_TYPE_COMBINED_IMAGE_SAMPLER) {
			offset += radv_combined_image_descriptor_sampler_offset(binding);
		}

		type_size = 16;
		break;
	case AC_DESC_BUFFER:
		type = ctx->ac.v4i32;
		type_size = 16;
		break;
	case AC_DESC_PLANE_0:
	case AC_DESC_PLANE_1:
	case AC_DESC_PLANE_2:
		type = ctx->ac.v8i32;
		type_size = 32;
		offset += 32 * (desc_type - AC_DESC_PLANE_0);
		break;
	default:
		unreachable("invalid desc_type\n");
	}

	offset += constant_index * stride;

	if (desc_type == AC_DESC_SAMPLER && binding->immutable_samplers_offset &&
	    (!index || binding->immutable_samplers_equal)) {
		if (binding->immutable_samplers_equal)
			constant_index = 0;

		const uint32_t *samplers = radv_immutable_samplers(layout, binding);

		LLVMValueRef constants[] = {
			LLVMConstInt(ctx->ac.i32, samplers[constant_index * 4 + 0], 0),
			LLVMConstInt(ctx->ac.i32, samplers[constant_index * 4 + 1], 0),
			LLVMConstInt(ctx->ac.i32, samplers[constant_index * 4 + 2], 0),
			LLVMConstInt(ctx->ac.i32, samplers[constant_index * 4 + 3], 0),
		};
		return ac_build_gather_values(&ctx->ac, constants, 4);
	}

	assert(stride % type_size == 0);

	LLVMValueRef adjusted_index = index;
	if (!adjusted_index)
		adjusted_index = ctx->ac.i32_0;

	adjusted_index = LLVMBuildMul(builder, adjusted_index, LLVMConstInt(ctx->ac.i32, stride / type_size, 0), "");

	LLVMValueRef val_offset = LLVMConstInt(ctx->ac.i32, offset, 0);
	list = LLVMBuildGEP(builder, list, &val_offset, 1, "");
	list = LLVMBuildPointerCast(builder, list,
				    ac_array_in_const32_addr_space(type), "");

	LLVMValueRef descriptor = ac_build_load_to_sgpr(&ctx->ac, list, adjusted_index);

	/* 3 plane formats always have same size and format for plane 1 & 2, so
	 * use the tail from plane 1 so that we can store only the first 16 bytes
	 * of the last plane. */
	if (desc_type == AC_DESC_PLANE_2) {
		LLVMValueRef descriptor2 = radv_get_sampler_desc(abi, descriptor_set, base_index, constant_index, index, AC_DESC_PLANE_1,image, write, bindless);

		LLVMValueRef components[8];
		for (unsigned i = 0; i < 4; ++i)
			components[i] = ac_llvm_extract_elem(&ctx->ac, descriptor, i);

		for (unsigned i = 4; i < 8; ++i)
			components[i] = ac_llvm_extract_elem(&ctx->ac, descriptor2, i);
		descriptor = ac_build_gather_values(&ctx->ac, components, 8);
	}

	return descriptor;
}

/* For 2_10_10_10 formats the alpha is handled as unsigned by pre-vega HW.
 * so we may need to fix it up. */
static LLVMValueRef
adjust_vertex_fetch_alpha(struct radv_shader_context *ctx,
                          unsigned adjustment,
                          LLVMValueRef alpha)
{
	if (adjustment == RADV_ALPHA_ADJUST_NONE)
		return alpha;

	LLVMValueRef c30 = LLVMConstInt(ctx->ac.i32, 30, 0);

	alpha = LLVMBuildBitCast(ctx->ac.builder, alpha, ctx->ac.f32, "");

	if (adjustment == RADV_ALPHA_ADJUST_SSCALED)
		alpha = LLVMBuildFPToUI(ctx->ac.builder, alpha, ctx->ac.i32, "");
	else
		alpha = ac_to_integer(&ctx->ac, alpha);

	/* For the integer-like cases, do a natural sign extension.
	 *
	 * For the SNORM case, the values are 0.0, 0.333, 0.666, 1.0
	 * and happen to contain 0, 1, 2, 3 as the two LSBs of the
	 * exponent.
	 */
	alpha = LLVMBuildShl(ctx->ac.builder, alpha,
	                     adjustment == RADV_ALPHA_ADJUST_SNORM ?
	                     LLVMConstInt(ctx->ac.i32, 7, 0) : c30, "");
	alpha = LLVMBuildAShr(ctx->ac.builder, alpha, c30, "");

	/* Convert back to the right type. */
	if (adjustment == RADV_ALPHA_ADJUST_SNORM) {
		LLVMValueRef clamp;
		LLVMValueRef neg_one = LLVMConstReal(ctx->ac.f32, -1.0);
		alpha = LLVMBuildSIToFP(ctx->ac.builder, alpha, ctx->ac.f32, "");
		clamp = LLVMBuildFCmp(ctx->ac.builder, LLVMRealULT, alpha, neg_one, "");
		alpha = LLVMBuildSelect(ctx->ac.builder, clamp, neg_one, alpha, "");
	} else if (adjustment == RADV_ALPHA_ADJUST_SSCALED) {
		alpha = LLVMBuildSIToFP(ctx->ac.builder, alpha, ctx->ac.f32, "");
	}

	return LLVMBuildBitCast(ctx->ac.builder, alpha, ctx->ac.i32, "");
}

static LLVMValueRef
radv_fixup_vertex_input_fetches(struct radv_shader_context *ctx,
				LLVMValueRef value,
				unsigned num_channels,
				bool is_float)
{
	LLVMValueRef zero = is_float ? ctx->ac.f32_0 : ctx->ac.i32_0;
	LLVMValueRef one = is_float ? ctx->ac.f32_1 : ctx->ac.i32_1;
	LLVMValueRef chan[4];

	if (LLVMGetTypeKind(LLVMTypeOf(value)) == LLVMVectorTypeKind) {
		unsigned vec_size = LLVMGetVectorSize(LLVMTypeOf(value));

		if (num_channels == 4 && num_channels == vec_size)
			return value;

		num_channels = MIN2(num_channels, vec_size);

		for (unsigned i = 0; i < num_channels; i++)
			chan[i] = ac_llvm_extract_elem(&ctx->ac, value, i);
	} else {
		assert(num_channels == 1);
		chan[0] = value;
	}

	for (unsigned i = num_channels; i < 4; i++) {
		chan[i] = i == 3 ? one : zero;
		chan[i] = ac_to_integer(&ctx->ac, chan[i]);
	}

	return ac_build_gather_values(&ctx->ac, chan, 4);
}

static void
handle_vs_input_decl(struct radv_shader_context *ctx,
		     struct nir_variable *variable)
{
	LLVMValueRef t_list_ptr = ac_get_arg(&ctx->ac, ctx->args->vertex_buffers);
	LLVMValueRef t_offset;
	LLVMValueRef t_list;
	LLVMValueRef input;
	LLVMValueRef buffer_index;
	unsigned attrib_count = glsl_count_attribute_slots(variable->type, true);
	uint8_t input_usage_mask =
		ctx->args->shader_info->vs.input_usage_mask[variable->data.location];
	unsigned num_input_channels = util_last_bit(input_usage_mask);

	variable->data.driver_location = variable->data.location * 4;

	enum glsl_base_type type = glsl_get_base_type(variable->type);
	for (unsigned i = 0; i < attrib_count; ++i) {
		LLVMValueRef output[4];
		unsigned attrib_index = variable->data.location + i - VERT_ATTRIB_GENERIC0;
		unsigned attrib_format = ctx->args->options->key.vs.vertex_attribute_formats[attrib_index];
		unsigned data_format = attrib_format & 0x0f;
		unsigned num_format = (attrib_format >> 4) & 0x07;
		bool is_float = num_format != V_008F0C_BUF_NUM_FORMAT_UINT &&
		                num_format != V_008F0C_BUF_NUM_FORMAT_SINT;

		if (ctx->args->options->key.vs.instance_rate_inputs & (1u << attrib_index)) {
			uint32_t divisor = ctx->args->options->key.vs.instance_rate_divisors[attrib_index];

			if (divisor) {
				buffer_index = ctx->abi.instance_id;

				if (divisor != 1) {
					buffer_index = LLVMBuildUDiv(ctx->ac.builder, buffer_index,
					                             LLVMConstInt(ctx->ac.i32, divisor, 0), "");
				}
			} else {
				buffer_index = ctx->ac.i32_0;
			}

			buffer_index = LLVMBuildAdd(ctx->ac.builder,
						    ac_get_arg(&ctx->ac,
							       ctx->args->ac.start_instance),\
						    buffer_index, "");
		} else {
			buffer_index = LLVMBuildAdd(ctx->ac.builder,
						    ctx->abi.vertex_id,
			                            ac_get_arg(&ctx->ac,
							       ctx->args->ac.base_vertex), "");
		}

		const struct ac_data_format_info *vtx_info = ac_get_data_format_info(data_format);

		/* Adjust the number of channels to load based on the vertex
		 * attribute format.
		 */
		unsigned num_channels = MIN2(num_input_channels, vtx_info->num_channels);
		unsigned attrib_binding = ctx->args->options->key.vs.vertex_attribute_bindings[attrib_index];
		unsigned attrib_offset = ctx->args->options->key.vs.vertex_attribute_offsets[attrib_index];
		unsigned attrib_stride = ctx->args->options->key.vs.vertex_attribute_strides[attrib_index];

		if (ctx->args->options->key.vs.post_shuffle & (1 << attrib_index)) {
			/* Always load, at least, 3 channels for formats that
			 * need to be shuffled because X<->Z.
			 */
			num_channels = MAX2(num_channels, 3);
		}

		t_offset = LLVMConstInt(ctx->ac.i32, attrib_binding, false);
		t_list = ac_build_load_to_sgpr(&ctx->ac, t_list_ptr, t_offset);

		/* Perform per-channel vertex fetch operations if unaligned
		 * access are detected. Only GFX6 and GFX10 are affected.
		 */
		bool unaligned_vertex_fetches = false;
		if ((ctx->ac.chip_class == GFX6 || ctx->ac.chip_class == GFX10) &&
		    vtx_info->chan_format != data_format &&
		    ((attrib_offset % vtx_info->element_size) ||
		     (attrib_stride % vtx_info->element_size)))
			unaligned_vertex_fetches = true;

		if (unaligned_vertex_fetches) {
			unsigned chan_format = vtx_info->chan_format;
			LLVMValueRef values[4];

			assert(ctx->ac.chip_class == GFX6 ||
			       ctx->ac.chip_class == GFX10);

			for (unsigned chan  = 0; chan < num_channels; chan++) {
				unsigned chan_offset = attrib_offset + chan * vtx_info->chan_byte_size;
				LLVMValueRef chan_index = buffer_index;

				if (attrib_stride != 0 && chan_offset > attrib_stride) {
					LLVMValueRef buffer_offset =
						LLVMConstInt(ctx->ac.i32,
							     chan_offset / attrib_stride, false);

					chan_index = LLVMBuildAdd(ctx->ac.builder,
								  buffer_index,
								  buffer_offset, "");

					chan_offset = chan_offset % attrib_stride;
				}

				values[chan] = ac_build_struct_tbuffer_load(&ctx->ac, t_list,
									   chan_index,
									   LLVMConstInt(ctx->ac.i32, chan_offset, false),
									   ctx->ac.i32_0, ctx->ac.i32_0, 1,
									   chan_format, num_format, 0, true);
			}

			input = ac_build_gather_values(&ctx->ac, values, num_channels);
		} else {
			if (attrib_stride != 0 && attrib_offset > attrib_stride) {
				LLVMValueRef buffer_offset =
					LLVMConstInt(ctx->ac.i32,
						     attrib_offset / attrib_stride, false);

				buffer_index = LLVMBuildAdd(ctx->ac.builder,
							    buffer_index,
							    buffer_offset, "");

				attrib_offset = attrib_offset % attrib_stride;
			}

			input = ac_build_struct_tbuffer_load(&ctx->ac, t_list,
							     buffer_index,
							     LLVMConstInt(ctx->ac.i32, attrib_offset, false),
							     ctx->ac.i32_0, ctx->ac.i32_0,
							     num_channels,
							     data_format, num_format, 0, true);
		}

		if (ctx->args->options->key.vs.post_shuffle & (1 << attrib_index)) {
			LLVMValueRef c[4];
			c[0] = ac_llvm_extract_elem(&ctx->ac, input, 2);
			c[1] = ac_llvm_extract_elem(&ctx->ac, input, 1);
			c[2] = ac_llvm_extract_elem(&ctx->ac, input, 0);
			c[3] = ac_llvm_extract_elem(&ctx->ac, input, 3);

			input = ac_build_gather_values(&ctx->ac, c, 4);
		}

		input = radv_fixup_vertex_input_fetches(ctx, input, num_channels,
							is_float);

		for (unsigned chan = 0; chan < 4; chan++) {
			LLVMValueRef llvm_chan = LLVMConstInt(ctx->ac.i32, chan, false);
			output[chan] = LLVMBuildExtractElement(ctx->ac.builder, input, llvm_chan, "");
			if (type == GLSL_TYPE_FLOAT16) {
				output[chan] = LLVMBuildBitCast(ctx->ac.builder, output[chan], ctx->ac.f32, "");
				output[chan] = LLVMBuildFPTrunc(ctx->ac.builder, output[chan], ctx->ac.f16, "");
			}
		}

		unsigned alpha_adjust = (ctx->args->options->key.vs.alpha_adjust >> (attrib_index * 2)) & 3;
		output[3] = adjust_vertex_fetch_alpha(ctx, alpha_adjust, output[3]);

		for (unsigned chan = 0; chan < 4; chan++) {
			output[chan] = ac_to_integer(&ctx->ac, output[chan]);
			if (type == GLSL_TYPE_UINT16 || type == GLSL_TYPE_INT16)
				output[chan] = LLVMBuildTrunc(ctx->ac.builder, output[chan], ctx->ac.i16, "");

			ctx->inputs[ac_llvm_reg_index_soa(variable->data.location + i, chan)] = output[chan];
		}
	}
}

static void
handle_vs_inputs(struct radv_shader_context *ctx,
                 struct nir_shader *nir) {
	nir_foreach_variable(variable, &nir->inputs)
		handle_vs_input_decl(ctx, variable);
}

static void
prepare_interp_optimize(struct radv_shader_context *ctx,
                        struct nir_shader *nir)
{
	bool uses_center = false;
	bool uses_centroid = false;
	nir_foreach_variable(variable, &nir->inputs) {
		if (glsl_get_base_type(glsl_without_array(variable->type)) != GLSL_TYPE_FLOAT ||
		    variable->data.sample)
			continue;

		if (variable->data.centroid)
			uses_centroid = true;
		else
			uses_center = true;
	}

	ctx->abi.persp_centroid = ac_get_arg(&ctx->ac, ctx->args->ac.persp_centroid);
	ctx->abi.linear_centroid = ac_get_arg(&ctx->ac, ctx->args->ac.linear_centroid);

	if (uses_center && uses_centroid) {
		LLVMValueRef sel = LLVMBuildICmp(ctx->ac.builder, LLVMIntSLT,
						 ac_get_arg(&ctx->ac, ctx->args->ac.prim_mask),
						 ctx->ac.i32_0, "");
		ctx->abi.persp_centroid =
			LLVMBuildSelect(ctx->ac.builder, sel,
					ac_get_arg(&ctx->ac, ctx->args->ac.persp_center),
					ctx->abi.persp_centroid, "");
		ctx->abi.linear_centroid =
			LLVMBuildSelect(ctx->ac.builder, sel,
					ac_get_arg(&ctx->ac, ctx->args->ac.linear_center),
					ctx->abi.linear_centroid, "");
	}
}

static void
scan_shader_output_decl(struct radv_shader_context *ctx,
			struct nir_variable *variable,
			struct nir_shader *shader,
			gl_shader_stage stage)
{
	int idx = variable->data.location + variable->data.index;
	unsigned attrib_count = glsl_count_attribute_slots(variable->type, false);
	uint64_t mask_attribs;

	variable->data.driver_location = idx * 4;

	/* tess ctrl has it's own load/store paths for outputs */
	if (stage == MESA_SHADER_TESS_CTRL)
		return;

	if (variable->data.compact) {
		unsigned component_count = variable->data.location_frac +
		                           glsl_get_length(variable->type);
		attrib_count = (component_count + 3) / 4;
	}

	mask_attribs = ((1ull << attrib_count) - 1) << idx;

	ctx->output_mask |= mask_attribs;
}


/* Initialize arguments for the shader export intrinsic */
static void
si_llvm_init_export_args(struct radv_shader_context *ctx,
			 LLVMValueRef *values,
			 unsigned enabled_channels,
			 unsigned target,
			 struct ac_export_args *args)
{
	/* Specify the channels that are enabled. */
	args->enabled_channels = enabled_channels;

	/* Specify whether the EXEC mask represents the valid mask */
	args->valid_mask = 0;

	/* Specify whether this is the last export */
	args->done = 0;

	/* Specify the target we are exporting */
	args->target = target;

	args->compr = false;
	args->out[0] = LLVMGetUndef(ctx->ac.f32);
	args->out[1] = LLVMGetUndef(ctx->ac.f32);
	args->out[2] = LLVMGetUndef(ctx->ac.f32);
	args->out[3] = LLVMGetUndef(ctx->ac.f32);

	if (!values)
		return;

	bool is_16bit = ac_get_type_size(LLVMTypeOf(values[0])) == 2;
	if (ctx->stage == MESA_SHADER_FRAGMENT) {
		unsigned index = target - V_008DFC_SQ_EXP_MRT;
		unsigned col_format = (ctx->args->options->key.fs.col_format >> (4 * index)) & 0xf;
		bool is_int8 = (ctx->args->options->key.fs.is_int8 >> index) & 1;
		bool is_int10 = (ctx->args->options->key.fs.is_int10 >> index) & 1;
		unsigned chan;

		LLVMValueRef (*packf)(struct ac_llvm_context *ctx, LLVMValueRef args[2]) = NULL;
		LLVMValueRef (*packi)(struct ac_llvm_context *ctx, LLVMValueRef args[2],
				      unsigned bits, bool hi) = NULL;

		switch(col_format) {
		case V_028714_SPI_SHADER_ZERO:
			args->enabled_channels = 0; /* writemask */
			args->target = V_008DFC_SQ_EXP_NULL;
			break;

		case V_028714_SPI_SHADER_32_R:
			args->enabled_channels = 1;
			args->out[0] = values[0];
			break;

		case V_028714_SPI_SHADER_32_GR:
			args->enabled_channels = 0x3;
			args->out[0] = values[0];
			args->out[1] = values[1];
			break;

		case V_028714_SPI_SHADER_32_AR:
			if (ctx->ac.chip_class >= GFX10) {
				args->enabled_channels = 0x3;
				args->out[0] = values[0];
				args->out[1] = values[3];
			} else {
				args->enabled_channels = 0x9;
				args->out[0] = values[0];
				args->out[3] = values[3];
			}
			break;

		case V_028714_SPI_SHADER_FP16_ABGR:
			args->enabled_channels = 0x5;
			packf = ac_build_cvt_pkrtz_f16;
			if (is_16bit) {
				for (unsigned chan = 0; chan < 4; chan++)
					values[chan] = LLVMBuildFPExt(ctx->ac.builder,
								      values[chan],
								      ctx->ac.f32, "");
			}
			break;

		case V_028714_SPI_SHADER_UNORM16_ABGR:
			args->enabled_channels = 0x5;
			packf = ac_build_cvt_pknorm_u16;
			break;

		case V_028714_SPI_SHADER_SNORM16_ABGR:
			args->enabled_channels = 0x5;
			packf = ac_build_cvt_pknorm_i16;
			break;

		case V_028714_SPI_SHADER_UINT16_ABGR:
			args->enabled_channels = 0x5;
			packi = ac_build_cvt_pk_u16;
			if (is_16bit) {
				for (unsigned chan = 0; chan < 4; chan++)
					values[chan] = LLVMBuildZExt(ctx->ac.builder,
								      ac_to_integer(&ctx->ac, values[chan]),
								      ctx->ac.i32, "");
			}
			break;

		case V_028714_SPI_SHADER_SINT16_ABGR:
			args->enabled_channels = 0x5;
			packi = ac_build_cvt_pk_i16;
			if (is_16bit) {
				for (unsigned chan = 0; chan < 4; chan++)
					values[chan] = LLVMBuildSExt(ctx->ac.builder,
								      ac_to_integer(&ctx->ac, values[chan]),
								      ctx->ac.i32, "");
			}
			break;

		default:
		case V_028714_SPI_SHADER_32_ABGR:
			memcpy(&args->out[0], values, sizeof(values[0]) * 4);
			break;
		}

		/* Pack f16 or norm_i16/u16. */
		if (packf) {
			for (chan = 0; chan < 2; chan++) {
				LLVMValueRef pack_args[2] = {
					values[2 * chan],
					values[2 * chan + 1]
				};
				LLVMValueRef packed;

				packed = packf(&ctx->ac, pack_args);
				args->out[chan] = ac_to_float(&ctx->ac, packed);
			}
			args->compr = 1; /* COMPR flag */
		}

		/* Pack i16/u16. */
		if (packi) {
			for (chan = 0; chan < 2; chan++) {
				LLVMValueRef pack_args[2] = {
					ac_to_integer(&ctx->ac, values[2 * chan]),
					ac_to_integer(&ctx->ac, values[2 * chan + 1])
				};
				LLVMValueRef packed;

				packed = packi(&ctx->ac, pack_args,
					       is_int8 ? 8 : is_int10 ? 10 : 16,
					       chan == 1);
				args->out[chan] = ac_to_float(&ctx->ac, packed);
			}
			args->compr = 1; /* COMPR flag */
		}
		return;
	}

	if (is_16bit) {
		for (unsigned chan = 0; chan < 4; chan++) {
			values[chan] = LLVMBuildBitCast(ctx->ac.builder, values[chan], ctx->ac.i16, "");
			args->out[chan] = LLVMBuildZExt(ctx->ac.builder, values[chan], ctx->ac.i32, "");
		}
	} else
		memcpy(&args->out[0], values, sizeof(values[0]) * 4);

	for (unsigned i = 0; i < 4; ++i)
		args->out[i] = ac_to_float(&ctx->ac, args->out[i]);
}

static void
radv_export_param(struct radv_shader_context *ctx, unsigned index,
		  LLVMValueRef *values, unsigned enabled_channels)
{
	struct ac_export_args args;

	si_llvm_init_export_args(ctx, values, enabled_channels,
				 V_008DFC_SQ_EXP_PARAM + index, &args);
	ac_build_export(&ctx->ac, &args);
}

static LLVMValueRef
radv_load_output(struct radv_shader_context *ctx, unsigned index, unsigned chan)
{
	LLVMValueRef output = ctx->abi.outputs[ac_llvm_reg_index_soa(index, chan)];
	return LLVMBuildLoad(ctx->ac.builder, output, "");
}

static void
radv_emit_stream_output(struct radv_shader_context *ctx,
			 LLVMValueRef const *so_buffers,
			 LLVMValueRef const *so_write_offsets,
			 const struct radv_stream_output *output,
			 struct radv_shader_output_values *shader_out)
{
	unsigned num_comps = util_bitcount(output->component_mask);
	unsigned buf = output->buffer;
	unsigned offset = output->offset;
	unsigned start;
	LLVMValueRef out[4];

	assert(num_comps && num_comps <= 4);
	if (!num_comps || num_comps > 4)
		return;

	/* Get the first component. */
	start = ffs(output->component_mask) - 1;

	/* Load the output as int. */
	for (int i = 0; i < num_comps; i++) {
		out[i] = ac_to_integer(&ctx->ac, shader_out->values[start + i]);
	}

	/* Pack the output. */
	LLVMValueRef vdata = NULL;

	switch (num_comps) {
	case 1: /* as i32 */
		vdata = out[0];
		break;
	case 2: /* as v2i32 */
	case 3: /* as v4i32 (aligned to 4) */
		out[3] = LLVMGetUndef(ctx->ac.i32);
		/* fall through */
	case 4: /* as v4i32 */
		vdata = ac_build_gather_values(&ctx->ac, out,
					       !ac_has_vec3_support(ctx->ac.chip_class, false) ?
					       util_next_power_of_two(num_comps) :
					       num_comps);
		break;
	}

	ac_build_buffer_store_dword(&ctx->ac, so_buffers[buf],
				    vdata, num_comps, so_write_offsets[buf],
				    ctx->ac.i32_0, offset,
				    ac_glc | ac_slc);
}

static void
radv_emit_streamout(struct radv_shader_context *ctx, unsigned stream)
{
	int i;

	/* Get bits [22:16], i.e. (so_param >> 16) & 127; */
	assert(ctx->args->streamout_config.used);
	LLVMValueRef so_vtx_count =
		ac_build_bfe(&ctx->ac,
			     ac_get_arg(&ctx->ac, ctx->args->streamout_config),
			     LLVMConstInt(ctx->ac.i32, 16, false),
			     LLVMConstInt(ctx->ac.i32, 7, false), false);

	LLVMValueRef tid = ac_get_thread_id(&ctx->ac);

	/* can_emit = tid < so_vtx_count; */
	LLVMValueRef can_emit = LLVMBuildICmp(ctx->ac.builder, LLVMIntULT,
					      tid, so_vtx_count, "");

	/* Emit the streamout code conditionally. This actually avoids
	 * out-of-bounds buffer access. The hw tells us via the SGPR
	 * (so_vtx_count) which threads are allowed to emit streamout data.
	 */
	ac_build_ifcc(&ctx->ac, can_emit, 6501);
	{
		/* The buffer offset is computed as follows:
		 *   ByteOffset = streamout_offset[buffer_id]*4 +
		 *                (streamout_write_index + thread_id)*stride[buffer_id] +
		 *                attrib_offset
		 */
		LLVMValueRef so_write_index =
			ac_get_arg(&ctx->ac, ctx->args->streamout_write_idx);

		/* Compute (streamout_write_index + thread_id). */
		so_write_index =
			LLVMBuildAdd(ctx->ac.builder, so_write_index, tid, "");

		/* Load the descriptor and compute the write offset for each
		 * enabled buffer.
		 */
		LLVMValueRef so_write_offset[4] = {};
		LLVMValueRef so_buffers[4] = {};
		LLVMValueRef buf_ptr = ac_get_arg(&ctx->ac, ctx->args->streamout_buffers);

		for (i = 0; i < 4; i++) {
			uint16_t stride = ctx->args->shader_info->so.strides[i];

			if (!stride)
				continue;

			LLVMValueRef offset =
				LLVMConstInt(ctx->ac.i32, i, false);

			so_buffers[i] = ac_build_load_to_sgpr(&ctx->ac,
							      buf_ptr, offset);

			LLVMValueRef so_offset =
				ac_get_arg(&ctx->ac, ctx->args->streamout_offset[i]);

			so_offset = LLVMBuildMul(ctx->ac.builder, so_offset,
						 LLVMConstInt(ctx->ac.i32, 4, false), "");

			so_write_offset[i] =
				ac_build_imad(&ctx->ac, so_write_index,
					      LLVMConstInt(ctx->ac.i32,
							   stride * 4, false),
					      so_offset);
		}

		/* Write streamout data. */
		for (i = 0; i < ctx->args->shader_info->so.num_outputs; i++) {
			struct radv_shader_output_values shader_out = {};
			struct radv_stream_output *output =
				&ctx->args->shader_info->so.outputs[i];

			if (stream != output->stream)
				continue;

			for (int j = 0; j < 4; j++) {
				shader_out.values[j] =
					radv_load_output(ctx, output->location, j);
			}

			radv_emit_stream_output(ctx, so_buffers,so_write_offset,
						output, &shader_out);
		}
	}
	ac_build_endif(&ctx->ac, 6501);
}

static void
radv_build_param_exports(struct radv_shader_context *ctx,
			 struct radv_shader_output_values *outputs,
			 unsigned noutput,
			 struct radv_vs_output_info *outinfo,
			 bool export_clip_dists)
{
	unsigned param_count = 0;

	for (unsigned i = 0; i < noutput; i++) {
		unsigned slot_name = outputs[i].slot_name;
		unsigned usage_mask = outputs[i].usage_mask;

		if (slot_name != VARYING_SLOT_LAYER &&
		    slot_name != VARYING_SLOT_PRIMITIVE_ID &&
		    slot_name != VARYING_SLOT_CLIP_DIST0 &&
		    slot_name != VARYING_SLOT_CLIP_DIST1 &&
		    slot_name < VARYING_SLOT_VAR0)
			continue;

		if ((slot_name == VARYING_SLOT_CLIP_DIST0 ||
		     slot_name == VARYING_SLOT_CLIP_DIST1) && !export_clip_dists)
			continue;

		radv_export_param(ctx, param_count, outputs[i].values, usage_mask);

		assert(i < ARRAY_SIZE(outinfo->vs_output_param_offset));
		outinfo->vs_output_param_offset[slot_name] = param_count++;
        }

	outinfo->param_exports = param_count;
}

/* Generate export instructions for hardware VS shader stage or NGG GS stage
 * (position and parameter data only).
 */
static void
radv_llvm_export_vs(struct radv_shader_context *ctx,
                    struct radv_shader_output_values *outputs,
                    unsigned noutput,
                    struct radv_vs_output_info *outinfo,
		    bool export_clip_dists)
{
	LLVMValueRef psize_value = NULL, layer_value = NULL, viewport_value = NULL;
	struct ac_export_args pos_args[4] = {};
	unsigned pos_idx, index;
	int i;

	/* Build position exports */
	for (i = 0; i < noutput; i++) {
		switch (outputs[i].slot_name) {
		case VARYING_SLOT_POS:
			si_llvm_init_export_args(ctx, outputs[i].values, 0xf,
						 V_008DFC_SQ_EXP_POS, &pos_args[0]);
			break;
		case VARYING_SLOT_PSIZ:
			psize_value = outputs[i].values[0];
			break;
		case VARYING_SLOT_LAYER:
			layer_value = outputs[i].values[0];
			break;
		case VARYING_SLOT_VIEWPORT:
			viewport_value = outputs[i].values[0];
			break;
		case VARYING_SLOT_CLIP_DIST0:
		case VARYING_SLOT_CLIP_DIST1:
			index = 2 + outputs[i].slot_index;
			si_llvm_init_export_args(ctx, outputs[i].values, 0xf,
						 V_008DFC_SQ_EXP_POS + index,
						 &pos_args[index]);
			break;
		default:
			break;
		}
	}

	/* We need to add the position output manually if it's missing. */
	if (!pos_args[0].out[0]) {
		pos_args[0].enabled_channels = 0xf; /* writemask */
		pos_args[0].valid_mask = 0; /* EXEC mask */
		pos_args[0].done = 0; /* last export? */
		pos_args[0].target = V_008DFC_SQ_EXP_POS;
		pos_args[0].compr = 0; /* COMPR flag */
		pos_args[0].out[0] = ctx->ac.f32_0; /* X */
		pos_args[0].out[1] = ctx->ac.f32_0; /* Y */
		pos_args[0].out[2] = ctx->ac.f32_0; /* Z */
		pos_args[0].out[3] = ctx->ac.f32_1;  /* W */
	}

	if (outinfo->writes_pointsize ||
	    outinfo->writes_layer ||
	    outinfo->writes_viewport_index) {
		pos_args[1].enabled_channels = ((outinfo->writes_pointsize == true ? 1 : 0) |
						(outinfo->writes_layer == true ? 4 : 0));
		pos_args[1].valid_mask = 0;
		pos_args[1].done = 0;
		pos_args[1].target = V_008DFC_SQ_EXP_POS + 1;
		pos_args[1].compr = 0;
		pos_args[1].out[0] = ctx->ac.f32_0; /* X */
		pos_args[1].out[1] = ctx->ac.f32_0; /* Y */
		pos_args[1].out[2] = ctx->ac.f32_0; /* Z */
		pos_args[1].out[3] = ctx->ac.f32_0;  /* W */

		if (outinfo->writes_pointsize == true)
			pos_args[1].out[0] = psize_value;
		if (outinfo->writes_layer == true)
			pos_args[1].out[2] = layer_value;
		if (outinfo->writes_viewport_index == true) {
			if (ctx->args->options->chip_class >= GFX9) {
				/* GFX9 has the layer in out.z[10:0] and the viewport
				 * index in out.z[19:16].
				 */
				LLVMValueRef v = viewport_value;
				v = ac_to_integer(&ctx->ac, v);
				v = LLVMBuildShl(ctx->ac.builder, v,
						 LLVMConstInt(ctx->ac.i32, 16, false),
						 "");
				v = LLVMBuildOr(ctx->ac.builder, v,
						ac_to_integer(&ctx->ac, pos_args[1].out[2]), "");

				pos_args[1].out[2] = ac_to_float(&ctx->ac, v);
				pos_args[1].enabled_channels |= 1 << 2;
			} else {
				pos_args[1].out[3] = viewport_value;
				pos_args[1].enabled_channels |= 1 << 3;
			}
		}
	}

	for (i = 0; i < 4; i++) {
		if (pos_args[i].out[0])
			outinfo->pos_exports++;
	}

	/* Navi10-14 skip POS0 exports if EXEC=0 and DONE=0, causing a hang.
	 * Setting valid_mask=1 prevents it and has no other effect.
	 */
	if (ctx->ac.family == CHIP_NAVI10 ||
	    ctx->ac.family == CHIP_NAVI12 ||
	    ctx->ac.family == CHIP_NAVI14)
		pos_args[0].valid_mask = 1;

<<<<<<< HEAD
	LLVMValueRef adjusted_index = index;
	if (!adjusted_index)
		adjusted_index = ctx->ac.i32_0;

	adjusted_index = LLVMBuildMul(builder, adjusted_index, LLVMConstInt(ctx->ac.i32, stride / type_size, 0), "");
=======
	pos_idx = 0;
	for (i = 0; i < 4; i++) {
		if (!pos_args[i].out[0])
			continue;

		/* Specify the target we are exporting */
		pos_args[i].target = V_008DFC_SQ_EXP_POS + pos_idx++;
>>>>>>> 4392cf2d

		if (pos_idx == outinfo->pos_exports)
			/* Specify that this is the last export */
			pos_args[i].done = 1;

<<<<<<< HEAD
	LLVMValueRef descriptor = ac_build_load_to_sgpr(&ctx->ac, list, adjusted_index);

	/* 3 plane formats always have same size and format for plane 1 & 2, so
	 * use the tail from plane 1 so that we can store only the first 16 bytes
	 * of the last plane. */
	if (desc_type == AC_DESC_PLANE_2) {
		LLVMValueRef descriptor2 = radv_get_sampler_desc(abi, descriptor_set, base_index, constant_index, index, AC_DESC_PLANE_1,image, write, bindless);

		LLVMValueRef components[8];
		for (unsigned i = 0; i < 4; ++i)
			components[i] = ac_llvm_extract_elem(&ctx->ac, descriptor, i);

		for (unsigned i = 4; i < 8; ++i)
			components[i] = ac_llvm_extract_elem(&ctx->ac, descriptor2, i);
		descriptor = ac_build_gather_values(&ctx->ac, components, 8);
	}

	return descriptor;
=======
		ac_build_export(&ctx->ac, &pos_args[i]);
	}

	/* Build parameter exports */
	radv_build_param_exports(ctx, outputs, noutput, outinfo, export_clip_dists);
>>>>>>> 4392cf2d
}

static void
handle_vs_outputs_post(struct radv_shader_context *ctx,
		       bool export_prim_id,
		       bool export_clip_dists,
		       struct radv_vs_output_info *outinfo)
{
	struct radv_shader_output_values *outputs;
	unsigned noutput = 0;

	if (ctx->args->options->key.has_multiview_view_index) {
		LLVMValueRef* tmp_out = &ctx->abi.outputs[ac_llvm_reg_index_soa(VARYING_SLOT_LAYER, 0)];
		if(!*tmp_out) {
			for(unsigned i = 0; i < 4; ++i)
				ctx->abi.outputs[ac_llvm_reg_index_soa(VARYING_SLOT_LAYER, i)] =
				            ac_build_alloca_undef(&ctx->ac, ctx->ac.f32, "");
		}

		LLVMValueRef view_index = ac_get_arg(&ctx->ac, ctx->args->ac.view_index);
		LLVMBuildStore(ctx->ac.builder, ac_to_float(&ctx->ac, view_index), *tmp_out);
		ctx->output_mask |= 1ull << VARYING_SLOT_LAYER;
	}

	memset(outinfo->vs_output_param_offset, AC_EXP_PARAM_UNDEFINED,
	       sizeof(outinfo->vs_output_param_offset));
	outinfo->pos_exports = 0;

	if (!ctx->args->options->use_ngg_streamout &&
	    ctx->args->shader_info->so.num_outputs &&
	    !ctx->args->is_gs_copy_shader) {
		/* The GS copy shader emission already emits streamout. */
		radv_emit_streamout(ctx, 0);
	}

	/* Allocate a temporary array for the output values. */
	unsigned num_outputs = util_bitcount64(ctx->output_mask) + export_prim_id;
	outputs = malloc(num_outputs * sizeof(outputs[0]));

	for (unsigned i = 0; i < AC_LLVM_MAX_OUTPUTS; ++i) {
		if (!(ctx->output_mask & (1ull << i)))
			continue;

		outputs[noutput].slot_name = i;
		outputs[noutput].slot_index = i == VARYING_SLOT_CLIP_DIST1;

		if (ctx->stage == MESA_SHADER_VERTEX &&
		    !ctx->args->is_gs_copy_shader) {
			outputs[noutput].usage_mask =
				ctx->args->shader_info->vs.output_usage_mask[i];
		} else if (ctx->stage == MESA_SHADER_TESS_EVAL) {
			outputs[noutput].usage_mask =
				ctx->args->shader_info->tes.output_usage_mask[i];
		} else {
			assert(ctx->args->is_gs_copy_shader);
			outputs[noutput].usage_mask =
				ctx->args->shader_info->gs.output_usage_mask[i];
		}

		for (unsigned j = 0; j < 4; j++) {
			outputs[noutput].values[j] =
				ac_to_float(&ctx->ac, radv_load_output(ctx, i, j));
		}

		noutput++;
	}

	/* Export PrimitiveID. */
	if (export_prim_id) {
		outputs[noutput].slot_name = VARYING_SLOT_PRIMITIVE_ID;
		outputs[noutput].slot_index = 0;
		outputs[noutput].usage_mask = 0x1;
		outputs[noutput].values[0] =
			ac_get_arg(&ctx->ac, ctx->args->vs_prim_id);
		for (unsigned j = 1; j < 4; j++)
			outputs[noutput].values[j] = ctx->ac.f32_0;
		noutput++;
	}

	radv_llvm_export_vs(ctx, outputs, noutput, outinfo, export_clip_dists);

	free(outputs);
}

static void
handle_es_outputs_post(struct radv_shader_context *ctx,
		       struct radv_es_output_info *outinfo)
{
	int j;
	LLVMValueRef lds_base = NULL;

	if (ctx->ac.chip_class  >= GFX9) {
		unsigned itemsize_dw = outinfo->esgs_itemsize / 4;
		LLVMValueRef vertex_idx = ac_get_thread_id(&ctx->ac);
		LLVMValueRef wave_idx =
			ac_unpack_param(&ctx->ac,
					ac_get_arg(&ctx->ac, ctx->args->merged_wave_info), 24, 4);
		vertex_idx = LLVMBuildOr(ctx->ac.builder, vertex_idx,
					 LLVMBuildMul(ctx->ac.builder, wave_idx,
						      LLVMConstInt(ctx->ac.i32,
								   ctx->ac.wave_size, false), ""), "");
		lds_base = LLVMBuildMul(ctx->ac.builder, vertex_idx,
					LLVMConstInt(ctx->ac.i32, itemsize_dw, 0), "");
	}

	for (unsigned i = 0; i < AC_LLVM_MAX_OUTPUTS; ++i) {
		LLVMValueRef dw_addr = NULL;
		LLVMValueRef *out_ptr = &ctx->abi.outputs[i * 4];
		unsigned output_usage_mask;
		int param_index;

		if (!(ctx->output_mask & (1ull << i)))
			continue;

		if (ctx->stage == MESA_SHADER_VERTEX) {
			output_usage_mask =
				ctx->args->shader_info->vs.output_usage_mask[i];
		} else {
			assert(ctx->stage == MESA_SHADER_TESS_EVAL);
			output_usage_mask =
				ctx->args->shader_info->tes.output_usage_mask[i];
		}

		param_index = shader_io_get_unique_index(i);

		if (lds_base) {
			dw_addr = LLVMBuildAdd(ctx->ac.builder, lds_base,
			                       LLVMConstInt(ctx->ac.i32, param_index * 4, false),
			                       "");
		}

		for (j = 0; j < 4; j++) {
			if (!(output_usage_mask & (1 << j)))
				continue;

			LLVMValueRef out_val = LLVMBuildLoad(ctx->ac.builder, out_ptr[j], "");
			out_val = ac_to_integer(&ctx->ac, out_val);
			out_val = LLVMBuildZExtOrBitCast(ctx->ac.builder, out_val, ctx->ac.i32, "");

			if (ctx->ac.chip_class  >= GFX9) {
				LLVMValueRef dw_addr_offset =
					LLVMBuildAdd(ctx->ac.builder, dw_addr,
						     LLVMConstInt(ctx->ac.i32,
								  j, false), "");

				ac_lds_store(&ctx->ac, dw_addr_offset, out_val);
			} else {
				ac_build_buffer_store_dword(&ctx->ac,
				                            ctx->esgs_ring,
				                            out_val, 1,
				                            NULL,
							    ac_get_arg(&ctx->ac, ctx->args->es2gs_offset),
				                            (4 * param_index + j) * 4,
				                            ac_glc | ac_slc | ac_swizzled);
			}
		}
	}
}

static void
handle_ls_outputs_post(struct radv_shader_context *ctx)
{
	LLVMValueRef vertex_id = ctx->rel_auto_id;
	uint32_t num_tcs_inputs = util_last_bit64(ctx->args->shader_info->vs.ls_outputs_written);
	LLVMValueRef vertex_dw_stride = LLVMConstInt(ctx->ac.i32, num_tcs_inputs * 4, false);
	LLVMValueRef base_dw_addr = LLVMBuildMul(ctx->ac.builder, vertex_id,
						 vertex_dw_stride, "");

	for (unsigned i = 0; i < AC_LLVM_MAX_OUTPUTS; ++i) {
		LLVMValueRef *out_ptr = &ctx->abi.outputs[i * 4];

		if (!(ctx->output_mask & (1ull << i)))
			continue;

		int param = shader_io_get_unique_index(i);
		LLVMValueRef dw_addr = LLVMBuildAdd(ctx->ac.builder, base_dw_addr,
						    LLVMConstInt(ctx->ac.i32, param * 4, false),
						    "");
		for (unsigned j = 0; j < 4; j++) {
			LLVMValueRef value = LLVMBuildLoad(ctx->ac.builder, out_ptr[j], "");
			value = ac_to_integer(&ctx->ac, value);
			value = LLVMBuildZExtOrBitCast(ctx->ac.builder, value, ctx->ac.i32, "");
			ac_lds_store(&ctx->ac, dw_addr, value);
			dw_addr = LLVMBuildAdd(ctx->ac.builder, dw_addr, ctx->ac.i32_1, "");
		}
	}
}

static LLVMValueRef get_wave_id_in_tg(struct radv_shader_context *ctx)
{
	return ac_unpack_param(&ctx->ac,
			       ac_get_arg(&ctx->ac, ctx->args->merged_wave_info), 24, 4);
}

static LLVMValueRef get_tgsize(struct radv_shader_context *ctx)
{
	return ac_unpack_param(&ctx->ac, ac_get_arg(&ctx->ac, ctx->args->merged_wave_info), 28, 4);
}

static LLVMValueRef get_thread_id_in_tg(struct radv_shader_context *ctx)
{
	LLVMBuilderRef builder = ctx->ac.builder;
	LLVMValueRef tmp;
	tmp = LLVMBuildMul(builder, get_wave_id_in_tg(ctx),
			   LLVMConstInt(ctx->ac.i32, ctx->ac.wave_size, false), "");
	return LLVMBuildAdd(builder, tmp, ac_get_thread_id(&ctx->ac), "");
}

static LLVMValueRef ngg_get_vtx_cnt(struct radv_shader_context *ctx)
{
	return ac_build_bfe(&ctx->ac, ac_get_arg(&ctx->ac, ctx->args->gs_tg_info),
			    LLVMConstInt(ctx->ac.i32, 12, false),
			    LLVMConstInt(ctx->ac.i32, 9, false),
			    false);
}

static LLVMValueRef ngg_get_prim_cnt(struct radv_shader_context *ctx)
{
	return ac_build_bfe(&ctx->ac, ac_get_arg(&ctx->ac, ctx->args->gs_tg_info),
			    LLVMConstInt(ctx->ac.i32, 22, false),
			    LLVMConstInt(ctx->ac.i32, 9, false),
			    false);
}

static LLVMValueRef ngg_get_ordered_id(struct radv_shader_context *ctx)
{
	return ac_build_bfe(&ctx->ac, ac_get_arg(&ctx->ac, ctx->args->gs_tg_info),
			    ctx->ac.i32_0,
			    LLVMConstInt(ctx->ac.i32, 12, false),
			    false);
}

static LLVMValueRef
ngg_gs_get_vertex_storage(struct radv_shader_context *ctx)
{
	unsigned num_outputs = util_bitcount64(ctx->output_mask);

	if (ctx->args->options->key.has_multiview_view_index)
		num_outputs++;

	LLVMTypeRef elements[2] = {
		LLVMArrayType(ctx->ac.i32, 4 * num_outputs),
		LLVMArrayType(ctx->ac.i8, 4),
	};
	LLVMTypeRef type = LLVMStructTypeInContext(ctx->ac.context, elements, 2, false);
	type = LLVMPointerType(LLVMArrayType(type, 0), AC_ADDR_SPACE_LDS);
	return LLVMBuildBitCast(ctx->ac.builder, ctx->gs_ngg_emit, type, "");
}

/**
 * Return a pointer to the LDS storage reserved for the N'th vertex, where N
 * is in emit order; that is:
 * - during the epilogue, N is the threadidx (relative to the entire threadgroup)
 * - during vertex emit, i.e. while the API GS shader invocation is running,
 *   N = threadidx * gs_max_out_vertices + emitidx
 *
 * Goals of the LDS memory layout:
 * 1. Eliminate bank conflicts on write for geometry shaders that have all emits
 *    in uniform control flow
 * 2. Eliminate bank conflicts on read for export if, additionally, there is no
 *    culling
 * 3. Agnostic to the number of waves (since we don't know it before compiling)
 * 4. Allow coalescing of LDS instructions (ds_write_b128 etc.)
 * 5. Avoid wasting memory.
 *
 * We use an AoS layout due to point 4 (this also helps point 3). In an AoS
 * layout, elimination of bank conflicts requires that each vertex occupy an
 * odd number of dwords. We use the additional dword to store the output stream
 * index as well as a flag to indicate whether this vertex ends a primitive
 * for rasterization.
 *
 * Swizzling is required to satisfy points 1 and 2 simultaneously.
 *
 * Vertices are stored in export order (gsthread * gs_max_out_vertices + emitidx).
 * Indices are swizzled in groups of 32, which ensures point 1 without
 * disturbing point 2.
 *
 * \return an LDS pointer to type {[N x i32], [4 x i8]}
 */
static LLVMValueRef
ngg_gs_vertex_ptr(struct radv_shader_context *ctx, LLVMValueRef vertexidx)
{
	LLVMBuilderRef builder = ctx->ac.builder;
	LLVMValueRef storage = ngg_gs_get_vertex_storage(ctx);

	/* gs_max_out_vertices = 2^(write_stride_2exp) * some odd number */
	unsigned write_stride_2exp = ffs(ctx->shader->info.gs.vertices_out) - 1;
	if (write_stride_2exp) {
		LLVMValueRef row =
			LLVMBuildLShr(builder, vertexidx,
				      LLVMConstInt(ctx->ac.i32, 5, false), "");
		LLVMValueRef swizzle =
			LLVMBuildAnd(builder, row,
				     LLVMConstInt(ctx->ac.i32, (1u << write_stride_2exp) - 1,
						  false), "");
		vertexidx = LLVMBuildXor(builder, vertexidx, swizzle, "");
	}

	return ac_build_gep0(&ctx->ac, storage, vertexidx);
}

static LLVMValueRef
ngg_gs_emit_vertex_ptr(struct radv_shader_context *ctx, LLVMValueRef gsthread,
		       LLVMValueRef emitidx)
{
	LLVMBuilderRef builder = ctx->ac.builder;
	LLVMValueRef tmp;

	tmp = LLVMConstInt(ctx->ac.i32, ctx->shader->info.gs.vertices_out, false);
	tmp = LLVMBuildMul(builder, tmp, gsthread, "");
	const LLVMValueRef vertexidx = LLVMBuildAdd(builder, tmp, emitidx, "");
	return ngg_gs_vertex_ptr(ctx, vertexidx);
}

static LLVMValueRef
ngg_gs_get_emit_output_ptr(struct radv_shader_context *ctx, LLVMValueRef vertexptr,
			   unsigned out_idx)
{
	LLVMValueRef gep_idx[3] = {
		ctx->ac.i32_0, /* implied C-style array */
		ctx->ac.i32_0, /* first struct entry */
		LLVMConstInt(ctx->ac.i32, out_idx, false),
	};
	return LLVMBuildGEP(ctx->ac.builder, vertexptr, gep_idx, 3, "");
}

static LLVMValueRef
ngg_gs_get_emit_primflag_ptr(struct radv_shader_context *ctx, LLVMValueRef vertexptr,
			     unsigned stream)
{
	LLVMValueRef gep_idx[3] = {
		ctx->ac.i32_0, /* implied C-style array */
		ctx->ac.i32_1, /* second struct entry */
		LLVMConstInt(ctx->ac.i32, stream, false),
	};
	return LLVMBuildGEP(ctx->ac.builder, vertexptr, gep_idx, 3, "");
}

static struct radv_stream_output *
radv_get_stream_output_by_loc(struct radv_streamout_info *so, unsigned location)
{
	for (unsigned i = 0; i < so->num_outputs; ++i) {
		if (so->outputs[i].location == location)
			return &so->outputs[i];
	}

	return NULL;
}

static void build_streamout_vertex(struct radv_shader_context *ctx,
				   LLVMValueRef *so_buffer, LLVMValueRef *wg_offset_dw,
				   unsigned stream, LLVMValueRef offset_vtx,
				   LLVMValueRef vertexptr)
{
	struct radv_streamout_info *so = &ctx->args->shader_info->so;
	LLVMBuilderRef builder = ctx->ac.builder;
	LLVMValueRef offset[4] = {};
	LLVMValueRef tmp;

	for (unsigned buffer = 0; buffer < 4; ++buffer) {
		if (!wg_offset_dw[buffer])
			continue;

		tmp = LLVMBuildMul(builder, offset_vtx,
				   LLVMConstInt(ctx->ac.i32, so->strides[buffer], false), "");
		tmp = LLVMBuildAdd(builder, wg_offset_dw[buffer], tmp, "");
		offset[buffer] = LLVMBuildShl(builder, tmp, LLVMConstInt(ctx->ac.i32, 2, false), "");
	}

	if (ctx->stage == MESA_SHADER_GEOMETRY) {
		struct radv_shader_output_values outputs[AC_LLVM_MAX_OUTPUTS];
		unsigned noutput = 0;
		unsigned out_idx = 0;

		for (unsigned i = 0; i < AC_LLVM_MAX_OUTPUTS; ++i) {
			unsigned output_usage_mask =
				ctx->args->shader_info->gs.output_usage_mask[i];
			uint8_t output_stream =
				output_stream = ctx->args->shader_info->gs.output_streams[i];

			if (!(ctx->output_mask & (1ull << i)) ||
			    output_stream != stream)
				continue;

			outputs[noutput].slot_name = i;
			outputs[noutput].slot_index = i == VARYING_SLOT_CLIP_DIST1;
			outputs[noutput].usage_mask = output_usage_mask;

			int length = util_last_bit(output_usage_mask);

			for (unsigned j = 0; j < length; j++, out_idx++) {
				if (!(output_usage_mask & (1 << j)))
					continue;

				tmp = ac_build_gep0(&ctx->ac, vertexptr,
						    LLVMConstInt(ctx->ac.i32, out_idx, false));
				outputs[noutput].values[j] = LLVMBuildLoad(builder, tmp, "");
			}

			for (unsigned j = length; j < 4; j++)
				outputs[noutput].values[j] = LLVMGetUndef(ctx->ac.f32);

			noutput++;
		}

		for (unsigned i = 0; i < noutput; i++) {
			struct radv_stream_output *output =
				radv_get_stream_output_by_loc(so, outputs[i].slot_name);

			if (!output ||
			    output->stream != stream)
				continue;

			struct radv_shader_output_values out = {};

			for (unsigned j = 0; j < 4; j++) {
				out.values[j] = outputs[i].values[j];
			}

			radv_emit_stream_output(ctx, so_buffer, offset, output, &out);
		}
	} else {
		for (unsigned i = 0; i < so->num_outputs; ++i) {
			struct radv_stream_output *output =
				&ctx->args->shader_info->so.outputs[i];

			if (stream != output->stream)
				continue;

			struct radv_shader_output_values out = {};

			for (unsigned comp = 0; comp < 4; comp++) {
				if (!(output->component_mask & (1 << comp)))
					continue;

				tmp = ac_build_gep0(&ctx->ac, vertexptr,
						    LLVMConstInt(ctx->ac.i32, 4 * i + comp, false));
				out.values[comp] = LLVMBuildLoad(builder, tmp, "");
			}

			radv_emit_stream_output(ctx, so_buffer, offset, output, &out);
		}
	}
}

struct ngg_streamout {
	LLVMValueRef num_vertices;

	/* per-thread data */
	LLVMValueRef prim_enable[4]; /* i1 per stream */
	LLVMValueRef vertices[3]; /* [N x i32] addrspace(LDS)* */

	/* Output */
	LLVMValueRef emit[4]; /* per-stream emitted primitives (only valid for used streams) */
};

/**
 * Build streamout logic.
 *
 * Implies a barrier.
 *
 * Writes number of emitted primitives to gs_ngg_scratch[4:7].
 *
 * Clobbers gs_ngg_scratch[8:].
 */
static void build_streamout(struct radv_shader_context *ctx,
			    struct ngg_streamout *nggso)
{
	struct radv_streamout_info *so = &ctx->args->shader_info->so;
	LLVMBuilderRef builder = ctx->ac.builder;
	LLVMValueRef buf_ptr = ac_get_arg(&ctx->ac, ctx->args->streamout_buffers);
	LLVMValueRef tid = get_thread_id_in_tg(ctx);
	LLVMValueRef cond, tmp, tmp2;
	LLVMValueRef i32_2 = LLVMConstInt(ctx->ac.i32, 2, false);
	LLVMValueRef i32_4 = LLVMConstInt(ctx->ac.i32, 4, false);
	LLVMValueRef i32_8 = LLVMConstInt(ctx->ac.i32, 8, false);
	LLVMValueRef so_buffer[4] = {};
	unsigned max_num_vertices = 1 + (nggso->vertices[1] ? 1 : 0) +
					(nggso->vertices[2] ? 1 : 0);
	LLVMValueRef prim_stride_dw[4] = {};
	LLVMValueRef prim_stride_dw_vgpr = LLVMGetUndef(ctx->ac.i32);
	int stream_for_buffer[4] = { -1, -1, -1, -1 };
	unsigned bufmask_for_stream[4] = {};
	bool isgs = ctx->stage == MESA_SHADER_GEOMETRY;
	unsigned scratch_emit_base = isgs ? 4 : 0;
	LLVMValueRef scratch_emit_basev = isgs ? i32_4 : ctx->ac.i32_0;
	unsigned scratch_offset_base = isgs ? 8 : 4;
	LLVMValueRef scratch_offset_basev = isgs ? i32_8 : i32_4;

	ac_llvm_add_target_dep_function_attr(ctx->main_function,
					     "amdgpu-gds-size", 256);

	/* Determine the mapping of streamout buffers to vertex streams. */
	for (unsigned i = 0; i < so->num_outputs; ++i) {
		unsigned buf = so->outputs[i].buffer;
		unsigned stream = so->outputs[i].stream;
		assert(stream_for_buffer[buf] < 0 || stream_for_buffer[buf] == stream);
		stream_for_buffer[buf] = stream;
		bufmask_for_stream[stream] |= 1 << buf;
	}

	for (unsigned buffer = 0; buffer < 4; ++buffer) {
		if (stream_for_buffer[buffer] == -1)
			continue;

		assert(so->strides[buffer]);

		LLVMValueRef stride_for_buffer =
			LLVMConstInt(ctx->ac.i32, so->strides[buffer], false);
		prim_stride_dw[buffer] =
			LLVMBuildMul(builder, stride_for_buffer,
				     nggso->num_vertices, "");
		prim_stride_dw_vgpr = ac_build_writelane(
			&ctx->ac, prim_stride_dw_vgpr, prim_stride_dw[buffer],
			LLVMConstInt(ctx->ac.i32, buffer, false));

		LLVMValueRef offset = LLVMConstInt(ctx->ac.i32, buffer, false);
		so_buffer[buffer] = ac_build_load_to_sgpr(&ctx->ac, buf_ptr,
							  offset);
	}

	cond = LLVMBuildICmp(builder, LLVMIntEQ, get_wave_id_in_tg(ctx), ctx->ac.i32_0, "");
	ac_build_ifcc(&ctx->ac, cond, 5200);
	{
		LLVMTypeRef gdsptr = LLVMPointerType(ctx->ac.i32, AC_ADDR_SPACE_GDS);
		LLVMValueRef gdsbase = LLVMBuildIntToPtr(builder, ctx->ac.i32_0, gdsptr, "");

		/* Advance the streamout offsets in GDS. */
		LLVMValueRef offsets_vgpr = ac_build_alloca_undef(&ctx->ac, ctx->ac.i32, "");
		LLVMValueRef generated_by_stream_vgpr = ac_build_alloca_undef(&ctx->ac, ctx->ac.i32, "");

		cond = LLVMBuildICmp(builder, LLVMIntULT, ac_get_thread_id(&ctx->ac), i32_4, "");
		ac_build_ifcc(&ctx->ac, cond, 5210);
		{
			/* Fetch the number of generated primitives and store
			 * it in GDS for later use.
			 */
			if (isgs) {
				tmp = ac_build_gep0(&ctx->ac, ctx->gs_ngg_scratch, tid);
				tmp = LLVMBuildLoad(builder, tmp, "");
			} else {
				tmp = ac_build_writelane(&ctx->ac, ctx->ac.i32_0,
						ngg_get_prim_cnt(ctx), ctx->ac.i32_0);
			}
			LLVMBuildStore(builder, tmp, generated_by_stream_vgpr);

			unsigned swizzle[4];
			int unused_stream = -1;
			for (unsigned stream = 0; stream < 4; ++stream) {
				if (!ctx->args->shader_info->gs.num_stream_output_components[stream]) {
					unused_stream = stream;
					break;
				}
			}
			for (unsigned buffer = 0; buffer < 4; ++buffer) {
				if (stream_for_buffer[buffer] >= 0) {
					swizzle[buffer] = stream_for_buffer[buffer];
				} else {
					assert(unused_stream >= 0);
					swizzle[buffer] = unused_stream;
				}
			}

			tmp = ac_build_quad_swizzle(&ctx->ac, tmp,
				swizzle[0], swizzle[1], swizzle[2], swizzle[3]);
			tmp = LLVMBuildMul(builder, tmp, prim_stride_dw_vgpr, "");

			LLVMValueRef args[] = {
				LLVMBuildIntToPtr(builder, ngg_get_ordered_id(ctx), gdsptr, ""),
				tmp,
				ctx->ac.i32_0, // ordering
				ctx->ac.i32_0, // scope
				ctx->ac.i1false, // isVolatile
				LLVMConstInt(ctx->ac.i32, 4 << 24, false), // OA index
				ctx->ac.i1true, // wave release
				ctx->ac.i1true, // wave done
			};

			tmp = ac_build_intrinsic(&ctx->ac, "llvm.amdgcn.ds.ordered.add",
						 ctx->ac.i32, args, ARRAY_SIZE(args), 0);

			/* Keep offsets in a VGPR for quick retrieval via readlane by
			 * the first wave for bounds checking, and also store in LDS
			 * for retrieval by all waves later. */
			LLVMBuildStore(builder, tmp, offsets_vgpr);

			tmp2 = LLVMBuildAdd(builder, ac_get_thread_id(&ctx->ac),
					    scratch_offset_basev, "");
			tmp2 = ac_build_gep0(&ctx->ac, ctx->gs_ngg_scratch, tmp2);
			LLVMBuildStore(builder, tmp, tmp2);
		}
		ac_build_endif(&ctx->ac, 5210);

		/* Determine the max emit per buffer. This is done via the SALU, in part
		 * because LLVM can't generate divide-by-multiply if we try to do this
		 * via VALU with one lane per buffer.
		 */
		LLVMValueRef max_emit[4] = {};
		for (unsigned buffer = 0; buffer < 4; ++buffer) {
			if (stream_for_buffer[buffer] == -1)
				continue;

			/* Compute the streamout buffer size in DWORD. */
			LLVMValueRef bufsize_dw =
				LLVMBuildLShr(builder,
					LLVMBuildExtractElement(builder, so_buffer[buffer], i32_2, ""),
					i32_2, "");

			/* Load the streamout buffer offset from GDS. */
			tmp = LLVMBuildLoad(builder, offsets_vgpr, "");
			LLVMValueRef offset_dw =
				ac_build_readlane(&ctx->ac, tmp,
						LLVMConstInt(ctx->ac.i32, buffer, false));

			/* Compute the remaining size to emit. */
			LLVMValueRef remaining_dw =
				LLVMBuildSub(builder, bufsize_dw, offset_dw, "");
			tmp = LLVMBuildUDiv(builder, remaining_dw,
					    prim_stride_dw[buffer], "");

			cond = LLVMBuildICmp(builder, LLVMIntULT,
					     bufsize_dw, offset_dw, "");
			max_emit[buffer] = LLVMBuildSelect(builder, cond,
							   ctx->ac.i32_0, tmp, "");
		}

		/* Determine the number of emitted primitives per stream and fixup the
		 * GDS counter if necessary.
		 *
		 * This is complicated by the fact that a single stream can emit to
		 * multiple buffers (but luckily not vice versa).
		 */
		LLVMValueRef emit_vgpr = ctx->ac.i32_0;

		for (unsigned stream = 0; stream < 4; ++stream) {
			if (!ctx->args->shader_info->gs.num_stream_output_components[stream])
				continue;

			/* Load the number of generated primitives from GDS and
			 * determine that number for the given stream.
			 */
			tmp = LLVMBuildLoad(builder, generated_by_stream_vgpr, "");
			LLVMValueRef generated =
				ac_build_readlane(&ctx->ac, tmp,
						  LLVMConstInt(ctx->ac.i32, stream, false));


			/* Compute the number of emitted primitives. */
			LLVMValueRef emit = generated;
			for (unsigned buffer = 0; buffer < 4; ++buffer) {
				if (stream_for_buffer[buffer] == stream)
					emit = ac_build_umin(&ctx->ac, emit, max_emit[buffer]);
			}

			/* Store the number of emitted primitives for that
			 * stream.
			 */
			emit_vgpr = ac_build_writelane(&ctx->ac, emit_vgpr, emit,
						       LLVMConstInt(ctx->ac.i32, stream, false));

			/* Fixup the offset using a plain GDS atomic if we overflowed. */
			cond = LLVMBuildICmp(builder, LLVMIntULT, emit, generated, "");
			ac_build_ifcc(&ctx->ac, cond, 5221); /* scalar branch */
			tmp = LLVMBuildLShr(builder,
					    LLVMConstInt(ctx->ac.i32, bufmask_for_stream[stream], false),
					    ac_get_thread_id(&ctx->ac), "");
			tmp = LLVMBuildTrunc(builder, tmp, ctx->ac.i1, "");
			ac_build_ifcc(&ctx->ac, tmp, 5222);
			{
				tmp = LLVMBuildSub(builder, generated, emit, "");
				tmp = LLVMBuildMul(builder, tmp, prim_stride_dw_vgpr, "");
				tmp2 = LLVMBuildGEP(builder, gdsbase, &tid, 1, "");
				LLVMBuildAtomicRMW(builder, LLVMAtomicRMWBinOpSub, tmp2, tmp,
						   LLVMAtomicOrderingMonotonic, false);
			}
			ac_build_endif(&ctx->ac, 5222);
			ac_build_endif(&ctx->ac, 5221);
		}

		/* Store the number of emitted primitives to LDS for later use. */
		cond = LLVMBuildICmp(builder, LLVMIntULT, ac_get_thread_id(&ctx->ac), i32_4, "");
		ac_build_ifcc(&ctx->ac, cond, 5225);
		{
			tmp = LLVMBuildAdd(builder, ac_get_thread_id(&ctx->ac),
					   scratch_emit_basev, "");
			tmp = ac_build_gep0(&ctx->ac, ctx->gs_ngg_scratch, tmp);
			LLVMBuildStore(builder, emit_vgpr, tmp);
		}
		ac_build_endif(&ctx->ac, 5225);
	}
	ac_build_endif(&ctx->ac, 5200);

	/* Determine the workgroup-relative per-thread / primitive offset into
	 * the streamout buffers */
	struct ac_wg_scan primemit_scan[4] = {};

	if (isgs) {
		for (unsigned stream = 0; stream < 4; ++stream) {
			if (!ctx->args->shader_info->gs.num_stream_output_components[stream])
				continue;

			primemit_scan[stream].enable_exclusive = true;
			primemit_scan[stream].op = nir_op_iadd;
			primemit_scan[stream].src = nggso->prim_enable[stream];
			primemit_scan[stream].scratch =
				ac_build_gep0(&ctx->ac, ctx->gs_ngg_scratch,
					LLVMConstInt(ctx->ac.i32, 12 + 8 * stream, false));
			primemit_scan[stream].waveidx = get_wave_id_in_tg(ctx);
			primemit_scan[stream].numwaves = get_tgsize(ctx);
			primemit_scan[stream].maxwaves = 8;
			ac_build_wg_scan_top(&ctx->ac, &primemit_scan[stream]);
		}
	}

	ac_build_s_barrier(&ctx->ac);

	/* Fetch the per-buffer offsets and per-stream emit counts in all waves. */
	LLVMValueRef wgoffset_dw[4] = {};

	{
		LLVMValueRef scratch_vgpr;

		tmp = ac_build_gep0(&ctx->ac, ctx->gs_ngg_scratch, ac_get_thread_id(&ctx->ac));
		scratch_vgpr = LLVMBuildLoad(builder, tmp, "");

		for (unsigned buffer = 0; buffer < 4; ++buffer) {
			if (stream_for_buffer[buffer] >= 0) {
				wgoffset_dw[buffer] = ac_build_readlane(
					&ctx->ac, scratch_vgpr,
					LLVMConstInt(ctx->ac.i32, scratch_offset_base + buffer, false));
			}
		}

		for (unsigned stream = 0; stream < 4; ++stream) {
			if (ctx->args->shader_info->gs.num_stream_output_components[stream]) {
				nggso->emit[stream] = ac_build_readlane(
					&ctx->ac, scratch_vgpr,
					LLVMConstInt(ctx->ac.i32, scratch_emit_base + stream, false));
			}
		}
	}

	/* Write out primitive data */
	for (unsigned stream = 0; stream < 4; ++stream) {
		if (!ctx->args->shader_info->gs.num_stream_output_components[stream])
			continue;

		if (isgs) {
			ac_build_wg_scan_bottom(&ctx->ac, &primemit_scan[stream]);
		} else {
			primemit_scan[stream].result_exclusive = tid;
		}

		cond = LLVMBuildICmp(builder, LLVMIntULT,
				    primemit_scan[stream].result_exclusive,
				    nggso->emit[stream], "");
		cond = LLVMBuildAnd(builder, cond, nggso->prim_enable[stream], "");
		ac_build_ifcc(&ctx->ac, cond, 5240);
		{
			LLVMValueRef offset_vtx =
				LLVMBuildMul(builder, primemit_scan[stream].result_exclusive,
					     nggso->num_vertices, "");

			for (unsigned i = 0; i < max_num_vertices; ++i) {
				cond = LLVMBuildICmp(builder, LLVMIntULT,
						    LLVMConstInt(ctx->ac.i32, i, false),
						    nggso->num_vertices, "");
				ac_build_ifcc(&ctx->ac, cond, 5241);
				build_streamout_vertex(ctx, so_buffer, wgoffset_dw,
						       stream, offset_vtx, nggso->vertices[i]);
				ac_build_endif(&ctx->ac, 5241);
				offset_vtx = LLVMBuildAdd(builder, offset_vtx, ctx->ac.i32_1, "");
			}
		}
		ac_build_endif(&ctx->ac, 5240);
	}
}

static unsigned ngg_nogs_vertex_size(struct radv_shader_context *ctx)
{
	unsigned lds_vertex_size = 0;

	if (ctx->args->shader_info->so.num_outputs)
		lds_vertex_size = 4 * ctx->args->shader_info->so.num_outputs + 1;

	return lds_vertex_size;
}

/**
 * Returns an `[N x i32] addrspace(LDS)*` pointing at contiguous LDS storage
 * for the vertex outputs.
 */
static LLVMValueRef ngg_nogs_vertex_ptr(struct radv_shader_context *ctx,
					LLVMValueRef vtxid)
{
	/* The extra dword is used to avoid LDS bank conflicts. */
	unsigned vertex_size = ngg_nogs_vertex_size(ctx);
	LLVMTypeRef ai32 = LLVMArrayType(ctx->ac.i32, vertex_size);
	LLVMTypeRef pai32 = LLVMPointerType(ai32, AC_ADDR_SPACE_LDS);
	LLVMValueRef tmp = LLVMBuildBitCast(ctx->ac.builder, ctx->esgs_ring, pai32, "");
	return LLVMBuildGEP(ctx->ac.builder, tmp, &vtxid, 1, "");
}

static void
handle_ngg_outputs_post_1(struct radv_shader_context *ctx)
{
	struct radv_streamout_info *so = &ctx->args->shader_info->so;
	LLVMBuilderRef builder = ctx->ac.builder;
	LLVMValueRef vertex_ptr = NULL;
	LLVMValueRef tmp, tmp2;

	assert((ctx->stage == MESA_SHADER_VERTEX ||
	        ctx->stage == MESA_SHADER_TESS_EVAL) && !ctx->args->is_gs_copy_shader);

	if (!ctx->args->shader_info->so.num_outputs)
		return;

	vertex_ptr = ngg_nogs_vertex_ptr(ctx, get_thread_id_in_tg(ctx));

	for (unsigned i = 0; i < so->num_outputs; ++i) {
		struct radv_stream_output *output =
			&ctx->args->shader_info->so.outputs[i];

		unsigned loc = output->location;

		for (unsigned comp = 0; comp < 4; comp++) {
			if (!(output->component_mask & (1 << comp)))
				continue;

			tmp = ac_build_gep0(&ctx->ac, vertex_ptr,
					    LLVMConstInt(ctx->ac.i32, 4 * i + comp, false));
			tmp2 = LLVMBuildLoad(builder,
					     ctx->abi.outputs[4 * loc + comp], "");
			tmp2 = ac_to_integer(&ctx->ac, tmp2);
			LLVMBuildStore(builder, tmp2, tmp);
		}
	}
}

static void
handle_ngg_outputs_post_2(struct radv_shader_context *ctx)
{
	LLVMBuilderRef builder = ctx->ac.builder;
	LLVMValueRef tmp;

	assert((ctx->stage == MESA_SHADER_VERTEX ||
	        ctx->stage == MESA_SHADER_TESS_EVAL) && !ctx->args->is_gs_copy_shader);

	LLVMValueRef prims_in_wave = ac_unpack_param(&ctx->ac,
						     ac_get_arg(&ctx->ac, ctx->args->merged_wave_info), 8, 8);
	LLVMValueRef vtx_in_wave = ac_unpack_param(&ctx->ac, 
						   ac_get_arg(&ctx->ac, ctx->args->merged_wave_info), 0, 8);
	LLVMValueRef is_gs_thread = LLVMBuildICmp(builder, LLVMIntULT,
						  ac_get_thread_id(&ctx->ac), prims_in_wave, "");
	LLVMValueRef is_es_thread = LLVMBuildICmp(builder, LLVMIntULT,
						  ac_get_thread_id(&ctx->ac), vtx_in_wave, "");
	LLVMValueRef vtxindex[] = {
		ac_unpack_param(&ctx->ac, ac_get_arg(&ctx->ac, ctx->args->gs_vtx_offset[0]), 0, 16),
		ac_unpack_param(&ctx->ac, ac_get_arg(&ctx->ac, ctx->args->gs_vtx_offset[0]), 16, 16),
		ac_unpack_param(&ctx->ac, ac_get_arg(&ctx->ac, ctx->args->gs_vtx_offset[2]), 0, 16),
	};

	/* Determine the number of vertices per primitive. */
	unsigned num_vertices;
	LLVMValueRef num_vertices_val;

	if (ctx->stage == MESA_SHADER_VERTEX) {
		LLVMValueRef outprim_val =
			LLVMConstInt(ctx->ac.i32,
				     ctx->args->options->key.vs.outprim, false);
		num_vertices_val = LLVMBuildAdd(builder, outprim_val,
						ctx->ac.i32_1, "");
		num_vertices = 3; /* TODO: optimize for points & lines */
	} else {
		assert(ctx->stage == MESA_SHADER_TESS_EVAL);

		if (ctx->shader->info.tess.point_mode)
			num_vertices = 1;
		else if (ctx->shader->info.tess.primitive_mode == GL_ISOLINES)
			num_vertices = 2;
		else
			num_vertices = 3;

		num_vertices_val = LLVMConstInt(ctx->ac.i32, num_vertices, false);
	}

	/* Streamout */
	if (ctx->args->shader_info->so.num_outputs) {
		struct ngg_streamout nggso = {};

		nggso.num_vertices = num_vertices_val;
		nggso.prim_enable[0] = is_gs_thread;

		for (unsigned i = 0; i < num_vertices; ++i)
			nggso.vertices[i] = ngg_nogs_vertex_ptr(ctx, vtxindex[i]);

		build_streamout(ctx, &nggso);
	}

	/* Copy Primitive IDs from GS threads to the LDS address corresponding
	 * to the ES thread of the provoking vertex.
	 */
	if (ctx->stage == MESA_SHADER_VERTEX &&
	    ctx->args->options->key.vs_common_out.export_prim_id) {
		if (ctx->args->shader_info->so.num_outputs)
			ac_build_s_barrier(&ctx->ac);

		ac_build_ifcc(&ctx->ac, is_gs_thread, 5400);
		/* Extract the PROVOKING_VTX_INDEX field. */
		LLVMValueRef provoking_vtx_in_prim =
			LLVMConstInt(ctx->ac.i32, 0, false);

		/* provoking_vtx_index = vtxindex[provoking_vtx_in_prim]; */
		LLVMValueRef indices = ac_build_gather_values(&ctx->ac, vtxindex, 3);
		LLVMValueRef provoking_vtx_index =
			LLVMBuildExtractElement(builder, indices, provoking_vtx_in_prim, "");

		LLVMBuildStore(builder, ac_get_arg(&ctx->ac, ctx->args->ac.gs_prim_id),
			       ac_build_gep0(&ctx->ac, ctx->esgs_ring, provoking_vtx_index));
		ac_build_endif(&ctx->ac, 5400);
	}

	/* TODO: primitive culling */

	ac_build_sendmsg_gs_alloc_req(&ctx->ac, get_wave_id_in_tg(ctx),
				      ngg_get_vtx_cnt(ctx), ngg_get_prim_cnt(ctx));

	/* TODO: streamout queries */
	/* Export primitive data to the index buffer.
	 *
	 * For the first version, we will always build up all three indices
	 * independent of the primitive type. The additional garbage data
	 * shouldn't hurt.
	 *
	 * TODO: culling depends on the primitive type, so can have some
	 * interaction here.
	 */
	ac_build_ifcc(&ctx->ac, is_gs_thread, 6001);
	{
		struct ac_ngg_prim prim = {};

		if (ctx->args->options->key.vs_common_out.as_ngg_passthrough) {
			prim.passthrough = ac_get_arg(&ctx->ac, ctx->args->gs_vtx_offset[0]);
		} else {
			prim.num_vertices = num_vertices;
			prim.isnull = ctx->ac.i1false;
			memcpy(prim.index, vtxindex, sizeof(vtxindex[0]) * 3);

			for (unsigned i = 0; i < num_vertices; ++i) {
				tmp = LLVMBuildLShr(builder,
						    ac_get_arg(&ctx->ac, ctx->args->ac.gs_invocation_id),
						    LLVMConstInt(ctx->ac.i32, 8 + i, false), "");
				prim.edgeflag[i] = LLVMBuildTrunc(builder, tmp, ctx->ac.i1, "");
			}
		}

		ac_build_export_prim(&ctx->ac, &prim);
	}
	ac_build_endif(&ctx->ac, 6001);

	/* Export per-vertex data (positions and parameters). */
	ac_build_ifcc(&ctx->ac, is_es_thread, 6002);
	{
		struct radv_vs_output_info *outinfo =
			ctx->stage == MESA_SHADER_TESS_EVAL ?
			&ctx->args->shader_info->tes.outinfo : &ctx->args->shader_info->vs.outinfo;

		/* Exporting the primitive ID is handled below. */
		/* TODO: use the new VS export path */
		handle_vs_outputs_post(ctx, false,
				       ctx->args->options->key.vs_common_out.export_clip_dists,
				       outinfo);

		if (ctx->args->options->key.vs_common_out.export_prim_id) {
			unsigned param_count = outinfo->param_exports;
			LLVMValueRef values[4];

			if (ctx->stage == MESA_SHADER_VERTEX) {
				/* Wait for GS stores to finish. */
				ac_build_s_barrier(&ctx->ac);

				tmp = ac_build_gep0(&ctx->ac, ctx->esgs_ring,
						    get_thread_id_in_tg(ctx));
				values[0] = LLVMBuildLoad(builder, tmp, "");
			} else {
				assert(ctx->stage == MESA_SHADER_TESS_EVAL);
				values[0] = ac_get_arg(&ctx->ac, ctx->args->ac.tes_patch_id);
			}

			values[0] = ac_to_float(&ctx->ac, values[0]);
			for (unsigned j = 1; j < 4; j++)
				values[j] = ctx->ac.f32_0;

			radv_export_param(ctx, param_count, values, 0x1);

			outinfo->vs_output_param_offset[VARYING_SLOT_PRIMITIVE_ID] = param_count++;
			outinfo->param_exports = param_count;
		}
	}
	ac_build_endif(&ctx->ac, 6002);
}

static void gfx10_ngg_gs_emit_prologue(struct radv_shader_context *ctx)
{
	/* Zero out the part of LDS scratch that is used to accumulate the
	 * per-stream generated primitive count.
	 */
	LLVMBuilderRef builder = ctx->ac.builder;
	LLVMValueRef scratchptr = ctx->gs_ngg_scratch;
	LLVMValueRef tid = get_thread_id_in_tg(ctx);
	LLVMBasicBlockRef merge_block;
	LLVMValueRef cond;

	LLVMValueRef fn = LLVMGetBasicBlockParent(LLVMGetInsertBlock(ctx->ac.builder));
	LLVMBasicBlockRef then_block = LLVMAppendBasicBlockInContext(ctx->ac.context, fn, "");
	merge_block = LLVMAppendBasicBlockInContext(ctx->ac.context, fn, "");

	cond = LLVMBuildICmp(builder, LLVMIntULT, tid, LLVMConstInt(ctx->ac.i32, 4, false), "");
	LLVMBuildCondBr(ctx->ac.builder, cond, then_block, merge_block);
	LLVMPositionBuilderAtEnd(ctx->ac.builder, then_block);

	LLVMValueRef ptr = ac_build_gep0(&ctx->ac, scratchptr, tid);
	LLVMBuildStore(builder, ctx->ac.i32_0, ptr);

	LLVMBuildBr(ctx->ac.builder, merge_block);
	LLVMPositionBuilderAtEnd(ctx->ac.builder, merge_block);

	ac_build_s_barrier(&ctx->ac);
}

static void gfx10_ngg_gs_emit_epilogue_1(struct radv_shader_context *ctx)
{
	LLVMBuilderRef builder = ctx->ac.builder;
	LLVMValueRef i8_0 = LLVMConstInt(ctx->ac.i8, 0, false);
	LLVMValueRef tmp;

	/* Zero out remaining (non-emitted) primitive flags.
	 *
	 * Note: Alternatively, we could pass the relevant gs_next_vertex to
	 *       the emit threads via LDS. This is likely worse in the expected
	 *       typical case where each GS thread emits the full set of
	 *       vertices.
	 */
	for (unsigned stream = 0; stream < 4; ++stream) {
		unsigned num_components;

		num_components =
			ctx->args->shader_info->gs.num_stream_output_components[stream];
		if (!num_components)
			continue;

		const LLVMValueRef gsthread = get_thread_id_in_tg(ctx);

		ac_build_bgnloop(&ctx->ac, 5100);

		const LLVMValueRef vertexidx =
			LLVMBuildLoad(builder, ctx->gs_next_vertex[stream], "");
		tmp = LLVMBuildICmp(builder, LLVMIntUGE, vertexidx,
			LLVMConstInt(ctx->ac.i32, ctx->shader->info.gs.vertices_out, false), "");
		ac_build_ifcc(&ctx->ac, tmp, 5101);
		ac_build_break(&ctx->ac);
		ac_build_endif(&ctx->ac, 5101);

		tmp = LLVMBuildAdd(builder, vertexidx, ctx->ac.i32_1, "");
		LLVMBuildStore(builder, tmp, ctx->gs_next_vertex[stream]);

		tmp = ngg_gs_emit_vertex_ptr(ctx, gsthread, vertexidx);
		LLVMBuildStore(builder, i8_0,
			       ngg_gs_get_emit_primflag_ptr(ctx, tmp, stream));

		ac_build_endloop(&ctx->ac, 5100);
	}

	/* Accumulate generated primitives counts across the entire threadgroup. */
	for (unsigned stream = 0; stream < 4; ++stream) {
		unsigned num_components;

		num_components =
			ctx->args->shader_info->gs.num_stream_output_components[stream];
		if (!num_components)
			continue;

		LLVMValueRef numprims =
			LLVMBuildLoad(builder, ctx->gs_generated_prims[stream], "");
		numprims = ac_build_reduce(&ctx->ac, numprims, nir_op_iadd, ctx->ac.wave_size);

		tmp = LLVMBuildICmp(builder, LLVMIntEQ, ac_get_thread_id(&ctx->ac), ctx->ac.i32_0, "");
		ac_build_ifcc(&ctx->ac, tmp, 5105);
		{
			LLVMBuildAtomicRMW(builder, LLVMAtomicRMWBinOpAdd,
					   ac_build_gep0(&ctx->ac, ctx->gs_ngg_scratch,
							 LLVMConstInt(ctx->ac.i32, stream, false)),
					   numprims, LLVMAtomicOrderingMonotonic, false);
		}
		ac_build_endif(&ctx->ac, 5105);
	}
}

static void gfx10_ngg_gs_emit_epilogue_2(struct radv_shader_context *ctx)
{
	const unsigned verts_per_prim = si_conv_gl_prim_to_vertices(ctx->shader->info.gs.output_primitive);
	LLVMBuilderRef builder = ctx->ac.builder;
	LLVMValueRef tmp, tmp2;

	ac_build_s_barrier(&ctx->ac);

	const LLVMValueRef tid = get_thread_id_in_tg(ctx);
	LLVMValueRef num_emit_threads = ngg_get_prim_cnt(ctx);

	/* Streamout */
	if (ctx->args->shader_info->so.num_outputs) {
		struct ngg_streamout nggso = {};

		nggso.num_vertices = LLVMConstInt(ctx->ac.i32, verts_per_prim, false);

		LLVMValueRef vertexptr = ngg_gs_vertex_ptr(ctx, tid);
		for (unsigned stream = 0; stream < 4; ++stream) {
			if (!ctx->args->shader_info->gs.num_stream_output_components[stream])
				continue;

			tmp = LLVMBuildLoad(builder,
					    ngg_gs_get_emit_primflag_ptr(ctx, vertexptr, stream), "");
			tmp = LLVMBuildTrunc(builder, tmp, ctx->ac.i1, "");
			tmp2 = LLVMBuildICmp(builder, LLVMIntULT, tid, num_emit_threads, "");
			nggso.prim_enable[stream] = LLVMBuildAnd(builder, tmp, tmp2, "");
		}

		for (unsigned i = 0; i < verts_per_prim; ++i) {
			tmp = LLVMBuildSub(builder, tid,
					   LLVMConstInt(ctx->ac.i32, verts_per_prim - i - 1, false), "");
			tmp = ngg_gs_vertex_ptr(ctx, tmp);
			nggso.vertices[i] = ac_build_gep0(&ctx->ac, tmp, ctx->ac.i32_0);
		}

		build_streamout(ctx, &nggso);
	}

	/* Write shader query data. */
	tmp = ac_get_arg(&ctx->ac, ctx->args->ngg_gs_state);
	tmp = LLVMBuildTrunc(builder, tmp, ctx->ac.i1, "");
	ac_build_ifcc(&ctx->ac, tmp, 5109);
	tmp = LLVMBuildICmp(builder, LLVMIntULT, tid,
			    LLVMConstInt(ctx->ac.i32, 4, false), "");
	ac_build_ifcc(&ctx->ac, tmp, 5110);
	{
		tmp = LLVMBuildLoad(builder, ac_build_gep0(&ctx->ac, ctx->gs_ngg_scratch, tid), "");

		ac_llvm_add_target_dep_function_attr(ctx->main_function,
						     "amdgpu-gds-size", 256);

		LLVMTypeRef gdsptr = LLVMPointerType(ctx->ac.i32, AC_ADDR_SPACE_GDS);
		LLVMValueRef gdsbase = LLVMBuildIntToPtr(builder, ctx->ac.i32_0, gdsptr, "");

		const char *sync_scope = LLVM_VERSION_MAJOR >= 9 ? "workgroup-one-as" : "workgroup";

		/* Use a plain GDS atomic to accumulate the number of generated
		 * primitives.
		 */
		ac_build_atomic_rmw(&ctx->ac, LLVMAtomicRMWBinOpAdd, gdsbase,
				    tmp, sync_scope);
	}
	ac_build_endif(&ctx->ac, 5110);
	ac_build_endif(&ctx->ac, 5109);

	/* TODO: culling */

	/* Determine vertex liveness. */
	LLVMValueRef vertliveptr = ac_build_alloca(&ctx->ac, ctx->ac.i1, "vertexlive");

	tmp = LLVMBuildICmp(builder, LLVMIntULT, tid, num_emit_threads, "");
	ac_build_ifcc(&ctx->ac, tmp, 5120);
	{
		for (unsigned i = 0; i < verts_per_prim; ++i) {
			const LLVMValueRef primidx =
				LLVMBuildAdd(builder, tid,
					     LLVMConstInt(ctx->ac.i32, i, false), "");

			if (i > 0) {
				tmp = LLVMBuildICmp(builder, LLVMIntULT, primidx, num_emit_threads, "");
				ac_build_ifcc(&ctx->ac, tmp, 5121 + i);
			}

			/* Load primitive liveness */
			tmp = ngg_gs_vertex_ptr(ctx, primidx);
			tmp = LLVMBuildLoad(builder,
					    ngg_gs_get_emit_primflag_ptr(ctx, tmp, 0), "");
			const LLVMValueRef primlive =
				LLVMBuildTrunc(builder, tmp, ctx->ac.i1, "");

			tmp = LLVMBuildLoad(builder, vertliveptr, "");
			tmp = LLVMBuildOr(builder, tmp, primlive, ""),
			LLVMBuildStore(builder, tmp, vertliveptr);

			if (i > 0)
				ac_build_endif(&ctx->ac, 5121 + i);
		}
	}
	ac_build_endif(&ctx->ac, 5120);

	/* Inclusive scan addition across the current wave. */
	LLVMValueRef vertlive = LLVMBuildLoad(builder, vertliveptr, "");
	struct ac_wg_scan vertlive_scan = {};
	vertlive_scan.op = nir_op_iadd;
	vertlive_scan.enable_reduce = true;
	vertlive_scan.enable_exclusive = true;
	vertlive_scan.src = vertlive;
	vertlive_scan.scratch = ac_build_gep0(&ctx->ac, ctx->gs_ngg_scratch, ctx->ac.i32_0);
	vertlive_scan.waveidx = get_wave_id_in_tg(ctx);
	vertlive_scan.numwaves = get_tgsize(ctx);
	vertlive_scan.maxwaves = 8;

	ac_build_wg_scan(&ctx->ac, &vertlive_scan);

	/* Skip all exports (including index exports) when possible. At least on
	 * early gfx10 revisions this is also to avoid hangs.
	 */
	LLVMValueRef have_exports =
		LLVMBuildICmp(builder, LLVMIntNE, vertlive_scan.result_reduce, ctx->ac.i32_0, "");
	num_emit_threads =
		LLVMBuildSelect(builder, have_exports, num_emit_threads, ctx->ac.i32_0, "");

	/* Allocate export space. Send this message as early as possible, to
	 * hide the latency of the SQ <-> SPI roundtrip.
	 *
	 * Note: We could consider compacting primitives for export as well.
	 *       PA processes 1 non-null prim / clock, but it fetches 4 DW of
	 *       prim data per clock and skips null primitives at no additional
	 *       cost. So compacting primitives can only be beneficial when
	 *       there are 4 or more contiguous null primitives in the export
	 *       (in the common case of single-dword prim exports).
	 */
	ac_build_sendmsg_gs_alloc_req(&ctx->ac, get_wave_id_in_tg(ctx),
				      vertlive_scan.result_reduce, num_emit_threads);

	/* Setup the reverse vertex compaction permutation. We re-use stream 1
	 * of the primitive liveness flags, relying on the fact that each
	 * threadgroup can have at most 256 threads. */
	ac_build_ifcc(&ctx->ac, vertlive, 5130);
	{
		tmp = ngg_gs_vertex_ptr(ctx, vertlive_scan.result_exclusive);
		tmp2 = LLVMBuildTrunc(builder, tid, ctx->ac.i8, "");
		LLVMBuildStore(builder, tmp2,
			       ngg_gs_get_emit_primflag_ptr(ctx, tmp, 1));
	}
	ac_build_endif(&ctx->ac, 5130);

	ac_build_s_barrier(&ctx->ac);

	/* Export primitive data */
	tmp = LLVMBuildICmp(builder, LLVMIntULT, tid, num_emit_threads, "");
	ac_build_ifcc(&ctx->ac, tmp, 5140);
	{
		LLVMValueRef flags;
		struct ac_ngg_prim prim = {};
		prim.num_vertices = verts_per_prim;

		tmp = ngg_gs_vertex_ptr(ctx, tid);
		flags = LLVMBuildLoad(builder,
				      ngg_gs_get_emit_primflag_ptr(ctx, tmp, 0), "");
		prim.isnull = LLVMBuildNot(builder, LLVMBuildTrunc(builder, flags, ctx->ac.i1, ""), "");

		for (unsigned i = 0; i < verts_per_prim; ++i) {
			prim.index[i] = LLVMBuildSub(builder, vertlive_scan.result_exclusive,
				LLVMConstInt(ctx->ac.i32, verts_per_prim - i - 1, false), "");
			prim.edgeflag[i] = ctx->ac.i1false;
		}

		/* Geometry shaders output triangle strips, but NGG expects
		 * triangles. We need to change the vertex order for odd
		 * triangles to get correct front/back facing by swapping 2
		 * vertex indices, but we also have to keep the provoking
		 * vertex in the same place.
		 */
		if (verts_per_prim == 3) {
			LLVMValueRef is_odd = LLVMBuildLShr(builder, flags, ctx->ac.i8_1, "");
			is_odd = LLVMBuildTrunc(builder, is_odd, ctx->ac.i1, "");

			struct ac_ngg_prim in = prim;
			prim.index[0] = in.index[0];
			prim.index[1] = LLVMBuildSelect(builder, is_odd,
							in.index[2], in.index[1], "");
			prim.index[2] = LLVMBuildSelect(builder, is_odd,
							in.index[1], in.index[2], "");
		}

		ac_build_export_prim(&ctx->ac, &prim);
	}
	ac_build_endif(&ctx->ac, 5140);

	/* Export position and parameter data */
	tmp = LLVMBuildICmp(builder, LLVMIntULT, tid, vertlive_scan.result_reduce, "");
	ac_build_ifcc(&ctx->ac, tmp, 5145);
	{
		struct radv_vs_output_info *outinfo = &ctx->args->shader_info->vs.outinfo;
		bool export_view_index = ctx->args->options->key.has_multiview_view_index;
		struct radv_shader_output_values *outputs;
		unsigned noutput = 0;

		/* Allocate a temporary array for the output values. */
		unsigned num_outputs = util_bitcount64(ctx->output_mask) + export_view_index;
		outputs = calloc(num_outputs, sizeof(outputs[0]));

		memset(outinfo->vs_output_param_offset, AC_EXP_PARAM_UNDEFINED,
		       sizeof(outinfo->vs_output_param_offset));
		outinfo->pos_exports = 0;

		tmp = ngg_gs_vertex_ptr(ctx, tid);
		tmp = LLVMBuildLoad(builder,
				    ngg_gs_get_emit_primflag_ptr(ctx, tmp, 1), "");
		tmp = LLVMBuildZExt(builder, tmp, ctx->ac.i32, "");
		const LLVMValueRef vertexptr = ngg_gs_vertex_ptr(ctx, tmp);

		unsigned out_idx = 0;
		for (unsigned i = 0; i < AC_LLVM_MAX_OUTPUTS; ++i) {
			unsigned output_usage_mask =
				ctx->args->shader_info->gs.output_usage_mask[i];
			int length = util_last_bit(output_usage_mask);

			if (!(ctx->output_mask & (1ull << i)))
				continue;

			outputs[noutput].slot_name = i;
			outputs[noutput].slot_index = i == VARYING_SLOT_CLIP_DIST1;
			outputs[noutput].usage_mask = output_usage_mask;

			for (unsigned j = 0; j < length; j++, out_idx++) {
				if (!(output_usage_mask & (1 << j)))
					continue;

				tmp = ngg_gs_get_emit_output_ptr(ctx, vertexptr, out_idx);
				tmp = LLVMBuildLoad(builder, tmp, "");

				LLVMTypeRef type = LLVMGetAllocatedType(ctx->abi.outputs[ac_llvm_reg_index_soa(i, j)]);
				if (ac_get_type_size(type) == 2) {
					tmp = ac_to_integer(&ctx->ac, tmp);
					tmp = LLVMBuildTrunc(ctx->ac.builder, tmp, ctx->ac.i16, "");
				}

				outputs[noutput].values[j] = ac_to_float(&ctx->ac, tmp);
			}

			for (unsigned j = length; j < 4; j++)
				outputs[noutput].values[j] = LLVMGetUndef(ctx->ac.f32);

			noutput++;
		}

		/* Export ViewIndex. */
		if (export_view_index) {
			outputs[noutput].slot_name = VARYING_SLOT_LAYER;
			outputs[noutput].slot_index = 0;
			outputs[noutput].usage_mask = 0x1;
			outputs[noutput].values[0] =
				ac_to_float(&ctx->ac, ac_get_arg(&ctx->ac, ctx->args->ac.view_index));
			for (unsigned j = 1; j < 4; j++)
				outputs[noutput].values[j] = ctx->ac.f32_0;
			noutput++;
		}

		radv_llvm_export_vs(ctx, outputs, noutput, outinfo,
				    ctx->args->options->key.vs_common_out.export_clip_dists);
		FREE(outputs);
	}
	ac_build_endif(&ctx->ac, 5145);
}

static void gfx10_ngg_gs_emit_vertex(struct radv_shader_context *ctx,
				     unsigned stream,
				     LLVMValueRef *addrs)
{
	LLVMBuilderRef builder = ctx->ac.builder;
	LLVMValueRef tmp;
	const LLVMValueRef vertexidx =
		LLVMBuildLoad(builder, ctx->gs_next_vertex[stream], "");

	/* If this thread has already emitted the declared maximum number of
	 * vertices, skip the write: excessive vertex emissions are not
	 * supposed to have any effect.
	 */
	const LLVMValueRef can_emit =
		LLVMBuildICmp(builder, LLVMIntULT, vertexidx,
			      LLVMConstInt(ctx->ac.i32, ctx->shader->info.gs.vertices_out, false), "");
	ac_build_ifcc(&ctx->ac, can_emit, 9001);

	tmp = LLVMBuildAdd(builder, vertexidx, ctx->ac.i32_1, "");
	tmp = LLVMBuildSelect(builder, can_emit, tmp, vertexidx, "");
	LLVMBuildStore(builder, tmp, ctx->gs_next_vertex[stream]);

	const LLVMValueRef vertexptr =
		ngg_gs_emit_vertex_ptr(ctx, get_thread_id_in_tg(ctx), vertexidx);
	unsigned out_idx = 0;
	for (unsigned i = 0; i < AC_LLVM_MAX_OUTPUTS; ++i) {
		unsigned output_usage_mask =
			ctx->args->shader_info->gs.output_usage_mask[i];
		uint8_t output_stream =
			ctx->args->shader_info->gs.output_streams[i];
		LLVMValueRef *out_ptr = &addrs[i * 4];
		int length = util_last_bit(output_usage_mask);

		if (!(ctx->output_mask & (1ull << i)) ||
		    output_stream != stream)
			continue;

		for (unsigned j = 0; j < length; j++, out_idx++) {
			if (!(output_usage_mask & (1 << j)))
				continue;

			LLVMValueRef out_val = LLVMBuildLoad(ctx->ac.builder,
							     out_ptr[j], "");
			out_val = ac_to_integer(&ctx->ac, out_val);
			out_val = LLVMBuildZExtOrBitCast(ctx->ac.builder, out_val, ctx->ac.i32, "");

			LLVMBuildStore(builder, out_val,
				       ngg_gs_get_emit_output_ptr(ctx, vertexptr, out_idx));
		}
	}
	assert(out_idx * 4 <= ctx->args->shader_info->gs.gsvs_vertex_size);

	/* Determine and store whether this vertex completed a primitive. */
	const LLVMValueRef curverts = LLVMBuildLoad(builder, ctx->gs_curprim_verts[stream], "");

	tmp = LLVMConstInt(ctx->ac.i32, si_conv_gl_prim_to_vertices(ctx->shader->info.gs.output_primitive) - 1, false);
	const LLVMValueRef iscompleteprim =
		LLVMBuildICmp(builder, LLVMIntUGE, curverts, tmp, "");

	/* Since the geometry shader emits triangle strips, we need to
	 * track which primitive is odd and swap vertex indices to get
	 * the correct vertex order.
	 */
	LLVMValueRef is_odd = ctx->ac.i1false;
	if (stream == 0 &&
	    si_conv_gl_prim_to_vertices(ctx->shader->info.gs.output_primitive) == 3) {
		tmp = LLVMBuildAnd(builder, curverts, ctx->ac.i32_1, "");
		is_odd = LLVMBuildICmp(builder, LLVMIntEQ, tmp, ctx->ac.i32_1, "");
	}

	tmp = LLVMBuildAdd(builder, curverts, ctx->ac.i32_1, "");
	LLVMBuildStore(builder, tmp, ctx->gs_curprim_verts[stream]);

	/* The per-vertex primitive flag encoding:
	 *   bit 0: whether this vertex finishes a primitive
	 *   bit 1: whether the primitive is odd (if we are emitting triangle strips)
	 */
	tmp = LLVMBuildZExt(builder, iscompleteprim, ctx->ac.i8, "");
	tmp = LLVMBuildOr(builder, tmp,
			  LLVMBuildShl(builder,
				       LLVMBuildZExt(builder, is_odd, ctx->ac.i8, ""),
				       ctx->ac.i8_1, ""), "");
	LLVMBuildStore(builder, tmp,
		       ngg_gs_get_emit_primflag_ptr(ctx, vertexptr, stream));

	tmp = LLVMBuildLoad(builder, ctx->gs_generated_prims[stream], "");
	tmp = LLVMBuildAdd(builder, tmp, LLVMBuildZExt(builder, iscompleteprim, ctx->ac.i32, ""), "");
	LLVMBuildStore(builder, tmp, ctx->gs_generated_prims[stream]);

	ac_build_endif(&ctx->ac, 9001);
}

static void
write_tess_factors(struct radv_shader_context *ctx)
{
	unsigned stride, outer_comps, inner_comps;
	LLVMValueRef tcs_rel_ids = ac_get_arg(&ctx->ac, ctx->args->ac.tcs_rel_ids);
	LLVMValueRef invocation_id = ac_unpack_param(&ctx->ac, tcs_rel_ids, 8, 5);
	LLVMValueRef rel_patch_id = ac_unpack_param(&ctx->ac, tcs_rel_ids, 0, 8);
	unsigned tess_inner_index = 0, tess_outer_index;
	LLVMValueRef lds_base, lds_inner = NULL, lds_outer, byteoffset, buffer;
	LLVMValueRef out[6], vec0, vec1, tf_base, inner[4], outer[4];
	int i;
	ac_emit_barrier(&ctx->ac, ctx->stage);

	switch (ctx->args->options->key.tcs.primitive_mode) {
	case GL_ISOLINES:
		stride = 2;
		outer_comps = 2;
		inner_comps = 0;
		break;
	case GL_TRIANGLES:
		stride = 4;
		outer_comps = 3;
		inner_comps = 1;
		break;
	case GL_QUADS:
		stride = 6;
		outer_comps = 4;
		inner_comps = 2;
		break;
	default:
		return;
	}

	ac_build_ifcc(&ctx->ac,
			LLVMBuildICmp(ctx->ac.builder, LLVMIntEQ,
				      invocation_id, ctx->ac.i32_0, ""), 6503);

	lds_base = get_tcs_out_current_patch_data_offset(ctx);

	if (inner_comps) {
		tess_inner_index = shader_io_get_unique_index(VARYING_SLOT_TESS_LEVEL_INNER);
		lds_inner = LLVMBuildAdd(ctx->ac.builder, lds_base,
					 LLVMConstInt(ctx->ac.i32, tess_inner_index * 4, false), "");
	}

	tess_outer_index = shader_io_get_unique_index(VARYING_SLOT_TESS_LEVEL_OUTER);
	lds_outer = LLVMBuildAdd(ctx->ac.builder, lds_base,
				 LLVMConstInt(ctx->ac.i32, tess_outer_index * 4, false), "");

	for (i = 0; i < 4; i++) {
		inner[i] = LLVMGetUndef(ctx->ac.i32);
		outer[i] = LLVMGetUndef(ctx->ac.i32);
	}

	// LINES reversal
	if (ctx->args->options->key.tcs.primitive_mode == GL_ISOLINES) {
		outer[0] = out[1] = ac_lds_load(&ctx->ac, lds_outer);
		lds_outer = LLVMBuildAdd(ctx->ac.builder, lds_outer,
					 ctx->ac.i32_1, "");
		outer[1] = out[0] = ac_lds_load(&ctx->ac, lds_outer);
	} else {
		for (i = 0; i < outer_comps; i++) {
			outer[i] = out[i] =
				ac_lds_load(&ctx->ac, lds_outer);
			lds_outer = LLVMBuildAdd(ctx->ac.builder, lds_outer,
						 ctx->ac.i32_1, "");
		}
		for (i = 0; i < inner_comps; i++) {
			inner[i] = out[outer_comps+i] =
				ac_lds_load(&ctx->ac, lds_inner);
			lds_inner = LLVMBuildAdd(ctx->ac.builder, lds_inner,
						 ctx->ac.i32_1, "");
		}
	}

	/* Convert the outputs to vectors for stores. */
	vec0 = ac_build_gather_values(&ctx->ac, out, MIN2(stride, 4));
	vec1 = NULL;

	if (stride > 4)
		vec1 = ac_build_gather_values(&ctx->ac, out + 4, stride - 4);


	buffer = ctx->hs_ring_tess_factor;
	tf_base = ac_get_arg(&ctx->ac, ctx->args->tess_factor_offset);
	byteoffset = LLVMBuildMul(ctx->ac.builder, rel_patch_id,
				  LLVMConstInt(ctx->ac.i32, 4 * stride, false), "");
	unsigned tf_offset = 0;

	if (ctx->ac.chip_class <= GFX8) {
		ac_build_ifcc(&ctx->ac,
		                LLVMBuildICmp(ctx->ac.builder, LLVMIntEQ,
		                              rel_patch_id, ctx->ac.i32_0, ""), 6504);

		/* Store the dynamic HS control word. */
		ac_build_buffer_store_dword(&ctx->ac, buffer,
					    LLVMConstInt(ctx->ac.i32, 0x80000000, false),
					    1, ctx->ac.i32_0, tf_base,
					    0, ac_glc);
		tf_offset += 4;

		ac_build_endif(&ctx->ac, 6504);
	}

	/* Store the tessellation factors. */
	ac_build_buffer_store_dword(&ctx->ac, buffer, vec0,
				    MIN2(stride, 4), byteoffset, tf_base,
				    tf_offset, ac_glc);
	if (vec1)
		ac_build_buffer_store_dword(&ctx->ac, buffer, vec1,
					    stride - 4, byteoffset, tf_base,
					    16 + tf_offset, ac_glc);

	//store to offchip for TES to read - only if TES reads them
	if (ctx->args->options->key.tcs.tes_reads_tess_factors) {
		LLVMValueRef inner_vec, outer_vec, tf_outer_offset;
		LLVMValueRef tf_inner_offset;
		unsigned param_outer, param_inner;

		param_outer = shader_io_get_unique_index(VARYING_SLOT_TESS_LEVEL_OUTER);
		tf_outer_offset = get_tcs_tes_buffer_address(ctx, NULL,
							     LLVMConstInt(ctx->ac.i32, param_outer, 0));

		outer_vec = ac_build_gather_values(&ctx->ac, outer,
						   util_next_power_of_two(outer_comps));

		ac_build_buffer_store_dword(&ctx->ac, ctx->hs_ring_tess_offchip, outer_vec,
					    outer_comps, tf_outer_offset,
					    ac_get_arg(&ctx->ac, ctx->args->oc_lds),
					    0, ac_glc);
		if (inner_comps) {
			param_inner = shader_io_get_unique_index(VARYING_SLOT_TESS_LEVEL_INNER);
			tf_inner_offset = get_tcs_tes_buffer_address(ctx, NULL,
								     LLVMConstInt(ctx->ac.i32, param_inner, 0));

			inner_vec = inner_comps == 1 ? inner[0] :
				ac_build_gather_values(&ctx->ac, inner, inner_comps);
			ac_build_buffer_store_dword(&ctx->ac, ctx->hs_ring_tess_offchip, inner_vec,
						    inner_comps, tf_inner_offset,
						    ac_get_arg(&ctx->ac, ctx->args->oc_lds),
						    0, ac_glc);
		}
	}
	
	ac_build_endif(&ctx->ac, 6503);
}

static void
handle_tcs_outputs_post(struct radv_shader_context *ctx)
{
	write_tess_factors(ctx);
}

static bool
si_export_mrt_color(struct radv_shader_context *ctx,
		    LLVMValueRef *color, unsigned index,
		    struct ac_export_args *args)
{
	/* Export */
	si_llvm_init_export_args(ctx, color, 0xf,
				 V_008DFC_SQ_EXP_MRT + index, args);
	if (!args->enabled_channels)
		return false; /* unnecessary NULL export */

	return true;
}

static void
radv_export_mrt_z(struct radv_shader_context *ctx,
		  LLVMValueRef depth, LLVMValueRef stencil,
		  LLVMValueRef samplemask)
{
	struct ac_export_args args;

	ac_export_mrt_z(&ctx->ac, depth, stencil, samplemask, &args);

	ac_build_export(&ctx->ac, &args);
}

static void
handle_fs_outputs_post(struct radv_shader_context *ctx)
{
	unsigned index = 0;
	LLVMValueRef depth = NULL, stencil = NULL, samplemask = NULL;
	struct ac_export_args color_args[8];

	for (unsigned i = 0; i < AC_LLVM_MAX_OUTPUTS; ++i) {
		LLVMValueRef values[4];

		if (!(ctx->output_mask & (1ull << i)))
			continue;

		if (i < FRAG_RESULT_DATA0)
			continue;

		for (unsigned j = 0; j < 4; j++)
			values[j] = ac_to_float(&ctx->ac,
						radv_load_output(ctx, i, j));

		bool ret = si_export_mrt_color(ctx, values,
					       i - FRAG_RESULT_DATA0,
					       &color_args[index]);
		if (ret)
			index++;
	}

	/* Process depth, stencil, samplemask. */
	if (ctx->args->shader_info->ps.writes_z) {
		depth = ac_to_float(&ctx->ac,
				    radv_load_output(ctx, FRAG_RESULT_DEPTH, 0));
	}
	if (ctx->args->shader_info->ps.writes_stencil) {
		stencil = ac_to_float(&ctx->ac,
				      radv_load_output(ctx, FRAG_RESULT_STENCIL, 0));
	}
	if (ctx->args->shader_info->ps.writes_sample_mask) {
		samplemask = ac_to_float(&ctx->ac,
					 radv_load_output(ctx, FRAG_RESULT_SAMPLE_MASK, 0));
	}

	/* Set the DONE bit on last non-null color export only if Z isn't
	 * exported.
	 */
	if (index > 0 &&
	    !ctx->args->shader_info->ps.writes_z &&
	    !ctx->args->shader_info->ps.writes_stencil &&
	    !ctx->args->shader_info->ps.writes_sample_mask) {
		unsigned last = index - 1;

               color_args[last].valid_mask = 1; /* whether the EXEC mask is valid */
               color_args[last].done = 1; /* DONE bit */
	}

	/* Export PS outputs. */
	for (unsigned i = 0; i < index; i++)
		ac_build_export(&ctx->ac, &color_args[i]);

	if (depth || stencil || samplemask)
		radv_export_mrt_z(ctx, depth, stencil, samplemask);
	else if (!index)
		ac_build_export_null(&ctx->ac);
}

static void
emit_gs_epilogue(struct radv_shader_context *ctx)
{
	if (ctx->args->options->key.vs_common_out.as_ngg) {
		gfx10_ngg_gs_emit_epilogue_1(ctx);
		return;
	}

	if (ctx->ac.chip_class >= GFX10)
		LLVMBuildFence(ctx->ac.builder, LLVMAtomicOrderingRelease, false, "");

	ac_build_sendmsg(&ctx->ac, AC_SENDMSG_GS_OP_NOP | AC_SENDMSG_GS_DONE, ctx->gs_wave_id);
}

static void
handle_shader_outputs_post(struct ac_shader_abi *abi, unsigned max_outputs,
			   LLVMValueRef *addrs)
{
	struct radv_shader_context *ctx = radv_shader_context_from_abi(abi);

	switch (ctx->stage) {
	case MESA_SHADER_VERTEX:
		if (ctx->args->options->key.vs_common_out.as_ls)
			handle_ls_outputs_post(ctx);
		else if (ctx->args->options->key.vs_common_out.as_es)
			handle_es_outputs_post(ctx, &ctx->args->shader_info->vs.es_info);
		else if (ctx->args->options->key.vs_common_out.as_ngg)
			handle_ngg_outputs_post_1(ctx);
		else
			handle_vs_outputs_post(ctx, ctx->args->options->key.vs_common_out.export_prim_id,
					       ctx->args->options->key.vs_common_out.export_clip_dists,
					       &ctx->args->shader_info->vs.outinfo);
		break;
	case MESA_SHADER_FRAGMENT:
		handle_fs_outputs_post(ctx);
		break;
	case MESA_SHADER_GEOMETRY:
		emit_gs_epilogue(ctx);
		break;
	case MESA_SHADER_TESS_CTRL:
		handle_tcs_outputs_post(ctx);
		break;
	case MESA_SHADER_TESS_EVAL:
		if (ctx->args->options->key.vs_common_out.as_es)
			handle_es_outputs_post(ctx, &ctx->args->shader_info->tes.es_info);
		else if (ctx->args->options->key.vs_common_out.as_ngg)
			handle_ngg_outputs_post_1(ctx);
		else
			handle_vs_outputs_post(ctx, ctx->args->options->key.vs_common_out.export_prim_id,
					       ctx->args->options->key.vs_common_out.export_clip_dists,
					       &ctx->args->shader_info->tes.outinfo);
		break;
	default:
		break;
	}
}

static void ac_llvm_finalize_module(struct radv_shader_context *ctx,
				    LLVMPassManagerRef passmgr,
				    const struct radv_nir_compiler_options *options)
{
	LLVMRunPassManager(passmgr, ctx->ac.module);
	LLVMDisposeBuilder(ctx->ac.builder);

	ac_llvm_context_dispose(&ctx->ac);
}

static void
ac_nir_eliminate_const_vs_outputs(struct radv_shader_context *ctx)
{
	struct radv_vs_output_info *outinfo;

	switch (ctx->stage) {
	case MESA_SHADER_FRAGMENT:
	case MESA_SHADER_COMPUTE:
	case MESA_SHADER_TESS_CTRL:
	case MESA_SHADER_GEOMETRY:
		return;
	case MESA_SHADER_VERTEX:
		if (ctx->args->options->key.vs_common_out.as_ls ||
		    ctx->args->options->key.vs_common_out.as_es)
			return;
		outinfo = &ctx->args->shader_info->vs.outinfo;
		break;
	case MESA_SHADER_TESS_EVAL:
		if (ctx->args->options->key.vs_common_out.as_es)
			return;
		outinfo = &ctx->args->shader_info->tes.outinfo;
		break;
	default:
		unreachable("Unhandled shader type");
	}

	ac_optimize_vs_outputs(&ctx->ac,
			       ctx->main_function,
			       outinfo->vs_output_param_offset,
			       VARYING_SLOT_MAX,
			       &outinfo->param_exports);
}

static void
ac_setup_rings(struct radv_shader_context *ctx)
{
	if (ctx->args->options->chip_class <= GFX8 &&
	    (ctx->stage == MESA_SHADER_GEOMETRY ||
	     ctx->args->options->key.vs_common_out.as_es || ctx->args->options->key.vs_common_out.as_es)) {
		unsigned ring = ctx->stage == MESA_SHADER_GEOMETRY ? RING_ESGS_GS
								   : RING_ESGS_VS;
		LLVMValueRef offset = LLVMConstInt(ctx->ac.i32, ring, false);

		ctx->esgs_ring = ac_build_load_to_sgpr(&ctx->ac,
						       ctx->ring_offsets,
						       offset);
	}

	if (ctx->args->is_gs_copy_shader) {
		ctx->gsvs_ring[0] =
			ac_build_load_to_sgpr(&ctx->ac, ctx->ring_offsets,
					      LLVMConstInt(ctx->ac.i32,
							   RING_GSVS_VS, false));
	}

	if (ctx->stage == MESA_SHADER_GEOMETRY) {
		/* The conceptual layout of the GSVS ring is
		 *   v0c0 .. vLv0 v0c1 .. vLc1 ..
		 * but the real memory layout is swizzled across
		 * threads:
		 *   t0v0c0 .. t15v0c0 t0v1c0 .. t15v1c0 ... t15vLcL
		 *   t16v0c0 ..
		 * Override the buffer descriptor accordingly.
		 */
		LLVMTypeRef v2i64 = LLVMVectorType(ctx->ac.i64, 2);
		uint64_t stream_offset = 0;
		unsigned num_records = ctx->ac.wave_size;
		LLVMValueRef base_ring;

		base_ring =
			ac_build_load_to_sgpr(&ctx->ac, ctx->ring_offsets,
					      LLVMConstInt(ctx->ac.i32,
							   RING_GSVS_GS, false));

		for (unsigned stream = 0; stream < 4; stream++) {
			unsigned num_components, stride;
			LLVMValueRef ring, tmp;

			num_components =
				ctx->args->shader_info->gs.num_stream_output_components[stream];

			if (!num_components)
				continue;

			stride = 4 * num_components * ctx->shader->info.gs.vertices_out;

			/* Limit on the stride field for <= GFX7. */
			assert(stride < (1 << 14));

			ring = LLVMBuildBitCast(ctx->ac.builder,
						base_ring, v2i64, "");
			tmp = LLVMBuildExtractElement(ctx->ac.builder,
						      ring, ctx->ac.i32_0, "");
			tmp = LLVMBuildAdd(ctx->ac.builder, tmp,
					   LLVMConstInt(ctx->ac.i64,
							stream_offset, 0), "");
			ring = LLVMBuildInsertElement(ctx->ac.builder,
						      ring, tmp, ctx->ac.i32_0, "");

			stream_offset += stride * ctx->ac.wave_size;

			ring = LLVMBuildBitCast(ctx->ac.builder, ring,
						ctx->ac.v4i32, "");

			tmp = LLVMBuildExtractElement(ctx->ac.builder, ring,
						      ctx->ac.i32_1, "");
			tmp = LLVMBuildOr(ctx->ac.builder, tmp,
					  LLVMConstInt(ctx->ac.i32,
						       S_008F04_STRIDE(stride), false), "");
			ring = LLVMBuildInsertElement(ctx->ac.builder, ring, tmp,
						      ctx->ac.i32_1, "");

			ring = LLVMBuildInsertElement(ctx->ac.builder, ring,
						      LLVMConstInt(ctx->ac.i32,
								   num_records, false),
						      LLVMConstInt(ctx->ac.i32, 2, false), "");

			ctx->gsvs_ring[stream] = ring;
		}
	}

	if (ctx->stage == MESA_SHADER_TESS_CTRL ||
	    ctx->stage == MESA_SHADER_TESS_EVAL) {
		ctx->hs_ring_tess_offchip = ac_build_load_to_sgpr(&ctx->ac, ctx->ring_offsets, LLVMConstInt(ctx->ac.i32, RING_HS_TESS_OFFCHIP, false));
		ctx->hs_ring_tess_factor = ac_build_load_to_sgpr(&ctx->ac, ctx->ring_offsets, LLVMConstInt(ctx->ac.i32, RING_HS_TESS_FACTOR, false));
	}
}

unsigned
radv_nir_get_max_workgroup_size(enum chip_class chip_class,
				gl_shader_stage stage,
				const struct nir_shader *nir)
{
<<<<<<< HEAD
	switch (stage) {
	case MESA_SHADER_TESS_CTRL:
		return chip_class >= CIK ? 128 : 64;
	case MESA_SHADER_GEOMETRY:
		return chip_class >= GFX9 ? 128 : 64;
	case MESA_SHADER_COMPUTE:
		break;
	default:
		return 0;
	}

	if (!nir)
		return chip_class >= GFX9 ? 128 : 64;
	unsigned max_workgroup_size = nir->info.cs.local_size[0] *
		nir->info.cs.local_size[1] *
		nir->info.cs.local_size[2];
	return max_workgroup_size;
=======
	const unsigned backup_sizes[] = {chip_class >= GFX9 ? 128 : 64, 1, 1};
	unsigned sizes[3];
	for (unsigned i = 0; i < 3; i++)
		sizes[i] = nir ? nir->info.cs.local_size[i] : backup_sizes[i];
	return radv_get_max_workgroup_size(chip_class, stage, sizes);
>>>>>>> 4392cf2d
}

/* Fixup the HW not emitting the TCS regs if there are no HS threads. */
static void ac_nir_fixup_ls_hs_input_vgprs(struct radv_shader_context *ctx)
{
	LLVMValueRef count =
		ac_unpack_param(&ctx->ac, ac_get_arg(&ctx->ac, ctx->args->merged_wave_info), 8, 8);
	LLVMValueRef hs_empty = LLVMBuildICmp(ctx->ac.builder, LLVMIntEQ, count,
	                                      ctx->ac.i32_0, "");
	ctx->abi.instance_id = LLVMBuildSelect(ctx->ac.builder, hs_empty,
					       ac_get_arg(&ctx->ac, ctx->args->rel_auto_id),
					       ctx->abi.instance_id, "");
	ctx->rel_auto_id = LLVMBuildSelect(ctx->ac.builder, hs_empty,
					   ac_get_arg(&ctx->ac, ctx->args->ac.tcs_rel_ids),
					   ctx->rel_auto_id,
					   "");
	ctx->abi.vertex_id = LLVMBuildSelect(ctx->ac.builder, hs_empty,
						 ac_get_arg(&ctx->ac, ctx->args->ac.tcs_patch_id),
						 ctx->abi.vertex_id, "");
}

static void prepare_gs_input_vgprs(struct radv_shader_context *ctx, bool merged)
{
	if (merged) {
		for(int i = 5; i >= 0; --i) {
			ctx->gs_vtx_offset[i] =
				ac_unpack_param(&ctx->ac,
						ac_get_arg(&ctx->ac, ctx->args->gs_vtx_offset[i & ~1]),
							   (i & 1) * 16, 16);
		}

		ctx->gs_wave_id = ac_unpack_param(&ctx->ac,
						  ac_get_arg(&ctx->ac, ctx->args->merged_wave_info),
						  16, 8);
	} else {
		for (int i = 0; i < 6; i++)
			ctx->gs_vtx_offset[i] = ac_get_arg(&ctx->ac, ctx->args->gs_vtx_offset[i]);
		ctx->gs_wave_id = ac_get_arg(&ctx->ac, ctx->args->gs_wave_id);
	}
}

/* Ensure that the esgs ring is declared.
 *
 * We declare it with 64KB alignment as a hint that the
 * pointer value will always be 0.
 */
static void declare_esgs_ring(struct radv_shader_context *ctx)
{
	if (ctx->esgs_ring)
		return;

	assert(!LLVMGetNamedGlobal(ctx->ac.module, "esgs_ring"));

	ctx->esgs_ring = LLVMAddGlobalInAddressSpace(
		ctx->ac.module, LLVMArrayType(ctx->ac.i32, 0),
		"esgs_ring",
		AC_ADDR_SPACE_LDS);
	LLVMSetLinkage(ctx->esgs_ring, LLVMExternalLinkage);
	LLVMSetAlignment(ctx->esgs_ring, 64 * 1024);
}

static
LLVMModuleRef ac_translate_nir_to_llvm(struct ac_llvm_compiler *ac_llvm,
                                       struct nir_shader *const *shaders,
                                       int shader_count,
                                       const struct radv_shader_args *args)
{
	struct radv_shader_context ctx = {0};
	ctx.args = args;

	enum ac_float_mode float_mode = AC_FLOAT_MODE_DEFAULT;

	if (args->shader_info->float_controls_mode & FLOAT_CONTROLS_DENORM_FLUSH_TO_ZERO_FP32) {
		float_mode = AC_FLOAT_MODE_DENORM_FLUSH_TO_ZERO;
	}

	ac_llvm_context_init(&ctx.ac, ac_llvm, args->options->chip_class,
			     args->options->family, float_mode,
			     args->shader_info->wave_size, 64);
	ctx.context = ctx.ac.context;

	ctx.max_workgroup_size = 0;
	for (int i = 0; i < shader_count; ++i) {
		ctx.max_workgroup_size = MAX2(ctx.max_workgroup_size,
<<<<<<< HEAD
		                              radv_nir_get_max_workgroup_size(ctx.options->chip_class,
									      shaders[i]->info.stage,
									      shaders[i]));
=======
		                              radv_nir_get_max_workgroup_size(args->options->chip_class,
									      shaders[i]->info.stage,
									      shaders[i]));
	}

	if (ctx.ac.chip_class >= GFX10) {
		if (is_pre_gs_stage(shaders[0]->info.stage) &&
		    args->options->key.vs_common_out.as_ngg) {
			ctx.max_workgroup_size = 128;
		}
>>>>>>> 4392cf2d
	}

	create_function(&ctx, shaders[shader_count - 1]->info.stage, shader_count >= 2);

	ctx.abi.inputs = &ctx.inputs[0];
	ctx.abi.emit_outputs = handle_shader_outputs_post;
	ctx.abi.emit_vertex = visit_emit_vertex;
	ctx.abi.load_ubo = radv_load_ubo;
	ctx.abi.load_ssbo = radv_load_ssbo;
	ctx.abi.load_sampler_desc = radv_get_sampler_desc;
	ctx.abi.load_resource = radv_load_resource;
	ctx.abi.clamp_shadow_reference = false;
	ctx.abi.robust_buffer_access = args->options->robust_buffer_access;

	bool is_ngg = is_pre_gs_stage(shaders[0]->info.stage) &&  args->options->key.vs_common_out.as_ngg;
	if (shader_count >= 2 || is_ngg)
		ac_init_exec_full_mask(&ctx.ac);

	if (args->ac.vertex_id.used)
		ctx.abi.vertex_id = ac_get_arg(&ctx.ac, args->ac.vertex_id);
	if (args->rel_auto_id.used)
		ctx.rel_auto_id = ac_get_arg(&ctx.ac, args->rel_auto_id);
	if (args->ac.instance_id.used)
		ctx.abi.instance_id = ac_get_arg(&ctx.ac, args->ac.instance_id);

	if (args->options->has_ls_vgpr_init_bug &&
	    shaders[shader_count - 1]->info.stage == MESA_SHADER_TESS_CTRL)
		ac_nir_fixup_ls_hs_input_vgprs(&ctx);

	if (is_ngg) {
		/* Declare scratch space base for streamout and vertex
		 * compaction. Whether space is actually allocated is
		 * determined during linking / PM4 creation.
		 *
		 * Add an extra dword per vertex to ensure an odd stride, which
		 * avoids bank conflicts for SoA accesses.
		 */
		if (!args->options->key.vs_common_out.as_ngg_passthrough)
			declare_esgs_ring(&ctx);

		/* This is really only needed when streamout and / or vertex
		 * compaction is enabled.
		 */
		if (args->shader_info->so.num_outputs) {
			LLVMTypeRef asi32 = LLVMArrayType(ctx.ac.i32, 8);
			ctx.gs_ngg_scratch = LLVMAddGlobalInAddressSpace(ctx.ac.module,
				asi32, "ngg_scratch", AC_ADDR_SPACE_LDS);
			LLVMSetInitializer(ctx.gs_ngg_scratch, LLVMGetUndef(asi32));
			LLVMSetAlignment(ctx.gs_ngg_scratch, 4);
		}
	}

	for(int i = 0; i < shader_count; ++i) {
		ctx.stage = shaders[i]->info.stage;
		ctx.shader = shaders[i];
		ctx.output_mask = 0;

		if (shaders[i]->info.stage == MESA_SHADER_GEOMETRY) {
			for (int i = 0; i < 4; i++) {
				ctx.gs_next_vertex[i] =
					ac_build_alloca(&ctx.ac, ctx.ac.i32, "");
			}
			if (args->options->key.vs_common_out.as_ngg) {
				for (unsigned i = 0; i < 4; ++i) {
					ctx.gs_curprim_verts[i] =
						ac_build_alloca(&ctx.ac, ctx.ac.i32, "");
					ctx.gs_generated_prims[i] =
						ac_build_alloca(&ctx.ac, ctx.ac.i32, "");
				}

				unsigned scratch_size = 8;
				if (args->shader_info->so.num_outputs)
					scratch_size = 44;

				LLVMTypeRef ai32 = LLVMArrayType(ctx.ac.i32, scratch_size);
				ctx.gs_ngg_scratch =
					LLVMAddGlobalInAddressSpace(ctx.ac.module,
								    ai32, "ngg_scratch", AC_ADDR_SPACE_LDS);
				LLVMSetInitializer(ctx.gs_ngg_scratch, LLVMGetUndef(ai32));
				LLVMSetAlignment(ctx.gs_ngg_scratch, 4);

				ctx.gs_ngg_emit = LLVMAddGlobalInAddressSpace(ctx.ac.module,
					LLVMArrayType(ctx.ac.i32, 0), "ngg_emit", AC_ADDR_SPACE_LDS);
				LLVMSetLinkage(ctx.gs_ngg_emit, LLVMExternalLinkage);
				LLVMSetAlignment(ctx.gs_ngg_emit, 4);
			}

			ctx.abi.load_inputs = load_gs_input;
			ctx.abi.emit_primitive = visit_end_primitive;
		} else if (shaders[i]->info.stage == MESA_SHADER_TESS_CTRL) {
			ctx.abi.load_tess_varyings = load_tcs_varyings;
			ctx.abi.load_patch_vertices_in = load_patch_vertices_in;
			ctx.abi.store_tcs_outputs = store_tcs_output;
			if (shader_count == 1)
				ctx.tcs_num_inputs = args->options->key.tcs.num_inputs;
			else
				ctx.tcs_num_inputs = util_last_bit64(args->shader_info->vs.ls_outputs_written);
			ctx.tcs_num_patches = get_tcs_num_patches(&ctx);
		} else if (shaders[i]->info.stage == MESA_SHADER_TESS_EVAL) {
			ctx.abi.load_tess_varyings = load_tes_input;
			ctx.abi.load_tess_coord = load_tess_coord;
			ctx.abi.load_patch_vertices_in = load_patch_vertices_in;
			ctx.tcs_num_patches = args->options->key.tes.num_patches;
		} else if (shaders[i]->info.stage == MESA_SHADER_VERTEX) {
			ctx.abi.load_base_vertex = radv_load_base_vertex;
		} else if (shaders[i]->info.stage == MESA_SHADER_FRAGMENT) {
			ctx.abi.load_sample_position = load_sample_position;
			ctx.abi.load_sample_mask_in = load_sample_mask_in;
			ctx.abi.emit_kill = radv_emit_kill;
		}

		if (shaders[i]->info.stage == MESA_SHADER_VERTEX &&
		    args->options->key.vs_common_out.as_ngg &&
		    args->options->key.vs_common_out.export_prim_id) {
			declare_esgs_ring(&ctx);
		}

		bool nested_barrier = false;

		if (i) {
			if (shaders[i]->info.stage == MESA_SHADER_GEOMETRY &&
			    args->options->key.vs_common_out.as_ngg) {
				gfx10_ngg_gs_emit_prologue(&ctx);
				nested_barrier = false;
			} else {
				nested_barrier = true;
			}
		}

		if (nested_barrier) {
			/* Execute a barrier before the second shader in
			 * a merged shader.
			 *
			 * Execute the barrier inside the conditional block,
			 * so that empty waves can jump directly to s_endpgm,
			 * which will also signal the barrier.
			 *
			 * This is possible in gfx9, because an empty wave
			 * for the second shader does not participate in
			 * the epilogue. With NGG, empty waves may still
			 * be required to export data (e.g. GS output vertices),
			 * so we cannot let them exit early.
			 *
			 * If the shader is TCS and the TCS epilog is present
			 * and contains a barrier, it will wait there and then
			 * reach s_endpgm.
			*/
			ac_emit_barrier(&ctx.ac, ctx.stage);
		}

		nir_foreach_variable(variable, &shaders[i]->outputs)
			scan_shader_output_decl(&ctx, variable, shaders[i], shaders[i]->info.stage);

		ac_setup_rings(&ctx);

		LLVMBasicBlockRef merge_block;
		if (shader_count >= 2 || is_ngg) {
			LLVMValueRef fn = LLVMGetBasicBlockParent(LLVMGetInsertBlock(ctx.ac.builder));
			LLVMBasicBlockRef then_block = LLVMAppendBasicBlockInContext(ctx.ac.context, fn, "");
			merge_block = LLVMAppendBasicBlockInContext(ctx.ac.context, fn, "");

			LLVMValueRef count =
				ac_unpack_param(&ctx.ac,
						ac_get_arg(&ctx.ac, args->merged_wave_info),
						8 * i, 8);
			LLVMValueRef thread_id = ac_get_thread_id(&ctx.ac);
			LLVMValueRef cond = LLVMBuildICmp(ctx.ac.builder, LLVMIntULT,
			                                  thread_id, count, "");
			LLVMBuildCondBr(ctx.ac.builder, cond, then_block, merge_block);

			LLVMPositionBuilderAtEnd(ctx.ac.builder, then_block);
		}

		if (shaders[i]->info.stage == MESA_SHADER_FRAGMENT)
			prepare_interp_optimize(&ctx, shaders[i]);
		else if(shaders[i]->info.stage == MESA_SHADER_VERTEX)
			handle_vs_inputs(&ctx, shaders[i]);
		else if(shaders[i]->info.stage == MESA_SHADER_GEOMETRY)
			prepare_gs_input_vgprs(&ctx, shader_count >= 2);

		ac_nir_translate(&ctx.ac, &ctx.abi, &args->ac, shaders[i]);

		if (shader_count >= 2 || is_ngg) {
			LLVMBuildBr(ctx.ac.builder, merge_block);
			LLVMPositionBuilderAtEnd(ctx.ac.builder, merge_block);
		}

		/* This needs to be outside the if wrapping the shader body, as sometimes
		 * the HW generates waves with 0 es/vs threads. */
		if (is_pre_gs_stage(shaders[i]->info.stage) &&
		    args->options->key.vs_common_out.as_ngg &&
		    i == shader_count - 1) {
			handle_ngg_outputs_post_2(&ctx);
		} else if (shaders[i]->info.stage == MESA_SHADER_GEOMETRY &&
			   args->options->key.vs_common_out.as_ngg) {
			gfx10_ngg_gs_emit_epilogue_2(&ctx);
		}

		if (shaders[i]->info.stage == MESA_SHADER_TESS_CTRL) {
			args->shader_info->tcs.num_patches = ctx.tcs_num_patches;
			args->shader_info->tcs.lds_size = calculate_tess_lds_size(&ctx);
		}
	}

	LLVMBuildRetVoid(ctx.ac.builder);

	if (args->options->dump_preoptir) {
		fprintf(stderr, "%s LLVM IR:\n\n",
			radv_get_shader_name(args->shader_info,
					     shaders[shader_count - 1]->info.stage));
		ac_dump_module(ctx.ac.module);
		fprintf(stderr, "\n");
	}

	ac_llvm_finalize_module(&ctx, ac_llvm->passmgr, args->options);

	if (shader_count == 1)
		ac_nir_eliminate_const_vs_outputs(&ctx);

	if (args->options->dump_shader) {
		args->shader_info->private_mem_vgprs =
			ac_count_scratch_private_memory(ctx.main_function);
	}

	return ctx.ac.module;
}

static void ac_diagnostic_handler(LLVMDiagnosticInfoRef di, void *context)
{
	unsigned *retval = (unsigned *)context;
	LLVMDiagnosticSeverity severity = LLVMGetDiagInfoSeverity(di);
	char *description = LLVMGetDiagInfoDescription(di);

	if (severity == LLVMDSError) {
		*retval = 1;
		fprintf(stderr, "LLVM triggered Diagnostic Handler: %s\n",
		        description);
	}

	LLVMDisposeMessage(description);
}

static unsigned radv_llvm_compile(LLVMModuleRef M,
                                  char **pelf_buffer, size_t *pelf_size,
                                  struct ac_llvm_compiler *ac_llvm)
{
	unsigned retval = 0;
	LLVMContextRef llvm_ctx;

	/* Setup Diagnostic Handler*/
	llvm_ctx = LLVMGetModuleContext(M);

	LLVMContextSetDiagnosticHandler(llvm_ctx, ac_diagnostic_handler,
	                                &retval);

	/* Compile IR*/
	if (!radv_compile_to_elf(ac_llvm, M, pelf_buffer, pelf_size))
		retval = 1;
	return retval;
}

static void ac_compile_llvm_module(struct ac_llvm_compiler *ac_llvm,
				   LLVMModuleRef llvm_module,
				   struct radv_shader_binary **rbinary,
				   gl_shader_stage stage,
				   const char *name,
				   const struct radv_nir_compiler_options *options)
{
	char *elf_buffer = NULL;
	size_t elf_size = 0;
	char *llvm_ir_string = NULL;

	if (options->dump_shader) {
		fprintf(stderr, "%s LLVM IR:\n\n", name);
		ac_dump_module(llvm_module);
		fprintf(stderr, "\n");
	}

	if (options->record_ir) {
		char *llvm_ir = LLVMPrintModuleToString(llvm_module);
		llvm_ir_string = strdup(llvm_ir);
		LLVMDisposeMessage(llvm_ir);
	}

	int v = radv_llvm_compile(llvm_module, &elf_buffer, &elf_size, ac_llvm);
	if (v) {
		fprintf(stderr, "compile failed\n");
	}

	LLVMContextRef ctx = LLVMGetModuleContext(llvm_module);
	LLVMDisposeModule(llvm_module);
	LLVMContextDispose(ctx);

	size_t llvm_ir_size = llvm_ir_string ? strlen(llvm_ir_string) : 0;
	size_t alloc_size = sizeof(struct radv_shader_binary_rtld) + elf_size + llvm_ir_size + 1;
	struct radv_shader_binary_rtld *rbin = calloc(1, alloc_size);
	memcpy(rbin->data,  elf_buffer, elf_size);
	if (llvm_ir_string)
		memcpy(rbin->data + elf_size, llvm_ir_string, llvm_ir_size + 1);

	rbin->base.type = RADV_BINARY_TYPE_RTLD;
	rbin->base.stage = stage;
	rbin->base.total_size = alloc_size;
	rbin->elf_size = elf_size;
	rbin->llvm_ir_size = llvm_ir_size;
	*rbinary = &rbin->base;

	free(llvm_ir_string);
	free(elf_buffer);
}

void
radv_compile_nir_shader(struct ac_llvm_compiler *ac_llvm,
			struct radv_shader_binary **rbinary,
			const struct radv_shader_args *args,
			struct nir_shader *const *nir,
			int nir_count)
{

	LLVMModuleRef llvm_module;

	llvm_module = ac_translate_nir_to_llvm(ac_llvm, nir, nir_count, args);

	ac_compile_llvm_module(ac_llvm, llvm_module, rbinary,
			       nir[nir_count - 1]->info.stage,
			       radv_get_shader_name(args->shader_info,
						    nir[nir_count - 1]->info.stage),
			       args->options);

	/* Determine the ES type (VS or TES) for the GS on GFX9. */
	if (args->options->chip_class >= GFX9) {
		if (nir_count == 2 &&
		    nir[1]->info.stage == MESA_SHADER_GEOMETRY) {
			args->shader_info->gs.es_type = nir[0]->info.stage;
		}
	}
}

static void
ac_gs_copy_shader_emit(struct radv_shader_context *ctx)
{
	LLVMValueRef vtx_offset =
		LLVMBuildMul(ctx->ac.builder, ac_get_arg(&ctx->ac, ctx->args->ac.vertex_id),
			     LLVMConstInt(ctx->ac.i32, 4, false), "");
	LLVMValueRef stream_id;

	/* Fetch the vertex stream ID. */
	if (!ctx->args->options->use_ngg_streamout &&
	    ctx->args->shader_info->so.num_outputs) {
		stream_id =
			ac_unpack_param(&ctx->ac,
					ac_get_arg(&ctx->ac,
						   ctx->args->streamout_config),
					24, 2);
	} else {
		stream_id = ctx->ac.i32_0;
	}

	LLVMBasicBlockRef end_bb;
	LLVMValueRef switch_inst;

	end_bb = LLVMAppendBasicBlockInContext(ctx->ac.context,
					       ctx->main_function, "end");
	switch_inst = LLVMBuildSwitch(ctx->ac.builder, stream_id, end_bb, 4);

	for (unsigned stream = 0; stream < 4; stream++) {
		unsigned num_components =
			ctx->args->shader_info->gs.num_stream_output_components[stream];
		LLVMBasicBlockRef bb;
		unsigned offset;

		if (stream > 0 && !num_components)
			continue;

		if (stream > 0 && !ctx->args->shader_info->so.num_outputs)
			continue;

		bb = LLVMInsertBasicBlockInContext(ctx->ac.context, end_bb, "out");
		LLVMAddCase(switch_inst, LLVMConstInt(ctx->ac.i32, stream, 0), bb);
		LLVMPositionBuilderAtEnd(ctx->ac.builder, bb);

		offset = 0;
		for (unsigned i = 0; i < AC_LLVM_MAX_OUTPUTS; ++i) {
			unsigned output_usage_mask =
				ctx->args->shader_info->gs.output_usage_mask[i];
			unsigned output_stream =
				ctx->args->shader_info->gs.output_streams[i];
			int length = util_last_bit(output_usage_mask);

			if (!(ctx->output_mask & (1ull << i)) ||
			    output_stream != stream)
				continue;

			for (unsigned j = 0; j < length; j++) {
				LLVMValueRef value, soffset;

				if (!(output_usage_mask & (1 << j)))
					continue;

				soffset = LLVMConstInt(ctx->ac.i32,
						       offset *
						       ctx->shader->info.gs.vertices_out * 16 * 4, false);

				offset++;

				value = ac_build_buffer_load(&ctx->ac,
							     ctx->gsvs_ring[0],
							     1, ctx->ac.i32_0,
							     vtx_offset, soffset,
							     0, ac_glc | ac_slc, true, false);

				LLVMTypeRef type = LLVMGetAllocatedType(ctx->abi.outputs[ac_llvm_reg_index_soa(i, j)]);
				if (ac_get_type_size(type) == 2) {
					value = LLVMBuildBitCast(ctx->ac.builder, value, ctx->ac.i32, "");
					value = LLVMBuildTrunc(ctx->ac.builder, value, ctx->ac.i16, "");
				}

				LLVMBuildStore(ctx->ac.builder,
					       ac_to_float(&ctx->ac, value), ctx->abi.outputs[ac_llvm_reg_index_soa(i, j)]);
			}
		}

		if (!ctx->args->options->use_ngg_streamout &&
		    ctx->args->shader_info->so.num_outputs)
			radv_emit_streamout(ctx, stream);

		if (stream == 0) {
			handle_vs_outputs_post(ctx, false, true,
					       &ctx->args->shader_info->vs.outinfo);
		}

		LLVMBuildBr(ctx->ac.builder, end_bb);
	}

	LLVMPositionBuilderAtEnd(ctx->ac.builder, end_bb);
}

void
radv_compile_gs_copy_shader(struct ac_llvm_compiler *ac_llvm,
			    struct nir_shader *geom_shader,
			    struct radv_shader_binary **rbinary,
			    const struct radv_shader_args *args)
{
	struct radv_shader_context ctx = {0};
	ctx.args = args;

	assert(args->is_gs_copy_shader);

	ac_llvm_context_init(&ctx.ac, ac_llvm, args->options->chip_class,
			     args->options->family, AC_FLOAT_MODE_DEFAULT, 64, 64);
	ctx.context = ctx.ac.context;

	ctx.stage = MESA_SHADER_VERTEX;
	ctx.shader = geom_shader;

	create_function(&ctx, MESA_SHADER_VERTEX, false);

	ac_setup_rings(&ctx);

	nir_foreach_variable(variable, &geom_shader->outputs) {
		scan_shader_output_decl(&ctx, variable, geom_shader, MESA_SHADER_VERTEX);
		ac_handle_shader_output_decl(&ctx.ac, &ctx.abi, geom_shader,
					     variable, MESA_SHADER_VERTEX);
	}

	ac_gs_copy_shader_emit(&ctx);

	LLVMBuildRetVoid(ctx.ac.builder);

	ac_llvm_finalize_module(&ctx, ac_llvm->passmgr, args->options);

	ac_compile_llvm_module(ac_llvm, ctx.ac.module, rbinary,
			       MESA_SHADER_VERTEX, "GS Copy Shader", args->options);
	(*rbinary)->is_gs_copy_shader = true;
	
}<|MERGE_RESOLUTION|>--- conflicted
+++ resolved
@@ -2016,13 +2016,6 @@
 	    ctx->ac.family == CHIP_NAVI14)
 		pos_args[0].valid_mask = 1;
 
-<<<<<<< HEAD
-	LLVMValueRef adjusted_index = index;
-	if (!adjusted_index)
-		adjusted_index = ctx->ac.i32_0;
-
-	adjusted_index = LLVMBuildMul(builder, adjusted_index, LLVMConstInt(ctx->ac.i32, stride / type_size, 0), "");
-=======
 	pos_idx = 0;
 	for (i = 0; i < 4; i++) {
 		if (!pos_args[i].out[0])
@@ -2030,38 +2023,16 @@
 
 		/* Specify the target we are exporting */
 		pos_args[i].target = V_008DFC_SQ_EXP_POS + pos_idx++;
->>>>>>> 4392cf2d
 
 		if (pos_idx == outinfo->pos_exports)
 			/* Specify that this is the last export */
 			pos_args[i].done = 1;
 
-<<<<<<< HEAD
-	LLVMValueRef descriptor = ac_build_load_to_sgpr(&ctx->ac, list, adjusted_index);
-
-	/* 3 plane formats always have same size and format for plane 1 & 2, so
-	 * use the tail from plane 1 so that we can store only the first 16 bytes
-	 * of the last plane. */
-	if (desc_type == AC_DESC_PLANE_2) {
-		LLVMValueRef descriptor2 = radv_get_sampler_desc(abi, descriptor_set, base_index, constant_index, index, AC_DESC_PLANE_1,image, write, bindless);
-
-		LLVMValueRef components[8];
-		for (unsigned i = 0; i < 4; ++i)
-			components[i] = ac_llvm_extract_elem(&ctx->ac, descriptor, i);
-
-		for (unsigned i = 4; i < 8; ++i)
-			components[i] = ac_llvm_extract_elem(&ctx->ac, descriptor2, i);
-		descriptor = ac_build_gather_values(&ctx->ac, components, 8);
-	}
-
-	return descriptor;
-=======
 		ac_build_export(&ctx->ac, &pos_args[i]);
 	}
 
 	/* Build parameter exports */
 	radv_build_param_exports(ctx, outputs, noutput, outinfo, export_clip_dists);
->>>>>>> 4392cf2d
 }
 
 static void
@@ -3963,31 +3934,11 @@
 				gl_shader_stage stage,
 				const struct nir_shader *nir)
 {
-<<<<<<< HEAD
-	switch (stage) {
-	case MESA_SHADER_TESS_CTRL:
-		return chip_class >= CIK ? 128 : 64;
-	case MESA_SHADER_GEOMETRY:
-		return chip_class >= GFX9 ? 128 : 64;
-	case MESA_SHADER_COMPUTE:
-		break;
-	default:
-		return 0;
-	}
-
-	if (!nir)
-		return chip_class >= GFX9 ? 128 : 64;
-	unsigned max_workgroup_size = nir->info.cs.local_size[0] *
-		nir->info.cs.local_size[1] *
-		nir->info.cs.local_size[2];
-	return max_workgroup_size;
-=======
 	const unsigned backup_sizes[] = {chip_class >= GFX9 ? 128 : 64, 1, 1};
 	unsigned sizes[3];
 	for (unsigned i = 0; i < 3; i++)
 		sizes[i] = nir ? nir->info.cs.local_size[i] : backup_sizes[i];
 	return radv_get_max_workgroup_size(chip_class, stage, sizes);
->>>>>>> 4392cf2d
 }
 
 /* Fixup the HW not emitting the TCS regs if there are no HS threads. */
@@ -4072,11 +4023,6 @@
 	ctx.max_workgroup_size = 0;
 	for (int i = 0; i < shader_count; ++i) {
 		ctx.max_workgroup_size = MAX2(ctx.max_workgroup_size,
-<<<<<<< HEAD
-		                              radv_nir_get_max_workgroup_size(ctx.options->chip_class,
-									      shaders[i]->info.stage,
-									      shaders[i]));
-=======
 		                              radv_nir_get_max_workgroup_size(args->options->chip_class,
 									      shaders[i]->info.stage,
 									      shaders[i]));
@@ -4087,7 +4033,6 @@
 		    args->options->key.vs_common_out.as_ngg) {
 			ctx.max_workgroup_size = 128;
 		}
->>>>>>> 4392cf2d
 	}
 
 	create_function(&ctx, shaders[shader_count - 1]->info.stage, shader_count >= 2);
