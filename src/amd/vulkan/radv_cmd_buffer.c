/*
 * Copyright © 2016 Red Hat.
 * Copyright © 2016 Bas Nieuwenhuizen
 *
 * based in part on anv driver which is:
 * Copyright © 2015 Intel Corporation
 *
 * Permission is hereby granted, free of charge, to any person obtaining a
 * copy of this software and associated documentation files (the "Software"),
 * to deal in the Software without restriction, including without limitation
 * the rights to use, copy, modify, merge, publish, distribute, sublicense,
 * and/or sell copies of the Software, and to permit persons to whom the
 * Software is furnished to do so, subject to the following conditions:
 *
 * The above copyright notice and this permission notice (including the next
 * paragraph) shall be included in all copies or substantial portions of the
 * Software.
 *
 * THE SOFTWARE IS PROVIDED "AS IS", WITHOUT WARRANTY OF ANY KIND, EXPRESS OR
 * IMPLIED, INCLUDING BUT NOT LIMITED TO THE WARRANTIES OF MERCHANTABILITY,
 * FITNESS FOR A PARTICULAR PURPOSE AND NONINFRINGEMENT.  IN NO EVENT SHALL
 * THE AUTHORS OR COPYRIGHT HOLDERS BE LIABLE FOR ANY CLAIM, DAMAGES OR OTHER
 * LIABILITY, WHETHER IN AN ACTION OF CONTRACT, TORT OR OTHERWISE, ARISING
 * FROM, OUT OF OR IN CONNECTION WITH THE SOFTWARE OR THE USE OR OTHER DEALINGS
 * IN THE SOFTWARE.
 */

#include "radv_private.h"
#include "radv_radeon_winsys.h"
#include "radv_shader.h"
#include "radv_cs.h"
#include "sid.h"
#include "gfx9d.h"
#include "vk_format.h"
#include "radv_debug.h"
#include "radv_meta.h"

#include "ac_debug.h"

enum {
	RADV_PREFETCH_VBO_DESCRIPTORS	= (1 << 0),
	RADV_PREFETCH_VS		= (1 << 1),
	RADV_PREFETCH_TCS		= (1 << 2),
	RADV_PREFETCH_TES		= (1 << 3),
	RADV_PREFETCH_GS		= (1 << 4),
	RADV_PREFETCH_PS		= (1 << 5),
	RADV_PREFETCH_SHADERS		= (RADV_PREFETCH_VS  |
					   RADV_PREFETCH_TCS |
					   RADV_PREFETCH_TES |
					   RADV_PREFETCH_GS  |
					   RADV_PREFETCH_PS)
};

static void radv_handle_image_transition(struct radv_cmd_buffer *cmd_buffer,
					 struct radv_image *image,
					 VkImageLayout src_layout,
					 VkImageLayout dst_layout,
					 uint32_t src_family,
					 uint32_t dst_family,
					 const VkImageSubresourceRange *range);

const struct radv_dynamic_state default_dynamic_state = {
	.viewport = {
		.count = 0,
	},
	.scissor = {
		.count = 0,
	},
	.line_width = 1.0f,
	.depth_bias = {
		.bias = 0.0f,
		.clamp = 0.0f,
		.slope = 0.0f,
	},
	.blend_constants = { 0.0f, 0.0f, 0.0f, 0.0f },
	.depth_bounds = {
		.min = 0.0f,
		.max = 1.0f,
	},
	.stencil_compare_mask = {
		.front = ~0u,
		.back = ~0u,
	},
	.stencil_write_mask = {
		.front = ~0u,
		.back = ~0u,
	},
	.stencil_reference = {
		.front = 0u,
		.back = 0u,
	},
};

static void
radv_bind_dynamic_state(struct radv_cmd_buffer *cmd_buffer,
			const struct radv_dynamic_state *src)
{
	struct radv_dynamic_state *dest = &cmd_buffer->state.dynamic;
	uint32_t copy_mask = src->mask;
	uint32_t dest_mask = 0;

	/* Make sure to copy the number of viewports/scissors because they can
	 * only be specified at pipeline creation time.
	 */
	dest->viewport.count = src->viewport.count;
	dest->scissor.count = src->scissor.count;
	dest->discard_rectangle.count = src->discard_rectangle.count;

	if (copy_mask & RADV_DYNAMIC_VIEWPORT) {
		if (memcmp(&dest->viewport.viewports, &src->viewport.viewports,
			   src->viewport.count * sizeof(VkViewport))) {
			typed_memcpy(dest->viewport.viewports,
				     src->viewport.viewports,
				     src->viewport.count);
			dest_mask |= RADV_DYNAMIC_VIEWPORT;
		}
	}

	if (copy_mask & RADV_DYNAMIC_SCISSOR) {
		if (memcmp(&dest->scissor.scissors, &src->scissor.scissors,
			   src->scissor.count * sizeof(VkRect2D))) {
			typed_memcpy(dest->scissor.scissors,
				     src->scissor.scissors, src->scissor.count);
			dest_mask |= RADV_DYNAMIC_SCISSOR;
		}
	}

	if (copy_mask & RADV_DYNAMIC_LINE_WIDTH) {
		if (dest->line_width != src->line_width) {
			dest->line_width = src->line_width;
			dest_mask |= RADV_DYNAMIC_LINE_WIDTH;
		}
	}

	if (copy_mask & RADV_DYNAMIC_DEPTH_BIAS) {
		if (memcmp(&dest->depth_bias, &src->depth_bias,
			   sizeof(src->depth_bias))) {
			dest->depth_bias = src->depth_bias;
			dest_mask |= RADV_DYNAMIC_DEPTH_BIAS;
		}
	}

	if (copy_mask & RADV_DYNAMIC_BLEND_CONSTANTS) {
		if (memcmp(&dest->blend_constants, &src->blend_constants,
			   sizeof(src->blend_constants))) {
			typed_memcpy(dest->blend_constants,
				     src->blend_constants, 4);
			dest_mask |= RADV_DYNAMIC_BLEND_CONSTANTS;
		}
	}

	if (copy_mask & RADV_DYNAMIC_DEPTH_BOUNDS) {
		if (memcmp(&dest->depth_bounds, &src->depth_bounds,
			   sizeof(src->depth_bounds))) {
			dest->depth_bounds = src->depth_bounds;
			dest_mask |= RADV_DYNAMIC_DEPTH_BOUNDS;
		}
	}

	if (copy_mask & RADV_DYNAMIC_STENCIL_COMPARE_MASK) {
		if (memcmp(&dest->stencil_compare_mask,
			   &src->stencil_compare_mask,
			   sizeof(src->stencil_compare_mask))) {
			dest->stencil_compare_mask = src->stencil_compare_mask;
			dest_mask |= RADV_DYNAMIC_STENCIL_COMPARE_MASK;
		}
	}

	if (copy_mask & RADV_DYNAMIC_STENCIL_WRITE_MASK) {
		if (memcmp(&dest->stencil_write_mask, &src->stencil_write_mask,
			   sizeof(src->stencil_write_mask))) {
			dest->stencil_write_mask = src->stencil_write_mask;
			dest_mask |= RADV_DYNAMIC_STENCIL_WRITE_MASK;
		}
	}

	if (copy_mask & RADV_DYNAMIC_STENCIL_REFERENCE) {
		if (memcmp(&dest->stencil_reference, &src->stencil_reference,
			   sizeof(src->stencil_reference))) {
			dest->stencil_reference = src->stencil_reference;
			dest_mask |= RADV_DYNAMIC_STENCIL_REFERENCE;
		}
	}

	if (copy_mask & RADV_DYNAMIC_DISCARD_RECTANGLE) {
		if (memcmp(&dest->discard_rectangle.rectangles, &src->discard_rectangle.rectangles,
			   src->discard_rectangle.count * sizeof(VkRect2D))) {
			typed_memcpy(dest->discard_rectangle.rectangles,
				     src->discard_rectangle.rectangles,
				     src->discard_rectangle.count);
			dest_mask |= RADV_DYNAMIC_DISCARD_RECTANGLE;
		}
	}

	cmd_buffer->state.dirty |= dest_mask;
}

static void
radv_bind_streamout_state(struct radv_cmd_buffer *cmd_buffer,
			  struct radv_pipeline *pipeline)
{
	struct radv_streamout_state *so = &cmd_buffer->state.streamout;
	struct radv_shader_info *info;

	if (!pipeline->streamout_shader)
		return;

	info = &pipeline->streamout_shader->info.info;
	for (int i = 0; i < MAX_SO_BUFFERS; i++)
		so->stride_in_dw[i] = info->so.strides[i];

	so->enabled_stream_buffers_mask = info->so.enabled_stream_buffers_mask;
}

bool radv_cmd_buffer_uses_mec(struct radv_cmd_buffer *cmd_buffer)
{
	return cmd_buffer->queue_family_index == RADV_QUEUE_COMPUTE &&
	       cmd_buffer->device->physical_device->rad_info.chip_class >= CIK;
}

enum ring_type radv_queue_family_to_ring(int f) {
	switch (f) {
	case RADV_QUEUE_GENERAL:
		return RING_GFX;
	case RADV_QUEUE_COMPUTE:
		return RING_COMPUTE;
	case RADV_QUEUE_TRANSFER:
		return RING_DMA;
	default:
		unreachable("Unknown queue family");
	}
}

static VkResult radv_create_cmd_buffer(
	struct radv_device *                         device,
	struct radv_cmd_pool *                       pool,
	VkCommandBufferLevel                        level,
	VkCommandBuffer*                            pCommandBuffer)
{
	struct radv_cmd_buffer *cmd_buffer;
	unsigned ring;
	cmd_buffer = vk_zalloc(&pool->alloc, sizeof(*cmd_buffer), 8,
			       VK_SYSTEM_ALLOCATION_SCOPE_OBJECT);
	if (cmd_buffer == NULL)
		return vk_error(device->instance, VK_ERROR_OUT_OF_HOST_MEMORY);

	cmd_buffer->_loader_data.loaderMagic = ICD_LOADER_MAGIC;
	cmd_buffer->device = device;
	cmd_buffer->pool = pool;
	cmd_buffer->level = level;

	if (pool) {
		list_addtail(&cmd_buffer->pool_link, &pool->cmd_buffers);
		cmd_buffer->queue_family_index = pool->queue_family_index;

	} else {
		/* Init the pool_link so we can safely call list_del when we destroy
		 * the command buffer
		 */
		list_inithead(&cmd_buffer->pool_link);
		cmd_buffer->queue_family_index = RADV_QUEUE_GENERAL;
	}

	ring = radv_queue_family_to_ring(cmd_buffer->queue_family_index);

	cmd_buffer->cs = device->ws->cs_create(device->ws, ring);
	if (!cmd_buffer->cs) {
		vk_free(&cmd_buffer->pool->alloc, cmd_buffer);
		return vk_error(device->instance, VK_ERROR_OUT_OF_HOST_MEMORY);
	}

	*pCommandBuffer = radv_cmd_buffer_to_handle(cmd_buffer);

	list_inithead(&cmd_buffer->upload.list);

	return VK_SUCCESS;
}

static void
radv_cmd_buffer_destroy(struct radv_cmd_buffer *cmd_buffer)
{
	list_del(&cmd_buffer->pool_link);

	list_for_each_entry_safe(struct radv_cmd_buffer_upload, up,
				 &cmd_buffer->upload.list, list) {
		cmd_buffer->device->ws->buffer_destroy(up->upload_bo);
		list_del(&up->list);
		free(up);
	}

	if (cmd_buffer->upload.upload_bo)
		cmd_buffer->device->ws->buffer_destroy(cmd_buffer->upload.upload_bo);
	cmd_buffer->device->ws->cs_destroy(cmd_buffer->cs);

	for (unsigned i = 0; i < VK_PIPELINE_BIND_POINT_RANGE_SIZE; i++)
		free(cmd_buffer->descriptors[i].push_set.set.mapped_ptr);

	vk_free(&cmd_buffer->pool->alloc, cmd_buffer);
}

static VkResult
radv_reset_cmd_buffer(struct radv_cmd_buffer *cmd_buffer)
{

	cmd_buffer->device->ws->cs_reset(cmd_buffer->cs);

	list_for_each_entry_safe(struct radv_cmd_buffer_upload, up,
				 &cmd_buffer->upload.list, list) {
		cmd_buffer->device->ws->buffer_destroy(up->upload_bo);
		list_del(&up->list);
		free(up);
	}

	cmd_buffer->push_constant_stages = 0;
	cmd_buffer->scratch_size_needed = 0;
	cmd_buffer->compute_scratch_size_needed = 0;
	cmd_buffer->esgs_ring_size_needed = 0;
	cmd_buffer->gsvs_ring_size_needed = 0;
	cmd_buffer->tess_rings_needed = false;
	cmd_buffer->sample_positions_needed = false;

	if (cmd_buffer->upload.upload_bo)
		radv_cs_add_buffer(cmd_buffer->device->ws, cmd_buffer->cs,
				   cmd_buffer->upload.upload_bo);
	cmd_buffer->upload.offset = 0;

	cmd_buffer->record_result = VK_SUCCESS;

	for (unsigned i = 0; i < VK_PIPELINE_BIND_POINT_RANGE_SIZE; i++) {
		cmd_buffer->descriptors[i].dirty = 0;
		cmd_buffer->descriptors[i].valid = 0;
		cmd_buffer->descriptors[i].push_dirty = false;
	}

	if (cmd_buffer->device->physical_device->rad_info.chip_class >= GFX9 &&
	    cmd_buffer->queue_family_index == RADV_QUEUE_GENERAL) {
		unsigned num_db = cmd_buffer->device->physical_device->rad_info.num_render_backends;
		unsigned fence_offset, eop_bug_offset;
		void *fence_ptr;

		radv_cmd_buffer_upload_alloc(cmd_buffer, 8, 8, &fence_offset,
					     &fence_ptr);

		cmd_buffer->gfx9_fence_va =
			radv_buffer_get_va(cmd_buffer->upload.upload_bo);
		cmd_buffer->gfx9_fence_va += fence_offset;

		/* Allocate a buffer for the EOP bug on GFX9. */
		radv_cmd_buffer_upload_alloc(cmd_buffer, 16 * num_db, 8,
					     &eop_bug_offset, &fence_ptr);
		cmd_buffer->gfx9_eop_bug_va =
			radv_buffer_get_va(cmd_buffer->upload.upload_bo);
		cmd_buffer->gfx9_eop_bug_va += eop_bug_offset;
	}

	cmd_buffer->status = RADV_CMD_BUFFER_STATUS_INITIAL;

	return cmd_buffer->record_result;
}

static bool
radv_cmd_buffer_resize_upload_buf(struct radv_cmd_buffer *cmd_buffer,
				  uint64_t min_needed)
{
	uint64_t new_size;
	struct radeon_winsys_bo *bo;
	struct radv_cmd_buffer_upload *upload;
	struct radv_device *device = cmd_buffer->device;

	new_size = MAX2(min_needed, 16 * 1024);
	new_size = MAX2(new_size, 2 * cmd_buffer->upload.size);

	bo = device->ws->buffer_create(device->ws,
				       new_size, 4096,
				       RADEON_DOMAIN_GTT,
				       RADEON_FLAG_CPU_ACCESS|
				       RADEON_FLAG_NO_INTERPROCESS_SHARING |
				       RADEON_FLAG_32BIT,
				       RADV_BO_PRIORITY_UPLOAD_BUFFER);

	if (!bo) {
		cmd_buffer->record_result = VK_ERROR_OUT_OF_DEVICE_MEMORY;
		return false;
	}

	radv_cs_add_buffer(device->ws, cmd_buffer->cs, bo);
	if (cmd_buffer->upload.upload_bo) {
		upload = malloc(sizeof(*upload));

		if (!upload) {
			cmd_buffer->record_result = VK_ERROR_OUT_OF_HOST_MEMORY;
			device->ws->buffer_destroy(bo);
			return false;
		}

		memcpy(upload, &cmd_buffer->upload, sizeof(*upload));
		list_add(&upload->list, &cmd_buffer->upload.list);
	}

	cmd_buffer->upload.upload_bo = bo;
	cmd_buffer->upload.size = new_size;
	cmd_buffer->upload.offset = 0;
	cmd_buffer->upload.map = device->ws->buffer_map(cmd_buffer->upload.upload_bo);

	if (!cmd_buffer->upload.map) {
		cmd_buffer->record_result = VK_ERROR_OUT_OF_DEVICE_MEMORY;
		return false;
	}

	return true;
}

bool
radv_cmd_buffer_upload_alloc(struct radv_cmd_buffer *cmd_buffer,
			     unsigned size,
			     unsigned alignment,
			     unsigned *out_offset,
			     void **ptr)
{
	assert(util_is_power_of_two_nonzero(alignment));

	uint64_t offset = align(cmd_buffer->upload.offset, alignment);
	if (offset + size > cmd_buffer->upload.size) {
		if (!radv_cmd_buffer_resize_upload_buf(cmd_buffer, size))
			return false;
		offset = 0;
	}

	*out_offset = offset;
	*ptr = cmd_buffer->upload.map + offset;

	cmd_buffer->upload.offset = offset + size;
	return true;
}

bool
radv_cmd_buffer_upload_data(struct radv_cmd_buffer *cmd_buffer,
			    unsigned size, unsigned alignment,
			    const void *data, unsigned *out_offset)
{
	uint8_t *ptr;

	if (!radv_cmd_buffer_upload_alloc(cmd_buffer, size, alignment,
					  out_offset, (void **)&ptr))
		return false;

	if (ptr)
		memcpy(ptr, data, size);

	return true;
}

static void
radv_emit_write_data_packet(struct radv_cmd_buffer *cmd_buffer, uint64_t va,
			    unsigned count, const uint32_t *data)
{
	struct radeon_cmdbuf *cs = cmd_buffer->cs;

	radeon_check_space(cmd_buffer->device->ws, cs, 4 + count);

	radeon_emit(cs, PKT3(PKT3_WRITE_DATA, 2 + count, 0));
	radeon_emit(cs, S_370_DST_SEL(V_370_MEM) |
		    S_370_WR_CONFIRM(1) |
		    S_370_ENGINE_SEL(V_370_ME));
	radeon_emit(cs, va);
	radeon_emit(cs, va >> 32);
	radeon_emit_array(cs, data, count);
}

void radv_cmd_buffer_trace_emit(struct radv_cmd_buffer *cmd_buffer)
{
	struct radv_device *device = cmd_buffer->device;
	struct radeon_cmdbuf *cs = cmd_buffer->cs;
	uint64_t va;

	va = radv_buffer_get_va(device->trace_bo);
	if (cmd_buffer->level == VK_COMMAND_BUFFER_LEVEL_SECONDARY)
		va += 4;

	++cmd_buffer->state.trace_id;
	radv_emit_write_data_packet(cmd_buffer, va, 1,
				    &cmd_buffer->state.trace_id);

	radeon_check_space(cmd_buffer->device->ws, cs, 2);

	radeon_emit(cs, PKT3(PKT3_NOP, 0, 0));
	radeon_emit(cs, AC_ENCODE_TRACE_POINT(cmd_buffer->state.trace_id));
}

static void
radv_cmd_buffer_after_draw(struct radv_cmd_buffer *cmd_buffer,
			   enum radv_cmd_flush_bits flags)
{
	if (cmd_buffer->device->instance->debug_flags & RADV_DEBUG_SYNC_SHADERS) {
		assert(flags & (RADV_CMD_FLAG_PS_PARTIAL_FLUSH |
				RADV_CMD_FLAG_CS_PARTIAL_FLUSH));

		radeon_check_space(cmd_buffer->device->ws, cmd_buffer->cs, 4);

		/* Force wait for graphics or compute engines to be idle. */
		si_cs_emit_cache_flush(cmd_buffer->cs,
				       cmd_buffer->device->physical_device->rad_info.chip_class,
				       &cmd_buffer->gfx9_fence_idx,
				       cmd_buffer->gfx9_fence_va,
				       radv_cmd_buffer_uses_mec(cmd_buffer),
				       flags, cmd_buffer->gfx9_eop_bug_va);
	}

	if (unlikely(cmd_buffer->device->trace_bo))
		radv_cmd_buffer_trace_emit(cmd_buffer);
}

static void
radv_save_pipeline(struct radv_cmd_buffer *cmd_buffer,
		   struct radv_pipeline *pipeline, enum ring_type ring)
{
	struct radv_device *device = cmd_buffer->device;
	uint32_t data[2];
	uint64_t va;

	va = radv_buffer_get_va(device->trace_bo);

	switch (ring) {
	case RING_GFX:
		va += 8;
		break;
	case RING_COMPUTE:
		va += 16;
		break;
	default:
		assert(!"invalid ring type");
	}

	data[0] = (uintptr_t)pipeline;
	data[1] = (uintptr_t)pipeline >> 32;

	radv_emit_write_data_packet(cmd_buffer, va, 2, data);
}

void radv_set_descriptor_set(struct radv_cmd_buffer *cmd_buffer,
			     VkPipelineBindPoint bind_point,
			     struct radv_descriptor_set *set,
			     unsigned idx)
{
	struct radv_descriptor_state *descriptors_state =
		radv_get_descriptors_state(cmd_buffer, bind_point);

	descriptors_state->sets[idx] = set;

	descriptors_state->valid |= (1u << idx); /* active descriptors */
	descriptors_state->dirty |= (1u << idx);
}

static void
radv_save_descriptors(struct radv_cmd_buffer *cmd_buffer,
		      VkPipelineBindPoint bind_point)
{
	struct radv_descriptor_state *descriptors_state =
		radv_get_descriptors_state(cmd_buffer, bind_point);
	struct radv_device *device = cmd_buffer->device;
	uint32_t data[MAX_SETS * 2] = {};
	uint64_t va;
	unsigned i;
	va = radv_buffer_get_va(device->trace_bo) + 24;

	for_each_bit(i, descriptors_state->valid) {
		struct radv_descriptor_set *set = descriptors_state->sets[i];
		data[i * 2] = (uintptr_t)set;
		data[i * 2 + 1] = (uintptr_t)set >> 32;
	}

	radv_emit_write_data_packet(cmd_buffer, va, MAX_SETS * 2, data);
}

struct radv_userdata_info *
radv_lookup_user_sgpr(struct radv_pipeline *pipeline,
		      gl_shader_stage stage,
		      int idx)
{
	struct radv_shader_variant *shader = radv_get_shader(pipeline, stage);
	return &shader->info.user_sgprs_locs.shader_data[idx];
}

static void
radv_emit_userdata_address(struct radv_cmd_buffer *cmd_buffer,
			   struct radv_pipeline *pipeline,
			   gl_shader_stage stage,
			   int idx, uint64_t va)
{
	struct radv_userdata_info *loc = radv_lookup_user_sgpr(pipeline, stage, idx);
	uint32_t base_reg = pipeline->user_data_0[stage];
	if (loc->sgpr_idx == -1)
		return;

	assert(loc->num_sgprs == 1);

	radv_emit_shader_pointer(cmd_buffer->device, cmd_buffer->cs,
				 base_reg + loc->sgpr_idx * 4, va, false);
}

static void
radv_emit_descriptor_pointers(struct radv_cmd_buffer *cmd_buffer,
			      struct radv_pipeline *pipeline,
			      struct radv_descriptor_state *descriptors_state,
			      gl_shader_stage stage)
{
	struct radv_device *device = cmd_buffer->device;
	struct radeon_cmdbuf *cs = cmd_buffer->cs;
	uint32_t sh_base = pipeline->user_data_0[stage];
	struct radv_userdata_locations *locs =
		&pipeline->shaders[stage]->info.user_sgprs_locs;
	unsigned mask = locs->descriptor_sets_enabled;

	mask &= descriptors_state->dirty & descriptors_state->valid;

	while (mask) {
		int start, count;

		u_bit_scan_consecutive_range(&mask, &start, &count);

		struct radv_userdata_info *loc = &locs->descriptor_sets[start];
		unsigned sh_offset = sh_base + loc->sgpr_idx * 4;

		radv_emit_shader_pointer_head(cs, sh_offset, count, true);
		for (int i = 0; i < count; i++) {
			struct radv_descriptor_set *set =
				descriptors_state->sets[start + i];

			radv_emit_shader_pointer_body(device, cs, set->va, true);
		}
	}
}

static void
radv_emit_inline_push_consts(struct radv_cmd_buffer *cmd_buffer,
			     struct radv_pipeline *pipeline,
			     gl_shader_stage stage,
			     int idx, int count, uint32_t *values)
{
	struct radv_userdata_info *loc = radv_lookup_user_sgpr(pipeline, stage, idx);
	uint32_t base_reg = pipeline->user_data_0[stage];
	if (loc->sgpr_idx == -1)
		return;

	assert(loc->num_sgprs == count);

	radeon_set_sh_reg_seq(cmd_buffer->cs, base_reg + loc->sgpr_idx * 4, count);
	radeon_emit_array(cmd_buffer->cs, values, count);
}

static void
radv_update_multisample_state(struct radv_cmd_buffer *cmd_buffer,
			      struct radv_pipeline *pipeline)
{
	int num_samples = pipeline->graphics.ms.num_samples;
	struct radv_multisample_state *ms = &pipeline->graphics.ms;
	struct radv_pipeline *old_pipeline = cmd_buffer->state.emitted_pipeline;

	if (pipeline->shaders[MESA_SHADER_FRAGMENT]->info.info.ps.needs_sample_positions)
		cmd_buffer->sample_positions_needed = true;

	if (old_pipeline && num_samples == old_pipeline->graphics.ms.num_samples)
		return;

	radeon_set_context_reg_seq(cmd_buffer->cs, R_028BDC_PA_SC_LINE_CNTL, 2);
	radeon_emit(cmd_buffer->cs, ms->pa_sc_line_cntl);
	radeon_emit(cmd_buffer->cs, ms->pa_sc_aa_config);

	radeon_set_context_reg(cmd_buffer->cs, R_028A48_PA_SC_MODE_CNTL_0, ms->pa_sc_mode_cntl_0);

	radv_cayman_emit_msaa_sample_locs(cmd_buffer->cs, num_samples);

	/* GFX9: Flush DFSM when the AA mode changes. */
	if (cmd_buffer->device->dfsm_allowed) {
		radeon_emit(cmd_buffer->cs, PKT3(PKT3_EVENT_WRITE, 0, 0));
		radeon_emit(cmd_buffer->cs, EVENT_TYPE(V_028A90_FLUSH_DFSM) | EVENT_INDEX(0));
	}

	cmd_buffer->state.context_roll_without_scissor_emitted = true;
}

static void
radv_emit_shader_prefetch(struct radv_cmd_buffer *cmd_buffer,
			  struct radv_shader_variant *shader)
{
	uint64_t va;

	if (!shader)
		return;

	va = radv_buffer_get_va(shader->bo) + shader->bo_offset;

	si_cp_dma_prefetch(cmd_buffer, va, shader->code_size);
}

static void
radv_emit_prefetch_L2(struct radv_cmd_buffer *cmd_buffer,
		      struct radv_pipeline *pipeline,
		      bool vertex_stage_only)
{
	struct radv_cmd_state *state = &cmd_buffer->state;
	uint32_t mask = state->prefetch_L2_mask;

	if (vertex_stage_only) {
		/* Fast prefetch path for starting draws as soon as possible.
		 */
		mask = state->prefetch_L2_mask & (RADV_PREFETCH_VS |
						  RADV_PREFETCH_VBO_DESCRIPTORS);
	}

	if (mask & RADV_PREFETCH_VS)
		radv_emit_shader_prefetch(cmd_buffer,
					  pipeline->shaders[MESA_SHADER_VERTEX]);

	if (mask & RADV_PREFETCH_VBO_DESCRIPTORS)
		si_cp_dma_prefetch(cmd_buffer, state->vb_va, state->vb_size);

	if (mask & RADV_PREFETCH_TCS)
		radv_emit_shader_prefetch(cmd_buffer,
					  pipeline->shaders[MESA_SHADER_TESS_CTRL]);

<<<<<<< HEAD
	radeon_set_context_reg_seq(cmd_buffer->cs, R_028A00_PA_SU_POINT_SIZE, 2);
	unsigned tmp = (unsigned)(1.0 * 8.0);
	radeon_emit(cmd_buffer->cs, S_028A00_HEIGHT(tmp) | S_028A00_WIDTH(tmp));
	radeon_emit(cmd_buffer->cs, S_028A04_MIN_SIZE(radv_pack_float_12p4(0)) |
		    S_028A04_MAX_SIZE(radv_pack_float_12p4(8192/2))); /* R_028A04_PA_SU_POINT_MINMAX */
=======
	if (mask & RADV_PREFETCH_TES)
		radv_emit_shader_prefetch(cmd_buffer,
					  pipeline->shaders[MESA_SHADER_TESS_EVAL]);

	if (mask & RADV_PREFETCH_GS) {
		radv_emit_shader_prefetch(cmd_buffer,
					  pipeline->shaders[MESA_SHADER_GEOMETRY]);
		radv_emit_shader_prefetch(cmd_buffer, pipeline->gs_copy_shader);
	}
>>>>>>> b85ca86c

	if (mask & RADV_PREFETCH_PS)
		radv_emit_shader_prefetch(cmd_buffer,
					  pipeline->shaders[MESA_SHADER_FRAGMENT]);

	state->prefetch_L2_mask &= ~mask;
}

static void
radv_emit_rbplus_state(struct radv_cmd_buffer *cmd_buffer)
{
	if (!cmd_buffer->device->physical_device->rbplus_allowed)
		return;

	struct radv_pipeline *pipeline = cmd_buffer->state.pipeline;
	struct radv_framebuffer *framebuffer = cmd_buffer->state.framebuffer;
	const struct radv_subpass *subpass = cmd_buffer->state.subpass;

	unsigned sx_ps_downconvert = 0;
	unsigned sx_blend_opt_epsilon = 0;
	unsigned sx_blend_opt_control = 0;

	for (unsigned i = 0; i < subpass->color_count; ++i) {
		if (subpass->color_attachments[i].attachment == VK_ATTACHMENT_UNUSED) {
			sx_blend_opt_control |= S_02875C_MRT0_COLOR_OPT_DISABLE(1) << (i * 4);
			sx_blend_opt_control |= S_02875C_MRT0_ALPHA_OPT_DISABLE(1) << (i * 4);
			continue;
		}

		int idx = subpass->color_attachments[i].attachment;
		struct radv_color_buffer_info *cb = &framebuffer->attachments[idx].cb;

		unsigned format = G_028C70_FORMAT(cb->cb_color_info);
		unsigned swap = G_028C70_COMP_SWAP(cb->cb_color_info);
		uint32_t spi_format = (pipeline->graphics.col_format >> (i * 4)) & 0xf;
		uint32_t colormask = (pipeline->graphics.cb_target_mask >> (i * 4)) & 0xf;

		bool has_alpha, has_rgb;

		/* Set if RGB and A are present. */
		has_alpha = !G_028C74_FORCE_DST_ALPHA_1(cb->cb_color_attrib);

		if (format == V_028C70_COLOR_8 ||
		    format == V_028C70_COLOR_16 ||
		    format == V_028C70_COLOR_32)
			has_rgb = !has_alpha;
		else
			has_rgb = true;

		/* Check the colormask and export format. */
		if (!(colormask & 0x7))
			has_rgb = false;
		if (!(colormask & 0x8))
			has_alpha = false;

		if (spi_format == V_028714_SPI_SHADER_ZERO) {
			has_rgb = false;
			has_alpha = false;
		}

		/* Disable value checking for disabled channels. */
		if (!has_rgb)
			sx_blend_opt_control |= S_02875C_MRT0_COLOR_OPT_DISABLE(1) << (i * 4);
		if (!has_alpha)
			sx_blend_opt_control |= S_02875C_MRT0_ALPHA_OPT_DISABLE(1) << (i * 4);

		/* Enable down-conversion for 32bpp and smaller formats. */
		switch (format) {
		case V_028C70_COLOR_8:
		case V_028C70_COLOR_8_8:
		case V_028C70_COLOR_8_8_8_8:
			/* For 1 and 2-channel formats, use the superset thereof. */
			if (spi_format == V_028714_SPI_SHADER_FP16_ABGR ||
			    spi_format == V_028714_SPI_SHADER_UINT16_ABGR ||
			    spi_format == V_028714_SPI_SHADER_SINT16_ABGR) {
				sx_ps_downconvert |= V_028754_SX_RT_EXPORT_8_8_8_8 << (i * 4);
				sx_blend_opt_epsilon |= V_028758_8BIT_FORMAT << (i * 4);
			}
			break;

		case V_028C70_COLOR_5_6_5:
			if (spi_format == V_028714_SPI_SHADER_FP16_ABGR) {
				sx_ps_downconvert |= V_028754_SX_RT_EXPORT_5_6_5 << (i * 4);
				sx_blend_opt_epsilon |= V_028758_6BIT_FORMAT << (i * 4);
			}
			break;

		case V_028C70_COLOR_1_5_5_5:
			if (spi_format == V_028714_SPI_SHADER_FP16_ABGR) {
				sx_ps_downconvert |= V_028754_SX_RT_EXPORT_1_5_5_5 << (i * 4);
				sx_blend_opt_epsilon |= V_028758_5BIT_FORMAT << (i * 4);
			}
			break;

		case V_028C70_COLOR_4_4_4_4:
			if (spi_format == V_028714_SPI_SHADER_FP16_ABGR) {
				sx_ps_downconvert |= V_028754_SX_RT_EXPORT_4_4_4_4 << (i * 4);
				sx_blend_opt_epsilon |= V_028758_4BIT_FORMAT << (i * 4);
			}
			break;

		case V_028C70_COLOR_32:
			if (swap == V_028C70_SWAP_STD &&
			    spi_format == V_028714_SPI_SHADER_32_R)
				sx_ps_downconvert |= V_028754_SX_RT_EXPORT_32_R << (i * 4);
			else if (swap == V_028C70_SWAP_ALT_REV &&
				 spi_format == V_028714_SPI_SHADER_32_AR)
				sx_ps_downconvert |= V_028754_SX_RT_EXPORT_32_A << (i * 4);
			break;

		case V_028C70_COLOR_16:
		case V_028C70_COLOR_16_16:
			/* For 1-channel formats, use the superset thereof. */
			if (spi_format == V_028714_SPI_SHADER_UNORM16_ABGR ||
			    spi_format == V_028714_SPI_SHADER_SNORM16_ABGR ||
			    spi_format == V_028714_SPI_SHADER_UINT16_ABGR ||
			    spi_format == V_028714_SPI_SHADER_SINT16_ABGR) {
				if (swap == V_028C70_SWAP_STD ||
				    swap == V_028C70_SWAP_STD_REV)
					sx_ps_downconvert |= V_028754_SX_RT_EXPORT_16_16_GR << (i * 4);
				else
					sx_ps_downconvert |= V_028754_SX_RT_EXPORT_16_16_AR << (i * 4);
			}
			break;

		case V_028C70_COLOR_10_11_11:
			if (spi_format == V_028714_SPI_SHADER_FP16_ABGR) {
				sx_ps_downconvert |= V_028754_SX_RT_EXPORT_10_11_11 << (i * 4);
				sx_blend_opt_epsilon |= V_028758_11BIT_FORMAT << (i * 4);
			}
			break;

		case V_028C70_COLOR_2_10_10_10:
			if (spi_format == V_028714_SPI_SHADER_FP16_ABGR) {
				sx_ps_downconvert |= V_028754_SX_RT_EXPORT_2_10_10_10 << (i * 4);
				sx_blend_opt_epsilon |= V_028758_10BIT_FORMAT << (i * 4);
			}
			break;
		}
	}

	for (unsigned i = subpass->color_count; i < 8; ++i) {
		sx_blend_opt_control |= S_02875C_MRT0_COLOR_OPT_DISABLE(1) << (i * 4);
		sx_blend_opt_control |= S_02875C_MRT0_ALPHA_OPT_DISABLE(1) << (i * 4);
	}
	/* TODO: avoid redundantly setting context registers */
	radeon_set_context_reg_seq(cmd_buffer->cs, R_028754_SX_PS_DOWNCONVERT, 3);
	radeon_emit(cmd_buffer->cs, sx_ps_downconvert);
	radeon_emit(cmd_buffer->cs, sx_blend_opt_epsilon);
	radeon_emit(cmd_buffer->cs, sx_blend_opt_control);

	cmd_buffer->state.context_roll_without_scissor_emitted = true;
}

static void
radv_emit_graphics_pipeline(struct radv_cmd_buffer *cmd_buffer)
{
	struct radv_pipeline *pipeline = cmd_buffer->state.pipeline;

	if (!pipeline || cmd_buffer->state.emitted_pipeline == pipeline)
		return;

	radv_update_multisample_state(cmd_buffer, pipeline);

	cmd_buffer->scratch_size_needed =
	                          MAX2(cmd_buffer->scratch_size_needed,
	                               pipeline->max_waves * pipeline->scratch_bytes_per_wave);

	if (!cmd_buffer->state.emitted_pipeline ||
	    cmd_buffer->state.emitted_pipeline->graphics.can_use_guardband !=
	     pipeline->graphics.can_use_guardband)
		cmd_buffer->state.dirty |= RADV_CMD_DIRTY_DYNAMIC_SCISSOR;

	radeon_emit_array(cmd_buffer->cs, pipeline->cs.buf, pipeline->cs.cdw);

	if (!cmd_buffer->state.emitted_pipeline ||
	    cmd_buffer->state.emitted_pipeline->ctx_cs.cdw != pipeline->ctx_cs.cdw ||
	    cmd_buffer->state.emitted_pipeline->ctx_cs_hash != pipeline->ctx_cs_hash ||
	    memcmp(cmd_buffer->state.emitted_pipeline->ctx_cs.buf,
	           pipeline->ctx_cs.buf, pipeline->ctx_cs.cdw * 4)) {
		radeon_emit_array(cmd_buffer->cs, pipeline->ctx_cs.buf, pipeline->ctx_cs.cdw);
		cmd_buffer->state.context_roll_without_scissor_emitted = true;
	}

	for (unsigned i = 0; i < MESA_SHADER_COMPUTE; i++) {
		if (!pipeline->shaders[i])
			continue;

		radv_cs_add_buffer(cmd_buffer->device->ws, cmd_buffer->cs,
				   pipeline->shaders[i]->bo);
	}

	if (radv_pipeline_has_gs(pipeline))
		radv_cs_add_buffer(cmd_buffer->device->ws, cmd_buffer->cs,
				   pipeline->gs_copy_shader->bo);

	if (unlikely(cmd_buffer->device->trace_bo))
		radv_save_pipeline(cmd_buffer, pipeline, RING_GFX);

	cmd_buffer->state.emitted_pipeline = pipeline;

	cmd_buffer->state.dirty &= ~RADV_CMD_DIRTY_PIPELINE;
}

static void
radv_emit_viewport(struct radv_cmd_buffer *cmd_buffer)
{
	si_write_viewport(cmd_buffer->cs, 0, cmd_buffer->state.dynamic.viewport.count,
			  cmd_buffer->state.dynamic.viewport.viewports);
}

static void
radv_emit_scissor(struct radv_cmd_buffer *cmd_buffer)
{
	uint32_t count = cmd_buffer->state.dynamic.scissor.count;

	si_write_scissors(cmd_buffer->cs, 0, count,
			  cmd_buffer->state.dynamic.scissor.scissors,
			  cmd_buffer->state.dynamic.viewport.viewports,
			  cmd_buffer->state.emitted_pipeline->graphics.can_use_guardband);

	cmd_buffer->state.context_roll_without_scissor_emitted = false;
}

static void
radv_emit_discard_rectangle(struct radv_cmd_buffer *cmd_buffer)
{
	if (!cmd_buffer->state.dynamic.discard_rectangle.count)
		return;

	radeon_set_context_reg_seq(cmd_buffer->cs, R_028210_PA_SC_CLIPRECT_0_TL,
	                           cmd_buffer->state.dynamic.discard_rectangle.count * 2);
	for (unsigned i = 0; i < cmd_buffer->state.dynamic.discard_rectangle.count; ++i) {
		VkRect2D rect = cmd_buffer->state.dynamic.discard_rectangle.rectangles[i];
		radeon_emit(cmd_buffer->cs, S_028210_TL_X(rect.offset.x) | S_028210_TL_Y(rect.offset.y));
		radeon_emit(cmd_buffer->cs, S_028214_BR_X(rect.offset.x + rect.extent.width) |
		                            S_028214_BR_Y(rect.offset.y + rect.extent.height));
	}
}

static void
radv_emit_line_width(struct radv_cmd_buffer *cmd_buffer)
{
	unsigned width = cmd_buffer->state.dynamic.line_width * 8;

	radeon_set_context_reg(cmd_buffer->cs, R_028A08_PA_SU_LINE_CNTL,
			       S_028A08_WIDTH(CLAMP(width, 0, 0xFFF)));
}

static void
radv_emit_blend_constants(struct radv_cmd_buffer *cmd_buffer)
{
	struct radv_dynamic_state *d = &cmd_buffer->state.dynamic;

	radeon_set_context_reg_seq(cmd_buffer->cs, R_028414_CB_BLEND_RED, 4);
	radeon_emit_array(cmd_buffer->cs, (uint32_t *)d->blend_constants, 4);
}

static void
radv_emit_stencil(struct radv_cmd_buffer *cmd_buffer)
{
	struct radv_dynamic_state *d = &cmd_buffer->state.dynamic;

	radeon_set_context_reg_seq(cmd_buffer->cs,
				   R_028430_DB_STENCILREFMASK, 2);
	radeon_emit(cmd_buffer->cs,
		    S_028430_STENCILTESTVAL(d->stencil_reference.front) |
		    S_028430_STENCILMASK(d->stencil_compare_mask.front) |
		    S_028430_STENCILWRITEMASK(d->stencil_write_mask.front) |
		    S_028430_STENCILOPVAL(1));
	radeon_emit(cmd_buffer->cs,
		    S_028434_STENCILTESTVAL_BF(d->stencil_reference.back) |
		    S_028434_STENCILMASK_BF(d->stencil_compare_mask.back) |
		    S_028434_STENCILWRITEMASK_BF(d->stencil_write_mask.back) |
		    S_028434_STENCILOPVAL_BF(1));
}

static void
radv_emit_depth_bounds(struct radv_cmd_buffer *cmd_buffer)
{
	struct radv_dynamic_state *d = &cmd_buffer->state.dynamic;

	radeon_set_context_reg(cmd_buffer->cs, R_028020_DB_DEPTH_BOUNDS_MIN,
			       fui(d->depth_bounds.min));
	radeon_set_context_reg(cmd_buffer->cs, R_028024_DB_DEPTH_BOUNDS_MAX,
			       fui(d->depth_bounds.max));
}

static void
radv_emit_depth_bias(struct radv_cmd_buffer *cmd_buffer)
{
	struct radv_dynamic_state *d = &cmd_buffer->state.dynamic;
	unsigned slope = fui(d->depth_bias.slope * 16.0f);
	unsigned bias = fui(d->depth_bias.bias * cmd_buffer->state.offset_scale);


	radeon_set_context_reg_seq(cmd_buffer->cs,
				   R_028B7C_PA_SU_POLY_OFFSET_CLAMP, 5);
	radeon_emit(cmd_buffer->cs, fui(d->depth_bias.clamp)); /* CLAMP */
	radeon_emit(cmd_buffer->cs, slope); /* FRONT SCALE */
	radeon_emit(cmd_buffer->cs, bias); /* FRONT OFFSET */
	radeon_emit(cmd_buffer->cs, slope); /* BACK SCALE */
	radeon_emit(cmd_buffer->cs, bias); /* BACK OFFSET */
}

static void
radv_emit_fb_color_state(struct radv_cmd_buffer *cmd_buffer,
			 int index,
			 struct radv_attachment_info *att,
			 struct radv_image *image,
			 VkImageLayout layout)
{
	bool is_vi = cmd_buffer->device->physical_device->rad_info.chip_class >= VI;
	struct radv_color_buffer_info *cb = &att->cb;
	uint32_t cb_color_info = cb->cb_color_info;

	if (!radv_layout_dcc_compressed(image, layout,
	                                radv_image_queue_family_mask(image,
	                                                             cmd_buffer->queue_family_index,
	                                                             cmd_buffer->queue_family_index))) {
		cb_color_info &= C_028C70_DCC_ENABLE;
	}

	if (cmd_buffer->device->physical_device->rad_info.chip_class >= GFX9) {
		radeon_set_context_reg_seq(cmd_buffer->cs, R_028C60_CB_COLOR0_BASE + index * 0x3c, 11);
		radeon_emit(cmd_buffer->cs, cb->cb_color_base);
		radeon_emit(cmd_buffer->cs, S_028C64_BASE_256B(cb->cb_color_base >> 32));
		radeon_emit(cmd_buffer->cs, cb->cb_color_attrib2);
		radeon_emit(cmd_buffer->cs, cb->cb_color_view);
		radeon_emit(cmd_buffer->cs, cb_color_info);
		radeon_emit(cmd_buffer->cs, cb->cb_color_attrib);
		radeon_emit(cmd_buffer->cs, cb->cb_dcc_control);
		radeon_emit(cmd_buffer->cs, cb->cb_color_cmask);
		radeon_emit(cmd_buffer->cs, S_028C80_BASE_256B(cb->cb_color_cmask >> 32));
		radeon_emit(cmd_buffer->cs, cb->cb_color_fmask);
		radeon_emit(cmd_buffer->cs, S_028C88_BASE_256B(cb->cb_color_fmask >> 32));

		radeon_set_context_reg_seq(cmd_buffer->cs, R_028C94_CB_COLOR0_DCC_BASE + index * 0x3c, 2);
		radeon_emit(cmd_buffer->cs, cb->cb_dcc_base);
		radeon_emit(cmd_buffer->cs, S_028C98_BASE_256B(cb->cb_dcc_base >> 32));
		
		radeon_set_context_reg(cmd_buffer->cs, R_0287A0_CB_MRT0_EPITCH + index * 4,
				       S_0287A0_EPITCH(att->attachment->image->surface.u.gfx9.surf.epitch));
	} else {
		radeon_set_context_reg_seq(cmd_buffer->cs, R_028C60_CB_COLOR0_BASE + index * 0x3c, 11);
		radeon_emit(cmd_buffer->cs, cb->cb_color_base);
		radeon_emit(cmd_buffer->cs, cb->cb_color_pitch);
		radeon_emit(cmd_buffer->cs, cb->cb_color_slice);
		radeon_emit(cmd_buffer->cs, cb->cb_color_view);
		radeon_emit(cmd_buffer->cs, cb_color_info);
		radeon_emit(cmd_buffer->cs, cb->cb_color_attrib);
		radeon_emit(cmd_buffer->cs, cb->cb_dcc_control);
		radeon_emit(cmd_buffer->cs, cb->cb_color_cmask);
		radeon_emit(cmd_buffer->cs, cb->cb_color_cmask_slice);
		radeon_emit(cmd_buffer->cs, cb->cb_color_fmask);
		radeon_emit(cmd_buffer->cs, cb->cb_color_fmask_slice);

		if (is_vi) { /* DCC BASE */
			radeon_set_context_reg(cmd_buffer->cs, R_028C94_CB_COLOR0_DCC_BASE + index * 0x3c, cb->cb_dcc_base);
		}
	}

	if (radv_image_has_dcc(image)) {
		/* Drawing with DCC enabled also compresses colorbuffers. */
		radv_update_dcc_metadata(cmd_buffer, image, true);
	}
}

static void
radv_update_zrange_precision(struct radv_cmd_buffer *cmd_buffer,
			     struct radv_ds_buffer_info *ds,
			     struct radv_image *image, VkImageLayout layout,
			     bool requires_cond_exec)
{
	uint32_t db_z_info = ds->db_z_info;
	uint32_t db_z_info_reg;

	if (!radv_image_is_tc_compat_htile(image))
		return;

	if (!radv_layout_has_htile(image, layout,
	                           radv_image_queue_family_mask(image,
	                                                        cmd_buffer->queue_family_index,
	                                                        cmd_buffer->queue_family_index))) {
		db_z_info &= C_028040_TILE_SURFACE_ENABLE;
	}

	db_z_info &= C_028040_ZRANGE_PRECISION;

	if (cmd_buffer->device->physical_device->rad_info.chip_class >= GFX9) {
		db_z_info_reg = R_028038_DB_Z_INFO;
	} else {
		db_z_info_reg = R_028040_DB_Z_INFO;
	}

	/* When we don't know the last fast clear value we need to emit a
	 * conditional packet that will eventually skip the following
	 * SET_CONTEXT_REG packet.
	 */
	if (requires_cond_exec) {
		uint64_t va = radv_buffer_get_va(image->bo);
		va += image->offset + image->tc_compat_zrange_offset;

		radeon_emit(cmd_buffer->cs, PKT3(PKT3_COND_EXEC, 3, 0));
		radeon_emit(cmd_buffer->cs, va);
		radeon_emit(cmd_buffer->cs, va >> 32);
		radeon_emit(cmd_buffer->cs, 0);
		radeon_emit(cmd_buffer->cs, 3); /* SET_CONTEXT_REG size */
	}

	radeon_set_context_reg(cmd_buffer->cs, db_z_info_reg, db_z_info);
}

static void
radv_emit_fb_ds_state(struct radv_cmd_buffer *cmd_buffer,
		      struct radv_ds_buffer_info *ds,
		      struct radv_image *image,
		      VkImageLayout layout)
{
	uint32_t db_z_info = ds->db_z_info;
	uint32_t db_stencil_info = ds->db_stencil_info;

	if (!radv_layout_has_htile(image, layout,
	                           radv_image_queue_family_mask(image,
	                                                        cmd_buffer->queue_family_index,
	                                                        cmd_buffer->queue_family_index))) {
		db_z_info &= C_028040_TILE_SURFACE_ENABLE;
		db_stencil_info |= S_028044_TILE_STENCIL_DISABLE(1);
	}

	radeon_set_context_reg(cmd_buffer->cs, R_028008_DB_DEPTH_VIEW, ds->db_depth_view);
	radeon_set_context_reg(cmd_buffer->cs, R_028ABC_DB_HTILE_SURFACE, ds->db_htile_surface);


	if (cmd_buffer->device->physical_device->rad_info.chip_class >= GFX9) {
		radeon_set_context_reg_seq(cmd_buffer->cs, R_028014_DB_HTILE_DATA_BASE, 3);
		radeon_emit(cmd_buffer->cs, ds->db_htile_data_base);
		radeon_emit(cmd_buffer->cs, S_028018_BASE_HI(ds->db_htile_data_base >> 32));
		radeon_emit(cmd_buffer->cs, ds->db_depth_size);

		radeon_set_context_reg_seq(cmd_buffer->cs, R_028038_DB_Z_INFO, 10);
		radeon_emit(cmd_buffer->cs, db_z_info);			/* DB_Z_INFO */
		radeon_emit(cmd_buffer->cs, db_stencil_info);	        /* DB_STENCIL_INFO */
		radeon_emit(cmd_buffer->cs, ds->db_z_read_base);	/* DB_Z_READ_BASE */
		radeon_emit(cmd_buffer->cs, S_028044_BASE_HI(ds->db_z_read_base >> 32));	/* DB_Z_READ_BASE_HI */
		radeon_emit(cmd_buffer->cs, ds->db_stencil_read_base);	/* DB_STENCIL_READ_BASE */
		radeon_emit(cmd_buffer->cs, S_02804C_BASE_HI(ds->db_stencil_read_base >> 32)); /* DB_STENCIL_READ_BASE_HI */
		radeon_emit(cmd_buffer->cs, ds->db_z_write_base);	/* DB_Z_WRITE_BASE */
		radeon_emit(cmd_buffer->cs, S_028054_BASE_HI(ds->db_z_write_base >> 32));	/* DB_Z_WRITE_BASE_HI */
		radeon_emit(cmd_buffer->cs, ds->db_stencil_write_base);	/* DB_STENCIL_WRITE_BASE */
		radeon_emit(cmd_buffer->cs, S_02805C_BASE_HI(ds->db_stencil_write_base >> 32)); /* DB_STENCIL_WRITE_BASE_HI */

		radeon_set_context_reg_seq(cmd_buffer->cs, R_028068_DB_Z_INFO2, 2);
		radeon_emit(cmd_buffer->cs, ds->db_z_info2);
		radeon_emit(cmd_buffer->cs, ds->db_stencil_info2);
	} else {
		radeon_set_context_reg(cmd_buffer->cs, R_028014_DB_HTILE_DATA_BASE, ds->db_htile_data_base);

		radeon_set_context_reg_seq(cmd_buffer->cs, R_02803C_DB_DEPTH_INFO, 9);
		radeon_emit(cmd_buffer->cs, ds->db_depth_info);	/* R_02803C_DB_DEPTH_INFO */
		radeon_emit(cmd_buffer->cs, db_z_info);			/* R_028040_DB_Z_INFO */
		radeon_emit(cmd_buffer->cs, db_stencil_info);	        /* R_028044_DB_STENCIL_INFO */
		radeon_emit(cmd_buffer->cs, ds->db_z_read_base);	/* R_028048_DB_Z_READ_BASE */
		radeon_emit(cmd_buffer->cs, ds->db_stencil_read_base);	/* R_02804C_DB_STENCIL_READ_BASE */
		radeon_emit(cmd_buffer->cs, ds->db_z_write_base);	/* R_028050_DB_Z_WRITE_BASE */
		radeon_emit(cmd_buffer->cs, ds->db_stencil_write_base);	/* R_028054_DB_STENCIL_WRITE_BASE */
		radeon_emit(cmd_buffer->cs, ds->db_depth_size);	/* R_028058_DB_DEPTH_SIZE */
		radeon_emit(cmd_buffer->cs, ds->db_depth_slice);	/* R_02805C_DB_DEPTH_SLICE */

	}

	/* Update the ZRANGE_PRECISION value for the TC-compat bug. */
	radv_update_zrange_precision(cmd_buffer, ds, image, layout, true);

	radeon_set_context_reg(cmd_buffer->cs, R_028B78_PA_SU_POLY_OFFSET_DB_FMT_CNTL,
			       ds->pa_su_poly_offset_db_fmt_cntl);
}

/**
 * Update the fast clear depth/stencil values if the image is bound as a
 * depth/stencil buffer.
 */
static void
radv_update_bound_fast_clear_ds(struct radv_cmd_buffer *cmd_buffer,
				struct radv_image *image,
				VkClearDepthStencilValue ds_clear_value,
				VkImageAspectFlags aspects)
{
	struct radv_framebuffer *framebuffer = cmd_buffer->state.framebuffer;
	const struct radv_subpass *subpass = cmd_buffer->state.subpass;
	struct radeon_cmdbuf *cs = cmd_buffer->cs;
	struct radv_attachment_info *att;
	uint32_t att_idx;

	if (!framebuffer || !subpass)
		return;

	if (!subpass->depth_stencil_attachment)
		return;

	att_idx = subpass->depth_stencil_attachment->attachment;
	att = &framebuffer->attachments[att_idx];
	if (att->attachment->image != image)
		return;

	radeon_set_context_reg_seq(cs, R_028028_DB_STENCIL_CLEAR, 2);
	radeon_emit(cs, ds_clear_value.stencil);
	radeon_emit(cs, fui(ds_clear_value.depth));

	/* Update the ZRANGE_PRECISION value for the TC-compat bug. This is
	 * only needed when clearing Z to 0.0.
	 */
	if ((aspects & VK_IMAGE_ASPECT_DEPTH_BIT) &&
	    ds_clear_value.depth == 0.0) {
		VkImageLayout layout = subpass->depth_stencil_attachment->layout;

		radv_update_zrange_precision(cmd_buffer, &att->ds, image,
					     layout, false);
	}

	cmd_buffer->state.context_roll_without_scissor_emitted = true;
}

/**
 * Set the clear depth/stencil values to the image's metadata.
 */
static void
radv_set_ds_clear_metadata(struct radv_cmd_buffer *cmd_buffer,
			   struct radv_image *image,
			   VkClearDepthStencilValue ds_clear_value,
			   VkImageAspectFlags aspects)
{
	struct radeon_cmdbuf *cs = cmd_buffer->cs;
	uint64_t va = radv_buffer_get_va(image->bo);
	unsigned reg_offset = 0, reg_count = 0;

	va += image->offset + image->clear_value_offset;

	if (aspects & VK_IMAGE_ASPECT_STENCIL_BIT) {
		++reg_count;
	} else {
		++reg_offset;
		va += 4;
	}
	if (aspects & VK_IMAGE_ASPECT_DEPTH_BIT)
		++reg_count;

	radeon_emit(cs, PKT3(PKT3_WRITE_DATA, 2 + reg_count, cmd_buffer->state.predicating));
	radeon_emit(cs, S_370_DST_SEL(V_370_MEM) |
			S_370_WR_CONFIRM(1) |
			S_370_ENGINE_SEL(V_370_PFP));
	radeon_emit(cs, va);
	radeon_emit(cs, va >> 32);
	if (aspects & VK_IMAGE_ASPECT_STENCIL_BIT)
		radeon_emit(cs, ds_clear_value.stencil);
	if (aspects & VK_IMAGE_ASPECT_DEPTH_BIT)
		radeon_emit(cs, fui(ds_clear_value.depth));
}

/**
 * Update the TC-compat metadata value for this image.
 */
static void
radv_set_tc_compat_zrange_metadata(struct radv_cmd_buffer *cmd_buffer,
				   struct radv_image *image,
				   uint32_t value)
{
	struct radeon_cmdbuf *cs = cmd_buffer->cs;
	uint64_t va = radv_buffer_get_va(image->bo);
	va += image->offset + image->tc_compat_zrange_offset;

	radeon_emit(cs, PKT3(PKT3_WRITE_DATA, 3, cmd_buffer->state.predicating));
	radeon_emit(cs, S_370_DST_SEL(V_370_MEM) |
			S_370_WR_CONFIRM(1) |
			S_370_ENGINE_SEL(V_370_PFP));
	radeon_emit(cs, va);
	radeon_emit(cs, va >> 32);
	radeon_emit(cs, value);
}

static void
radv_update_tc_compat_zrange_metadata(struct radv_cmd_buffer *cmd_buffer,
				      struct radv_image *image,
				      VkClearDepthStencilValue ds_clear_value)
{
	uint64_t va = radv_buffer_get_va(image->bo);
	va += image->offset + image->tc_compat_zrange_offset;
	uint32_t cond_val;

	/* Conditionally set DB_Z_INFO.ZRANGE_PRECISION to 0 when the last
	 * depth clear value is 0.0f.
	 */
	cond_val = ds_clear_value.depth == 0.0f ? UINT_MAX : 0;

	radv_set_tc_compat_zrange_metadata(cmd_buffer, image, cond_val);
}

/**
 * Update the clear depth/stencil values for this image.
 */
void
radv_update_ds_clear_metadata(struct radv_cmd_buffer *cmd_buffer,
			      struct radv_image *image,
			      VkClearDepthStencilValue ds_clear_value,
			      VkImageAspectFlags aspects)
{
	assert(radv_image_has_htile(image));

	radv_set_ds_clear_metadata(cmd_buffer, image, ds_clear_value, aspects);

	if (radv_image_is_tc_compat_htile(image) &&
	    (aspects & VK_IMAGE_ASPECT_DEPTH_BIT)) {
		radv_update_tc_compat_zrange_metadata(cmd_buffer, image,
						      ds_clear_value);
	}

	radv_update_bound_fast_clear_ds(cmd_buffer, image, ds_clear_value,
				        aspects);
}

/**
 * Load the clear depth/stencil values from the image's metadata.
 */
static void
radv_load_ds_clear_metadata(struct radv_cmd_buffer *cmd_buffer,
			    struct radv_image *image)
{
	struct radeon_cmdbuf *cs = cmd_buffer->cs;
	VkImageAspectFlags aspects = vk_format_aspects(image->vk_format);
	uint64_t va = radv_buffer_get_va(image->bo);
	unsigned reg_offset = 0, reg_count = 0;

	va += image->offset + image->clear_value_offset;

	if (!radv_image_has_htile(image))
		return;

	if (aspects & VK_IMAGE_ASPECT_STENCIL_BIT) {
		++reg_count;
	} else {
		++reg_offset;
		va += 4;
	}
	if (aspects & VK_IMAGE_ASPECT_DEPTH_BIT)
		++reg_count;

	uint32_t reg = R_028028_DB_STENCIL_CLEAR + 4 * reg_offset;

	if (cmd_buffer->device->physical_device->has_load_ctx_reg_pkt) {
		radeon_emit(cs, PKT3(PKT3_LOAD_CONTEXT_REG, 3, 0));
		radeon_emit(cs, va);
		radeon_emit(cs, va >> 32);
		radeon_emit(cs, (reg - SI_CONTEXT_REG_OFFSET) >> 2);
		radeon_emit(cs, reg_count);
	} else {
		radeon_emit(cs, PKT3(PKT3_COPY_DATA, 4, 0));
		radeon_emit(cs, COPY_DATA_SRC_SEL(COPY_DATA_SRC_MEM) |
				COPY_DATA_DST_SEL(COPY_DATA_REG) |
				(reg_count == 2 ? COPY_DATA_COUNT_SEL : 0));
		radeon_emit(cs, va);
		radeon_emit(cs, va >> 32);
		radeon_emit(cs, reg >> 2);
		radeon_emit(cs, 0);

		radeon_emit(cs, PKT3(PKT3_PFP_SYNC_ME, 0, 0));
		radeon_emit(cs, 0);
	}
}

/*
 * With DCC some colors don't require CMASK elimination before being
 * used as a texture. This sets a predicate value to determine if the
 * cmask eliminate is required.
 */
void
radv_update_fce_metadata(struct radv_cmd_buffer *cmd_buffer,
			 struct radv_image *image, bool value)
{
	uint64_t pred_val = value;
	uint64_t va = radv_buffer_get_va(image->bo);
	va += image->offset + image->fce_pred_offset;

	assert(radv_image_has_dcc(image));

	radeon_emit(cmd_buffer->cs, PKT3(PKT3_WRITE_DATA, 4, 0));
	radeon_emit(cmd_buffer->cs, S_370_DST_SEL(V_370_MEM) |
				    S_370_WR_CONFIRM(1) |
				    S_370_ENGINE_SEL(V_370_PFP));
	radeon_emit(cmd_buffer->cs, va);
	radeon_emit(cmd_buffer->cs, va >> 32);
	radeon_emit(cmd_buffer->cs, pred_val);
	radeon_emit(cmd_buffer->cs, pred_val >> 32);
}

/**
 * Update the DCC predicate to reflect the compression state.
 */
void
radv_update_dcc_metadata(struct radv_cmd_buffer *cmd_buffer,
			 struct radv_image *image, bool value)
{
	uint64_t pred_val = value;
	uint64_t va = radv_buffer_get_va(image->bo);
	va += image->offset + image->dcc_pred_offset;

	assert(radv_image_has_dcc(image));

	radeon_emit(cmd_buffer->cs, PKT3(PKT3_WRITE_DATA, 4, 0));
	radeon_emit(cmd_buffer->cs, S_370_DST_SEL(V_370_MEM) |
				    S_370_WR_CONFIRM(1) |
				    S_370_ENGINE_SEL(V_370_PFP));
	radeon_emit(cmd_buffer->cs, va);
	radeon_emit(cmd_buffer->cs, va >> 32);
	radeon_emit(cmd_buffer->cs, pred_val);
	radeon_emit(cmd_buffer->cs, pred_val >> 32);
}

/**
 * Update the fast clear color values if the image is bound as a color buffer.
 */
static void
radv_update_bound_fast_clear_color(struct radv_cmd_buffer *cmd_buffer,
				   struct radv_image *image,
				   int cb_idx,
				   uint32_t color_values[2])
{
	struct radv_framebuffer *framebuffer = cmd_buffer->state.framebuffer;
	const struct radv_subpass *subpass = cmd_buffer->state.subpass;
	struct radeon_cmdbuf *cs = cmd_buffer->cs;
	struct radv_attachment_info *att;
	uint32_t att_idx;

	if (!framebuffer || !subpass)
		return;

	att_idx = subpass->color_attachments[cb_idx].attachment;
	if (att_idx == VK_ATTACHMENT_UNUSED)
		return;

	att = &framebuffer->attachments[att_idx];
	if (att->attachment->image != image)
		return;

	radeon_set_context_reg_seq(cs, R_028C8C_CB_COLOR0_CLEAR_WORD0 + cb_idx * 0x3c, 2);
	radeon_emit(cs, color_values[0]);
	radeon_emit(cs, color_values[1]);

	cmd_buffer->state.context_roll_without_scissor_emitted = true;
}

/**
 * Set the clear color values to the image's metadata.
 */
static void
radv_set_color_clear_metadata(struct radv_cmd_buffer *cmd_buffer,
			      struct radv_image *image,
			      uint32_t color_values[2])
{
	struct radeon_cmdbuf *cs = cmd_buffer->cs;
	uint64_t va = radv_buffer_get_va(image->bo);

	va += image->offset + image->clear_value_offset;

	assert(radv_image_has_cmask(image) || radv_image_has_dcc(image));

	radeon_emit(cs, PKT3(PKT3_WRITE_DATA, 4, cmd_buffer->state.predicating));
	radeon_emit(cs, S_370_DST_SEL(V_370_MEM) |
			S_370_WR_CONFIRM(1) |
			S_370_ENGINE_SEL(V_370_PFP));
	radeon_emit(cs, va);
	radeon_emit(cs, va >> 32);
	radeon_emit(cs, color_values[0]);
	radeon_emit(cs, color_values[1]);
}

/**
 * Update the clear color values for this image.
 */
void
radv_update_color_clear_metadata(struct radv_cmd_buffer *cmd_buffer,
				 struct radv_image *image,
				 int cb_idx,
				 uint32_t color_values[2])
{
	assert(radv_image_has_cmask(image) || radv_image_has_dcc(image));

	radv_set_color_clear_metadata(cmd_buffer, image, color_values);

	radv_update_bound_fast_clear_color(cmd_buffer, image, cb_idx,
					   color_values);
}

/**
 * Load the clear color values from the image's metadata.
 */
static void
radv_load_color_clear_metadata(struct radv_cmd_buffer *cmd_buffer,
			       struct radv_image *image,
			       int cb_idx)
{
	struct radeon_cmdbuf *cs = cmd_buffer->cs;
	uint64_t va = radv_buffer_get_va(image->bo);

	va += image->offset + image->clear_value_offset;

	if (!radv_image_has_cmask(image) && !radv_image_has_dcc(image))
		return;

	uint32_t reg = R_028C8C_CB_COLOR0_CLEAR_WORD0 + cb_idx * 0x3c;

	if (cmd_buffer->device->physical_device->has_load_ctx_reg_pkt) {
		radeon_emit(cs, PKT3(PKT3_LOAD_CONTEXT_REG, 3, cmd_buffer->state.predicating));
		radeon_emit(cs, va);
		radeon_emit(cs, va >> 32);
		radeon_emit(cs, (reg - SI_CONTEXT_REG_OFFSET) >> 2);
		radeon_emit(cs, 2);
	} else {
		radeon_emit(cs, PKT3(PKT3_COPY_DATA, 4, cmd_buffer->state.predicating));
		radeon_emit(cs, COPY_DATA_SRC_SEL(COPY_DATA_SRC_MEM) |
				COPY_DATA_DST_SEL(COPY_DATA_REG) |
				COPY_DATA_COUNT_SEL);
		radeon_emit(cs, va);
		radeon_emit(cs, va >> 32);
		radeon_emit(cs, reg >> 2);
		radeon_emit(cs, 0);

		radeon_emit(cs, PKT3(PKT3_PFP_SYNC_ME, 0, cmd_buffer->state.predicating));
		radeon_emit(cs, 0);
	}
}

static void
radv_emit_framebuffer_state(struct radv_cmd_buffer *cmd_buffer)
{
	int i;
	struct radv_framebuffer *framebuffer = cmd_buffer->state.framebuffer;
	const struct radv_subpass *subpass = cmd_buffer->state.subpass;
	unsigned num_bpp64_colorbufs = 0;

	/* this may happen for inherited secondary recording */
	if (!framebuffer)
		return;

	for (i = 0; i < 8; ++i) {
		if (i >= subpass->color_count || subpass->color_attachments[i].attachment == VK_ATTACHMENT_UNUSED) {
			radeon_set_context_reg(cmd_buffer->cs, R_028C70_CB_COLOR0_INFO + i * 0x3C,
				       S_028C70_FORMAT(V_028C70_COLOR_INVALID));
			continue;
		}

		int idx = subpass->color_attachments[i].attachment;
		struct radv_attachment_info *att = &framebuffer->attachments[idx];
		struct radv_image *image = att->attachment->image;
		VkImageLayout layout = subpass->color_attachments[i].layout;

		radv_cs_add_buffer(cmd_buffer->device->ws, cmd_buffer->cs, att->attachment->bo);

		assert(att->attachment->aspect_mask & VK_IMAGE_ASPECT_COLOR_BIT);
		radv_emit_fb_color_state(cmd_buffer, i, att, image, layout);

		radv_load_color_clear_metadata(cmd_buffer, image, i);

		if (image->surface.bpe >= 8)
			num_bpp64_colorbufs++;
	}

	if (subpass->depth_stencil_attachment) {
		int idx = subpass->depth_stencil_attachment->attachment;
		VkImageLayout layout = subpass->depth_stencil_attachment->layout;
		struct radv_attachment_info *att = &framebuffer->attachments[idx];
		struct radv_image *image = att->attachment->image;
		radv_cs_add_buffer(cmd_buffer->device->ws, cmd_buffer->cs, att->attachment->bo);
		MAYBE_UNUSED uint32_t queue_mask = radv_image_queue_family_mask(image,
										cmd_buffer->queue_family_index,
										cmd_buffer->queue_family_index);
		/* We currently don't support writing decompressed HTILE */
		assert(radv_layout_has_htile(image, layout, queue_mask) ==
		       radv_layout_is_htile_compressed(image, layout, queue_mask));

		radv_emit_fb_ds_state(cmd_buffer, &att->ds, image, layout);

		if (att->ds.offset_scale != cmd_buffer->state.offset_scale) {
			cmd_buffer->state.dirty |= RADV_CMD_DIRTY_DYNAMIC_DEPTH_BIAS;
			cmd_buffer->state.offset_scale = att->ds.offset_scale;
		}
		radv_load_ds_clear_metadata(cmd_buffer, image);
	} else {
		if (cmd_buffer->device->physical_device->rad_info.chip_class >= GFX9)
			radeon_set_context_reg_seq(cmd_buffer->cs, R_028038_DB_Z_INFO, 2);
		else
			radeon_set_context_reg_seq(cmd_buffer->cs, R_028040_DB_Z_INFO, 2);

		radeon_emit(cmd_buffer->cs, S_028040_FORMAT(V_028040_Z_INVALID)); /* DB_Z_INFO */
		radeon_emit(cmd_buffer->cs, S_028044_FORMAT(V_028044_STENCIL_INVALID)); /* DB_STENCIL_INFO */
	}
	radeon_set_context_reg(cmd_buffer->cs, R_028208_PA_SC_WINDOW_SCISSOR_BR,
			       S_028208_BR_X(framebuffer->width) |
			       S_028208_BR_Y(framebuffer->height));

	if (cmd_buffer->device->physical_device->rad_info.chip_class >= VI) {
		uint8_t watermark = 4; /* Default value for VI. */

		/* For optimal DCC performance. */
		if (cmd_buffer->device->physical_device->rad_info.chip_class >= GFX9) {
			if (num_bpp64_colorbufs >= 5) {
				watermark = 8;
			} else {
				watermark = 6;
			}
		}

		radeon_set_context_reg(cmd_buffer->cs, R_028424_CB_DCC_CONTROL,
				       S_028424_OVERWRITE_COMBINER_MRT_SHARING_DISABLE(1) |
				       S_028424_OVERWRITE_COMBINER_WATERMARK(watermark));
	}

	if (cmd_buffer->device->dfsm_allowed) {
		radeon_emit(cmd_buffer->cs, PKT3(PKT3_EVENT_WRITE, 0, 0));
		radeon_emit(cmd_buffer->cs, EVENT_TYPE(V_028A90_BREAK_BATCH) | EVENT_INDEX(0));
	}

	cmd_buffer->state.dirty &= ~RADV_CMD_DIRTY_FRAMEBUFFER;
}

static void
radv_emit_index_buffer(struct radv_cmd_buffer *cmd_buffer)
{
	struct radeon_cmdbuf *cs = cmd_buffer->cs;
	struct radv_cmd_state *state = &cmd_buffer->state;

	if (state->index_type != state->last_index_type) {
		if (cmd_buffer->device->physical_device->rad_info.chip_class >= GFX9) {
			radeon_set_uconfig_reg_idx(cs, R_03090C_VGT_INDEX_TYPE,
						   2, state->index_type);
		} else {
			radeon_emit(cs, PKT3(PKT3_INDEX_TYPE, 0, 0));
			radeon_emit(cs, state->index_type);
		}

		state->last_index_type = state->index_type;
	}

	radeon_emit(cs, PKT3(PKT3_INDEX_BASE, 1, 0));
	radeon_emit(cs, state->index_va);
	radeon_emit(cs, state->index_va >> 32);

	radeon_emit(cs, PKT3(PKT3_INDEX_BUFFER_SIZE, 0, 0));
	radeon_emit(cs, state->max_index_count);

	cmd_buffer->state.dirty &= ~RADV_CMD_DIRTY_INDEX_BUFFER;
}

void radv_set_db_count_control(struct radv_cmd_buffer *cmd_buffer)
{
	bool has_perfect_queries = cmd_buffer->state.perfect_occlusion_queries_enabled;
	struct radv_pipeline *pipeline = cmd_buffer->state.pipeline;
	uint32_t pa_sc_mode_cntl_1 =
		pipeline ? pipeline->graphics.ms.pa_sc_mode_cntl_1 : 0;
	uint32_t db_count_control;

	if(!cmd_buffer->state.active_occlusion_queries) {
		if (cmd_buffer->device->physical_device->rad_info.chip_class >= CIK) {
			if (G_028A4C_OUT_OF_ORDER_PRIMITIVE_ENABLE(pa_sc_mode_cntl_1) &&
			    pipeline->graphics.disable_out_of_order_rast_for_occlusion &&
			    has_perfect_queries) {
				/* Re-enable out-of-order rasterization if the
				 * bound pipeline supports it and if it's has
				 * been disabled before starting any perfect
				 * occlusion queries.
				 */
				radeon_set_context_reg(cmd_buffer->cs,
						       R_028A4C_PA_SC_MODE_CNTL_1,
						       pa_sc_mode_cntl_1);
			}
		}
		db_count_control = S_028004_ZPASS_INCREMENT_DISABLE(1);
	} else {
		const struct radv_subpass *subpass = cmd_buffer->state.subpass;
		uint32_t sample_rate = subpass ? util_logbase2(subpass->max_sample_count) : 0;

		if (cmd_buffer->device->physical_device->rad_info.chip_class >= CIK) {
			db_count_control =
				S_028004_PERFECT_ZPASS_COUNTS(has_perfect_queries) |
				S_028004_SAMPLE_RATE(sample_rate) |
				S_028004_ZPASS_ENABLE(1) |
				S_028004_SLICE_EVEN_ENABLE(1) |
				S_028004_SLICE_ODD_ENABLE(1);

			if (G_028A4C_OUT_OF_ORDER_PRIMITIVE_ENABLE(pa_sc_mode_cntl_1) &&
			    pipeline->graphics.disable_out_of_order_rast_for_occlusion &&
			    has_perfect_queries) {
				/* If the bound pipeline has enabled
				 * out-of-order rasterization, we should
				 * disable it before starting any perfect
				 * occlusion queries.
				 */
				pa_sc_mode_cntl_1 &= C_028A4C_OUT_OF_ORDER_PRIMITIVE_ENABLE;

				radeon_set_context_reg(cmd_buffer->cs,
						       R_028A4C_PA_SC_MODE_CNTL_1,
						       pa_sc_mode_cntl_1);
			}
		} else {
			db_count_control = S_028004_PERFECT_ZPASS_COUNTS(1) |
				S_028004_SAMPLE_RATE(sample_rate);
		}
	}

	radeon_set_context_reg(cmd_buffer->cs, R_028004_DB_COUNT_CONTROL, db_count_control);

	cmd_buffer->state.context_roll_without_scissor_emitted = true;
}

static void
radv_cmd_buffer_flush_dynamic_state(struct radv_cmd_buffer *cmd_buffer)
{
	uint32_t states = cmd_buffer->state.dirty & cmd_buffer->state.emitted_pipeline->graphics.needed_dynamic_state;

	if (states & (RADV_CMD_DIRTY_DYNAMIC_VIEWPORT))
		radv_emit_viewport(cmd_buffer);

	if (states & (RADV_CMD_DIRTY_DYNAMIC_SCISSOR | RADV_CMD_DIRTY_DYNAMIC_VIEWPORT) &&
	    !cmd_buffer->device->physical_device->has_scissor_bug)
		radv_emit_scissor(cmd_buffer);

	if (states & RADV_CMD_DIRTY_DYNAMIC_LINE_WIDTH)
		radv_emit_line_width(cmd_buffer);

	if (states & RADV_CMD_DIRTY_DYNAMIC_BLEND_CONSTANTS)
		radv_emit_blend_constants(cmd_buffer);

	if (states & (RADV_CMD_DIRTY_DYNAMIC_STENCIL_REFERENCE |
				       RADV_CMD_DIRTY_DYNAMIC_STENCIL_WRITE_MASK |
				       RADV_CMD_DIRTY_DYNAMIC_STENCIL_COMPARE_MASK))
		radv_emit_stencil(cmd_buffer);

	if (states & RADV_CMD_DIRTY_DYNAMIC_DEPTH_BOUNDS)
		radv_emit_depth_bounds(cmd_buffer);

	if (states & RADV_CMD_DIRTY_DYNAMIC_DEPTH_BIAS)
		radv_emit_depth_bias(cmd_buffer);

	if (states & RADV_CMD_DIRTY_DYNAMIC_DISCARD_RECTANGLE)
		radv_emit_discard_rectangle(cmd_buffer);

	cmd_buffer->state.dirty &= ~states;
}

static void
radv_flush_push_descriptors(struct radv_cmd_buffer *cmd_buffer,
			    VkPipelineBindPoint bind_point)
{
	struct radv_descriptor_state *descriptors_state =
		radv_get_descriptors_state(cmd_buffer, bind_point);
	struct radv_descriptor_set *set = &descriptors_state->push_set.set;
	unsigned bo_offset;

	if (!radv_cmd_buffer_upload_data(cmd_buffer, set->size, 32,
					 set->mapped_ptr,
					 &bo_offset))
		return;

	set->va = radv_buffer_get_va(cmd_buffer->upload.upload_bo);
	set->va += bo_offset;
}

static void
radv_flush_indirect_descriptor_sets(struct radv_cmd_buffer *cmd_buffer,
				    VkPipelineBindPoint bind_point)
{
	struct radv_descriptor_state *descriptors_state =
		radv_get_descriptors_state(cmd_buffer, bind_point);
	uint32_t size = MAX_SETS * 4;
	uint32_t offset;
	void *ptr;
	
	if (!radv_cmd_buffer_upload_alloc(cmd_buffer, size,
					  256, &offset, &ptr))
		return;

	for (unsigned i = 0; i < MAX_SETS; i++) {
		uint32_t *uptr = ((uint32_t *)ptr) + i;
		uint64_t set_va = 0;
		struct radv_descriptor_set *set = descriptors_state->sets[i];
		if (descriptors_state->valid & (1u << i))
			set_va = set->va;
		uptr[0] = set_va & 0xffffffff;
	}

	uint64_t va = radv_buffer_get_va(cmd_buffer->upload.upload_bo);
	va += offset;

	if (cmd_buffer->state.pipeline) {
		if (cmd_buffer->state.pipeline->shaders[MESA_SHADER_VERTEX])
			radv_emit_userdata_address(cmd_buffer, cmd_buffer->state.pipeline, MESA_SHADER_VERTEX,
						   AC_UD_INDIRECT_DESCRIPTOR_SETS, va);

		if (cmd_buffer->state.pipeline->shaders[MESA_SHADER_FRAGMENT])
			radv_emit_userdata_address(cmd_buffer, cmd_buffer->state.pipeline, MESA_SHADER_FRAGMENT,
						   AC_UD_INDIRECT_DESCRIPTOR_SETS, va);

		if (radv_pipeline_has_gs(cmd_buffer->state.pipeline))
			radv_emit_userdata_address(cmd_buffer, cmd_buffer->state.pipeline, MESA_SHADER_GEOMETRY,
						   AC_UD_INDIRECT_DESCRIPTOR_SETS, va);

		if (radv_pipeline_has_tess(cmd_buffer->state.pipeline))
			radv_emit_userdata_address(cmd_buffer, cmd_buffer->state.pipeline, MESA_SHADER_TESS_CTRL,
						   AC_UD_INDIRECT_DESCRIPTOR_SETS, va);

		if (radv_pipeline_has_tess(cmd_buffer->state.pipeline))
			radv_emit_userdata_address(cmd_buffer, cmd_buffer->state.pipeline, MESA_SHADER_TESS_EVAL,
						   AC_UD_INDIRECT_DESCRIPTOR_SETS, va);
	}

	if (cmd_buffer->state.compute_pipeline)
		radv_emit_userdata_address(cmd_buffer, cmd_buffer->state.compute_pipeline, MESA_SHADER_COMPUTE,
					   AC_UD_INDIRECT_DESCRIPTOR_SETS, va);
}

static void
radv_flush_descriptors(struct radv_cmd_buffer *cmd_buffer,
		       VkShaderStageFlags stages)
{
	VkPipelineBindPoint bind_point = stages & VK_SHADER_STAGE_COMPUTE_BIT ?
					 VK_PIPELINE_BIND_POINT_COMPUTE :
					 VK_PIPELINE_BIND_POINT_GRAPHICS;
	struct radv_descriptor_state *descriptors_state =
		radv_get_descriptors_state(cmd_buffer, bind_point);
	struct radv_cmd_state *state = &cmd_buffer->state;
	bool flush_indirect_descriptors;

	if (!descriptors_state->dirty)
		return;

	if (descriptors_state->push_dirty)
		radv_flush_push_descriptors(cmd_buffer, bind_point);

	flush_indirect_descriptors =
		(bind_point == VK_PIPELINE_BIND_POINT_GRAPHICS &&
		 state->pipeline && state->pipeline->need_indirect_descriptor_sets) ||
		(bind_point == VK_PIPELINE_BIND_POINT_COMPUTE &&
		 state->compute_pipeline && state->compute_pipeline->need_indirect_descriptor_sets);

	if (flush_indirect_descriptors)
		radv_flush_indirect_descriptor_sets(cmd_buffer, bind_point);

	MAYBE_UNUSED unsigned cdw_max = radeon_check_space(cmd_buffer->device->ws,
	                                                   cmd_buffer->cs,
	                                                   MAX_SETS * MESA_SHADER_STAGES * 4);

	if (cmd_buffer->state.pipeline) {
		radv_foreach_stage(stage, stages) {
			if (!cmd_buffer->state.pipeline->shaders[stage])
				continue;

			radv_emit_descriptor_pointers(cmd_buffer,
						      cmd_buffer->state.pipeline,
						      descriptors_state, stage);
		}
	}

	if (cmd_buffer->state.compute_pipeline &&
	    (stages & VK_SHADER_STAGE_COMPUTE_BIT)) {
		radv_emit_descriptor_pointers(cmd_buffer,
					      cmd_buffer->state.compute_pipeline,
					      descriptors_state,
					      MESA_SHADER_COMPUTE);
	}

	descriptors_state->dirty = 0;
	descriptors_state->push_dirty = false;

	assert(cmd_buffer->cs->cdw <= cdw_max);

	if (unlikely(cmd_buffer->device->trace_bo))
		radv_save_descriptors(cmd_buffer, bind_point);
}

static void
radv_flush_constants(struct radv_cmd_buffer *cmd_buffer,
		     VkShaderStageFlags stages)
{
	struct radv_pipeline *pipeline = stages & VK_SHADER_STAGE_COMPUTE_BIT
					 ? cmd_buffer->state.compute_pipeline
					 : cmd_buffer->state.pipeline;
	VkPipelineBindPoint bind_point = stages & VK_SHADER_STAGE_COMPUTE_BIT ?
					 VK_PIPELINE_BIND_POINT_COMPUTE :
					 VK_PIPELINE_BIND_POINT_GRAPHICS;
	struct radv_descriptor_state *descriptors_state =
		radv_get_descriptors_state(cmd_buffer, bind_point);
	struct radv_pipeline_layout *layout = pipeline->layout;
	struct radv_shader_variant *shader, *prev_shader;
	bool need_push_constants = false;
	unsigned offset;
	void *ptr;
	uint64_t va;

	stages &= cmd_buffer->push_constant_stages;
	if (!stages ||
	    (!layout->push_constant_size && !layout->dynamic_offset_count))
		return;

	radv_foreach_stage(stage, stages) {
		if (!pipeline->shaders[stage])
			continue;

		need_push_constants |= pipeline->shaders[stage]->info.info.loads_push_constants;
		need_push_constants |= pipeline->shaders[stage]->info.info.loads_dynamic_offsets;

		uint8_t base = pipeline->shaders[stage]->info.info.base_inline_push_consts;
		uint8_t count = pipeline->shaders[stage]->info.info.num_inline_push_consts;

		radv_emit_inline_push_consts(cmd_buffer, pipeline, stage,
					     AC_UD_INLINE_PUSH_CONSTANTS,
					     count,
					     (uint32_t *)&cmd_buffer->push_constants[base * 4]);
	}

	if (need_push_constants) {
		if (!radv_cmd_buffer_upload_alloc(cmd_buffer, layout->push_constant_size +
						  16 * layout->dynamic_offset_count,
						  256, &offset, &ptr))
			return;

		memcpy(ptr, cmd_buffer->push_constants, layout->push_constant_size);
		memcpy((char*)ptr + layout->push_constant_size,
		       descriptors_state->dynamic_buffers,
		       16 * layout->dynamic_offset_count);

		va = radv_buffer_get_va(cmd_buffer->upload.upload_bo);
		va += offset;

		MAYBE_UNUSED unsigned cdw_max =
			radeon_check_space(cmd_buffer->device->ws,
	                                   cmd_buffer->cs, MESA_SHADER_STAGES * 4);

		prev_shader = NULL;
		radv_foreach_stage(stage, stages) {
			shader = radv_get_shader(pipeline, stage);

			/* Avoid redundantly emitting the address for merged stages. */
			if (shader && shader != prev_shader) {
				radv_emit_userdata_address(cmd_buffer, pipeline, stage,
							   AC_UD_PUSH_CONSTANTS, va);

				prev_shader = shader;
			}
		}
		assert(cmd_buffer->cs->cdw <= cdw_max);
	}

	cmd_buffer->push_constant_stages &= ~stages;
}

static void
radv_flush_vertex_descriptors(struct radv_cmd_buffer *cmd_buffer,
			      bool pipeline_is_dirty)
{
	if ((pipeline_is_dirty ||
	    (cmd_buffer->state.dirty & RADV_CMD_DIRTY_VERTEX_BUFFER)) &&
	    cmd_buffer->state.pipeline->num_vertex_bindings &&
	    radv_get_shader(cmd_buffer->state.pipeline, MESA_SHADER_VERTEX)->info.info.vs.has_vertex_buffers) {
		struct radv_vertex_elements_info *velems = &cmd_buffer->state.pipeline->vertex_elements;
		unsigned vb_offset;
		void *vb_ptr;
		uint32_t i = 0;
		uint32_t count = cmd_buffer->state.pipeline->num_vertex_bindings;
		uint64_t va;

		/* allocate some descriptor state for vertex buffers */
		if (!radv_cmd_buffer_upload_alloc(cmd_buffer, count * 16, 256,
						  &vb_offset, &vb_ptr))
			return;

		for (i = 0; i < count; i++) {
			uint32_t *desc = &((uint32_t *)vb_ptr)[i * 4];
			uint32_t offset;
			struct radv_buffer *buffer = cmd_buffer->vertex_bindings[i].buffer;
			uint32_t stride = cmd_buffer->state.pipeline->binding_stride[i];

			if (!buffer)
				continue;

			va = radv_buffer_get_va(buffer->bo);

			offset = cmd_buffer->vertex_bindings[i].offset;
			va += offset + buffer->offset;
			desc[0] = va;
			desc[1] = S_008F04_BASE_ADDRESS_HI(va >> 32) | S_008F04_STRIDE(stride);
			if (cmd_buffer->device->physical_device->rad_info.chip_class <= CIK && stride)
				desc[2] = (buffer->size - offset - velems->format_size[i]) / stride + 1;
			else
				desc[2] = buffer->size - offset;
			desc[3] = S_008F0C_DST_SEL_X(V_008F0C_SQ_SEL_X) |
				  S_008F0C_DST_SEL_Y(V_008F0C_SQ_SEL_Y) |
				  S_008F0C_DST_SEL_Z(V_008F0C_SQ_SEL_Z) |
				  S_008F0C_DST_SEL_W(V_008F0C_SQ_SEL_W) |
				  S_008F0C_NUM_FORMAT(V_008F0C_BUF_NUM_FORMAT_UINT) |
				  S_008F0C_DATA_FORMAT(V_008F0C_BUF_DATA_FORMAT_32);
		}

		va = radv_buffer_get_va(cmd_buffer->upload.upload_bo);
		va += vb_offset;

		radv_emit_userdata_address(cmd_buffer, cmd_buffer->state.pipeline, MESA_SHADER_VERTEX,
					   AC_UD_VS_VERTEX_BUFFERS, va);

		cmd_buffer->state.vb_va = va;
		cmd_buffer->state.vb_size = count * 16;
		cmd_buffer->state.prefetch_L2_mask |= RADV_PREFETCH_VBO_DESCRIPTORS;
	}
	cmd_buffer->state.dirty &= ~RADV_CMD_DIRTY_VERTEX_BUFFER;
}

static void
radv_emit_streamout_buffers(struct radv_cmd_buffer *cmd_buffer, uint64_t va)
{
	struct radv_pipeline *pipeline = cmd_buffer->state.pipeline;
	struct radv_userdata_info *loc;
	uint32_t base_reg;

	for (unsigned stage = 0; stage < MESA_SHADER_STAGES; ++stage) {
		if (!radv_get_shader(pipeline, stage))
			continue;

		loc = radv_lookup_user_sgpr(pipeline, stage,
					    AC_UD_STREAMOUT_BUFFERS);
		if (loc->sgpr_idx == -1)
			continue;

		base_reg = pipeline->user_data_0[stage];

		radv_emit_shader_pointer(cmd_buffer->device, cmd_buffer->cs,
					 base_reg + loc->sgpr_idx * 4, va, false);
	}

	if (pipeline->gs_copy_shader) {
		loc = &pipeline->gs_copy_shader->info.user_sgprs_locs.shader_data[AC_UD_STREAMOUT_BUFFERS];
		if (loc->sgpr_idx != -1) {
			base_reg = R_00B130_SPI_SHADER_USER_DATA_VS_0;

			radv_emit_shader_pointer(cmd_buffer->device, cmd_buffer->cs,
						 base_reg + loc->sgpr_idx * 4, va, false);
		}
	}
}

static void
radv_flush_streamout_descriptors(struct radv_cmd_buffer *cmd_buffer)
{
	if (cmd_buffer->state.dirty & RADV_CMD_DIRTY_STREAMOUT_BUFFER) {
		struct radv_streamout_binding *sb = cmd_buffer->streamout_bindings;
		struct radv_streamout_state *so = &cmd_buffer->state.streamout;
		unsigned so_offset;
		void *so_ptr;
		uint64_t va;

		/* Allocate some descriptor state for streamout buffers. */
		if (!radv_cmd_buffer_upload_alloc(cmd_buffer,
						  MAX_SO_BUFFERS * 16, 256,
						  &so_offset, &so_ptr))
			return;

		for (uint32_t i = 0; i < MAX_SO_BUFFERS; i++) {
			struct radv_buffer *buffer = sb[i].buffer;
			uint32_t *desc = &((uint32_t *)so_ptr)[i * 4];

			if (!(so->enabled_mask & (1 << i)))
				continue;

			va = radv_buffer_get_va(buffer->bo) + buffer->offset;

			va += sb[i].offset;

			/* Set the descriptor.
			 *
			 * On VI, the format must be non-INVALID, otherwise
			 * the buffer will be considered not bound and store
			 * instructions will be no-ops.
			 */
			desc[0] = va;
			desc[1] = S_008F04_BASE_ADDRESS_HI(va >> 32);
			desc[2] = 0xffffffff;
			desc[3] = S_008F0C_DST_SEL_X(V_008F0C_SQ_SEL_X) |
				  S_008F0C_DST_SEL_Y(V_008F0C_SQ_SEL_Y) |
				  S_008F0C_DST_SEL_Z(V_008F0C_SQ_SEL_Z) |
				  S_008F0C_DST_SEL_W(V_008F0C_SQ_SEL_W) |
				  S_008F0C_DATA_FORMAT(V_008F0C_BUF_DATA_FORMAT_32);
		}

		va = radv_buffer_get_va(cmd_buffer->upload.upload_bo);
		va += so_offset;

		radv_emit_streamout_buffers(cmd_buffer, va);
	}

	cmd_buffer->state.dirty &= ~RADV_CMD_DIRTY_STREAMOUT_BUFFER;
}

static void
radv_upload_graphics_shader_descriptors(struct radv_cmd_buffer *cmd_buffer, bool pipeline_is_dirty)
{
	radv_flush_vertex_descriptors(cmd_buffer, pipeline_is_dirty);
	radv_flush_streamout_descriptors(cmd_buffer);
	radv_flush_descriptors(cmd_buffer, VK_SHADER_STAGE_ALL_GRAPHICS);
	radv_flush_constants(cmd_buffer, VK_SHADER_STAGE_ALL_GRAPHICS);
}

struct radv_draw_info {
	/**
	 * Number of vertices.
	 */
	uint32_t count;

	/**
	 * Index of the first vertex.
	 */
	int32_t vertex_offset;

	/**
	 * First instance id.
	 */
	uint32_t first_instance;

	/**
	 * Number of instances.
	 */
	uint32_t instance_count;

	/**
	 * First index (indexed draws only).
	 */
	uint32_t first_index;

	/**
	 * Whether it's an indexed draw.
	 */
	bool indexed;

	/**
	 * Indirect draw parameters resource.
	 */
	struct radv_buffer *indirect;
	uint64_t indirect_offset;
	uint32_t stride;

	/**
	 * Draw count parameters resource.
	 */
	struct radv_buffer *count_buffer;
	uint64_t count_buffer_offset;

	/**
	 * Stream output parameters resource.
	 */
	struct radv_buffer *strmout_buffer;
	uint64_t strmout_buffer_offset;
};

static void
radv_emit_draw_registers(struct radv_cmd_buffer *cmd_buffer,
			 const struct radv_draw_info *draw_info)
{
	struct radeon_info *info = &cmd_buffer->device->physical_device->rad_info;
	struct radv_cmd_state *state = &cmd_buffer->state;
	struct radeon_cmdbuf *cs = cmd_buffer->cs;
	uint32_t ia_multi_vgt_param;
	int32_t primitive_reset_en;

	/* Draw state. */
	ia_multi_vgt_param =
		si_get_ia_multi_vgt_param(cmd_buffer, draw_info->instance_count > 1,
					  draw_info->indirect,
					  draw_info->indirect ? 0 : draw_info->count);

	if (state->last_ia_multi_vgt_param != ia_multi_vgt_param) {
		if (info->chip_class >= GFX9) {
			radeon_set_uconfig_reg_idx(cs,
						   R_030960_IA_MULTI_VGT_PARAM,
						   4, ia_multi_vgt_param);
		} else if (info->chip_class >= CIK) {
			radeon_set_context_reg_idx(cs,
						   R_028AA8_IA_MULTI_VGT_PARAM,
						   1, ia_multi_vgt_param);
		} else {
			radeon_set_context_reg(cs, R_028AA8_IA_MULTI_VGT_PARAM,
					       ia_multi_vgt_param);
		}
		state->last_ia_multi_vgt_param = ia_multi_vgt_param;
	}

	/* Primitive restart. */
	primitive_reset_en =
		draw_info->indexed && state->pipeline->graphics.prim_restart_enable;

	if (primitive_reset_en != state->last_primitive_reset_en) {
		state->last_primitive_reset_en = primitive_reset_en;
		if (info->chip_class >= GFX9) {
			radeon_set_uconfig_reg(cs,
					       R_03092C_VGT_MULTI_PRIM_IB_RESET_EN,
					       primitive_reset_en);
		} else {
			radeon_set_context_reg(cs,
					       R_028A94_VGT_MULTI_PRIM_IB_RESET_EN,
					       primitive_reset_en);
		}
	}

	if (primitive_reset_en) {
		uint32_t primitive_reset_index =
			state->index_type ? 0xffffffffu : 0xffffu;

		if (primitive_reset_index != state->last_primitive_reset_index) {
			radeon_set_context_reg(cs,
					       R_02840C_VGT_MULTI_PRIM_IB_RESET_INDX,
					       primitive_reset_index);
			state->last_primitive_reset_index = primitive_reset_index;
		}
	}

	if (draw_info->strmout_buffer) {
		uint64_t va = radv_buffer_get_va(draw_info->strmout_buffer->bo);

		va += draw_info->strmout_buffer->offset +
		      draw_info->strmout_buffer_offset;

		radeon_set_context_reg(cs, R_028B30_VGT_STRMOUT_DRAW_OPAQUE_VERTEX_STRIDE,
				       draw_info->stride);

		radeon_emit(cs, PKT3(PKT3_COPY_DATA, 4, 0));
		radeon_emit(cs, COPY_DATA_SRC_SEL(COPY_DATA_SRC_MEM) |
				COPY_DATA_DST_SEL(COPY_DATA_REG) |
				COPY_DATA_WR_CONFIRM);
		radeon_emit(cs, va);
		radeon_emit(cs, va >> 32);
		radeon_emit(cs, R_028B2C_VGT_STRMOUT_DRAW_OPAQUE_BUFFER_FILLED_SIZE >> 2);
		radeon_emit(cs, 0); /* unused */

		radv_cs_add_buffer(cmd_buffer->device->ws, cs, draw_info->strmout_buffer->bo);
	}
}

static void radv_stage_flush(struct radv_cmd_buffer *cmd_buffer,
			     VkPipelineStageFlags src_stage_mask)
{
	if (src_stage_mask & (VK_PIPELINE_STAGE_COMPUTE_SHADER_BIT |
	                      VK_PIPELINE_STAGE_TRANSFER_BIT |
	                      VK_PIPELINE_STAGE_BOTTOM_OF_PIPE_BIT |
	                      VK_PIPELINE_STAGE_ALL_COMMANDS_BIT)) {
		cmd_buffer->state.flush_bits |= RADV_CMD_FLAG_CS_PARTIAL_FLUSH;
	}

	if (src_stage_mask & (VK_PIPELINE_STAGE_FRAGMENT_SHADER_BIT |
			      VK_PIPELINE_STAGE_EARLY_FRAGMENT_TESTS_BIT |
			      VK_PIPELINE_STAGE_LATE_FRAGMENT_TESTS_BIT |
			      VK_PIPELINE_STAGE_COLOR_ATTACHMENT_OUTPUT_BIT |
			      VK_PIPELINE_STAGE_TRANSFER_BIT |
			      VK_PIPELINE_STAGE_BOTTOM_OF_PIPE_BIT |
			      VK_PIPELINE_STAGE_ALL_GRAPHICS_BIT |
			      VK_PIPELINE_STAGE_ALL_COMMANDS_BIT)) {
		cmd_buffer->state.flush_bits |= RADV_CMD_FLAG_PS_PARTIAL_FLUSH;
	} else if (src_stage_mask & (VK_PIPELINE_STAGE_DRAW_INDIRECT_BIT |
	                             VK_PIPELINE_STAGE_VERTEX_INPUT_BIT |
	                             VK_PIPELINE_STAGE_VERTEX_SHADER_BIT |
				     VK_PIPELINE_STAGE_TESSELLATION_CONTROL_SHADER_BIT |
				     VK_PIPELINE_STAGE_TESSELLATION_EVALUATION_SHADER_BIT |
				     VK_PIPELINE_STAGE_GEOMETRY_SHADER_BIT |
				     VK_PIPELINE_STAGE_TRANSFORM_FEEDBACK_BIT_EXT)) {
		cmd_buffer->state.flush_bits |= RADV_CMD_FLAG_VS_PARTIAL_FLUSH;
	}
}

static enum radv_cmd_flush_bits
radv_src_access_flush(struct radv_cmd_buffer *cmd_buffer,
		      VkAccessFlags src_flags,
		      struct radv_image *image)
{
	bool flush_CB_meta = true, flush_DB_meta = true;
	enum radv_cmd_flush_bits flush_bits = 0;
	uint32_t b;

	if (image) {
		if (!radv_image_has_CB_metadata(image))
			flush_CB_meta = false;
		if (!radv_image_has_htile(image))
			flush_DB_meta = false;
	}

	for_each_bit(b, src_flags) {
		switch ((VkAccessFlagBits)(1 << b)) {
		case VK_ACCESS_SHADER_WRITE_BIT:
		case VK_ACCESS_TRANSFORM_FEEDBACK_WRITE_BIT_EXT:
		case VK_ACCESS_TRANSFORM_FEEDBACK_COUNTER_WRITE_BIT_EXT:
			flush_bits |= RADV_CMD_FLAG_WRITEBACK_GLOBAL_L2;
			break;
		case VK_ACCESS_COLOR_ATTACHMENT_WRITE_BIT:
			flush_bits |= RADV_CMD_FLAG_FLUSH_AND_INV_CB;
			if (flush_CB_meta)
				flush_bits |= RADV_CMD_FLAG_FLUSH_AND_INV_CB_META;
			break;
		case VK_ACCESS_DEPTH_STENCIL_ATTACHMENT_WRITE_BIT:
			flush_bits |= RADV_CMD_FLAG_FLUSH_AND_INV_DB;
			if (flush_DB_meta)
				flush_bits |= RADV_CMD_FLAG_FLUSH_AND_INV_DB_META;
			break;
		case VK_ACCESS_TRANSFER_WRITE_BIT:
			flush_bits |= RADV_CMD_FLAG_FLUSH_AND_INV_CB |
			              RADV_CMD_FLAG_FLUSH_AND_INV_DB |
			              RADV_CMD_FLAG_INV_GLOBAL_L2;

			if (flush_CB_meta)
				flush_bits |= RADV_CMD_FLAG_FLUSH_AND_INV_CB_META;
			if (flush_DB_meta)
				flush_bits |= RADV_CMD_FLAG_FLUSH_AND_INV_DB_META;
			break;
		default:
			break;
		}
	}
	return flush_bits;
}

static enum radv_cmd_flush_bits
radv_dst_access_flush(struct radv_cmd_buffer *cmd_buffer,
                      VkAccessFlags dst_flags,
                      struct radv_image *image)
{
	bool flush_CB_meta = true, flush_DB_meta = true;
	enum radv_cmd_flush_bits flush_bits = 0;
	bool flush_CB = true, flush_DB = true;
	bool image_is_coherent = false;
	uint32_t b;

	if (image) {
		if (!(image->usage & VK_IMAGE_USAGE_STORAGE_BIT)) {
			flush_CB = false;
			flush_DB = false;
		}

		if (!radv_image_has_CB_metadata(image))
			flush_CB_meta = false;
		if (!radv_image_has_htile(image))
			flush_DB_meta = false;

		if (cmd_buffer->device->physical_device->rad_info.chip_class >= GFX9) {
			if (image->info.samples == 1 &&
			    (image->usage & (VK_IMAGE_USAGE_COLOR_ATTACHMENT_BIT |
					     VK_IMAGE_USAGE_DEPTH_STENCIL_ATTACHMENT_BIT)) &&
			    !vk_format_is_stencil(image->vk_format)) {
				/* Single-sample color and single-sample depth
				 * (not stencil) are coherent with shaders on
				 * GFX9.
				 */
				image_is_coherent = true;
			}
		}
	}

	for_each_bit(b, dst_flags) {
		switch ((VkAccessFlagBits)(1 << b)) {
		case VK_ACCESS_INDIRECT_COMMAND_READ_BIT:
		case VK_ACCESS_INDEX_READ_BIT:
		case VK_ACCESS_TRANSFORM_FEEDBACK_COUNTER_WRITE_BIT_EXT:
			break;
		case VK_ACCESS_UNIFORM_READ_BIT:
			flush_bits |= RADV_CMD_FLAG_INV_VMEM_L1 | RADV_CMD_FLAG_INV_SMEM_L1;
			break;
		case VK_ACCESS_VERTEX_ATTRIBUTE_READ_BIT:
		case VK_ACCESS_TRANSFER_READ_BIT:
		case VK_ACCESS_INPUT_ATTACHMENT_READ_BIT:
			flush_bits |= RADV_CMD_FLAG_INV_VMEM_L1 |
			              RADV_CMD_FLAG_INV_GLOBAL_L2;
			break;
		case VK_ACCESS_SHADER_READ_BIT:
			flush_bits |= RADV_CMD_FLAG_INV_VMEM_L1;

			if (!image_is_coherent)
				flush_bits |= RADV_CMD_FLAG_INV_GLOBAL_L2;
			break;
		case VK_ACCESS_COLOR_ATTACHMENT_READ_BIT:
			if (flush_CB)
				flush_bits |= RADV_CMD_FLAG_FLUSH_AND_INV_CB;
			if (flush_CB_meta)
				flush_bits |= RADV_CMD_FLAG_FLUSH_AND_INV_CB_META;
			break;
		case VK_ACCESS_DEPTH_STENCIL_ATTACHMENT_READ_BIT:
			if (flush_DB)
				flush_bits |= RADV_CMD_FLAG_FLUSH_AND_INV_DB;
			if (flush_DB_meta)
				flush_bits |= RADV_CMD_FLAG_FLUSH_AND_INV_DB_META;
			break;
		default:
			break;
		}
	}
	return flush_bits;
}

void radv_subpass_barrier(struct radv_cmd_buffer *cmd_buffer,
			  const struct radv_subpass_barrier *barrier)
{
	cmd_buffer->state.flush_bits |= radv_src_access_flush(cmd_buffer, barrier->src_access_mask,
							      NULL);
	radv_stage_flush(cmd_buffer, barrier->src_stage_mask);
	cmd_buffer->state.flush_bits |= radv_dst_access_flush(cmd_buffer, barrier->dst_access_mask,
	                                                      NULL);
}

static void radv_handle_subpass_image_transition(struct radv_cmd_buffer *cmd_buffer,
						 struct radv_subpass_attachment att)
{
	unsigned idx = att.attachment;
	struct radv_image_view *view = cmd_buffer->state.framebuffer->attachments[idx].attachment;
	VkImageSubresourceRange range;
	range.aspectMask = 0;
	range.baseMipLevel = view->base_mip;
	range.levelCount = 1;
	range.baseArrayLayer = view->base_layer;
	range.layerCount = cmd_buffer->state.framebuffer->layers;

	if (cmd_buffer->state.subpass && cmd_buffer->state.subpass->view_mask) {
		/* If the current subpass uses multiview, the driver might have
		 * performed a fast color/depth clear to the whole image
		 * (including all layers). To make sure the driver will
		 * decompress the image correctly (if needed), we have to
		 * account for the "real" number of layers. If the view mask is
		 * sparse, this will decompress more layers than needed.
		 */
		range.layerCount = util_last_bit(cmd_buffer->state.subpass->view_mask);
	}

	radv_handle_image_transition(cmd_buffer,
				     view->image,
				     cmd_buffer->state.attachments[idx].current_layout,
				     att.layout, 0, 0, &range);

	cmd_buffer->state.attachments[idx].current_layout = att.layout;


}

void
radv_cmd_buffer_set_subpass(struct radv_cmd_buffer *cmd_buffer,
			    const struct radv_subpass *subpass)
{
	cmd_buffer->state.subpass = subpass;

	cmd_buffer->state.dirty |= RADV_CMD_DIRTY_FRAMEBUFFER;
}

static VkResult
radv_cmd_state_setup_attachments(struct radv_cmd_buffer *cmd_buffer,
				 struct radv_render_pass *pass,
				 const VkRenderPassBeginInfo *info)
{
	struct radv_cmd_state *state = &cmd_buffer->state;

	if (pass->attachment_count == 0) {
		state->attachments = NULL;
		return VK_SUCCESS;
	}

	state->attachments = vk_alloc(&cmd_buffer->pool->alloc,
					pass->attachment_count *
					sizeof(state->attachments[0]),
					8, VK_SYSTEM_ALLOCATION_SCOPE_OBJECT);
	if (state->attachments == NULL) {
		cmd_buffer->record_result = VK_ERROR_OUT_OF_HOST_MEMORY;
		return cmd_buffer->record_result;
	}

	for (uint32_t i = 0; i < pass->attachment_count; ++i) {
		struct radv_render_pass_attachment *att = &pass->attachments[i];
		VkImageAspectFlags att_aspects = vk_format_aspects(att->format);
		VkImageAspectFlags clear_aspects = 0;

		if (att_aspects == VK_IMAGE_ASPECT_COLOR_BIT) {
			/* color attachment */
			if (att->load_op == VK_ATTACHMENT_LOAD_OP_CLEAR) {
				clear_aspects |= VK_IMAGE_ASPECT_COLOR_BIT;
			}
		} else {
			/* depthstencil attachment */
			if ((att_aspects & VK_IMAGE_ASPECT_DEPTH_BIT) &&
			    att->load_op == VK_ATTACHMENT_LOAD_OP_CLEAR) {
				clear_aspects |= VK_IMAGE_ASPECT_DEPTH_BIT;
				if ((att_aspects & VK_IMAGE_ASPECT_STENCIL_BIT) &&
				    att->stencil_load_op == VK_ATTACHMENT_LOAD_OP_DONT_CARE)
					clear_aspects |= VK_IMAGE_ASPECT_STENCIL_BIT;
			}
			if ((att_aspects & VK_IMAGE_ASPECT_STENCIL_BIT) &&
			    att->stencil_load_op == VK_ATTACHMENT_LOAD_OP_CLEAR) {
				clear_aspects |= VK_IMAGE_ASPECT_STENCIL_BIT;
			}
		}

		state->attachments[i].pending_clear_aspects = clear_aspects;
		state->attachments[i].cleared_views = 0;
		if (clear_aspects && info) {
			assert(info->clearValueCount > i);
			state->attachments[i].clear_value = info->pClearValues[i];
		}

		state->attachments[i].current_layout = att->initial_layout;
	}

	return VK_SUCCESS;
}

VkResult radv_AllocateCommandBuffers(
	VkDevice _device,
	const VkCommandBufferAllocateInfo *pAllocateInfo,
	VkCommandBuffer *pCommandBuffers)
{
	RADV_FROM_HANDLE(radv_device, device, _device);
	RADV_FROM_HANDLE(radv_cmd_pool, pool, pAllocateInfo->commandPool);

	VkResult result = VK_SUCCESS;
	uint32_t i;

	for (i = 0; i < pAllocateInfo->commandBufferCount; i++) {

		if (!list_empty(&pool->free_cmd_buffers)) {
			struct radv_cmd_buffer *cmd_buffer = list_first_entry(&pool->free_cmd_buffers, struct radv_cmd_buffer, pool_link);

			list_del(&cmd_buffer->pool_link);
			list_addtail(&cmd_buffer->pool_link, &pool->cmd_buffers);

			result = radv_reset_cmd_buffer(cmd_buffer);
			cmd_buffer->_loader_data.loaderMagic = ICD_LOADER_MAGIC;
			cmd_buffer->level = pAllocateInfo->level;

			pCommandBuffers[i] = radv_cmd_buffer_to_handle(cmd_buffer);
		} else {
			result = radv_create_cmd_buffer(device, pool, pAllocateInfo->level,
			                                &pCommandBuffers[i]);
		}
		if (result != VK_SUCCESS)
			break;
	}

	if (result != VK_SUCCESS) {
		radv_FreeCommandBuffers(_device, pAllocateInfo->commandPool,
					i, pCommandBuffers);

		/* From the Vulkan 1.0.66 spec:
		 *
		 * "vkAllocateCommandBuffers can be used to create multiple
		 *  command buffers. If the creation of any of those command
		 *  buffers fails, the implementation must destroy all
		 *  successfully created command buffer objects from this
		 *  command, set all entries of the pCommandBuffers array to
		 *  NULL and return the error."
		 */
		memset(pCommandBuffers, 0,
		       sizeof(*pCommandBuffers) * pAllocateInfo->commandBufferCount);
	}

	return result;
}

void radv_FreeCommandBuffers(
	VkDevice device,
	VkCommandPool commandPool,
	uint32_t commandBufferCount,
	const VkCommandBuffer *pCommandBuffers)
{
	for (uint32_t i = 0; i < commandBufferCount; i++) {
		RADV_FROM_HANDLE(radv_cmd_buffer, cmd_buffer, pCommandBuffers[i]);

		if (cmd_buffer) {
			if (cmd_buffer->pool) {
				list_del(&cmd_buffer->pool_link);
				list_addtail(&cmd_buffer->pool_link, &cmd_buffer->pool->free_cmd_buffers);
			} else
				radv_cmd_buffer_destroy(cmd_buffer);

		}
	}
}

VkResult radv_ResetCommandBuffer(
	VkCommandBuffer commandBuffer,
	VkCommandBufferResetFlags flags)
{
	RADV_FROM_HANDLE(radv_cmd_buffer, cmd_buffer, commandBuffer);
	return radv_reset_cmd_buffer(cmd_buffer);
}

VkResult radv_BeginCommandBuffer(
	VkCommandBuffer commandBuffer,
	const VkCommandBufferBeginInfo *pBeginInfo)
{
	RADV_FROM_HANDLE(radv_cmd_buffer, cmd_buffer, commandBuffer);
	VkResult result = VK_SUCCESS;

	if (cmd_buffer->status != RADV_CMD_BUFFER_STATUS_INITIAL) {
		/* If the command buffer has already been resetted with
		 * vkResetCommandBuffer, no need to do it again.
		 */
		result = radv_reset_cmd_buffer(cmd_buffer);
		if (result != VK_SUCCESS)
			return result;
	}

	memset(&cmd_buffer->state, 0, sizeof(cmd_buffer->state));
	cmd_buffer->state.last_primitive_reset_en = -1;
	cmd_buffer->state.last_index_type = -1;
	cmd_buffer->state.last_num_instances = -1;
	cmd_buffer->state.last_vertex_offset = -1;
	cmd_buffer->state.last_first_instance = -1;
	cmd_buffer->state.predication_type = -1;
	cmd_buffer->usage_flags = pBeginInfo->flags;

	if (cmd_buffer->level == VK_COMMAND_BUFFER_LEVEL_SECONDARY &&
	    (pBeginInfo->flags & VK_COMMAND_BUFFER_USAGE_RENDER_PASS_CONTINUE_BIT)) {
		assert(pBeginInfo->pInheritanceInfo);
		cmd_buffer->state.framebuffer = radv_framebuffer_from_handle(pBeginInfo->pInheritanceInfo->framebuffer);
		cmd_buffer->state.pass = radv_render_pass_from_handle(pBeginInfo->pInheritanceInfo->renderPass);

		struct radv_subpass *subpass =
			&cmd_buffer->state.pass->subpasses[pBeginInfo->pInheritanceInfo->subpass];

		result = radv_cmd_state_setup_attachments(cmd_buffer, cmd_buffer->state.pass, NULL);
		if (result != VK_SUCCESS)
			return result;

		radv_cmd_buffer_set_subpass(cmd_buffer, subpass);
	}

	if (unlikely(cmd_buffer->device->trace_bo)) {
		struct radv_device *device = cmd_buffer->device;

		radv_cs_add_buffer(device->ws, cmd_buffer->cs,
				   device->trace_bo);

		radv_cmd_buffer_trace_emit(cmd_buffer);
	}

	cmd_buffer->status = RADV_CMD_BUFFER_STATUS_RECORDING;

	return result;
}

void radv_CmdBindVertexBuffers(
	VkCommandBuffer                             commandBuffer,
	uint32_t                                    firstBinding,
	uint32_t                                    bindingCount,
	const VkBuffer*                             pBuffers,
	const VkDeviceSize*                         pOffsets)
{
	RADV_FROM_HANDLE(radv_cmd_buffer, cmd_buffer, commandBuffer);
	struct radv_vertex_binding *vb = cmd_buffer->vertex_bindings;
	bool changed = false;

	/* We have to defer setting up vertex buffer since we need the buffer
	 * stride from the pipeline. */

	assert(firstBinding + bindingCount <= MAX_VBS);
	for (uint32_t i = 0; i < bindingCount; i++) {
		uint32_t idx = firstBinding + i;

		if (!changed &&
		    (vb[idx].buffer != radv_buffer_from_handle(pBuffers[i]) ||
		     vb[idx].offset != pOffsets[i])) {
			changed = true;
		}

		vb[idx].buffer = radv_buffer_from_handle(pBuffers[i]);
		vb[idx].offset = pOffsets[i];

		radv_cs_add_buffer(cmd_buffer->device->ws, cmd_buffer->cs,
				   vb[idx].buffer->bo);
	}

	if (!changed) {
		/* No state changes. */
		return;
	}

	cmd_buffer->state.dirty |= RADV_CMD_DIRTY_VERTEX_BUFFER;
}

void radv_CmdBindIndexBuffer(
	VkCommandBuffer                             commandBuffer,
	VkBuffer buffer,
	VkDeviceSize offset,
	VkIndexType indexType)
{
	RADV_FROM_HANDLE(radv_cmd_buffer, cmd_buffer, commandBuffer);
	RADV_FROM_HANDLE(radv_buffer, index_buffer, buffer);

	if (cmd_buffer->state.index_buffer == index_buffer &&
	    cmd_buffer->state.index_offset == offset &&
	    cmd_buffer->state.index_type == indexType) {
		/* No state changes. */
		return;
	}

	cmd_buffer->state.index_buffer = index_buffer;
	cmd_buffer->state.index_offset = offset;
	cmd_buffer->state.index_type = indexType; /* vk matches hw */
	cmd_buffer->state.index_va = radv_buffer_get_va(index_buffer->bo);
	cmd_buffer->state.index_va += index_buffer->offset + offset;

	int index_size_shift = cmd_buffer->state.index_type ? 2 : 1;
	cmd_buffer->state.max_index_count = (index_buffer->size - offset) >> index_size_shift;
	cmd_buffer->state.dirty |= RADV_CMD_DIRTY_INDEX_BUFFER;
	radv_cs_add_buffer(cmd_buffer->device->ws, cmd_buffer->cs, index_buffer->bo);
}


static void
radv_bind_descriptor_set(struct radv_cmd_buffer *cmd_buffer,
			 VkPipelineBindPoint bind_point,
			 struct radv_descriptor_set *set, unsigned idx)
{
	struct radeon_winsys *ws = cmd_buffer->device->ws;

	radv_set_descriptor_set(cmd_buffer, bind_point, set, idx);

	assert(set);
	assert(!(set->layout->flags & VK_DESCRIPTOR_SET_LAYOUT_CREATE_PUSH_DESCRIPTOR_BIT_KHR));

	if (!cmd_buffer->device->use_global_bo_list) {
		for (unsigned j = 0; j < set->layout->buffer_count; ++j)
			if (set->descriptors[j])
				radv_cs_add_buffer(ws, cmd_buffer->cs, set->descriptors[j]);
	}

	if(set->bo)
		radv_cs_add_buffer(ws, cmd_buffer->cs, set->bo);
}

void radv_CmdBindDescriptorSets(
	VkCommandBuffer                             commandBuffer,
	VkPipelineBindPoint                         pipelineBindPoint,
	VkPipelineLayout                            _layout,
	uint32_t                                    firstSet,
	uint32_t                                    descriptorSetCount,
	const VkDescriptorSet*                      pDescriptorSets,
	uint32_t                                    dynamicOffsetCount,
	const uint32_t*                             pDynamicOffsets)
{
	RADV_FROM_HANDLE(radv_cmd_buffer, cmd_buffer, commandBuffer);
	RADV_FROM_HANDLE(radv_pipeline_layout, layout, _layout);
	unsigned dyn_idx = 0;

	const bool no_dynamic_bounds = cmd_buffer->device->instance->debug_flags & RADV_DEBUG_NO_DYNAMIC_BOUNDS;
	struct radv_descriptor_state *descriptors_state =
		radv_get_descriptors_state(cmd_buffer, pipelineBindPoint);

	for (unsigned i = 0; i < descriptorSetCount; ++i) {
		unsigned idx = i + firstSet;
		RADV_FROM_HANDLE(radv_descriptor_set, set, pDescriptorSets[i]);
		radv_bind_descriptor_set(cmd_buffer, pipelineBindPoint, set, idx);

		for(unsigned j = 0; j < set->layout->dynamic_offset_count; ++j, ++dyn_idx) {
			unsigned idx = j + layout->set[i + firstSet].dynamic_offset_start;
<<<<<<< HEAD
			uint32_t *dst = cmd_buffer->dynamic_buffers + idx * 4;
=======
			uint32_t *dst = descriptors_state->dynamic_buffers + idx * 4;
>>>>>>> b85ca86c
			assert(dyn_idx < dynamicOffsetCount);

			struct radv_descriptor_range *range = set->dynamic_descriptors + j;
			uint64_t va = range->va + pDynamicOffsets[dyn_idx];
			dst[0] = va;
			dst[1] = S_008F04_BASE_ADDRESS_HI(va >> 32);
			dst[2] = no_dynamic_bounds ? 0xffffffffu : range->size;
			dst[3] = S_008F0C_DST_SEL_X(V_008F0C_SQ_SEL_X) |
			         S_008F0C_DST_SEL_Y(V_008F0C_SQ_SEL_Y) |
			         S_008F0C_DST_SEL_Z(V_008F0C_SQ_SEL_Z) |
			         S_008F0C_DST_SEL_W(V_008F0C_SQ_SEL_W) |
			         S_008F0C_NUM_FORMAT(V_008F0C_BUF_NUM_FORMAT_FLOAT) |
			         S_008F0C_DATA_FORMAT(V_008F0C_BUF_DATA_FORMAT_32);
			cmd_buffer->push_constant_stages |=
			                     set->layout->dynamic_shader_stages;
		}
	}
}

static bool radv_init_push_descriptor_set(struct radv_cmd_buffer *cmd_buffer,
                                          struct radv_descriptor_set *set,
                                          struct radv_descriptor_set_layout *layout,
					  VkPipelineBindPoint bind_point)
{
	struct radv_descriptor_state *descriptors_state =
		radv_get_descriptors_state(cmd_buffer, bind_point);
	set->size = layout->size;
	set->layout = layout;

	if (descriptors_state->push_set.capacity < set->size) {
		size_t new_size = MAX2(set->size, 1024);
		new_size = MAX2(new_size, 2 * descriptors_state->push_set.capacity);
		new_size = MIN2(new_size, 96 * MAX_PUSH_DESCRIPTORS);

		free(set->mapped_ptr);
		set->mapped_ptr = malloc(new_size);

		if (!set->mapped_ptr) {
			descriptors_state->push_set.capacity = 0;
			cmd_buffer->record_result = VK_ERROR_OUT_OF_HOST_MEMORY;
			return false;
		}

		descriptors_state->push_set.capacity = new_size;
	}

	return true;
}

void radv_meta_push_descriptor_set(
	struct radv_cmd_buffer*              cmd_buffer,
	VkPipelineBindPoint                  pipelineBindPoint,
	VkPipelineLayout                     _layout,
	uint32_t                             set,
	uint32_t                             descriptorWriteCount,
	const VkWriteDescriptorSet*          pDescriptorWrites)
{
	RADV_FROM_HANDLE(radv_pipeline_layout, layout, _layout);
	struct radv_descriptor_set *push_set = &cmd_buffer->meta_push_descriptors;
	unsigned bo_offset;

	assert(set == 0);
	assert(layout->set[set].layout->flags & VK_DESCRIPTOR_SET_LAYOUT_CREATE_PUSH_DESCRIPTOR_BIT_KHR);

	push_set->size = layout->set[set].layout->size;
	push_set->layout = layout->set[set].layout;

	if (!radv_cmd_buffer_upload_alloc(cmd_buffer, push_set->size, 32,
	                                  &bo_offset,
	                                  (void**) &push_set->mapped_ptr))
		return;

	push_set->va = radv_buffer_get_va(cmd_buffer->upload.upload_bo);
	push_set->va += bo_offset;

	radv_update_descriptor_sets(cmd_buffer->device, cmd_buffer,
	                            radv_descriptor_set_to_handle(push_set),
	                            descriptorWriteCount, pDescriptorWrites, 0, NULL);

	radv_set_descriptor_set(cmd_buffer, pipelineBindPoint, push_set, set);
}

void radv_CmdPushDescriptorSetKHR(
	VkCommandBuffer                             commandBuffer,
	VkPipelineBindPoint                         pipelineBindPoint,
	VkPipelineLayout                            _layout,
	uint32_t                                    set,
	uint32_t                                    descriptorWriteCount,
	const VkWriteDescriptorSet*                 pDescriptorWrites)
{
	RADV_FROM_HANDLE(radv_cmd_buffer, cmd_buffer, commandBuffer);
	RADV_FROM_HANDLE(radv_pipeline_layout, layout, _layout);
	struct radv_descriptor_state *descriptors_state =
		radv_get_descriptors_state(cmd_buffer, pipelineBindPoint);
	struct radv_descriptor_set *push_set = &descriptors_state->push_set.set;

	assert(layout->set[set].layout->flags & VK_DESCRIPTOR_SET_LAYOUT_CREATE_PUSH_DESCRIPTOR_BIT_KHR);

	if (!radv_init_push_descriptor_set(cmd_buffer, push_set,
					   layout->set[set].layout,
					   pipelineBindPoint))
		return;

	radv_update_descriptor_sets(cmd_buffer->device, cmd_buffer,
	                            radv_descriptor_set_to_handle(push_set),
	                            descriptorWriteCount, pDescriptorWrites, 0, NULL);

	radv_set_descriptor_set(cmd_buffer, pipelineBindPoint, push_set, set);
	descriptors_state->push_dirty = true;
}

void radv_CmdPushDescriptorSetWithTemplateKHR(
	VkCommandBuffer                             commandBuffer,
	VkDescriptorUpdateTemplate                  descriptorUpdateTemplate,
	VkPipelineLayout                            _layout,
	uint32_t                                    set,
	const void*                                 pData)
{
	RADV_FROM_HANDLE(radv_cmd_buffer, cmd_buffer, commandBuffer);
	RADV_FROM_HANDLE(radv_pipeline_layout, layout, _layout);
	RADV_FROM_HANDLE(radv_descriptor_update_template, templ, descriptorUpdateTemplate);
	struct radv_descriptor_state *descriptors_state =
		radv_get_descriptors_state(cmd_buffer, templ->bind_point);
	struct radv_descriptor_set *push_set = &descriptors_state->push_set.set;

	assert(layout->set[set].layout->flags & VK_DESCRIPTOR_SET_LAYOUT_CREATE_PUSH_DESCRIPTOR_BIT_KHR);

	if (!radv_init_push_descriptor_set(cmd_buffer, push_set,
					   layout->set[set].layout,
					   templ->bind_point))
		return;

	radv_update_descriptor_set_with_template(cmd_buffer->device, cmd_buffer, push_set,
						 descriptorUpdateTemplate, pData);

	radv_set_descriptor_set(cmd_buffer, templ->bind_point, push_set, set);
	descriptors_state->push_dirty = true;
}

void radv_CmdPushConstants(VkCommandBuffer commandBuffer,
			   VkPipelineLayout layout,
			   VkShaderStageFlags stageFlags,
			   uint32_t offset,
			   uint32_t size,
			   const void* pValues)
{
	RADV_FROM_HANDLE(radv_cmd_buffer, cmd_buffer, commandBuffer);
	memcpy(cmd_buffer->push_constants + offset, pValues, size);
	cmd_buffer->push_constant_stages |= stageFlags;
}

VkResult radv_EndCommandBuffer(
	VkCommandBuffer                             commandBuffer)
{
	RADV_FROM_HANDLE(radv_cmd_buffer, cmd_buffer, commandBuffer);

	if (cmd_buffer->queue_family_index != RADV_QUEUE_TRANSFER) {
		if (cmd_buffer->device->physical_device->rad_info.chip_class == SI)
			cmd_buffer->state.flush_bits |= RADV_CMD_FLAG_CS_PARTIAL_FLUSH | RADV_CMD_FLAG_PS_PARTIAL_FLUSH | RADV_CMD_FLAG_WRITEBACK_GLOBAL_L2;
		si_emit_cache_flush(cmd_buffer);
	}

	/* Make sure CP DMA is idle at the end of IBs because the kernel
	 * doesn't wait for it.
	 */
	si_cp_dma_wait_for_idle(cmd_buffer);

	vk_free(&cmd_buffer->pool->alloc, cmd_buffer->state.attachments);

	if (!cmd_buffer->device->ws->cs_finalize(cmd_buffer->cs))
		return vk_error(cmd_buffer->device->instance, VK_ERROR_OUT_OF_DEVICE_MEMORY);

	cmd_buffer->status = RADV_CMD_BUFFER_STATUS_EXECUTABLE;

	return cmd_buffer->record_result;
}

static void
radv_emit_compute_pipeline(struct radv_cmd_buffer *cmd_buffer)
{
	struct radv_pipeline *pipeline = cmd_buffer->state.compute_pipeline;

	if (!pipeline || pipeline == cmd_buffer->state.emitted_compute_pipeline)
		return;

	assert(!pipeline->ctx_cs.cdw);

	cmd_buffer->state.emitted_compute_pipeline = pipeline;

	radeon_check_space(cmd_buffer->device->ws, cmd_buffer->cs, pipeline->cs.cdw);
	radeon_emit_array(cmd_buffer->cs, pipeline->cs.buf, pipeline->cs.cdw);

	cmd_buffer->compute_scratch_size_needed =
	                          MAX2(cmd_buffer->compute_scratch_size_needed,
	                               pipeline->max_waves * pipeline->scratch_bytes_per_wave);

	radv_cs_add_buffer(cmd_buffer->device->ws, cmd_buffer->cs,
			   pipeline->shaders[MESA_SHADER_COMPUTE]->bo);

	if (unlikely(cmd_buffer->device->trace_bo))
		radv_save_pipeline(cmd_buffer, pipeline, RING_COMPUTE);
}

static void radv_mark_descriptor_sets_dirty(struct radv_cmd_buffer *cmd_buffer,
					    VkPipelineBindPoint bind_point)
{
	struct radv_descriptor_state *descriptors_state =
		radv_get_descriptors_state(cmd_buffer, bind_point);

	descriptors_state->dirty |= descriptors_state->valid;
}

void radv_CmdBindPipeline(
	VkCommandBuffer                             commandBuffer,
	VkPipelineBindPoint                         pipelineBindPoint,
	VkPipeline                                  _pipeline)
{
	RADV_FROM_HANDLE(radv_cmd_buffer, cmd_buffer, commandBuffer);
	RADV_FROM_HANDLE(radv_pipeline, pipeline, _pipeline);

	switch (pipelineBindPoint) {
	case VK_PIPELINE_BIND_POINT_COMPUTE:
		if (cmd_buffer->state.compute_pipeline == pipeline)
			return;
		radv_mark_descriptor_sets_dirty(cmd_buffer, pipelineBindPoint);

		cmd_buffer->state.compute_pipeline = pipeline;
		cmd_buffer->push_constant_stages |= VK_SHADER_STAGE_COMPUTE_BIT;
		break;
	case VK_PIPELINE_BIND_POINT_GRAPHICS:
		if (cmd_buffer->state.pipeline == pipeline)
			return;
		radv_mark_descriptor_sets_dirty(cmd_buffer, pipelineBindPoint);

		cmd_buffer->state.pipeline = pipeline;
		if (!pipeline)
			break;

		cmd_buffer->state.dirty |= RADV_CMD_DIRTY_PIPELINE;
		cmd_buffer->push_constant_stages |= pipeline->active_stages;

		/* the new vertex shader might not have the same user regs */
		cmd_buffer->state.last_first_instance = -1;
		cmd_buffer->state.last_vertex_offset = -1;

		/* Prefetch all pipeline shaders at first draw time. */
		cmd_buffer->state.prefetch_L2_mask |= RADV_PREFETCH_SHADERS;

		radv_bind_dynamic_state(cmd_buffer, &pipeline->dynamic_state);
		radv_bind_streamout_state(cmd_buffer, pipeline);

		if (pipeline->graphics.esgs_ring_size > cmd_buffer->esgs_ring_size_needed)
			cmd_buffer->esgs_ring_size_needed = pipeline->graphics.esgs_ring_size;
		if (pipeline->graphics.gsvs_ring_size > cmd_buffer->gsvs_ring_size_needed)
			cmd_buffer->gsvs_ring_size_needed = pipeline->graphics.gsvs_ring_size;

		if (radv_pipeline_has_tess(pipeline))
			cmd_buffer->tess_rings_needed = true;
		break;
	default:
		assert(!"invalid bind point");
		break;
	}
}

void radv_CmdSetViewport(
	VkCommandBuffer                             commandBuffer,
	uint32_t                                    firstViewport,
	uint32_t                                    viewportCount,
	const VkViewport*                           pViewports)
{
	RADV_FROM_HANDLE(radv_cmd_buffer, cmd_buffer, commandBuffer);
	struct radv_cmd_state *state = &cmd_buffer->state;
	MAYBE_UNUSED const uint32_t total_count = firstViewport + viewportCount;

	assert(firstViewport < MAX_VIEWPORTS);
	assert(total_count >= 1 && total_count <= MAX_VIEWPORTS);

	if (!memcmp(state->dynamic.viewport.viewports + firstViewport,
		    pViewports, viewportCount * sizeof(*pViewports))) {
		return;
	}

	memcpy(state->dynamic.viewport.viewports + firstViewport, pViewports,
	       viewportCount * sizeof(*pViewports));

	state->dirty |= RADV_CMD_DIRTY_DYNAMIC_VIEWPORT;
}

void radv_CmdSetScissor(
	VkCommandBuffer                             commandBuffer,
	uint32_t                                    firstScissor,
	uint32_t                                    scissorCount,
	const VkRect2D*                             pScissors)
{
	RADV_FROM_HANDLE(radv_cmd_buffer, cmd_buffer, commandBuffer);
	struct radv_cmd_state *state = &cmd_buffer->state;
	MAYBE_UNUSED const uint32_t total_count = firstScissor + scissorCount;

	assert(firstScissor < MAX_SCISSORS);
	assert(total_count >= 1 && total_count <= MAX_SCISSORS);

	if (!memcmp(state->dynamic.scissor.scissors + firstScissor, pScissors,
		    scissorCount * sizeof(*pScissors))) {
		return;
	}

	memcpy(state->dynamic.scissor.scissors + firstScissor, pScissors,
	       scissorCount * sizeof(*pScissors));

	state->dirty |= RADV_CMD_DIRTY_DYNAMIC_SCISSOR;
}

void radv_CmdSetLineWidth(
	VkCommandBuffer                             commandBuffer,
	float                                       lineWidth)
{
	RADV_FROM_HANDLE(radv_cmd_buffer, cmd_buffer, commandBuffer);

	if (cmd_buffer->state.dynamic.line_width == lineWidth)
		return;

	cmd_buffer->state.dynamic.line_width = lineWidth;
	cmd_buffer->state.dirty |= RADV_CMD_DIRTY_DYNAMIC_LINE_WIDTH;
}

void radv_CmdSetDepthBias(
	VkCommandBuffer                             commandBuffer,
	float                                       depthBiasConstantFactor,
	float                                       depthBiasClamp,
	float                                       depthBiasSlopeFactor)
{
	RADV_FROM_HANDLE(radv_cmd_buffer, cmd_buffer, commandBuffer);
	struct radv_cmd_state *state = &cmd_buffer->state;

	if (state->dynamic.depth_bias.bias == depthBiasConstantFactor &&
	    state->dynamic.depth_bias.clamp == depthBiasClamp &&
	    state->dynamic.depth_bias.slope == depthBiasSlopeFactor) {
		return;
	}

	state->dynamic.depth_bias.bias = depthBiasConstantFactor;
	state->dynamic.depth_bias.clamp = depthBiasClamp;
	state->dynamic.depth_bias.slope = depthBiasSlopeFactor;

	state->dirty |= RADV_CMD_DIRTY_DYNAMIC_DEPTH_BIAS;
}

void radv_CmdSetBlendConstants(
	VkCommandBuffer                             commandBuffer,
	const float                                 blendConstants[4])
{
	RADV_FROM_HANDLE(radv_cmd_buffer, cmd_buffer, commandBuffer);
	struct radv_cmd_state *state = &cmd_buffer->state;

	if (!memcmp(state->dynamic.blend_constants, blendConstants, sizeof(float) * 4))
		return;

	memcpy(state->dynamic.blend_constants, blendConstants, sizeof(float) * 4);

	state->dirty |= RADV_CMD_DIRTY_DYNAMIC_BLEND_CONSTANTS;
}

void radv_CmdSetDepthBounds(
	VkCommandBuffer                             commandBuffer,
	float                                       minDepthBounds,
	float                                       maxDepthBounds)
{
	RADV_FROM_HANDLE(radv_cmd_buffer, cmd_buffer, commandBuffer);
	struct radv_cmd_state *state = &cmd_buffer->state;

	if (state->dynamic.depth_bounds.min == minDepthBounds &&
	    state->dynamic.depth_bounds.max == maxDepthBounds) {
		return;
	}

	state->dynamic.depth_bounds.min = minDepthBounds;
	state->dynamic.depth_bounds.max = maxDepthBounds;

	state->dirty |= RADV_CMD_DIRTY_DYNAMIC_DEPTH_BOUNDS;
}

void radv_CmdSetStencilCompareMask(
	VkCommandBuffer                             commandBuffer,
	VkStencilFaceFlags                          faceMask,
	uint32_t                                    compareMask)
{
	RADV_FROM_HANDLE(radv_cmd_buffer, cmd_buffer, commandBuffer);
	struct radv_cmd_state *state = &cmd_buffer->state;
	bool front_same = state->dynamic.stencil_compare_mask.front == compareMask;
	bool back_same = state->dynamic.stencil_compare_mask.back == compareMask;

	if ((!(faceMask & VK_STENCIL_FACE_FRONT_BIT) || front_same) &&
	    (!(faceMask & VK_STENCIL_FACE_BACK_BIT) || back_same)) {
		return;
	}

	if (faceMask & VK_STENCIL_FACE_FRONT_BIT)
		state->dynamic.stencil_compare_mask.front = compareMask;
	if (faceMask & VK_STENCIL_FACE_BACK_BIT)
		state->dynamic.stencil_compare_mask.back = compareMask;

	state->dirty |= RADV_CMD_DIRTY_DYNAMIC_STENCIL_COMPARE_MASK;
}

void radv_CmdSetStencilWriteMask(
	VkCommandBuffer                             commandBuffer,
	VkStencilFaceFlags                          faceMask,
	uint32_t                                    writeMask)
{
	RADV_FROM_HANDLE(radv_cmd_buffer, cmd_buffer, commandBuffer);
	struct radv_cmd_state *state = &cmd_buffer->state;
	bool front_same = state->dynamic.stencil_write_mask.front == writeMask;
	bool back_same = state->dynamic.stencil_write_mask.back == writeMask;

	if ((!(faceMask & VK_STENCIL_FACE_FRONT_BIT) || front_same) &&
	    (!(faceMask & VK_STENCIL_FACE_BACK_BIT) || back_same)) {
		return;
	}

	if (faceMask & VK_STENCIL_FACE_FRONT_BIT)
		state->dynamic.stencil_write_mask.front = writeMask;
	if (faceMask & VK_STENCIL_FACE_BACK_BIT)
		state->dynamic.stencil_write_mask.back = writeMask;

	state->dirty |= RADV_CMD_DIRTY_DYNAMIC_STENCIL_WRITE_MASK;
}

void radv_CmdSetStencilReference(
	VkCommandBuffer                             commandBuffer,
	VkStencilFaceFlags                          faceMask,
	uint32_t                                    reference)
{
	RADV_FROM_HANDLE(radv_cmd_buffer, cmd_buffer, commandBuffer);
	struct radv_cmd_state *state = &cmd_buffer->state;
	bool front_same = state->dynamic.stencil_reference.front == reference;
	bool back_same = state->dynamic.stencil_reference.back == reference;

	if ((!(faceMask & VK_STENCIL_FACE_FRONT_BIT) || front_same) &&
	    (!(faceMask & VK_STENCIL_FACE_BACK_BIT) || back_same)) {
		return;
	}

	if (faceMask & VK_STENCIL_FACE_FRONT_BIT)
		cmd_buffer->state.dynamic.stencil_reference.front = reference;
	if (faceMask & VK_STENCIL_FACE_BACK_BIT)
		cmd_buffer->state.dynamic.stencil_reference.back = reference;

	cmd_buffer->state.dirty |= RADV_CMD_DIRTY_DYNAMIC_STENCIL_REFERENCE;
}

void radv_CmdSetDiscardRectangleEXT(
	VkCommandBuffer                             commandBuffer,
	uint32_t                                    firstDiscardRectangle,
	uint32_t                                    discardRectangleCount,
	const VkRect2D*                             pDiscardRectangles)
{
	RADV_FROM_HANDLE(radv_cmd_buffer, cmd_buffer, commandBuffer);
	struct radv_cmd_state *state = &cmd_buffer->state;
	MAYBE_UNUSED const uint32_t total_count = firstDiscardRectangle + discardRectangleCount;

	assert(firstDiscardRectangle < MAX_DISCARD_RECTANGLES);
	assert(total_count >= 1 && total_count <= MAX_DISCARD_RECTANGLES);

	if (!memcmp(state->dynamic.discard_rectangle.rectangles + firstDiscardRectangle,
		    pDiscardRectangles, discardRectangleCount * sizeof(*pDiscardRectangles))) {
		return;
	}

	typed_memcpy(&state->dynamic.discard_rectangle.rectangles[firstDiscardRectangle],
	             pDiscardRectangles, discardRectangleCount);

	state->dirty |= RADV_CMD_DIRTY_DYNAMIC_DISCARD_RECTANGLE;
}

void radv_CmdExecuteCommands(
	VkCommandBuffer                             commandBuffer,
	uint32_t                                    commandBufferCount,
	const VkCommandBuffer*                      pCmdBuffers)
{
	RADV_FROM_HANDLE(radv_cmd_buffer, primary, commandBuffer);

<<<<<<< HEAD
=======
	assert(commandBufferCount > 0);

>>>>>>> b85ca86c
	/* Emit pending flushes on primary prior to executing secondary */
	si_emit_cache_flush(primary);

	for (uint32_t i = 0; i < commandBufferCount; i++) {
		RADV_FROM_HANDLE(radv_cmd_buffer, secondary, pCmdBuffers[i]);

		primary->scratch_size_needed = MAX2(primary->scratch_size_needed,
		                                    secondary->scratch_size_needed);
		primary->compute_scratch_size_needed = MAX2(primary->compute_scratch_size_needed,
		                                            secondary->compute_scratch_size_needed);

		if (secondary->esgs_ring_size_needed > primary->esgs_ring_size_needed)
			primary->esgs_ring_size_needed = secondary->esgs_ring_size_needed;
		if (secondary->gsvs_ring_size_needed > primary->gsvs_ring_size_needed)
			primary->gsvs_ring_size_needed = secondary->gsvs_ring_size_needed;
		if (secondary->tess_rings_needed)
			primary->tess_rings_needed = true;
		if (secondary->sample_positions_needed)
			primary->sample_positions_needed = true;

		primary->device->ws->cs_execute_secondary(primary->cs, secondary->cs);

<<<<<<< HEAD
	/* if we execute secondary we need to re-emit out pipelines */
	if (commandBufferCount) {
		primary->state.emitted_pipeline = NULL;
		primary->state.emitted_compute_pipeline = NULL;
		primary->state.dirty |= RADV_CMD_DIRTY_PIPELINE;
		primary->state.dirty |= RADV_CMD_DIRTY_DYNAMIC_ALL;
=======

		/* When the secondary command buffer is compute only we don't
		 * need to re-emit the current graphics pipeline.
		 */
		if (secondary->state.emitted_pipeline) {
			primary->state.emitted_pipeline =
				secondary->state.emitted_pipeline;
		}

		/* When the secondary command buffer is graphics only we don't
		 * need to re-emit the current compute pipeline.
		 */
		if (secondary->state.emitted_compute_pipeline) {
			primary->state.emitted_compute_pipeline =
				secondary->state.emitted_compute_pipeline;
		}

		/* Only re-emit the draw packets when needed. */
		if (secondary->state.last_primitive_reset_en != -1) {
			primary->state.last_primitive_reset_en =
				secondary->state.last_primitive_reset_en;
		}

		if (secondary->state.last_primitive_reset_index) {
			primary->state.last_primitive_reset_index =
				secondary->state.last_primitive_reset_index;
		}

		if (secondary->state.last_ia_multi_vgt_param) {
			primary->state.last_ia_multi_vgt_param =
				secondary->state.last_ia_multi_vgt_param;
		}

		primary->state.last_first_instance = secondary->state.last_first_instance;
		primary->state.last_num_instances = secondary->state.last_num_instances;
		primary->state.last_vertex_offset = secondary->state.last_vertex_offset;

		if (secondary->state.last_index_type != -1) {
			primary->state.last_index_type =
				secondary->state.last_index_type;
		}
>>>>>>> b85ca86c
	}

	/* After executing commands from secondary buffers we have to dirty
	 * some states.
	 */
	primary->state.dirty |= RADV_CMD_DIRTY_PIPELINE |
				RADV_CMD_DIRTY_INDEX_BUFFER |
				RADV_CMD_DIRTY_DYNAMIC_ALL;
	radv_mark_descriptor_sets_dirty(primary, VK_PIPELINE_BIND_POINT_GRAPHICS);
	radv_mark_descriptor_sets_dirty(primary, VK_PIPELINE_BIND_POINT_COMPUTE);
}

VkResult radv_CreateCommandPool(
	VkDevice                                    _device,
	const VkCommandPoolCreateInfo*              pCreateInfo,
	const VkAllocationCallbacks*                pAllocator,
	VkCommandPool*                              pCmdPool)
{
	RADV_FROM_HANDLE(radv_device, device, _device);
	struct radv_cmd_pool *pool;

	pool = vk_alloc2(&device->alloc, pAllocator, sizeof(*pool), 8,
			   VK_SYSTEM_ALLOCATION_SCOPE_OBJECT);
	if (pool == NULL)
		return vk_error(device->instance, VK_ERROR_OUT_OF_HOST_MEMORY);

	if (pAllocator)
		pool->alloc = *pAllocator;
	else
		pool->alloc = device->alloc;

	list_inithead(&pool->cmd_buffers);
	list_inithead(&pool->free_cmd_buffers);

	pool->queue_family_index = pCreateInfo->queueFamilyIndex;

	*pCmdPool = radv_cmd_pool_to_handle(pool);

	return VK_SUCCESS;

}

void radv_DestroyCommandPool(
	VkDevice                                    _device,
	VkCommandPool                               commandPool,
	const VkAllocationCallbacks*                pAllocator)
{
	RADV_FROM_HANDLE(radv_device, device, _device);
	RADV_FROM_HANDLE(radv_cmd_pool, pool, commandPool);

	if (!pool)
		return;

	list_for_each_entry_safe(struct radv_cmd_buffer, cmd_buffer,
				 &pool->cmd_buffers, pool_link) {
		radv_cmd_buffer_destroy(cmd_buffer);
	}

	list_for_each_entry_safe(struct radv_cmd_buffer, cmd_buffer,
				 &pool->free_cmd_buffers, pool_link) {
		radv_cmd_buffer_destroy(cmd_buffer);
	}

	vk_free2(&device->alloc, pAllocator, pool);
}

VkResult radv_ResetCommandPool(
	VkDevice                                    device,
	VkCommandPool                               commandPool,
	VkCommandPoolResetFlags                     flags)
{
	RADV_FROM_HANDLE(radv_cmd_pool, pool, commandPool);
	VkResult result;

	list_for_each_entry(struct radv_cmd_buffer, cmd_buffer,
			    &pool->cmd_buffers, pool_link) {
		result = radv_reset_cmd_buffer(cmd_buffer);
		if (result != VK_SUCCESS)
			return result;
	}

	return VK_SUCCESS;
}

void radv_TrimCommandPool(
    VkDevice                                    device,
    VkCommandPool                               commandPool,
    VkCommandPoolTrimFlags                      flags)
{
	RADV_FROM_HANDLE(radv_cmd_pool, pool, commandPool);

	if (!pool)
		return;

	list_for_each_entry_safe(struct radv_cmd_buffer, cmd_buffer,
				 &pool->free_cmd_buffers, pool_link) {
		radv_cmd_buffer_destroy(cmd_buffer);
	}
}

static uint32_t
radv_get_subpass_id(struct radv_cmd_buffer *cmd_buffer)
{
	struct radv_cmd_state *state = &cmd_buffer->state;
	uint32_t subpass_id = state->subpass - state->pass->subpasses;

	/* The id of this subpass shouldn't exceed the number of subpasses in
	 * this render pass minus 1.
	 */
	assert(subpass_id < state->pass->subpass_count);
	return subpass_id;
}

static void
radv_cmd_buffer_begin_subpass(struct radv_cmd_buffer *cmd_buffer,
			      uint32_t subpass_id)
{
	struct radv_cmd_state *state = &cmd_buffer->state;
	struct radv_subpass *subpass = &state->pass->subpasses[subpass_id];

	MAYBE_UNUSED unsigned cdw_max = radeon_check_space(cmd_buffer->device->ws,
							   cmd_buffer->cs, 4096);

	radv_subpass_barrier(cmd_buffer, &subpass->start_barrier);

	for (uint32_t i = 0; i < subpass->attachment_count; ++i) {
		const uint32_t a = subpass->attachments[i].attachment;
		if (a == VK_ATTACHMENT_UNUSED)
			continue;

		radv_handle_subpass_image_transition(cmd_buffer,
						     subpass->attachments[i]);
	}

	radv_cmd_buffer_set_subpass(cmd_buffer, subpass);
	radv_cmd_buffer_clear_subpass(cmd_buffer);

	assert(cmd_buffer->cs->cdw <= cdw_max);
}

static void
radv_cmd_buffer_end_subpass(struct radv_cmd_buffer *cmd_buffer)
{
	struct radv_cmd_state *state = &cmd_buffer->state;
	const struct radv_subpass *subpass = state->subpass;
	uint32_t subpass_id = radv_get_subpass_id(cmd_buffer);

	radv_cmd_buffer_resolve_subpass(cmd_buffer);

	for (uint32_t i = 0; i < subpass->attachment_count; ++i) {
		const uint32_t a = subpass->attachments[i].attachment;
		if (a == VK_ATTACHMENT_UNUSED)
			continue;

		if (state->pass->attachments[a].last_subpass_idx != subpass_id)
			continue;

		VkImageLayout layout = state->pass->attachments[a].final_layout;
		radv_handle_subpass_image_transition(cmd_buffer,
		                      (struct radv_subpass_attachment){a, layout});
	}
}

void radv_CmdBeginRenderPass(
	VkCommandBuffer                             commandBuffer,
	const VkRenderPassBeginInfo*                pRenderPassBegin,
	VkSubpassContents                           contents)
{
	RADV_FROM_HANDLE(radv_cmd_buffer, cmd_buffer, commandBuffer);
	RADV_FROM_HANDLE(radv_render_pass, pass, pRenderPassBegin->renderPass);
	RADV_FROM_HANDLE(radv_framebuffer, framebuffer, pRenderPassBegin->framebuffer);
	VkResult result;

	cmd_buffer->state.framebuffer = framebuffer;
	cmd_buffer->state.pass = pass;
	cmd_buffer->state.render_area = pRenderPassBegin->renderArea;

	result = radv_cmd_state_setup_attachments(cmd_buffer, pass, pRenderPassBegin);
	if (result != VK_SUCCESS)
		return;

	radv_cmd_buffer_begin_subpass(cmd_buffer, 0);
}

void radv_CmdBeginRenderPass2KHR(
    VkCommandBuffer                             commandBuffer,
    const VkRenderPassBeginInfo*                pRenderPassBeginInfo,
    const VkSubpassBeginInfoKHR*                pSubpassBeginInfo)
{
	radv_CmdBeginRenderPass(commandBuffer, pRenderPassBeginInfo,
				pSubpassBeginInfo->contents);
}

void radv_CmdNextSubpass(
    VkCommandBuffer                             commandBuffer,
    VkSubpassContents                           contents)
{
	RADV_FROM_HANDLE(radv_cmd_buffer, cmd_buffer, commandBuffer);

	uint32_t prev_subpass = radv_get_subpass_id(cmd_buffer);
	radv_cmd_buffer_end_subpass(cmd_buffer);
	radv_cmd_buffer_begin_subpass(cmd_buffer, prev_subpass + 1);
}

void radv_CmdNextSubpass2KHR(
    VkCommandBuffer                             commandBuffer,
    const VkSubpassBeginInfoKHR*                pSubpassBeginInfo,
    const VkSubpassEndInfoKHR*                  pSubpassEndInfo)
{
	radv_CmdNextSubpass(commandBuffer, pSubpassBeginInfo->contents);
}

static void radv_emit_view_index(struct radv_cmd_buffer *cmd_buffer, unsigned index)
{
	struct radv_pipeline *pipeline = cmd_buffer->state.pipeline;
	for (unsigned stage = 0; stage < MESA_SHADER_STAGES; ++stage) {
		if (!radv_get_shader(pipeline, stage))
			continue;

		struct radv_userdata_info *loc = radv_lookup_user_sgpr(pipeline, stage, AC_UD_VIEW_INDEX);
		if (loc->sgpr_idx == -1)
			continue;
		uint32_t base_reg = pipeline->user_data_0[stage];
		radeon_set_sh_reg(cmd_buffer->cs, base_reg + loc->sgpr_idx * 4, index);

	}
	if (pipeline->gs_copy_shader) {
		struct radv_userdata_info *loc = &pipeline->gs_copy_shader->info.user_sgprs_locs.shader_data[AC_UD_VIEW_INDEX];
		if (loc->sgpr_idx != -1) {
			uint32_t base_reg = R_00B130_SPI_SHADER_USER_DATA_VS_0;
			radeon_set_sh_reg(cmd_buffer->cs, base_reg + loc->sgpr_idx * 4, index);
		}
	}
}

static void
radv_cs_emit_draw_packet(struct radv_cmd_buffer *cmd_buffer,
                         uint32_t vertex_count,
			 bool use_opaque)
{
	radeon_emit(cmd_buffer->cs, PKT3(PKT3_DRAW_INDEX_AUTO, 1, cmd_buffer->state.predicating));
	radeon_emit(cmd_buffer->cs, vertex_count);
	radeon_emit(cmd_buffer->cs, V_0287F0_DI_SRC_SEL_AUTO_INDEX |
	                            S_0287F0_USE_OPAQUE(use_opaque));
}

static void
radv_cs_emit_draw_indexed_packet(struct radv_cmd_buffer *cmd_buffer,
                                 uint64_t index_va,
                                 uint32_t index_count)
{
	radeon_emit(cmd_buffer->cs, PKT3(PKT3_DRAW_INDEX_2, 4, cmd_buffer->state.predicating));
	radeon_emit(cmd_buffer->cs, cmd_buffer->state.max_index_count);
	radeon_emit(cmd_buffer->cs, index_va);
	radeon_emit(cmd_buffer->cs, index_va >> 32);
	radeon_emit(cmd_buffer->cs, index_count);
	radeon_emit(cmd_buffer->cs, V_0287F0_DI_SRC_SEL_DMA);
}

static void
radv_cs_emit_indirect_draw_packet(struct radv_cmd_buffer *cmd_buffer,
                                  bool indexed,
                                  uint32_t draw_count,
                                  uint64_t count_va,
                                  uint32_t stride)
{
	struct radeon_cmdbuf *cs = cmd_buffer->cs;
	unsigned di_src_sel = indexed ? V_0287F0_DI_SRC_SEL_DMA
	                              : V_0287F0_DI_SRC_SEL_AUTO_INDEX;
	bool draw_id_enable = radv_get_shader(cmd_buffer->state.pipeline, MESA_SHADER_VERTEX)->info.info.vs.needs_draw_id;
	uint32_t base_reg = cmd_buffer->state.pipeline->graphics.vtx_base_sgpr;
	bool predicating = cmd_buffer->state.predicating;
	assert(base_reg);

	/* just reset draw state for vertex data */
	cmd_buffer->state.last_first_instance = -1;
	cmd_buffer->state.last_num_instances = -1;
	cmd_buffer->state.last_vertex_offset = -1;

	if (draw_count == 1 && !count_va && !draw_id_enable) {
		radeon_emit(cs, PKT3(indexed ? PKT3_DRAW_INDEX_INDIRECT :
				     PKT3_DRAW_INDIRECT, 3, predicating));
		radeon_emit(cs, 0);
		radeon_emit(cs, (base_reg - SI_SH_REG_OFFSET) >> 2);
		radeon_emit(cs, ((base_reg + 4) - SI_SH_REG_OFFSET) >> 2);
		radeon_emit(cs, di_src_sel);
	} else {
		radeon_emit(cs, PKT3(indexed ? PKT3_DRAW_INDEX_INDIRECT_MULTI :
				     PKT3_DRAW_INDIRECT_MULTI,
				     8, predicating));
		radeon_emit(cs, 0);
		radeon_emit(cs, (base_reg - SI_SH_REG_OFFSET) >> 2);
		radeon_emit(cs, ((base_reg + 4) - SI_SH_REG_OFFSET) >> 2);
		radeon_emit(cs, (((base_reg + 8) - SI_SH_REG_OFFSET) >> 2) |
			    S_2C3_DRAW_INDEX_ENABLE(draw_id_enable) |
			    S_2C3_COUNT_INDIRECT_ENABLE(!!count_va));
		radeon_emit(cs, draw_count); /* count */
		radeon_emit(cs, count_va); /* count_addr */
		radeon_emit(cs, count_va >> 32);
		radeon_emit(cs, stride); /* stride */
		radeon_emit(cs, di_src_sel);
	}
}

static void
radv_emit_draw_packets(struct radv_cmd_buffer *cmd_buffer,
		       const struct radv_draw_info *info)
{
	struct radv_cmd_state *state = &cmd_buffer->state;
	struct radeon_winsys *ws = cmd_buffer->device->ws;
	struct radeon_cmdbuf *cs = cmd_buffer->cs;

	if (info->indirect) {
		uint64_t va = radv_buffer_get_va(info->indirect->bo);
		uint64_t count_va = 0;

		va += info->indirect->offset + info->indirect_offset;

		radv_cs_add_buffer(ws, cs, info->indirect->bo);

		radeon_emit(cs, PKT3(PKT3_SET_BASE, 2, 0));
		radeon_emit(cs, 1);
		radeon_emit(cs, va);
		radeon_emit(cs, va >> 32);

		if (info->count_buffer) {
			count_va = radv_buffer_get_va(info->count_buffer->bo);
			count_va += info->count_buffer->offset +
				    info->count_buffer_offset;

			radv_cs_add_buffer(ws, cs, info->count_buffer->bo);
		}

		if (!state->subpass->view_mask) {
			radv_cs_emit_indirect_draw_packet(cmd_buffer,
							  info->indexed,
							  info->count,
							  count_va,
							  info->stride);
		} else {
			unsigned i;
			for_each_bit(i, state->subpass->view_mask) {
				radv_emit_view_index(cmd_buffer, i);

				radv_cs_emit_indirect_draw_packet(cmd_buffer,
								  info->indexed,
								  info->count,
								  count_va,
								  info->stride);
			}
		}
	} else {
		assert(state->pipeline->graphics.vtx_base_sgpr);

		if (info->vertex_offset != state->last_vertex_offset ||
		    info->first_instance != state->last_first_instance) {
			radeon_set_sh_reg_seq(cs, state->pipeline->graphics.vtx_base_sgpr,
					      state->pipeline->graphics.vtx_emit_num);

			radeon_emit(cs, info->vertex_offset);
			radeon_emit(cs, info->first_instance);
			if (state->pipeline->graphics.vtx_emit_num == 3)
				radeon_emit(cs, 0);
			state->last_first_instance = info->first_instance;
			state->last_vertex_offset = info->vertex_offset;
		}

		if (state->last_num_instances != info->instance_count) {
			radeon_emit(cs, PKT3(PKT3_NUM_INSTANCES, 0, false));
			radeon_emit(cs, info->instance_count);
			state->last_num_instances = info->instance_count;
		}

		if (info->indexed) {
			int index_size = state->index_type ? 4 : 2;
			uint64_t index_va;

			index_va = state->index_va;
			index_va += info->first_index * index_size;

			if (!state->subpass->view_mask) {
				radv_cs_emit_draw_indexed_packet(cmd_buffer,
								 index_va,
								 info->count);
			} else {
				unsigned i;
				for_each_bit(i, state->subpass->view_mask) {
					radv_emit_view_index(cmd_buffer, i);

					radv_cs_emit_draw_indexed_packet(cmd_buffer,
									 index_va,
									 info->count);
				}
			}
		} else {
			if (!state->subpass->view_mask) {
				radv_cs_emit_draw_packet(cmd_buffer,
							 info->count,
							 !!info->strmout_buffer);
			} else {
				unsigned i;
				for_each_bit(i, state->subpass->view_mask) {
					radv_emit_view_index(cmd_buffer, i);

					radv_cs_emit_draw_packet(cmd_buffer,
								 info->count,
								 !!info->strmout_buffer);
				}
			}
		}
	}
}

/*
 * Vega and raven have a bug which triggers if there are multiple context
 * register contexts active at the same time with different scissor values.
 *
 * There are two possible workarounds:
 * 1) Wait for PS_PARTIAL_FLUSH every time the scissor is changed. That way
 *    there is only ever 1 active set of scissor values at the same time.
 *
 * 2) Whenever the hardware switches contexts we have to set the scissor
 *    registers again even if it is a noop. That way the new context gets
 *    the correct scissor values.
 *
 * This implements option 2. radv_need_late_scissor_emission needs to
 * return true on affected HW if radv_emit_all_graphics_states sets
 * any context registers.
 */
static bool radv_need_late_scissor_emission(struct radv_cmd_buffer *cmd_buffer,
                                            const struct radv_draw_info *info)
{
	struct radv_cmd_state *state = &cmd_buffer->state;

	if (!cmd_buffer->device->physical_device->has_scissor_bug)
		return false;

	if (cmd_buffer->state.context_roll_without_scissor_emitted || info->strmout_buffer)
		return true;

	uint32_t used_states = cmd_buffer->state.pipeline->graphics.needed_dynamic_state | ~RADV_CMD_DIRTY_DYNAMIC_ALL;

	/* Index, vertex and streamout buffers don't change context regs, and
	 * pipeline is already handled.
	 */
	used_states &= ~(RADV_CMD_DIRTY_INDEX_BUFFER |
			 RADV_CMD_DIRTY_VERTEX_BUFFER |
			 RADV_CMD_DIRTY_STREAMOUT_BUFFER |
			 RADV_CMD_DIRTY_PIPELINE);

	if (cmd_buffer->state.dirty & used_states)
		return true;

	if (info->indexed && state->pipeline->graphics.prim_restart_enable &&
	    (state->index_type ? 0xffffffffu : 0xffffu) != state->last_primitive_reset_index)
		return true;

	return false;
}

static void
radv_emit_all_graphics_states(struct radv_cmd_buffer *cmd_buffer,
			      const struct radv_draw_info *info)
{
	bool late_scissor_emission;

	if ((cmd_buffer->state.dirty & RADV_CMD_DIRTY_FRAMEBUFFER) ||
	    cmd_buffer->state.emitted_pipeline != cmd_buffer->state.pipeline)
		radv_emit_rbplus_state(cmd_buffer);

	if (cmd_buffer->state.dirty & RADV_CMD_DIRTY_PIPELINE)
		radv_emit_graphics_pipeline(cmd_buffer);

	/* This should be before the cmd_buffer->state.dirty is cleared
	 * (excluding RADV_CMD_DIRTY_PIPELINE) and after
	 * cmd_buffer->state.context_roll_without_scissor_emitted is set. */
	late_scissor_emission =
		radv_need_late_scissor_emission(cmd_buffer, info);

	if (cmd_buffer->state.dirty & RADV_CMD_DIRTY_FRAMEBUFFER)
		radv_emit_framebuffer_state(cmd_buffer);

	if (info->indexed) {
		if (cmd_buffer->state.dirty & RADV_CMD_DIRTY_INDEX_BUFFER)
			radv_emit_index_buffer(cmd_buffer);
	} else {
		/* On CI and later, non-indexed draws overwrite VGT_INDEX_TYPE,
		 * so the state must be re-emitted before the next indexed
		 * draw.
		 */
		if (cmd_buffer->device->physical_device->rad_info.chip_class >= CIK) {
			cmd_buffer->state.last_index_type = -1;
			cmd_buffer->state.dirty |= RADV_CMD_DIRTY_INDEX_BUFFER;
		}
	}

	radv_cmd_buffer_flush_dynamic_state(cmd_buffer);

	radv_emit_draw_registers(cmd_buffer, info);

	if (late_scissor_emission)
		radv_emit_scissor(cmd_buffer);
}

static void
radv_draw(struct radv_cmd_buffer *cmd_buffer,
	  const struct radv_draw_info *info)
{
	struct radeon_info *rad_info =
		&cmd_buffer->device->physical_device->rad_info;
	bool has_prefetch =
		cmd_buffer->device->physical_device->rad_info.chip_class >= CIK;
	bool pipeline_is_dirty =
		(cmd_buffer->state.dirty & RADV_CMD_DIRTY_PIPELINE) &&
		cmd_buffer->state.pipeline != cmd_buffer->state.emitted_pipeline;

	MAYBE_UNUSED unsigned cdw_max =
		radeon_check_space(cmd_buffer->device->ws,
				   cmd_buffer->cs, 4096);

	if (likely(!info->indirect)) {
		/* SI-CI treat instance_count==0 as instance_count==1. There is
		 * no workaround for indirect draws, but we can at least skip
		 * direct draws.
		 */
		if (unlikely(!info->instance_count))
			return;

		/* Handle count == 0. */
		if (unlikely(!info->count && !info->strmout_buffer))
			return;
	}

	/* Use optimal packet order based on whether we need to sync the
	 * pipeline.
	 */
	if (cmd_buffer->state.flush_bits & (RADV_CMD_FLAG_FLUSH_AND_INV_CB |
					    RADV_CMD_FLAG_FLUSH_AND_INV_DB |
					    RADV_CMD_FLAG_PS_PARTIAL_FLUSH |
					    RADV_CMD_FLAG_CS_PARTIAL_FLUSH)) {
		/* If we have to wait for idle, set all states first, so that
		 * all SET packets are processed in parallel with previous draw
		 * calls. Then upload descriptors, set shader pointers, and
		 * draw, and prefetch at the end. This ensures that the time
		 * the CUs are idle is very short. (there are only SET_SH
		 * packets between the wait and the draw)
		 */
		radv_emit_all_graphics_states(cmd_buffer, info);
		si_emit_cache_flush(cmd_buffer);
		/* <-- CUs are idle here --> */

		radv_upload_graphics_shader_descriptors(cmd_buffer, pipeline_is_dirty);

		radv_emit_draw_packets(cmd_buffer, info);
		/* <-- CUs are busy here --> */

		/* Start prefetches after the draw has been started. Both will
		 * run in parallel, but starting the draw first is more
		 * important.
		 */
		if (has_prefetch && cmd_buffer->state.prefetch_L2_mask) {
			radv_emit_prefetch_L2(cmd_buffer,
					      cmd_buffer->state.pipeline, false);
		}
	} else {
		/* If we don't wait for idle, start prefetches first, then set
		 * states, and draw at the end.
		 */
		si_emit_cache_flush(cmd_buffer);

		if (has_prefetch && cmd_buffer->state.prefetch_L2_mask) {
			/* Only prefetch the vertex shader and VBO descriptors
			 * in order to start the draw as soon as possible.
			 */
			radv_emit_prefetch_L2(cmd_buffer,
					      cmd_buffer->state.pipeline, true);
		}

		radv_upload_graphics_shader_descriptors(cmd_buffer, pipeline_is_dirty);

		radv_emit_all_graphics_states(cmd_buffer, info);
		radv_emit_draw_packets(cmd_buffer, info);

		/* Prefetch the remaining shaders after the draw has been
		 * started.
		 */
		if (has_prefetch && cmd_buffer->state.prefetch_L2_mask) {
			radv_emit_prefetch_L2(cmd_buffer,
					      cmd_buffer->state.pipeline, false);
		}
	}

	/* Workaround for a VGT hang when streamout is enabled.
	 * It must be done after drawing.
	 */
	if (cmd_buffer->state.streamout.streamout_enabled &&
	    (rad_info->family == CHIP_HAWAII ||
	     rad_info->family == CHIP_TONGA ||
	     rad_info->family == CHIP_FIJI)) {
		cmd_buffer->state.flush_bits |= RADV_CMD_FLAG_VGT_STREAMOUT_SYNC;
	}

	assert(cmd_buffer->cs->cdw <= cdw_max);
	radv_cmd_buffer_after_draw(cmd_buffer, RADV_CMD_FLAG_PS_PARTIAL_FLUSH);
}

void radv_CmdDraw(
	VkCommandBuffer                             commandBuffer,
	uint32_t                                    vertexCount,
	uint32_t                                    instanceCount,
	uint32_t                                    firstVertex,
	uint32_t                                    firstInstance)
{
	RADV_FROM_HANDLE(radv_cmd_buffer, cmd_buffer, commandBuffer);
	struct radv_draw_info info = {};

<<<<<<< HEAD
	radv_cmd_buffer_trace_emit(cmd_buffer);
}

static void radv_emit_primitive_reset_index(struct radv_cmd_buffer *cmd_buffer)
{
	uint32_t primitive_reset_index = cmd_buffer->state.index_type ? 0xffffffffu : 0xffffu;
=======
	info.count = vertexCount;
	info.instance_count = instanceCount;
	info.first_instance = firstInstance;
	info.vertex_offset = firstVertex;
>>>>>>> b85ca86c

	radv_draw(cmd_buffer, &info);
}

void radv_CmdDrawIndexed(
	VkCommandBuffer                             commandBuffer,
	uint32_t                                    indexCount,
	uint32_t                                    instanceCount,
	uint32_t                                    firstIndex,
	int32_t                                     vertexOffset,
	uint32_t                                    firstInstance)
{
	RADV_FROM_HANDLE(radv_cmd_buffer, cmd_buffer, commandBuffer);
	struct radv_draw_info info = {};

	info.indexed = true;
	info.count = indexCount;
	info.instance_count = instanceCount;
	info.first_index = firstIndex;
	info.vertex_offset = vertexOffset;
	info.first_instance = firstInstance;

	radv_draw(cmd_buffer, &info);
}

void radv_CmdDrawIndirect(
	VkCommandBuffer                             commandBuffer,
	VkBuffer                                    _buffer,
	VkDeviceSize                                offset,
	uint32_t                                    drawCount,
	uint32_t                                    stride)
{
	RADV_FROM_HANDLE(radv_cmd_buffer, cmd_buffer, commandBuffer);
	RADV_FROM_HANDLE(radv_buffer, buffer, _buffer);
	struct radv_draw_info info = {};

	info.count = drawCount;
	info.indirect = buffer;
	info.indirect_offset = offset;
	info.stride = stride;

	radv_draw(cmd_buffer, &info);
}

void radv_CmdDrawIndexedIndirect(
	VkCommandBuffer                             commandBuffer,
	VkBuffer                                    _buffer,
	VkDeviceSize                                offset,
	uint32_t                                    drawCount,
	uint32_t                                    stride)
{
	RADV_FROM_HANDLE(radv_cmd_buffer, cmd_buffer, commandBuffer);
	RADV_FROM_HANDLE(radv_buffer, buffer, _buffer);
	struct radv_draw_info info = {};

	info.indexed = true;
	info.count = drawCount;
	info.indirect = buffer;
	info.indirect_offset = offset;
	info.stride = stride;

	radv_draw(cmd_buffer, &info);
}

void radv_CmdDrawIndirectCountAMD(
	VkCommandBuffer                             commandBuffer,
	VkBuffer                                    _buffer,
	VkDeviceSize                                offset,
	VkBuffer                                    _countBuffer,
	VkDeviceSize                                countBufferOffset,
	uint32_t                                    maxDrawCount,
	uint32_t                                    stride)
{
	RADV_FROM_HANDLE(radv_cmd_buffer, cmd_buffer, commandBuffer);
	RADV_FROM_HANDLE(radv_buffer, buffer, _buffer);
	RADV_FROM_HANDLE(radv_buffer, count_buffer, _countBuffer);
	struct radv_draw_info info = {};

	info.count = maxDrawCount;
	info.indirect = buffer;
	info.indirect_offset = offset;
	info.count_buffer = count_buffer;
	info.count_buffer_offset = countBufferOffset;
	info.stride = stride;

	radv_draw(cmd_buffer, &info);
}

void radv_CmdDrawIndexedIndirectCountAMD(
	VkCommandBuffer                             commandBuffer,
	VkBuffer                                    _buffer,
	VkDeviceSize                                offset,
	VkBuffer                                    _countBuffer,
	VkDeviceSize                                countBufferOffset,
	uint32_t                                    maxDrawCount,
	uint32_t                                    stride)
{
	RADV_FROM_HANDLE(radv_cmd_buffer, cmd_buffer, commandBuffer);
	RADV_FROM_HANDLE(radv_buffer, buffer, _buffer);
	RADV_FROM_HANDLE(radv_buffer, count_buffer, _countBuffer);
	struct radv_draw_info info = {};

	info.indexed = true;
	info.count = maxDrawCount;
	info.indirect = buffer;
	info.indirect_offset = offset;
	info.count_buffer = count_buffer;
	info.count_buffer_offset = countBufferOffset;
	info.stride = stride;

	radv_draw(cmd_buffer, &info);
}

void radv_CmdDrawIndirectCountKHR(
	VkCommandBuffer                             commandBuffer,
	VkBuffer                                    _buffer,
	VkDeviceSize                                offset,
	VkBuffer                                    _countBuffer,
	VkDeviceSize                                countBufferOffset,
	uint32_t                                    maxDrawCount,
	uint32_t                                    stride)
{
	RADV_FROM_HANDLE(radv_cmd_buffer, cmd_buffer, commandBuffer);
	RADV_FROM_HANDLE(radv_buffer, buffer, _buffer);
	RADV_FROM_HANDLE(radv_buffer, count_buffer, _countBuffer);
	struct radv_draw_info info = {};

	info.count = maxDrawCount;
	info.indirect = buffer;
	info.indirect_offset = offset;
	info.count_buffer = count_buffer;
	info.count_buffer_offset = countBufferOffset;
	info.stride = stride;

	radv_draw(cmd_buffer, &info);
}

void radv_CmdDrawIndexedIndirectCountKHR(
	VkCommandBuffer                             commandBuffer,
	VkBuffer                                    _buffer,
	VkDeviceSize                                offset,
	VkBuffer                                    _countBuffer,
	VkDeviceSize                                countBufferOffset,
	uint32_t                                    maxDrawCount,
	uint32_t                                    stride)
{
	RADV_FROM_HANDLE(radv_cmd_buffer, cmd_buffer, commandBuffer);
	RADV_FROM_HANDLE(radv_buffer, buffer, _buffer);
	RADV_FROM_HANDLE(radv_buffer, count_buffer, _countBuffer);
	struct radv_draw_info info = {};

	info.indexed = true;
	info.count = maxDrawCount;
	info.indirect = buffer;
	info.indirect_offset = offset;
	info.count_buffer = count_buffer;
	info.count_buffer_offset = countBufferOffset;
	info.stride = stride;

	radv_draw(cmd_buffer, &info);
}

struct radv_dispatch_info {
	/**
	 * Determine the layout of the grid (in block units) to be used.
	 */
	uint32_t blocks[3];

	/**
	 * A starting offset for the grid. If unaligned is set, the offset
	 * must still be aligned.
	 */
	uint32_t offsets[3];
	/**
	 * Whether it's an unaligned compute dispatch.
	 */
	bool unaligned;

	/**
	 * Indirect compute parameters resource.
	 */
	struct radv_buffer *indirect;
	uint64_t indirect_offset;
};

static void
radv_emit_dispatch_packets(struct radv_cmd_buffer *cmd_buffer,
			   const struct radv_dispatch_info *info)
{
	struct radv_pipeline *pipeline = cmd_buffer->state.compute_pipeline;
	struct radv_shader_variant *compute_shader = pipeline->shaders[MESA_SHADER_COMPUTE];
	unsigned dispatch_initiator = cmd_buffer->device->dispatch_initiator;
	struct radeon_winsys *ws = cmd_buffer->device->ws;
	bool predicating = cmd_buffer->state.predicating;
	struct radeon_cmdbuf *cs = cmd_buffer->cs;
	struct radv_userdata_info *loc;

	loc = radv_lookup_user_sgpr(pipeline, MESA_SHADER_COMPUTE,
				    AC_UD_CS_GRID_SIZE);

	MAYBE_UNUSED unsigned cdw_max = radeon_check_space(ws, cs, 25);

	if (info->indirect) {
		uint64_t va = radv_buffer_get_va(info->indirect->bo);

		va += info->indirect->offset + info->indirect_offset;

		radv_cs_add_buffer(ws, cs, info->indirect->bo);

		if (loc->sgpr_idx != -1) {
			for (unsigned i = 0; i < 3; ++i) {
				radeon_emit(cs, PKT3(PKT3_COPY_DATA, 4, 0));
				radeon_emit(cs, COPY_DATA_SRC_SEL(COPY_DATA_SRC_MEM) |
						COPY_DATA_DST_SEL(COPY_DATA_REG));
				radeon_emit(cs, (va +  4 * i));
				radeon_emit(cs, (va + 4 * i) >> 32);
				radeon_emit(cs, ((R_00B900_COMPUTE_USER_DATA_0
						 + loc->sgpr_idx * 4) >> 2) + i);
				radeon_emit(cs, 0);
			}
		}

		if (radv_cmd_buffer_uses_mec(cmd_buffer)) {
			radeon_emit(cs, PKT3(PKT3_DISPATCH_INDIRECT, 2, predicating) |
					PKT3_SHADER_TYPE_S(1));
			radeon_emit(cs, va);
			radeon_emit(cs, va >> 32);
			radeon_emit(cs, dispatch_initiator);
		} else {
			radeon_emit(cs, PKT3(PKT3_SET_BASE, 2, 0) |
					PKT3_SHADER_TYPE_S(1));
			radeon_emit(cs, 1);
			radeon_emit(cs, va);
			radeon_emit(cs, va >> 32);

			radeon_emit(cs, PKT3(PKT3_DISPATCH_INDIRECT, 1, predicating) |
					PKT3_SHADER_TYPE_S(1));
			radeon_emit(cs, 0);
			radeon_emit(cs, dispatch_initiator);
		}
	} else {
		unsigned blocks[3] = { info->blocks[0], info->blocks[1], info->blocks[2] };
		unsigned offsets[3] = { info->offsets[0], info->offsets[1], info->offsets[2] };

		if (info->unaligned) {
			unsigned *cs_block_size = compute_shader->info.cs.block_size;
			unsigned remainder[3];

			/* If aligned, these should be an entire block size,
			 * not 0.
			 */
			remainder[0] = blocks[0] + cs_block_size[0] -
				       align_u32_npot(blocks[0], cs_block_size[0]);
			remainder[1] = blocks[1] + cs_block_size[1] -
				       align_u32_npot(blocks[1], cs_block_size[1]);
			remainder[2] = blocks[2] + cs_block_size[2] -
				       align_u32_npot(blocks[2], cs_block_size[2]);

			blocks[0] = round_up_u32(blocks[0], cs_block_size[0]);
			blocks[1] = round_up_u32(blocks[1], cs_block_size[1]);
			blocks[2] = round_up_u32(blocks[2], cs_block_size[2]);

			for(unsigned i = 0; i < 3; ++i) {
				assert(offsets[i] % cs_block_size[i] == 0);
				offsets[i] /= cs_block_size[i];
			}

			radeon_set_sh_reg_seq(cs, R_00B81C_COMPUTE_NUM_THREAD_X, 3);
			radeon_emit(cs,
				    S_00B81C_NUM_THREAD_FULL(cs_block_size[0]) |
				    S_00B81C_NUM_THREAD_PARTIAL(remainder[0]));
			radeon_emit(cs,
				    S_00B81C_NUM_THREAD_FULL(cs_block_size[1]) |
				    S_00B81C_NUM_THREAD_PARTIAL(remainder[1]));
			radeon_emit(cs,
				    S_00B81C_NUM_THREAD_FULL(cs_block_size[2]) |
				    S_00B81C_NUM_THREAD_PARTIAL(remainder[2]));

			dispatch_initiator |= S_00B800_PARTIAL_TG_EN(1);
		}

		if (loc->sgpr_idx != -1) {
			assert(loc->num_sgprs == 3);

			radeon_set_sh_reg_seq(cs, R_00B900_COMPUTE_USER_DATA_0 +
						  loc->sgpr_idx * 4, 3);
			radeon_emit(cs, blocks[0]);
			radeon_emit(cs, blocks[1]);
			radeon_emit(cs, blocks[2]);
		}

		if (offsets[0] || offsets[1] || offsets[2]) {
			radeon_set_sh_reg_seq(cs, R_00B810_COMPUTE_START_X, 3);
			radeon_emit(cs, offsets[0]);
			radeon_emit(cs, offsets[1]);
			radeon_emit(cs, offsets[2]);

			/* The blocks in the packet are not counts but end values. */
			for (unsigned i = 0; i < 3; ++i)
				blocks[i] += offsets[i];
		} else {
			dispatch_initiator |= S_00B800_FORCE_START_AT_000(1);
		}

		radeon_emit(cs, PKT3(PKT3_DISPATCH_DIRECT, 3, predicating) |
				PKT3_SHADER_TYPE_S(1));
		radeon_emit(cs, blocks[0]);
		radeon_emit(cs, blocks[1]);
		radeon_emit(cs, blocks[2]);
		radeon_emit(cs, dispatch_initiator);
	}

	assert(cmd_buffer->cs->cdw <= cdw_max);
}

static void
radv_upload_compute_shader_descriptors(struct radv_cmd_buffer *cmd_buffer)
{
	radv_flush_descriptors(cmd_buffer, VK_SHADER_STAGE_COMPUTE_BIT);
	radv_flush_constants(cmd_buffer, VK_SHADER_STAGE_COMPUTE_BIT);
}

static void
radv_dispatch(struct radv_cmd_buffer *cmd_buffer,
	      const struct radv_dispatch_info *info)
{
	struct radv_pipeline *pipeline = cmd_buffer->state.compute_pipeline;
	bool has_prefetch =
		cmd_buffer->device->physical_device->rad_info.chip_class >= CIK;
	bool pipeline_is_dirty = pipeline &&
				 pipeline != cmd_buffer->state.emitted_compute_pipeline;

	if (cmd_buffer->state.flush_bits & (RADV_CMD_FLAG_FLUSH_AND_INV_CB |
					    RADV_CMD_FLAG_FLUSH_AND_INV_DB |
					    RADV_CMD_FLAG_PS_PARTIAL_FLUSH |
					    RADV_CMD_FLAG_CS_PARTIAL_FLUSH)) {
		/* If we have to wait for idle, set all states first, so that
		 * all SET packets are processed in parallel with previous draw
		 * calls. Then upload descriptors, set shader pointers, and
		 * dispatch, and prefetch at the end. This ensures that the
		 * time the CUs are idle is very short. (there are only SET_SH
		 * packets between the wait and the draw)
		 */
		radv_emit_compute_pipeline(cmd_buffer);
		si_emit_cache_flush(cmd_buffer);
		/* <-- CUs are idle here --> */

		radv_upload_compute_shader_descriptors(cmd_buffer);

		radv_emit_dispatch_packets(cmd_buffer, info);
		/* <-- CUs are busy here --> */

		/* Start prefetches after the dispatch has been started. Both
		 * will run in parallel, but starting the dispatch first is
		 * more important.
		 */
		if (has_prefetch && pipeline_is_dirty) {
			radv_emit_shader_prefetch(cmd_buffer,
						  pipeline->shaders[MESA_SHADER_COMPUTE]);
		}
	} else {
		/* If we don't wait for idle, start prefetches first, then set
		 * states, and dispatch at the end.
		 */
		si_emit_cache_flush(cmd_buffer);

		if (has_prefetch && pipeline_is_dirty) {
			radv_emit_shader_prefetch(cmd_buffer,
						  pipeline->shaders[MESA_SHADER_COMPUTE]);
		}

		radv_upload_compute_shader_descriptors(cmd_buffer);

		radv_emit_compute_pipeline(cmd_buffer);
		radv_emit_dispatch_packets(cmd_buffer, info);
	}

	radv_cmd_buffer_after_draw(cmd_buffer, RADV_CMD_FLAG_CS_PARTIAL_FLUSH);
}

void radv_CmdDispatchBase(
	VkCommandBuffer                             commandBuffer,
	uint32_t                                    base_x,
	uint32_t                                    base_y,
	uint32_t                                    base_z,
	uint32_t                                    x,
	uint32_t                                    y,
	uint32_t                                    z)
{
	RADV_FROM_HANDLE(radv_cmd_buffer, cmd_buffer, commandBuffer);
	struct radv_dispatch_info info = {};

	info.blocks[0] = x;
	info.blocks[1] = y;
	info.blocks[2] = z;

	info.offsets[0] = base_x;
	info.offsets[1] = base_y;
	info.offsets[2] = base_z;
	radv_dispatch(cmd_buffer, &info);
}

void radv_CmdDispatch(
	VkCommandBuffer                             commandBuffer,
	uint32_t                                    x,
	uint32_t                                    y,
	uint32_t                                    z)
{
	radv_CmdDispatchBase(commandBuffer, 0, 0, 0, x, y, z);
}

void radv_CmdDispatchIndirect(
	VkCommandBuffer                             commandBuffer,
	VkBuffer                                    _buffer,
	VkDeviceSize                                offset)
{
	RADV_FROM_HANDLE(radv_cmd_buffer, cmd_buffer, commandBuffer);
	RADV_FROM_HANDLE(radv_buffer, buffer, _buffer);
	struct radv_dispatch_info info = {};

	info.indirect = buffer;
	info.indirect_offset = offset;

	radv_dispatch(cmd_buffer, &info);
}

void radv_unaligned_dispatch(
	struct radv_cmd_buffer                      *cmd_buffer,
	uint32_t                                    x,
	uint32_t                                    y,
	uint32_t                                    z)
{
	struct radv_dispatch_info info = {};

	info.blocks[0] = x;
	info.blocks[1] = y;
	info.blocks[2] = z;
	info.unaligned = 1;

	radv_dispatch(cmd_buffer, &info);
}

void radv_CmdEndRenderPass(
	VkCommandBuffer                             commandBuffer)
{
	RADV_FROM_HANDLE(radv_cmd_buffer, cmd_buffer, commandBuffer);

	radv_subpass_barrier(cmd_buffer, &cmd_buffer->state.pass->end_barrier);

	radv_cmd_buffer_end_subpass(cmd_buffer);

	vk_free(&cmd_buffer->pool->alloc, cmd_buffer->state.attachments);

	cmd_buffer->state.pass = NULL;
	cmd_buffer->state.subpass = NULL;
	cmd_buffer->state.attachments = NULL;
	cmd_buffer->state.framebuffer = NULL;
}

void radv_CmdEndRenderPass2KHR(
    VkCommandBuffer                             commandBuffer,
    const VkSubpassEndInfoKHR*                  pSubpassEndInfo)
{
	radv_CmdEndRenderPass(commandBuffer);
}

/*
 * For HTILE we have the following interesting clear words:
 *   0xfffff30f: Uncompressed, full depth range, for depth+stencil HTILE
 *   0xfffc000f: Uncompressed, full depth range, for depth only HTILE.
 *   0xfffffff0: Clear depth to 1.0
 *   0x00000000: Clear depth to 0.0
 */
static void radv_initialize_htile(struct radv_cmd_buffer *cmd_buffer,
                                  struct radv_image *image,
                                  const VkImageSubresourceRange *range,
                                  uint32_t clear_word)
{
	assert(range->baseMipLevel == 0);
	assert(range->levelCount == 1 || range->levelCount == VK_REMAINING_ARRAY_LAYERS);
	unsigned layer_count = radv_get_layerCount(image, range);
	uint64_t size = image->surface.htile_slice_size * layer_count;
	VkImageAspectFlags aspects = VK_IMAGE_ASPECT_DEPTH_BIT;
	uint64_t offset = image->offset + image->htile_offset +
	                  image->surface.htile_slice_size * range->baseArrayLayer;
	struct radv_cmd_state *state = &cmd_buffer->state;
	VkClearDepthStencilValue value = {};

	state->flush_bits |= RADV_CMD_FLAG_FLUSH_AND_INV_DB |
			     RADV_CMD_FLAG_FLUSH_AND_INV_DB_META;

	state->flush_bits |= radv_fill_buffer(cmd_buffer, image->bo, offset,
					      size, clear_word);

	state->flush_bits |= RADV_CMD_FLAG_FLUSH_AND_INV_DB_META;

	if (vk_format_is_stencil(image->vk_format))
		aspects |= VK_IMAGE_ASPECT_STENCIL_BIT;

	radv_set_ds_clear_metadata(cmd_buffer, image, value, aspects);

	if (radv_image_is_tc_compat_htile(image)) {
		/* Initialize the TC-compat metada value to 0 because by
		 * default DB_Z_INFO.RANGE_PRECISION is set to 1, and we only
		 * need have to conditionally update its value when performing
		 * a fast depth clear.
		 */
		radv_set_tc_compat_zrange_metadata(cmd_buffer, image, 0);
	}
}

static void radv_handle_depth_image_transition(struct radv_cmd_buffer *cmd_buffer,
					       struct radv_image *image,
					       VkImageLayout src_layout,
					       VkImageLayout dst_layout,
					       unsigned src_queue_mask,
					       unsigned dst_queue_mask,
					       const VkImageSubresourceRange *range)
{
	if (!radv_image_has_htile(image))
		return;

	if (src_layout == VK_IMAGE_LAYOUT_UNDEFINED) {
		uint32_t clear_value = vk_format_is_stencil(image->vk_format) ? 0xfffff30f : 0xfffc000f;

		if (radv_layout_is_htile_compressed(image, dst_layout,
						    dst_queue_mask)) {
			clear_value = 0;
		}

<<<<<<< HEAD
		cmd_buffer->state.flush_bits |= RADV_CMD_FLAG_FLUSH_AND_INV_DB |
		                                RADV_CMD_FLAG_FLUSH_AND_INV_DB_META;

		radv_decompress_depth_image_inplace(cmd_buffer, image, &range);
=======
		radv_initialize_htile(cmd_buffer, image, range, clear_value);
	} else if (!radv_layout_is_htile_compressed(image, src_layout, src_queue_mask) &&
	           radv_layout_is_htile_compressed(image, dst_layout, dst_queue_mask)) {
		uint32_t clear_value = vk_format_is_stencil(image->vk_format) ? 0xfffff30f : 0xfffc000f;
		radv_initialize_htile(cmd_buffer, image, range, clear_value);
	} else if (radv_layout_is_htile_compressed(image, src_layout, src_queue_mask) &&
	           !radv_layout_is_htile_compressed(image, dst_layout, dst_queue_mask)) {
		VkImageSubresourceRange local_range = *range;
		local_range.aspectMask = VK_IMAGE_ASPECT_DEPTH_BIT;
		local_range.baseMipLevel = 0;
		local_range.levelCount = 1;

		cmd_buffer->state.flush_bits |= RADV_CMD_FLAG_FLUSH_AND_INV_DB |
		                                RADV_CMD_FLAG_FLUSH_AND_INV_DB_META;

		radv_decompress_depth_image_inplace(cmd_buffer, image, &local_range);
>>>>>>> b85ca86c

		cmd_buffer->state.flush_bits |= RADV_CMD_FLAG_FLUSH_AND_INV_DB |
		                                RADV_CMD_FLAG_FLUSH_AND_INV_DB_META;
	}
}

static void radv_initialise_cmask(struct radv_cmd_buffer *cmd_buffer,
				  struct radv_image *image, uint32_t value)
{
	struct radv_cmd_state *state = &cmd_buffer->state;

	state->flush_bits |= RADV_CMD_FLAG_FLUSH_AND_INV_CB |
			    RADV_CMD_FLAG_FLUSH_AND_INV_CB_META;

	state->flush_bits |= radv_clear_cmask(cmd_buffer, image, value);

	state->flush_bits |= RADV_CMD_FLAG_FLUSH_AND_INV_CB_META;
}

void radv_initialize_fmask(struct radv_cmd_buffer *cmd_buffer,
			   struct radv_image *image)
{
	struct radv_cmd_state *state = &cmd_buffer->state;
	static const uint32_t fmask_clear_values[4] = {
		0x00000000,
		0x02020202,
		0xE4E4E4E4,
		0x76543210
	};
	uint32_t log2_samples = util_logbase2(image->info.samples);
	uint32_t value = fmask_clear_values[log2_samples];

	state->flush_bits |= RADV_CMD_FLAG_FLUSH_AND_INV_CB |
			     RADV_CMD_FLAG_FLUSH_AND_INV_CB_META;

	state->flush_bits |= radv_clear_fmask(cmd_buffer, image, value);

	state->flush_bits |= RADV_CMD_FLAG_FLUSH_AND_INV_CB_META;
}

void radv_initialize_dcc(struct radv_cmd_buffer *cmd_buffer,
			 struct radv_image *image, uint32_t value)
{
	struct radv_cmd_state *state = &cmd_buffer->state;

	state->flush_bits |= RADV_CMD_FLAG_FLUSH_AND_INV_CB |
			     RADV_CMD_FLAG_FLUSH_AND_INV_CB_META;

	state->flush_bits |= radv_clear_dcc(cmd_buffer, image, value);

	state->flush_bits |= RADV_CMD_FLAG_FLUSH_AND_INV_CB |
			     RADV_CMD_FLAG_FLUSH_AND_INV_CB_META;
}

/**
 * Initialize DCC/FMASK/CMASK metadata for a color image.
 */
static void radv_init_color_image_metadata(struct radv_cmd_buffer *cmd_buffer,
					   struct radv_image *image,
					   VkImageLayout src_layout,
					   VkImageLayout dst_layout,
					   unsigned src_queue_mask,
					   unsigned dst_queue_mask)
{
	if (radv_image_has_cmask(image)) {
		uint32_t value = 0xffffffffu; /* Fully expanded mode. */

		/*  TODO: clarify this. */
		if (radv_image_has_fmask(image)) {
			value = 0xccccccccu;
		}

		radv_initialise_cmask(cmd_buffer, image, value);
	}

	if (radv_image_has_fmask(image)) {
		radv_initialize_fmask(cmd_buffer, image);
	}

	if (radv_image_has_dcc(image)) {
		uint32_t value = 0xffffffffu; /* Fully expanded mode. */
		bool need_decompress_pass = false;

		if (radv_layout_dcc_compressed(image, dst_layout,
					       dst_queue_mask)) {
			value = 0x20202020u;
			need_decompress_pass = true;
		}

		radv_initialize_dcc(cmd_buffer, image, value);

		radv_update_fce_metadata(cmd_buffer, image,
					 need_decompress_pass);
	}

	if (radv_image_has_cmask(image) || radv_image_has_dcc(image)) {
		uint32_t color_values[2] = {};
		radv_set_color_clear_metadata(cmd_buffer, image, color_values);
	}
}

/**
 * Handle color image transitions for DCC/FMASK/CMASK.
 */
static void radv_handle_color_image_transition(struct radv_cmd_buffer *cmd_buffer,
					       struct radv_image *image,
					       VkImageLayout src_layout,
					       VkImageLayout dst_layout,
					       unsigned src_queue_mask,
					       unsigned dst_queue_mask,
					       const VkImageSubresourceRange *range)
{
	if (src_layout == VK_IMAGE_LAYOUT_UNDEFINED) {
		radv_init_color_image_metadata(cmd_buffer, image,
					       src_layout, dst_layout,
					       src_queue_mask, dst_queue_mask);
		return;
	}

	if (radv_image_has_dcc(image)) {
		if (src_layout == VK_IMAGE_LAYOUT_PREINITIALIZED) {
			radv_initialize_dcc(cmd_buffer, image, 0xffffffffu);
		} else if (radv_layout_dcc_compressed(image, src_layout, src_queue_mask) &&
		           !radv_layout_dcc_compressed(image, dst_layout, dst_queue_mask)) {
			radv_decompress_dcc(cmd_buffer, image, range);
		} else if (radv_layout_can_fast_clear(image, src_layout, src_queue_mask) &&
			   !radv_layout_can_fast_clear(image, dst_layout, dst_queue_mask)) {
			radv_fast_clear_flush_image_inplace(cmd_buffer, image, range);
		}
	} else if (radv_image_has_cmask(image) || radv_image_has_fmask(image)) {
		if (radv_layout_can_fast_clear(image, src_layout, src_queue_mask) &&
		    !radv_layout_can_fast_clear(image, dst_layout, dst_queue_mask)) {
			radv_fast_clear_flush_image_inplace(cmd_buffer, image, range);
		}

		if (radv_image_has_fmask(image)) {
			if (src_layout != VK_IMAGE_LAYOUT_GENERAL &&
			    dst_layout == VK_IMAGE_LAYOUT_GENERAL) {
				radv_expand_fmask_image_inplace(cmd_buffer, image, range);
			}
		}
	}
}

static void radv_handle_image_transition(struct radv_cmd_buffer *cmd_buffer,
					 struct radv_image *image,
					 VkImageLayout src_layout,
					 VkImageLayout dst_layout,
					 uint32_t src_family,
					 uint32_t dst_family,
					 const VkImageSubresourceRange *range)
{
	if (image->exclusive && src_family != dst_family) {
		/* This is an acquire or a release operation and there will be
		 * a corresponding release/acquire. Do the transition in the
		 * most flexible queue. */

		assert(src_family == cmd_buffer->queue_family_index ||
		       dst_family == cmd_buffer->queue_family_index);

		if (cmd_buffer->queue_family_index == RADV_QUEUE_TRANSFER)
			return;

		if (cmd_buffer->queue_family_index == RADV_QUEUE_COMPUTE &&
		    (src_family == RADV_QUEUE_GENERAL ||
		     dst_family == RADV_QUEUE_GENERAL))
			return;
	}

	if (src_layout == dst_layout)
		return;

	unsigned src_queue_mask =
		radv_image_queue_family_mask(image, src_family,
					     cmd_buffer->queue_family_index);
	unsigned dst_queue_mask =
		radv_image_queue_family_mask(image, dst_family,
					     cmd_buffer->queue_family_index);

	if (vk_format_is_depth(image->vk_format)) {
		radv_handle_depth_image_transition(cmd_buffer, image,
						   src_layout, dst_layout,
						   src_queue_mask, dst_queue_mask,
						   range);
	} else {
		radv_handle_color_image_transition(cmd_buffer, image,
						   src_layout, dst_layout,
						   src_queue_mask, dst_queue_mask,
						   range);
	}
}

struct radv_barrier_info {
	uint32_t eventCount;
	const VkEvent *pEvents;
	VkPipelineStageFlags srcStageMask;
	VkPipelineStageFlags dstStageMask;
};

static void
radv_barrier(struct radv_cmd_buffer *cmd_buffer,
	     uint32_t memoryBarrierCount,
	     const VkMemoryBarrier *pMemoryBarriers,
	     uint32_t bufferMemoryBarrierCount,
	     const VkBufferMemoryBarrier *pBufferMemoryBarriers,
	     uint32_t imageMemoryBarrierCount,
	     const VkImageMemoryBarrier *pImageMemoryBarriers,
	     const struct radv_barrier_info *info)
{
	struct radeon_cmdbuf *cs = cmd_buffer->cs;
	enum radv_cmd_flush_bits src_flush_bits = 0;
	enum radv_cmd_flush_bits dst_flush_bits = 0;

	for (unsigned i = 0; i < info->eventCount; ++i) {
		RADV_FROM_HANDLE(radv_event, event, info->pEvents[i]);
		uint64_t va = radv_buffer_get_va(event->bo);

		radv_cs_add_buffer(cmd_buffer->device->ws, cs, event->bo);

		MAYBE_UNUSED unsigned cdw_max = radeon_check_space(cmd_buffer->device->ws, cs, 7);

		radv_cp_wait_mem(cs, WAIT_REG_MEM_EQUAL, va, 1, 0xffffffff);
		assert(cmd_buffer->cs->cdw <= cdw_max);
	}

	for (uint32_t i = 0; i < memoryBarrierCount; i++) {
		src_flush_bits |= radv_src_access_flush(cmd_buffer, pMemoryBarriers[i].srcAccessMask,
							NULL);
		dst_flush_bits |= radv_dst_access_flush(cmd_buffer, pMemoryBarriers[i].dstAccessMask,
		                                        NULL);
	}

	for (uint32_t i = 0; i < bufferMemoryBarrierCount; i++) {
		src_flush_bits |= radv_src_access_flush(cmd_buffer, pBufferMemoryBarriers[i].srcAccessMask,
							NULL);
		dst_flush_bits |= radv_dst_access_flush(cmd_buffer, pBufferMemoryBarriers[i].dstAccessMask,
		                                        NULL);
	}

	for (uint32_t i = 0; i < imageMemoryBarrierCount; i++) {
		RADV_FROM_HANDLE(radv_image, image, pImageMemoryBarriers[i].image);

<<<<<<< HEAD
	enum radv_cmd_flush_bits flush_bits = 0;
	for_each_bit(b, src_flags) {
		switch ((VkAccessFlagBits)(1 << b)) {
		case VK_ACCESS_SHADER_WRITE_BIT:
			flush_bits |= RADV_CMD_FLAG_INV_GLOBAL_L2;
			break;
		case VK_ACCESS_COLOR_ATTACHMENT_WRITE_BIT:
			flush_bits |= RADV_CMD_FLAG_FLUSH_AND_INV_CB;
			break;
		case VK_ACCESS_DEPTH_STENCIL_ATTACHMENT_WRITE_BIT:
			flush_bits |= RADV_CMD_FLAG_FLUSH_AND_INV_DB;
			break;
		case VK_ACCESS_TRANSFER_WRITE_BIT:
			flush_bits |= RADV_CMD_FLAG_FLUSH_AND_INV_CB |
			              RADV_CMD_FLAG_INV_GLOBAL_L2;
			break;
		default:
			break;
		}
=======
		src_flush_bits |= radv_src_access_flush(cmd_buffer, pImageMemoryBarriers[i].srcAccessMask,
							image);
		dst_flush_bits |= radv_dst_access_flush(cmd_buffer, pImageMemoryBarriers[i].dstAccessMask,
		                                        image);
>>>>>>> b85ca86c
	}

	/* The Vulkan spec 1.1.98 says:
	 *
	 * "An execution dependency with only
	 *  VK_PIPELINE_STAGE_BOTTOM_OF_PIPE_BIT in the destination stage mask
	 *  will only prevent that stage from executing in subsequently
	 *  submitted commands. As this stage does not perform any actual
	 *  execution, this is not observable - in effect, it does not delay
	 *  processing of subsequent commands. Similarly an execution dependency
	 *  with only VK_PIPELINE_STAGE_TOP_OF_PIPE_BIT in the source stage mask
	 *  will effectively not wait for any prior commands to complete."
	 */
	if (info->dstStageMask != VK_PIPELINE_STAGE_BOTTOM_OF_PIPE_BIT)
		radv_stage_flush(cmd_buffer, info->srcStageMask);
	cmd_buffer->state.flush_bits |= src_flush_bits;

	for (uint32_t i = 0; i < imageMemoryBarrierCount; i++) {
		RADV_FROM_HANDLE(radv_image, image, pImageMemoryBarriers[i].image);
		radv_handle_image_transition(cmd_buffer, image,
					     pImageMemoryBarriers[i].oldLayout,
					     pImageMemoryBarriers[i].newLayout,
					     pImageMemoryBarriers[i].srcQueueFamilyIndex,
					     pImageMemoryBarriers[i].dstQueueFamilyIndex,
					     &pImageMemoryBarriers[i].subresourceRange);
	}

	/* Make sure CP DMA is idle because the driver might have performed a
	 * DMA operation for copying or filling buffers/images.
	 */
	if (info->srcStageMask & (VK_PIPELINE_STAGE_TRANSFER_BIT |
				  VK_PIPELINE_STAGE_BOTTOM_OF_PIPE_BIT))
		si_cp_dma_wait_for_idle(cmd_buffer);

<<<<<<< HEAD
	for_each_bit(b, dst_flags) {
		switch ((VkAccessFlagBits)(1 << b)) {
		case VK_ACCESS_INDIRECT_COMMAND_READ_BIT:
		case VK_ACCESS_INDEX_READ_BIT:
		case VK_ACCESS_VERTEX_ATTRIBUTE_READ_BIT:
			flush_bits |= RADV_CMD_FLAG_INV_VMEM_L1;
			break;
		case VK_ACCESS_UNIFORM_READ_BIT:
			flush_bits |= RADV_CMD_FLAG_INV_VMEM_L1 | RADV_CMD_FLAG_INV_SMEM_L1;
			break;
		case VK_ACCESS_SHADER_READ_BIT:
			flush_bits |= RADV_CMD_FLAG_INV_GLOBAL_L2;
			break;
		case VK_ACCESS_COLOR_ATTACHMENT_READ_BIT:
		case VK_ACCESS_TRANSFER_READ_BIT:
		case VK_ACCESS_TRANSFER_WRITE_BIT:
		case VK_ACCESS_INPUT_ATTACHMENT_READ_BIT:
			flush_bits |= RADV_CMD_FLUSH_AND_INV_FRAMEBUFFER | RADV_CMD_FLAG_INV_GLOBAL_L2;
		default:
			break;
		}
	}
=======
	cmd_buffer->state.flush_bits |= dst_flush_bits;
}

void radv_CmdPipelineBarrier(
	VkCommandBuffer                             commandBuffer,
	VkPipelineStageFlags                        srcStageMask,
	VkPipelineStageFlags                        destStageMask,
	VkBool32                                    byRegion,
	uint32_t                                    memoryBarrierCount,
	const VkMemoryBarrier*                      pMemoryBarriers,
	uint32_t                                    bufferMemoryBarrierCount,
	const VkBufferMemoryBarrier*                pBufferMemoryBarriers,
	uint32_t                                    imageMemoryBarrierCount,
	const VkImageMemoryBarrier*                 pImageMemoryBarriers)
{
	RADV_FROM_HANDLE(radv_cmd_buffer, cmd_buffer, commandBuffer);
	struct radv_barrier_info info;
>>>>>>> b85ca86c

	info.eventCount = 0;
	info.pEvents = NULL;
	info.srcStageMask = srcStageMask;
	info.dstStageMask = destStageMask;

	radv_barrier(cmd_buffer, memoryBarrierCount, pMemoryBarriers,
		     bufferMemoryBarrierCount, pBufferMemoryBarriers,
		     imageMemoryBarrierCount, pImageMemoryBarriers, &info);
}


static void write_event(struct radv_cmd_buffer *cmd_buffer,
			struct radv_event *event,
			VkPipelineStageFlags stageMask,
			unsigned value)
{
	struct radeon_cmdbuf *cs = cmd_buffer->cs;
	uint64_t va = radv_buffer_get_va(event->bo);

	si_emit_cache_flush(cmd_buffer);

	radv_cs_add_buffer(cmd_buffer->device->ws, cs, event->bo);

	MAYBE_UNUSED unsigned cdw_max = radeon_check_space(cmd_buffer->device->ws, cs, 18);

	/* Flags that only require a top-of-pipe event. */
	VkPipelineStageFlags top_of_pipe_flags =
		VK_PIPELINE_STAGE_TOP_OF_PIPE_BIT;

	/* Flags that only require a post-index-fetch event. */
	VkPipelineStageFlags post_index_fetch_flags =
		top_of_pipe_flags |
		VK_PIPELINE_STAGE_DRAW_INDIRECT_BIT |
		VK_PIPELINE_STAGE_VERTEX_INPUT_BIT;

	/* Make sure CP DMA is idle because the driver might have performed a
	 * DMA operation for copying or filling buffers/images.
	 */
	if (stageMask & (VK_PIPELINE_STAGE_TRANSFER_BIT |
			 VK_PIPELINE_STAGE_BOTTOM_OF_PIPE_BIT))
		si_cp_dma_wait_for_idle(cmd_buffer);

	/* TODO: Emit EOS events for syncing PS/CS stages. */

	if (!(stageMask & ~top_of_pipe_flags)) {
		/* Just need to sync the PFP engine. */
		radeon_emit(cs, PKT3(PKT3_WRITE_DATA, 3, 0));
		radeon_emit(cs, S_370_DST_SEL(V_370_MEM) |
				S_370_WR_CONFIRM(1) |
				S_370_ENGINE_SEL(V_370_PFP));
		radeon_emit(cs, va);
		radeon_emit(cs, va >> 32);
		radeon_emit(cs, value);
	} else if (!(stageMask & ~post_index_fetch_flags)) {
		/* Sync ME because PFP reads index and indirect buffers. */
		radeon_emit(cs, PKT3(PKT3_WRITE_DATA, 3, 0));
		radeon_emit(cs, S_370_DST_SEL(V_370_MEM) |
				S_370_WR_CONFIRM(1) |
				S_370_ENGINE_SEL(V_370_ME));
		radeon_emit(cs, va);
		radeon_emit(cs, va >> 32);
		radeon_emit(cs, value);
	} else {
		/* Otherwise, sync all prior GPU work using an EOP event. */
		si_cs_emit_write_event_eop(cs,
					   cmd_buffer->device->physical_device->rad_info.chip_class,
					   radv_cmd_buffer_uses_mec(cmd_buffer),
					   V_028A90_BOTTOM_OF_PIPE_TS, 0,
					   EOP_DATA_SEL_VALUE_32BIT, va, value,
					   cmd_buffer->gfx9_eop_bug_va);
	}

	assert(cmd_buffer->cs->cdw <= cdw_max);
}

void radv_CmdSetEvent(VkCommandBuffer commandBuffer,
		      VkEvent _event,
		      VkPipelineStageFlags stageMask)
{
	RADV_FROM_HANDLE(radv_cmd_buffer, cmd_buffer, commandBuffer);
	RADV_FROM_HANDLE(radv_event, event, _event);

	write_event(cmd_buffer, event, stageMask, 1);
}

void radv_CmdResetEvent(VkCommandBuffer commandBuffer,
			VkEvent _event,
			VkPipelineStageFlags stageMask)
{
	RADV_FROM_HANDLE(radv_cmd_buffer, cmd_buffer, commandBuffer);
	RADV_FROM_HANDLE(radv_event, event, _event);

	write_event(cmd_buffer, event, stageMask, 0);
}

void radv_CmdWaitEvents(VkCommandBuffer commandBuffer,
			uint32_t eventCount,
			const VkEvent* pEvents,
			VkPipelineStageFlags srcStageMask,
			VkPipelineStageFlags dstStageMask,
			uint32_t memoryBarrierCount,
			const VkMemoryBarrier* pMemoryBarriers,
			uint32_t bufferMemoryBarrierCount,
			const VkBufferMemoryBarrier* pBufferMemoryBarriers,
			uint32_t imageMemoryBarrierCount,
			const VkImageMemoryBarrier* pImageMemoryBarriers)
{
	RADV_FROM_HANDLE(radv_cmd_buffer, cmd_buffer, commandBuffer);
	struct radv_barrier_info info;

	info.eventCount = eventCount;
	info.pEvents = pEvents;
	info.srcStageMask = 0;

	radv_barrier(cmd_buffer, memoryBarrierCount, pMemoryBarriers,
		     bufferMemoryBarrierCount, pBufferMemoryBarriers,
		     imageMemoryBarrierCount, pImageMemoryBarriers, &info);
}


void radv_CmdSetDeviceMask(VkCommandBuffer commandBuffer,
                           uint32_t deviceMask)
{
   /* No-op */
}

/* VK_EXT_conditional_rendering */
void radv_CmdBeginConditionalRenderingEXT(
	VkCommandBuffer                             commandBuffer,
	const VkConditionalRenderingBeginInfoEXT*   pConditionalRenderingBegin)
{
	RADV_FROM_HANDLE(radv_cmd_buffer, cmd_buffer, commandBuffer);
	RADV_FROM_HANDLE(radv_buffer, buffer, pConditionalRenderingBegin->buffer);
	bool draw_visible = true;
	uint64_t va;

	va = radv_buffer_get_va(buffer->bo) + pConditionalRenderingBegin->offset;

	/* By default, if the 32-bit value at offset in buffer memory is zero,
	 * then the rendering commands are discarded, otherwise they are
	 * executed as normal. If the inverted flag is set, all commands are
	 * discarded if the value is non zero.
	 */
	if (pConditionalRenderingBegin->flags &
	    VK_CONDITIONAL_RENDERING_INVERTED_BIT_EXT) {
		draw_visible = false;
	}

	si_emit_cache_flush(cmd_buffer);

	/* Enable predication for this command buffer. */
	si_emit_set_predication_state(cmd_buffer, draw_visible, va);
	cmd_buffer->state.predicating = true;

	/* Store conditional rendering user info. */
	cmd_buffer->state.predication_type = draw_visible;
	cmd_buffer->state.predication_va = va;
}

void radv_CmdEndConditionalRenderingEXT(
	VkCommandBuffer                             commandBuffer)
{
	RADV_FROM_HANDLE(radv_cmd_buffer, cmd_buffer, commandBuffer);

	/* Disable predication for this command buffer. */
	si_emit_set_predication_state(cmd_buffer, false, 0);
	cmd_buffer->state.predicating = false;

	/* Reset conditional rendering user info. */
	cmd_buffer->state.predication_type = -1;
	cmd_buffer->state.predication_va = 0;
}

/* VK_EXT_transform_feedback */
void radv_CmdBindTransformFeedbackBuffersEXT(
    VkCommandBuffer                             commandBuffer,
    uint32_t                                    firstBinding,
    uint32_t                                    bindingCount,
    const VkBuffer*                             pBuffers,
    const VkDeviceSize*                         pOffsets,
    const VkDeviceSize*                         pSizes)
{
	RADV_FROM_HANDLE(radv_cmd_buffer, cmd_buffer, commandBuffer);
	struct radv_streamout_binding *sb = cmd_buffer->streamout_bindings;
	uint8_t enabled_mask = 0;

	assert(firstBinding + bindingCount <= MAX_SO_BUFFERS);
	for (uint32_t i = 0; i < bindingCount; i++) {
		uint32_t idx = firstBinding + i;

		sb[idx].buffer = radv_buffer_from_handle(pBuffers[i]);
		sb[idx].offset = pOffsets[i];
		sb[idx].size = pSizes[i];

		radv_cs_add_buffer(cmd_buffer->device->ws, cmd_buffer->cs,
				   sb[idx].buffer->bo);

		enabled_mask |= 1 << idx;
	}

	cmd_buffer->state.streamout.enabled_mask |= enabled_mask;

	cmd_buffer->state.dirty |= RADV_CMD_DIRTY_STREAMOUT_BUFFER;
}

static void
radv_emit_streamout_enable(struct radv_cmd_buffer *cmd_buffer)
{
	struct radv_streamout_state *so = &cmd_buffer->state.streamout;
	struct radeon_cmdbuf *cs = cmd_buffer->cs;

	radeon_set_context_reg_seq(cs, R_028B94_VGT_STRMOUT_CONFIG, 2);
	radeon_emit(cs,
		    S_028B94_STREAMOUT_0_EN(so->streamout_enabled) |
		    S_028B94_RAST_STREAM(0) |
		    S_028B94_STREAMOUT_1_EN(so->streamout_enabled) |
		    S_028B94_STREAMOUT_2_EN(so->streamout_enabled) |
		    S_028B94_STREAMOUT_3_EN(so->streamout_enabled));
	radeon_emit(cs, so->hw_enabled_mask &
			so->enabled_stream_buffers_mask);

	cmd_buffer->state.context_roll_without_scissor_emitted = true;
}

static void
radv_set_streamout_enable(struct radv_cmd_buffer *cmd_buffer, bool enable)
{
	struct radv_streamout_state *so = &cmd_buffer->state.streamout;
	bool old_streamout_enabled = so->streamout_enabled;
	uint32_t old_hw_enabled_mask = so->hw_enabled_mask;

	so->streamout_enabled = enable;

	so->hw_enabled_mask = so->enabled_mask |
			      (so->enabled_mask << 4) |
			      (so->enabled_mask << 8) |
			      (so->enabled_mask << 12);

	if ((old_streamout_enabled != so->streamout_enabled) ||
	    (old_hw_enabled_mask != so->hw_enabled_mask))
		radv_emit_streamout_enable(cmd_buffer);
}

static void radv_flush_vgt_streamout(struct radv_cmd_buffer *cmd_buffer)
{
	struct radeon_cmdbuf *cs = cmd_buffer->cs;
	unsigned reg_strmout_cntl;

	/* The register is at different places on different ASICs. */
	if (cmd_buffer->device->physical_device->rad_info.chip_class >= CIK) {
		reg_strmout_cntl = R_0300FC_CP_STRMOUT_CNTL;
		radeon_set_uconfig_reg(cs, reg_strmout_cntl, 0);
	} else {
		reg_strmout_cntl = R_0084FC_CP_STRMOUT_CNTL;
		radeon_set_config_reg(cs, reg_strmout_cntl, 0);
	}

	radeon_emit(cs, PKT3(PKT3_EVENT_WRITE, 0, 0));
	radeon_emit(cs, EVENT_TYPE(EVENT_TYPE_SO_VGTSTREAMOUT_FLUSH) | EVENT_INDEX(0));

	radeon_emit(cs, PKT3(PKT3_WAIT_REG_MEM, 5, 0));
	radeon_emit(cs, WAIT_REG_MEM_EQUAL); /* wait until the register is equal to the reference value */
	radeon_emit(cs, reg_strmout_cntl >> 2);  /* register */
	radeon_emit(cs, 0);
	radeon_emit(cs, S_0084FC_OFFSET_UPDATE_DONE(1)); /* reference value */
	radeon_emit(cs, S_0084FC_OFFSET_UPDATE_DONE(1)); /* mask */
	radeon_emit(cs, 4); /* poll interval */
}

void radv_CmdBeginTransformFeedbackEXT(
    VkCommandBuffer                             commandBuffer,
    uint32_t                                    firstCounterBuffer,
    uint32_t                                    counterBufferCount,
    const VkBuffer*                             pCounterBuffers,
    const VkDeviceSize*                         pCounterBufferOffsets)
{
	RADV_FROM_HANDLE(radv_cmd_buffer, cmd_buffer, commandBuffer);
	struct radv_streamout_binding *sb = cmd_buffer->streamout_bindings;
	struct radv_streamout_state *so = &cmd_buffer->state.streamout;
	struct radeon_cmdbuf *cs = cmd_buffer->cs;
	uint32_t i;

	radv_flush_vgt_streamout(cmd_buffer);

	assert(firstCounterBuffer + counterBufferCount <= MAX_SO_BUFFERS);
	for_each_bit(i, so->enabled_mask) {
		int32_t counter_buffer_idx = i - firstCounterBuffer;
		if (counter_buffer_idx >= 0 && counter_buffer_idx >= counterBufferCount)
			counter_buffer_idx = -1;

		/* SI binds streamout buffers as shader resources.
		 * VGT only counts primitives and tells the shader through
		 * SGPRs what to do.
		 */
		radeon_set_context_reg_seq(cs, R_028AD0_VGT_STRMOUT_BUFFER_SIZE_0 + 16*i, 2);
		radeon_emit(cs, sb[i].size >> 2);	/* BUFFER_SIZE (in DW) */
		radeon_emit(cs, so->stride_in_dw[i]);			/* VTX_STRIDE (in DW) */

		cmd_buffer->state.context_roll_without_scissor_emitted = true;

		if (counter_buffer_idx >= 0 && pCounterBuffers && pCounterBuffers[counter_buffer_idx]) {
			/* The array of counter buffers is optional. */
			RADV_FROM_HANDLE(radv_buffer, buffer, pCounterBuffers[counter_buffer_idx]);
			uint64_t va = radv_buffer_get_va(buffer->bo);

			va += buffer->offset + pCounterBufferOffsets[counter_buffer_idx];

			/* Append */
			radeon_emit(cs, PKT3(PKT3_STRMOUT_BUFFER_UPDATE, 4, 0));
			radeon_emit(cs, STRMOUT_SELECT_BUFFER(i) |
					STRMOUT_DATA_TYPE(1) | /* offset in bytes */
					STRMOUT_OFFSET_SOURCE(STRMOUT_OFFSET_FROM_MEM)); /* control */
			radeon_emit(cs, 0); /* unused */
			radeon_emit(cs, 0); /* unused */
			radeon_emit(cs, va); /* src address lo */
			radeon_emit(cs, va >> 32); /* src address hi */

			radv_cs_add_buffer(cmd_buffer->device->ws, cs, buffer->bo);
		} else {
			/* Start from the beginning. */
			radeon_emit(cs, PKT3(PKT3_STRMOUT_BUFFER_UPDATE, 4, 0));
			radeon_emit(cs, STRMOUT_SELECT_BUFFER(i) |
					STRMOUT_DATA_TYPE(1) | /* offset in bytes */
					STRMOUT_OFFSET_SOURCE(STRMOUT_OFFSET_FROM_PACKET)); /* control */
			radeon_emit(cs, 0); /* unused */
			radeon_emit(cs, 0); /* unused */
			radeon_emit(cs, 0); /* unused */
			radeon_emit(cs, 0); /* unused */
		}
	}

	radv_set_streamout_enable(cmd_buffer, true);
}

void radv_CmdEndTransformFeedbackEXT(
    VkCommandBuffer                             commandBuffer,
    uint32_t                                    firstCounterBuffer,
    uint32_t                                    counterBufferCount,
    const VkBuffer*                             pCounterBuffers,
    const VkDeviceSize*                         pCounterBufferOffsets)
{
	RADV_FROM_HANDLE(radv_cmd_buffer, cmd_buffer, commandBuffer);
	struct radv_streamout_state *so = &cmd_buffer->state.streamout;
	struct radeon_cmdbuf *cs = cmd_buffer->cs;
	uint32_t i;

	radv_flush_vgt_streamout(cmd_buffer);

	assert(firstCounterBuffer + counterBufferCount <= MAX_SO_BUFFERS);
	for_each_bit(i, so->enabled_mask) {
		int32_t counter_buffer_idx = i - firstCounterBuffer;
		if (counter_buffer_idx >= 0 && counter_buffer_idx >= counterBufferCount)
			counter_buffer_idx = -1;

		if (counter_buffer_idx >= 0 && pCounterBuffers && pCounterBuffers[counter_buffer_idx]) {
			/* The array of counters buffer is optional. */
			RADV_FROM_HANDLE(radv_buffer, buffer, pCounterBuffers[counter_buffer_idx]);
			uint64_t va = radv_buffer_get_va(buffer->bo);

			va += buffer->offset + pCounterBufferOffsets[counter_buffer_idx];

			radeon_emit(cs, PKT3(PKT3_STRMOUT_BUFFER_UPDATE, 4, 0));
			radeon_emit(cs, STRMOUT_SELECT_BUFFER(i) |
					STRMOUT_DATA_TYPE(1) | /* offset in bytes */
					STRMOUT_OFFSET_SOURCE(STRMOUT_OFFSET_NONE) |
					STRMOUT_STORE_BUFFER_FILLED_SIZE); /* control */
			radeon_emit(cs, va);		/* dst address lo */
			radeon_emit(cs, va >> 32);	/* dst address hi */
			radeon_emit(cs, 0);		/* unused */
			radeon_emit(cs, 0);		/* unused */

			radv_cs_add_buffer(cmd_buffer->device->ws, cs, buffer->bo);
		}

		/* Deactivate transform feedback by zeroing the buffer size.
		 * The counters (primitives generated, primitives emitted) may
		 * be enabled even if there is not buffer bound. This ensures
		 * that the primitives-emitted query won't increment.
		 */
		radeon_set_context_reg(cs, R_028AD0_VGT_STRMOUT_BUFFER_SIZE_0 + 16*i, 0);

		cmd_buffer->state.context_roll_without_scissor_emitted = true;
	}

	radv_set_streamout_enable(cmd_buffer, false);
}

void radv_CmdDrawIndirectByteCountEXT(
    VkCommandBuffer                             commandBuffer,
    uint32_t                                    instanceCount,
    uint32_t                                    firstInstance,
    VkBuffer                                    _counterBuffer,
    VkDeviceSize                                counterBufferOffset,
    uint32_t                                    counterOffset,
    uint32_t                                    vertexStride)
{
	RADV_FROM_HANDLE(radv_cmd_buffer, cmd_buffer, commandBuffer);
	RADV_FROM_HANDLE(radv_buffer, counterBuffer, _counterBuffer);
	struct radv_draw_info info = {};

	info.instance_count = instanceCount;
	info.first_instance = firstInstance;
	info.strmout_buffer = counterBuffer;
	info.strmout_buffer_offset = counterBufferOffset;
	info.stride = vertexStride;

	radv_draw(cmd_buffer, &info);
}<|MERGE_RESOLUTION|>--- conflicted
+++ resolved
@@ -719,13 +719,6 @@
 		radv_emit_shader_prefetch(cmd_buffer,
 					  pipeline->shaders[MESA_SHADER_TESS_CTRL]);
 
-<<<<<<< HEAD
-	radeon_set_context_reg_seq(cmd_buffer->cs, R_028A00_PA_SU_POINT_SIZE, 2);
-	unsigned tmp = (unsigned)(1.0 * 8.0);
-	radeon_emit(cmd_buffer->cs, S_028A00_HEIGHT(tmp) | S_028A00_WIDTH(tmp));
-	radeon_emit(cmd_buffer->cs, S_028A04_MIN_SIZE(radv_pack_float_12p4(0)) |
-		    S_028A04_MAX_SIZE(radv_pack_float_12p4(8192/2))); /* R_028A04_PA_SU_POINT_MINMAX */
-=======
 	if (mask & RADV_PREFETCH_TES)
 		radv_emit_shader_prefetch(cmd_buffer,
 					  pipeline->shaders[MESA_SHADER_TESS_EVAL]);
@@ -735,7 +728,6 @@
 					  pipeline->shaders[MESA_SHADER_GEOMETRY]);
 		radv_emit_shader_prefetch(cmd_buffer, pipeline->gs_copy_shader);
 	}
->>>>>>> b85ca86c
 
 	if (mask & RADV_PREFETCH_PS)
 		radv_emit_shader_prefetch(cmd_buffer,
@@ -2795,11 +2787,7 @@
 
 		for(unsigned j = 0; j < set->layout->dynamic_offset_count; ++j, ++dyn_idx) {
 			unsigned idx = j + layout->set[i + firstSet].dynamic_offset_start;
-<<<<<<< HEAD
-			uint32_t *dst = cmd_buffer->dynamic_buffers + idx * 4;
-=======
 			uint32_t *dst = descriptors_state->dynamic_buffers + idx * 4;
->>>>>>> b85ca86c
 			assert(dyn_idx < dynamicOffsetCount);
 
 			struct radv_descriptor_range *range = set->dynamic_descriptors + j;
@@ -3282,11 +3270,8 @@
 {
 	RADV_FROM_HANDLE(radv_cmd_buffer, primary, commandBuffer);
 
-<<<<<<< HEAD
-=======
 	assert(commandBufferCount > 0);
 
->>>>>>> b85ca86c
 	/* Emit pending flushes on primary prior to executing secondary */
 	si_emit_cache_flush(primary);
 
@@ -3309,14 +3294,6 @@
 
 		primary->device->ws->cs_execute_secondary(primary->cs, secondary->cs);
 
-<<<<<<< HEAD
-	/* if we execute secondary we need to re-emit out pipelines */
-	if (commandBufferCount) {
-		primary->state.emitted_pipeline = NULL;
-		primary->state.emitted_compute_pipeline = NULL;
-		primary->state.dirty |= RADV_CMD_DIRTY_PIPELINE;
-		primary->state.dirty |= RADV_CMD_DIRTY_DYNAMIC_ALL;
-=======
 
 		/* When the secondary command buffer is compute only we don't
 		 * need to re-emit the current graphics pipeline.
@@ -3358,7 +3335,6 @@
 			primary->state.last_index_type =
 				secondary->state.last_index_type;
 		}
->>>>>>> b85ca86c
 	}
 
 	/* After executing commands from secondary buffers we have to dirty
@@ -3975,19 +3951,10 @@
 	RADV_FROM_HANDLE(radv_cmd_buffer, cmd_buffer, commandBuffer);
 	struct radv_draw_info info = {};
 
-<<<<<<< HEAD
-	radv_cmd_buffer_trace_emit(cmd_buffer);
-}
-
-static void radv_emit_primitive_reset_index(struct radv_cmd_buffer *cmd_buffer)
-{
-	uint32_t primitive_reset_index = cmd_buffer->state.index_type ? 0xffffffffu : 0xffffu;
-=======
 	info.count = vertexCount;
 	info.instance_count = instanceCount;
 	info.first_instance = firstInstance;
 	info.vertex_offset = firstVertex;
->>>>>>> b85ca86c
 
 	radv_draw(cmd_buffer, &info);
 }
@@ -4518,12 +4485,6 @@
 			clear_value = 0;
 		}
 
-<<<<<<< HEAD
-		cmd_buffer->state.flush_bits |= RADV_CMD_FLAG_FLUSH_AND_INV_DB |
-		                                RADV_CMD_FLAG_FLUSH_AND_INV_DB_META;
-
-		radv_decompress_depth_image_inplace(cmd_buffer, image, &range);
-=======
 		radv_initialize_htile(cmd_buffer, image, range, clear_value);
 	} else if (!radv_layout_is_htile_compressed(image, src_layout, src_queue_mask) &&
 	           radv_layout_is_htile_compressed(image, dst_layout, dst_queue_mask)) {
@@ -4540,7 +4501,6 @@
 		                                RADV_CMD_FLAG_FLUSH_AND_INV_DB_META;
 
 		radv_decompress_depth_image_inplace(cmd_buffer, image, &local_range);
->>>>>>> b85ca86c
 
 		cmd_buffer->state.flush_bits |= RADV_CMD_FLAG_FLUSH_AND_INV_DB |
 		                                RADV_CMD_FLAG_FLUSH_AND_INV_DB_META;
@@ -4783,32 +4743,10 @@
 	for (uint32_t i = 0; i < imageMemoryBarrierCount; i++) {
 		RADV_FROM_HANDLE(radv_image, image, pImageMemoryBarriers[i].image);
 
-<<<<<<< HEAD
-	enum radv_cmd_flush_bits flush_bits = 0;
-	for_each_bit(b, src_flags) {
-		switch ((VkAccessFlagBits)(1 << b)) {
-		case VK_ACCESS_SHADER_WRITE_BIT:
-			flush_bits |= RADV_CMD_FLAG_INV_GLOBAL_L2;
-			break;
-		case VK_ACCESS_COLOR_ATTACHMENT_WRITE_BIT:
-			flush_bits |= RADV_CMD_FLAG_FLUSH_AND_INV_CB;
-			break;
-		case VK_ACCESS_DEPTH_STENCIL_ATTACHMENT_WRITE_BIT:
-			flush_bits |= RADV_CMD_FLAG_FLUSH_AND_INV_DB;
-			break;
-		case VK_ACCESS_TRANSFER_WRITE_BIT:
-			flush_bits |= RADV_CMD_FLAG_FLUSH_AND_INV_CB |
-			              RADV_CMD_FLAG_INV_GLOBAL_L2;
-			break;
-		default:
-			break;
-		}
-=======
 		src_flush_bits |= radv_src_access_flush(cmd_buffer, pImageMemoryBarriers[i].srcAccessMask,
 							image);
 		dst_flush_bits |= radv_dst_access_flush(cmd_buffer, pImageMemoryBarriers[i].dstAccessMask,
 		                                        image);
->>>>>>> b85ca86c
 	}
 
 	/* The Vulkan spec 1.1.98 says:
@@ -4843,30 +4781,6 @@
 				  VK_PIPELINE_STAGE_BOTTOM_OF_PIPE_BIT))
 		si_cp_dma_wait_for_idle(cmd_buffer);
 
-<<<<<<< HEAD
-	for_each_bit(b, dst_flags) {
-		switch ((VkAccessFlagBits)(1 << b)) {
-		case VK_ACCESS_INDIRECT_COMMAND_READ_BIT:
-		case VK_ACCESS_INDEX_READ_BIT:
-		case VK_ACCESS_VERTEX_ATTRIBUTE_READ_BIT:
-			flush_bits |= RADV_CMD_FLAG_INV_VMEM_L1;
-			break;
-		case VK_ACCESS_UNIFORM_READ_BIT:
-			flush_bits |= RADV_CMD_FLAG_INV_VMEM_L1 | RADV_CMD_FLAG_INV_SMEM_L1;
-			break;
-		case VK_ACCESS_SHADER_READ_BIT:
-			flush_bits |= RADV_CMD_FLAG_INV_GLOBAL_L2;
-			break;
-		case VK_ACCESS_COLOR_ATTACHMENT_READ_BIT:
-		case VK_ACCESS_TRANSFER_READ_BIT:
-		case VK_ACCESS_TRANSFER_WRITE_BIT:
-		case VK_ACCESS_INPUT_ATTACHMENT_READ_BIT:
-			flush_bits |= RADV_CMD_FLUSH_AND_INV_FRAMEBUFFER | RADV_CMD_FLAG_INV_GLOBAL_L2;
-		default:
-			break;
-		}
-	}
-=======
 	cmd_buffer->state.flush_bits |= dst_flush_bits;
 }
 
@@ -4884,7 +4798,6 @@
 {
 	RADV_FROM_HANDLE(radv_cmd_buffer, cmd_buffer, commandBuffer);
 	struct radv_barrier_info info;
->>>>>>> b85ca86c
 
 	info.eventCount = 0;
 	info.pEvents = NULL;
