/*
 * Copyright © 2016 Red Hat.
 * Copyright © 2016 Bas Nieuwenhuizen
 *
 * based on amdgpu winsys.
 * Copyright © 2011 Marek Olšák <maraeo@gmail.com>
 * Copyright © 2015 Advanced Micro Devices, Inc.
 *
 * Permission is hereby granted, free of charge, to any person obtaining a
 * copy of this software and associated documentation files (the "Software"),
 * to deal in the Software without restriction, including without limitation
 * the rights to use, copy, modify, merge, publish, distribute, sublicense,
 * and/or sell copies of the Software, and to permit persons to whom the
 * Software is furnished to do so, subject to the following conditions:
 *
 * The above copyright notice and this permission notice (including the next
 * paragraph) shall be included in all copies or substantial portions of the
 * Software.
 *
 * THE SOFTWARE IS PROVIDED "AS IS", WITHOUT WARRANTY OF ANY KIND, EXPRESS OR
 * IMPLIED, INCLUDING BUT NOT LIMITED TO THE WARRANTIES OF MERCHANTABILITY,
 * FITNESS FOR A PARTICULAR PURPOSE AND NONINFRINGEMENT.  IN NO EVENT SHALL
 * THE AUTHORS OR COPYRIGHT HOLDERS BE LIABLE FOR ANY CLAIM, DAMAGES OR OTHER
 * LIABILITY, WHETHER IN AN ACTION OF CONTRACT, TORT OR OTHERWISE, ARISING
 * FROM, OUT OF OR IN CONNECTION WITH THE SOFTWARE OR THE USE OR OTHER DEALINGS
 * IN THE SOFTWARE.
 */

#include <errno.h>

#include "radv_private.h"
#include "addrlib/addrinterface.h"
#include "util/bitset.h"
#include "radv_amdgpu_winsys.h"
#include "radv_amdgpu_surface.h"
#include "sid.h"

#include "ac_surface.h"

static int radv_amdgpu_surface_sanity(const struct ac_surf_info *surf_info,
				      const struct radeon_surf *surf)
{
	unsigned type = RADEON_SURF_GET(surf->flags, TYPE);

	if (!surf->blk_w || !surf->blk_h)
		return -EINVAL;

	switch (type) {
	case RADEON_SURF_TYPE_1D:
		if (surf_info->height > 1)
			return -EINVAL;
		/* fall through */
	case RADEON_SURF_TYPE_2D:
	case RADEON_SURF_TYPE_CUBEMAP:
		if (surf_info->depth > 1 || surf_info->array_size > 1)
			return -EINVAL;
		break;
	case RADEON_SURF_TYPE_3D:
		if (surf_info->array_size > 1)
			return -EINVAL;
		break;
	case RADEON_SURF_TYPE_1D_ARRAY:
		if (surf_info->height > 1)
			return -EINVAL;
		/* fall through */
	case RADEON_SURF_TYPE_2D_ARRAY:
		if (surf_info->depth > 1)
			return -EINVAL;
		break;
	default:
		return -EINVAL;
	}
	return 0;
}

<<<<<<< HEAD
static void *ADDR_API radv_allocSysMem(const ADDR_ALLOCSYSMEM_INPUT * pInput)
{
	return malloc(pInput->sizeInBytes);
}

static ADDR_E_RETURNCODE ADDR_API radv_freeSysMem(const ADDR_FREESYSMEM_INPUT * pInput)
{
	free(pInput->pVirtAddr);
	return ADDR_OK;
}

ADDR_HANDLE radv_amdgpu_addr_create(struct amdgpu_gpu_info *amdinfo, int family, int rev_id,
				    enum chip_class chip_class)
{
	ADDR_CREATE_INPUT addrCreateInput = {0};
	ADDR_CREATE_OUTPUT addrCreateOutput = {0};
	ADDR_REGISTER_VALUE regValue = {0};
	ADDR_CREATE_FLAGS createFlags = {{0}};
	ADDR_E_RETURNCODE addrRet;

	addrCreateInput.size = sizeof(ADDR_CREATE_INPUT);
	addrCreateOutput.size = sizeof(ADDR_CREATE_OUTPUT);

	regValue.noOfBanks = amdinfo->mc_arb_ramcfg & 0x3;
	regValue.gbAddrConfig = amdinfo->gb_addr_cfg;
	regValue.noOfRanks = (amdinfo->mc_arb_ramcfg & 0x4) >> 2;

	regValue.backendDisables = amdinfo->backend_disable[0];
	regValue.pTileConfig = amdinfo->gb_tile_mode;
	regValue.noOfEntries = ARRAY_SIZE(amdinfo->gb_tile_mode);
	if (chip_class == SI) {
		regValue.pMacroTileConfig = NULL;
		regValue.noOfMacroEntries = 0;
	} else {
		regValue.pMacroTileConfig = amdinfo->gb_macro_tile_mode;
		regValue.noOfMacroEntries = ARRAY_SIZE(amdinfo->gb_macro_tile_mode);
	}

	createFlags.value = 0;
	createFlags.useTileIndex = 1;
	createFlags.degradeBaseLevel = 1;

	addrCreateInput.chipEngine = CIASICIDGFXENGINE_SOUTHERNISLAND;
	addrCreateInput.chipFamily = family;
	addrCreateInput.chipRevision = rev_id;
	addrCreateInput.createFlags = createFlags;
	addrCreateInput.callbacks.allocSysMem = radv_allocSysMem;
	addrCreateInput.callbacks.freeSysMem = radv_freeSysMem;
	addrCreateInput.callbacks.debugPrint = 0;
	addrCreateInput.regValue = regValue;

	addrRet = AddrCreate(&addrCreateInput, &addrCreateOutput);
	if (addrRet != ADDR_OK)
		return NULL;

	return addrCreateOutput.hLib;
}

static int radv_compute_level(ADDR_HANDLE addrlib,
                              struct radeon_surf *surf, bool is_stencil,
                              unsigned level, unsigned type, bool compressed,
                              ADDR_COMPUTE_SURFACE_INFO_INPUT *AddrSurfInfoIn,
                              ADDR_COMPUTE_SURFACE_INFO_OUTPUT *AddrSurfInfoOut,
                              ADDR_COMPUTE_DCCINFO_INPUT *AddrDccIn,
                              ADDR_COMPUTE_DCCINFO_OUTPUT *AddrDccOut)
{
	struct radeon_surf_level *surf_level;
	ADDR_E_RETURNCODE ret;

	AddrSurfInfoIn->mipLevel = level;
	AddrSurfInfoIn->width = u_minify(surf->npix_x, level);
	AddrSurfInfoIn->height = u_minify(surf->npix_y, level);

	if (type == RADEON_SURF_TYPE_3D)
		AddrSurfInfoIn->numSlices = u_minify(surf->npix_z, level);
	else if (type == RADEON_SURF_TYPE_CUBEMAP)
		AddrSurfInfoIn->numSlices = 6;
	else
		AddrSurfInfoIn->numSlices = surf->array_size;

	if (level > 0) {
		/* Set the base level pitch. This is needed for calculation
		 * of non-zero levels. */
		if (is_stencil)
			AddrSurfInfoIn->basePitch = surf->stencil_level[0].nblk_x;
		else
			AddrSurfInfoIn->basePitch = surf->level[0].nblk_x;

		/* Convert blocks to pixels for compressed formats. */
		if (compressed)
			AddrSurfInfoIn->basePitch *= surf->blk_w;
	}

	ret = AddrComputeSurfaceInfo(addrlib,
				     AddrSurfInfoIn,
				     AddrSurfInfoOut);
	if (ret != ADDR_OK)
		return ret;

	surf_level = is_stencil ? &surf->stencil_level[level] : &surf->level[level];
	surf_level->offset = align64(surf->bo_size, AddrSurfInfoOut->baseAlign);
	surf_level->slice_size = AddrSurfInfoOut->sliceSize;
	surf_level->pitch_bytes = AddrSurfInfoOut->pitch * (is_stencil ? 1 : surf->bpe);
	surf_level->npix_x = u_minify(surf->npix_x, level);
	surf_level->npix_y = u_minify(surf->npix_y, level);
	surf_level->npix_z = u_minify(surf->npix_z, level);
	surf_level->nblk_x = AddrSurfInfoOut->pitch;
	surf_level->nblk_y = AddrSurfInfoOut->height;
	if (type == RADEON_SURF_TYPE_3D)
		surf_level->nblk_z = AddrSurfInfoOut->depth;
	else
		surf_level->nblk_z = 1;

	switch (AddrSurfInfoOut->tileMode) {
	case ADDR_TM_LINEAR_ALIGNED:
		surf_level->mode = RADEON_SURF_MODE_LINEAR_ALIGNED;
		break;
	case ADDR_TM_1D_TILED_THIN1:
		surf_level->mode = RADEON_SURF_MODE_1D;
		break;
	case ADDR_TM_2D_TILED_THIN1:
		surf_level->mode = RADEON_SURF_MODE_2D;
		break;
	default:
		assert(0);
	}

	if (is_stencil)
		surf->stencil_tiling_index[level] = AddrSurfInfoOut->tileIndex;
	else
		surf->tiling_index[level] = AddrSurfInfoOut->tileIndex;

	surf->bo_size = surf_level->offset + AddrSurfInfoOut->surfSize;

	/* Clear DCC fields at the beginning. */
	surf_level->dcc_offset = 0;
	surf_level->dcc_enabled = false;

	/* The previous level's flag tells us if we can use DCC for this level. */
	if (AddrSurfInfoIn->flags.dccCompatible &&
	    (level == 0 || AddrDccOut->subLvlCompressible)) {
		AddrDccIn->colorSurfSize = AddrSurfInfoOut->surfSize;
		AddrDccIn->tileMode = AddrSurfInfoOut->tileMode;
		AddrDccIn->tileInfo = *AddrSurfInfoOut->pTileInfo;
		AddrDccIn->tileIndex = AddrSurfInfoOut->tileIndex;
		AddrDccIn->macroModeIndex = AddrSurfInfoOut->macroModeIndex;

		ret = AddrComputeDccInfo(addrlib,
					 AddrDccIn,
					 AddrDccOut);

		if (ret == ADDR_OK) {
			surf_level->dcc_offset = surf->dcc_size;
			surf_level->dcc_fast_clear_size = AddrDccOut->dccFastClearSize;
			surf_level->dcc_enabled = true;
			surf->dcc_size = surf_level->dcc_offset + AddrDccOut->dccRamSize;
			surf->dcc_alignment = MAX2(surf->dcc_alignment, AddrDccOut->dccRamBaseAlign);
		}
	}

	return 0;
}

static void radv_set_micro_tile_mode(struct radeon_surf *surf,
                                     struct radeon_info *info)
{
	uint32_t tile_mode = info->si_tile_mode_array[surf->tiling_index[0]];

	if (info->chip_class >= CIK)
		surf->micro_tile_mode = G_009910_MICRO_TILE_MODE_NEW(tile_mode);
	else
		surf->micro_tile_mode = G_009910_MICRO_TILE_MODE(tile_mode);
}

static unsigned cik_get_macro_tile_index(struct radeon_surf *surf)
{
	unsigned index, tileb;

	tileb = 8 * 8 * surf->bpe;
	tileb = MIN2(surf->tile_split, tileb);

	for (index = 0; tileb > 64; index++)
		tileb >>= 1;

	assert(index < 16);
	return index;
}

=======
>>>>>>> 5d3caa1c
static int radv_amdgpu_winsys_surface_init(struct radeon_winsys *_ws,
					   const struct ac_surf_info *surf_info,
					   struct radeon_surf *surf)
{
	struct radv_amdgpu_winsys *ws = radv_amdgpu_winsys(_ws);
	unsigned mode, type;
	int r;

	r = radv_amdgpu_surface_sanity(surf_info, surf);
	if (r)
		return r;

	type = RADEON_SURF_GET(surf->flags, TYPE);
	mode = RADEON_SURF_GET(surf->flags, MODE);

<<<<<<< HEAD
	/* The format must be set correctly for the allocation of compressed
	 * textures to work. In other cases, setting the bpp is sufficient. */
	if (compressed) {
		switch (surf->bpe) {
		case 8:
			AddrSurfInfoIn.format = ADDR_FMT_BC1;
			break;
		case 16:
			AddrSurfInfoIn.format = ADDR_FMT_BC3;
			break;
		default:
			assert(0);
		}
	} else {
		AddrDccIn.bpp = AddrSurfInfoIn.bpp = surf->bpe * 8;
	}

	AddrDccIn.numSamples = AddrSurfInfoIn.numSamples = surf->nsamples;
	AddrSurfInfoIn.tileIndex = -1;

	/* Set the micro tile type. */
	if (surf->flags & RADEON_SURF_SCANOUT)
		AddrSurfInfoIn.tileType = ADDR_DISPLAYABLE;
	else if (surf->flags & RADEON_SURF_Z_OR_SBUFFER)
		AddrSurfInfoIn.tileType = ADDR_DEPTH_SAMPLE_ORDER;
	else
		AddrSurfInfoIn.tileType = ADDR_NON_DISPLAYABLE;

	AddrSurfInfoIn.flags.color = !(surf->flags & RADEON_SURF_Z_OR_SBUFFER);
	AddrSurfInfoIn.flags.depth = (surf->flags & RADEON_SURF_ZBUFFER) != 0;
	AddrSurfInfoIn.flags.cube = type == RADEON_SURF_TYPE_CUBEMAP;
	AddrSurfInfoIn.flags.display = (surf->flags & RADEON_SURF_SCANOUT) != 0;
	AddrSurfInfoIn.flags.pow2Pad = surf->last_level > 0;
	AddrSurfInfoIn.flags.degrade4Space = 1;

	/* DCC notes:
	 * - If we add MSAA support, keep in mind that CB can't decompress 8bpp
	 *   with samples >= 4.
	 * - Mipmapped array textures have low performance (discovered by a closed
	 *   driver team).
	 */
	AddrSurfInfoIn.flags.dccCompatible = !(surf->flags & RADEON_SURF_Z_OR_SBUFFER) &&
		!(surf->flags & RADEON_SURF_DISABLE_DCC) &&
		!compressed && AddrDccIn.numSamples <= 1 &&
		((surf->array_size == 1 && surf->npix_z == 1) ||
		 surf->last_level == 0);

	AddrSurfInfoIn.flags.noStencil = (surf->flags & RADEON_SURF_SBUFFER) == 0;
	AddrSurfInfoIn.flags.compressZ = AddrSurfInfoIn.flags.depth;

	/* noStencil = 0 can result in a depth part that is incompatible with
	 * mipmapped texturing. So set noStencil = 1 when mipmaps are requested (in
	 * this case, we may end up setting stencil_adjusted).
	 *
	 * TODO: update addrlib to a newer version, remove this, and
	 * use flags.matchStencilTileCfg = 1 as an alternative fix.
	 */
	if (surf->last_level > 0)
		AddrSurfInfoIn.flags.noStencil = 1;

	/* Set preferred macrotile parameters. This is usually required
	 * for shared resources. This is for 2D tiling only. */
	if (AddrSurfInfoIn.tileMode >= ADDR_TM_2D_TILED_THIN1 &&
	    surf->bankw && surf->bankh && surf->mtilea && surf->tile_split) {
		/* If any of these parameters are incorrect, the calculation
		 * will fail. */
		AddrTileInfoIn.banks = surf->num_banks;
		AddrTileInfoIn.bankWidth = surf->bankw;
		AddrTileInfoIn.bankHeight = surf->bankh;
		AddrTileInfoIn.macroAspectRatio = surf->mtilea;
		AddrTileInfoIn.tileSplitBytes = surf->tile_split;
		AddrTileInfoIn.pipeConfig = surf->pipe_config + 1; /* +1 compared to GB_TILE_MODE */
		AddrSurfInfoIn.flags.degrade4Space = 0;
		AddrSurfInfoIn.pTileInfo = &AddrTileInfoIn;

		/* If AddrSurfInfoIn.pTileInfo is set, Addrlib doesn't set
		 * the tile index, because we are expected to know it if
		 * we know the other parameters.
		 *
		 * This is something that can easily be fixed in Addrlib.
		 * For now, just figure it out here.
		 * Note that only 2D_TILE_THIN1 is handled here.
		 */
		assert(!(surf->flags & RADEON_SURF_Z_OR_SBUFFER));
		assert(AddrSurfInfoIn.tileMode == ADDR_TM_2D_TILED_THIN1);

		if (ws->info.chip_class == SI) {
			if (AddrSurfInfoIn.tileType == ADDR_DISPLAYABLE) {
				if (surf->bpe == 2)
					AddrSurfInfoIn.tileIndex = 11; /* 16bpp */
				else
					AddrSurfInfoIn.tileIndex = 12; /* 32bpp */
			} else {
				if (surf->bpe == 1)
					AddrSurfInfoIn.tileIndex = 14; /* 8bpp */
				else if (surf->bpe == 2)
					AddrSurfInfoIn.tileIndex = 15; /* 16bpp */
				else if (surf->bpe == 4)
					AddrSurfInfoIn.tileIndex = 16; /* 32bpp */
				else
					AddrSurfInfoIn.tileIndex = 17; /* 64bpp (and 128bpp) */
			}
		} else {
			if (AddrSurfInfoIn.tileType == ADDR_DISPLAYABLE)
				AddrSurfInfoIn.tileIndex = 10; /* 2D displayable */
			else
				AddrSurfInfoIn.tileIndex = 14; /* 2D non-displayable */
			AddrSurfInfoOut.macroModeIndex = cik_get_macro_tile_index(surf);
		}
	}
=======
	struct ac_surf_config config;
>>>>>>> 5d3caa1c

	memcpy(&config.info, surf_info, sizeof(config.info));
	config.is_3d = !!(type == RADEON_SURF_TYPE_3D);
	config.is_cube = !!(type == RADEON_SURF_TYPE_CUBEMAP);

	return ac_compute_surface(ws->addrlib, &ws->info, &config, mode, surf);
}

static int radv_amdgpu_winsys_surface_best(struct radeon_winsys *rws,
					   struct radeon_surf *surf)
{
	return 0;
}

void radv_amdgpu_surface_init_functions(struct radv_amdgpu_winsys *ws)
{
	ws->base.surface_init = radv_amdgpu_winsys_surface_init;
	ws->base.surface_best = radv_amdgpu_winsys_surface_best;
}<|MERGE_RESOLUTION|>--- conflicted
+++ resolved
@@ -73,197 +73,6 @@
 	return 0;
 }
 
-<<<<<<< HEAD
-static void *ADDR_API radv_allocSysMem(const ADDR_ALLOCSYSMEM_INPUT * pInput)
-{
-	return malloc(pInput->sizeInBytes);
-}
-
-static ADDR_E_RETURNCODE ADDR_API radv_freeSysMem(const ADDR_FREESYSMEM_INPUT * pInput)
-{
-	free(pInput->pVirtAddr);
-	return ADDR_OK;
-}
-
-ADDR_HANDLE radv_amdgpu_addr_create(struct amdgpu_gpu_info *amdinfo, int family, int rev_id,
-				    enum chip_class chip_class)
-{
-	ADDR_CREATE_INPUT addrCreateInput = {0};
-	ADDR_CREATE_OUTPUT addrCreateOutput = {0};
-	ADDR_REGISTER_VALUE regValue = {0};
-	ADDR_CREATE_FLAGS createFlags = {{0}};
-	ADDR_E_RETURNCODE addrRet;
-
-	addrCreateInput.size = sizeof(ADDR_CREATE_INPUT);
-	addrCreateOutput.size = sizeof(ADDR_CREATE_OUTPUT);
-
-	regValue.noOfBanks = amdinfo->mc_arb_ramcfg & 0x3;
-	regValue.gbAddrConfig = amdinfo->gb_addr_cfg;
-	regValue.noOfRanks = (amdinfo->mc_arb_ramcfg & 0x4) >> 2;
-
-	regValue.backendDisables = amdinfo->backend_disable[0];
-	regValue.pTileConfig = amdinfo->gb_tile_mode;
-	regValue.noOfEntries = ARRAY_SIZE(amdinfo->gb_tile_mode);
-	if (chip_class == SI) {
-		regValue.pMacroTileConfig = NULL;
-		regValue.noOfMacroEntries = 0;
-	} else {
-		regValue.pMacroTileConfig = amdinfo->gb_macro_tile_mode;
-		regValue.noOfMacroEntries = ARRAY_SIZE(amdinfo->gb_macro_tile_mode);
-	}
-
-	createFlags.value = 0;
-	createFlags.useTileIndex = 1;
-	createFlags.degradeBaseLevel = 1;
-
-	addrCreateInput.chipEngine = CIASICIDGFXENGINE_SOUTHERNISLAND;
-	addrCreateInput.chipFamily = family;
-	addrCreateInput.chipRevision = rev_id;
-	addrCreateInput.createFlags = createFlags;
-	addrCreateInput.callbacks.allocSysMem = radv_allocSysMem;
-	addrCreateInput.callbacks.freeSysMem = radv_freeSysMem;
-	addrCreateInput.callbacks.debugPrint = 0;
-	addrCreateInput.regValue = regValue;
-
-	addrRet = AddrCreate(&addrCreateInput, &addrCreateOutput);
-	if (addrRet != ADDR_OK)
-		return NULL;
-
-	return addrCreateOutput.hLib;
-}
-
-static int radv_compute_level(ADDR_HANDLE addrlib,
-                              struct radeon_surf *surf, bool is_stencil,
-                              unsigned level, unsigned type, bool compressed,
-                              ADDR_COMPUTE_SURFACE_INFO_INPUT *AddrSurfInfoIn,
-                              ADDR_COMPUTE_SURFACE_INFO_OUTPUT *AddrSurfInfoOut,
-                              ADDR_COMPUTE_DCCINFO_INPUT *AddrDccIn,
-                              ADDR_COMPUTE_DCCINFO_OUTPUT *AddrDccOut)
-{
-	struct radeon_surf_level *surf_level;
-	ADDR_E_RETURNCODE ret;
-
-	AddrSurfInfoIn->mipLevel = level;
-	AddrSurfInfoIn->width = u_minify(surf->npix_x, level);
-	AddrSurfInfoIn->height = u_minify(surf->npix_y, level);
-
-	if (type == RADEON_SURF_TYPE_3D)
-		AddrSurfInfoIn->numSlices = u_minify(surf->npix_z, level);
-	else if (type == RADEON_SURF_TYPE_CUBEMAP)
-		AddrSurfInfoIn->numSlices = 6;
-	else
-		AddrSurfInfoIn->numSlices = surf->array_size;
-
-	if (level > 0) {
-		/* Set the base level pitch. This is needed for calculation
-		 * of non-zero levels. */
-		if (is_stencil)
-			AddrSurfInfoIn->basePitch = surf->stencil_level[0].nblk_x;
-		else
-			AddrSurfInfoIn->basePitch = surf->level[0].nblk_x;
-
-		/* Convert blocks to pixels for compressed formats. */
-		if (compressed)
-			AddrSurfInfoIn->basePitch *= surf->blk_w;
-	}
-
-	ret = AddrComputeSurfaceInfo(addrlib,
-				     AddrSurfInfoIn,
-				     AddrSurfInfoOut);
-	if (ret != ADDR_OK)
-		return ret;
-
-	surf_level = is_stencil ? &surf->stencil_level[level] : &surf->level[level];
-	surf_level->offset = align64(surf->bo_size, AddrSurfInfoOut->baseAlign);
-	surf_level->slice_size = AddrSurfInfoOut->sliceSize;
-	surf_level->pitch_bytes = AddrSurfInfoOut->pitch * (is_stencil ? 1 : surf->bpe);
-	surf_level->npix_x = u_minify(surf->npix_x, level);
-	surf_level->npix_y = u_minify(surf->npix_y, level);
-	surf_level->npix_z = u_minify(surf->npix_z, level);
-	surf_level->nblk_x = AddrSurfInfoOut->pitch;
-	surf_level->nblk_y = AddrSurfInfoOut->height;
-	if (type == RADEON_SURF_TYPE_3D)
-		surf_level->nblk_z = AddrSurfInfoOut->depth;
-	else
-		surf_level->nblk_z = 1;
-
-	switch (AddrSurfInfoOut->tileMode) {
-	case ADDR_TM_LINEAR_ALIGNED:
-		surf_level->mode = RADEON_SURF_MODE_LINEAR_ALIGNED;
-		break;
-	case ADDR_TM_1D_TILED_THIN1:
-		surf_level->mode = RADEON_SURF_MODE_1D;
-		break;
-	case ADDR_TM_2D_TILED_THIN1:
-		surf_level->mode = RADEON_SURF_MODE_2D;
-		break;
-	default:
-		assert(0);
-	}
-
-	if (is_stencil)
-		surf->stencil_tiling_index[level] = AddrSurfInfoOut->tileIndex;
-	else
-		surf->tiling_index[level] = AddrSurfInfoOut->tileIndex;
-
-	surf->bo_size = surf_level->offset + AddrSurfInfoOut->surfSize;
-
-	/* Clear DCC fields at the beginning. */
-	surf_level->dcc_offset = 0;
-	surf_level->dcc_enabled = false;
-
-	/* The previous level's flag tells us if we can use DCC for this level. */
-	if (AddrSurfInfoIn->flags.dccCompatible &&
-	    (level == 0 || AddrDccOut->subLvlCompressible)) {
-		AddrDccIn->colorSurfSize = AddrSurfInfoOut->surfSize;
-		AddrDccIn->tileMode = AddrSurfInfoOut->tileMode;
-		AddrDccIn->tileInfo = *AddrSurfInfoOut->pTileInfo;
-		AddrDccIn->tileIndex = AddrSurfInfoOut->tileIndex;
-		AddrDccIn->macroModeIndex = AddrSurfInfoOut->macroModeIndex;
-
-		ret = AddrComputeDccInfo(addrlib,
-					 AddrDccIn,
-					 AddrDccOut);
-
-		if (ret == ADDR_OK) {
-			surf_level->dcc_offset = surf->dcc_size;
-			surf_level->dcc_fast_clear_size = AddrDccOut->dccFastClearSize;
-			surf_level->dcc_enabled = true;
-			surf->dcc_size = surf_level->dcc_offset + AddrDccOut->dccRamSize;
-			surf->dcc_alignment = MAX2(surf->dcc_alignment, AddrDccOut->dccRamBaseAlign);
-		}
-	}
-
-	return 0;
-}
-
-static void radv_set_micro_tile_mode(struct radeon_surf *surf,
-                                     struct radeon_info *info)
-{
-	uint32_t tile_mode = info->si_tile_mode_array[surf->tiling_index[0]];
-
-	if (info->chip_class >= CIK)
-		surf->micro_tile_mode = G_009910_MICRO_TILE_MODE_NEW(tile_mode);
-	else
-		surf->micro_tile_mode = G_009910_MICRO_TILE_MODE(tile_mode);
-}
-
-static unsigned cik_get_macro_tile_index(struct radeon_surf *surf)
-{
-	unsigned index, tileb;
-
-	tileb = 8 * 8 * surf->bpe;
-	tileb = MIN2(surf->tile_split, tileb);
-
-	for (index = 0; tileb > 64; index++)
-		tileb >>= 1;
-
-	assert(index < 16);
-	return index;
-}
-
-=======
->>>>>>> 5d3caa1c
 static int radv_amdgpu_winsys_surface_init(struct radeon_winsys *_ws,
 					   const struct ac_surf_info *surf_info,
 					   struct radeon_surf *surf)
@@ -279,120 +88,7 @@
 	type = RADEON_SURF_GET(surf->flags, TYPE);
 	mode = RADEON_SURF_GET(surf->flags, MODE);
 
-<<<<<<< HEAD
-	/* The format must be set correctly for the allocation of compressed
-	 * textures to work. In other cases, setting the bpp is sufficient. */
-	if (compressed) {
-		switch (surf->bpe) {
-		case 8:
-			AddrSurfInfoIn.format = ADDR_FMT_BC1;
-			break;
-		case 16:
-			AddrSurfInfoIn.format = ADDR_FMT_BC3;
-			break;
-		default:
-			assert(0);
-		}
-	} else {
-		AddrDccIn.bpp = AddrSurfInfoIn.bpp = surf->bpe * 8;
-	}
-
-	AddrDccIn.numSamples = AddrSurfInfoIn.numSamples = surf->nsamples;
-	AddrSurfInfoIn.tileIndex = -1;
-
-	/* Set the micro tile type. */
-	if (surf->flags & RADEON_SURF_SCANOUT)
-		AddrSurfInfoIn.tileType = ADDR_DISPLAYABLE;
-	else if (surf->flags & RADEON_SURF_Z_OR_SBUFFER)
-		AddrSurfInfoIn.tileType = ADDR_DEPTH_SAMPLE_ORDER;
-	else
-		AddrSurfInfoIn.tileType = ADDR_NON_DISPLAYABLE;
-
-	AddrSurfInfoIn.flags.color = !(surf->flags & RADEON_SURF_Z_OR_SBUFFER);
-	AddrSurfInfoIn.flags.depth = (surf->flags & RADEON_SURF_ZBUFFER) != 0;
-	AddrSurfInfoIn.flags.cube = type == RADEON_SURF_TYPE_CUBEMAP;
-	AddrSurfInfoIn.flags.display = (surf->flags & RADEON_SURF_SCANOUT) != 0;
-	AddrSurfInfoIn.flags.pow2Pad = surf->last_level > 0;
-	AddrSurfInfoIn.flags.degrade4Space = 1;
-
-	/* DCC notes:
-	 * - If we add MSAA support, keep in mind that CB can't decompress 8bpp
-	 *   with samples >= 4.
-	 * - Mipmapped array textures have low performance (discovered by a closed
-	 *   driver team).
-	 */
-	AddrSurfInfoIn.flags.dccCompatible = !(surf->flags & RADEON_SURF_Z_OR_SBUFFER) &&
-		!(surf->flags & RADEON_SURF_DISABLE_DCC) &&
-		!compressed && AddrDccIn.numSamples <= 1 &&
-		((surf->array_size == 1 && surf->npix_z == 1) ||
-		 surf->last_level == 0);
-
-	AddrSurfInfoIn.flags.noStencil = (surf->flags & RADEON_SURF_SBUFFER) == 0;
-	AddrSurfInfoIn.flags.compressZ = AddrSurfInfoIn.flags.depth;
-
-	/* noStencil = 0 can result in a depth part that is incompatible with
-	 * mipmapped texturing. So set noStencil = 1 when mipmaps are requested (in
-	 * this case, we may end up setting stencil_adjusted).
-	 *
-	 * TODO: update addrlib to a newer version, remove this, and
-	 * use flags.matchStencilTileCfg = 1 as an alternative fix.
-	 */
-	if (surf->last_level > 0)
-		AddrSurfInfoIn.flags.noStencil = 1;
-
-	/* Set preferred macrotile parameters. This is usually required
-	 * for shared resources. This is for 2D tiling only. */
-	if (AddrSurfInfoIn.tileMode >= ADDR_TM_2D_TILED_THIN1 &&
-	    surf->bankw && surf->bankh && surf->mtilea && surf->tile_split) {
-		/* If any of these parameters are incorrect, the calculation
-		 * will fail. */
-		AddrTileInfoIn.banks = surf->num_banks;
-		AddrTileInfoIn.bankWidth = surf->bankw;
-		AddrTileInfoIn.bankHeight = surf->bankh;
-		AddrTileInfoIn.macroAspectRatio = surf->mtilea;
-		AddrTileInfoIn.tileSplitBytes = surf->tile_split;
-		AddrTileInfoIn.pipeConfig = surf->pipe_config + 1; /* +1 compared to GB_TILE_MODE */
-		AddrSurfInfoIn.flags.degrade4Space = 0;
-		AddrSurfInfoIn.pTileInfo = &AddrTileInfoIn;
-
-		/* If AddrSurfInfoIn.pTileInfo is set, Addrlib doesn't set
-		 * the tile index, because we are expected to know it if
-		 * we know the other parameters.
-		 *
-		 * This is something that can easily be fixed in Addrlib.
-		 * For now, just figure it out here.
-		 * Note that only 2D_TILE_THIN1 is handled here.
-		 */
-		assert(!(surf->flags & RADEON_SURF_Z_OR_SBUFFER));
-		assert(AddrSurfInfoIn.tileMode == ADDR_TM_2D_TILED_THIN1);
-
-		if (ws->info.chip_class == SI) {
-			if (AddrSurfInfoIn.tileType == ADDR_DISPLAYABLE) {
-				if (surf->bpe == 2)
-					AddrSurfInfoIn.tileIndex = 11; /* 16bpp */
-				else
-					AddrSurfInfoIn.tileIndex = 12; /* 32bpp */
-			} else {
-				if (surf->bpe == 1)
-					AddrSurfInfoIn.tileIndex = 14; /* 8bpp */
-				else if (surf->bpe == 2)
-					AddrSurfInfoIn.tileIndex = 15; /* 16bpp */
-				else if (surf->bpe == 4)
-					AddrSurfInfoIn.tileIndex = 16; /* 32bpp */
-				else
-					AddrSurfInfoIn.tileIndex = 17; /* 64bpp (and 128bpp) */
-			}
-		} else {
-			if (AddrSurfInfoIn.tileType == ADDR_DISPLAYABLE)
-				AddrSurfInfoIn.tileIndex = 10; /* 2D displayable */
-			else
-				AddrSurfInfoIn.tileIndex = 14; /* 2D non-displayable */
-			AddrSurfInfoOut.macroModeIndex = cik_get_macro_tile_index(surf);
-		}
-	}
-=======
 	struct ac_surf_config config;
->>>>>>> 5d3caa1c
 
 	memcpy(&config.info, surf_info, sizeof(config.info));
 	config.is_3d = !!(type == RADEON_SURF_TYPE_3D);
