/*
 * Copyright © 2016 Red Hat.
 * Copyright © 2016 Bas Nieuwenhuizen
 *
 * based in part on anv driver which is:
 * Copyright © 2015 Intel Corporation
 *
 * Permission is hereby granted, free of charge, to any person obtaining a
 * copy of this software and associated documentation files (the "Software"),
 * to deal in the Software without restriction, including without limitation
 * the rights to use, copy, modify, merge, publish, distribute, sublicense,
 * and/or sell copies of the Software, and to permit persons to whom the
 * Software is furnished to do so, subject to the following conditions:
 *
 * The above copyright notice and this permission notice (including the next
 * paragraph) shall be included in all copies or substantial portions of the
 * Software.
 *
 * THE SOFTWARE IS PROVIDED "AS IS", WITHOUT WARRANTY OF ANY KIND, EXPRESS OR
 * IMPLIED, INCLUDING BUT NOT LIMITED TO THE WARRANTIES OF MERCHANTABILITY,
 * FITNESS FOR A PARTICULAR PURPOSE AND NONINFRINGEMENT.  IN NO EVENT SHALL
 * THE AUTHORS OR COPYRIGHT HOLDERS BE LIABLE FOR ANY CLAIM, DAMAGES OR OTHER
 * LIABILITY, WHETHER IN AN ACTION OF CONTRACT, TORT OR OTHERWISE, ARISING
 * FROM, OUT OF OR IN CONNECTION WITH THE SOFTWARE OR THE USE OR OTHER DEALINGS
 * IN THE SOFTWARE.
 */

#include "util/mesa-sha1.h"
#include "util/u_atomic.h"
#include "radv_debug.h"
#include "radv_private.h"
#include "radv_cs.h"
#include "radv_shader.h"
#include "nir/nir.h"
#include "nir/nir_builder.h"
#include "spirv/nir_spirv.h"
#include "vk_util.h"

#include <llvm-c/Core.h>
#include <llvm-c/TargetMachine.h>

#include "sid.h"
#include "gfx9d.h"
#include "ac_binary.h"
#include "ac_llvm_util.h"
#include "ac_nir_to_llvm.h"
#include "vk_format.h"
#include "util/debug.h"
#include "ac_exp_param.h"
#include "ac_shader_util.h"
#include "main/menums.h"

struct radv_blend_state {
	uint32_t blend_enable_4bit;
	uint32_t need_src_alpha;

	uint32_t cb_color_control;
	uint32_t cb_target_mask;
	uint32_t cb_target_enabled_4bit;
	uint32_t sx_mrt_blend_opt[8];
	uint32_t cb_blend_control[8];

	uint32_t spi_shader_col_format;
	uint32_t cb_shader_mask;
	uint32_t db_alpha_to_mask;

	uint32_t commutative_4bit;

	bool single_cb_enable;
	bool mrt0_is_dual_src;
};

struct radv_dsa_order_invariance {
	/* Whether the final result in Z/S buffers is guaranteed to be
	 * invariant under changes to the order in which fragments arrive.
	 */
	bool zs;

	/* Whether the set of fragments that pass the combined Z/S test is
	 * guaranteed to be invariant under changes to the order in which
	 * fragments arrive.
	 */
	bool pass_set;
};

struct radv_tessellation_state {
	uint32_t ls_hs_config;
	unsigned num_patches;
	unsigned lds_size;
	uint32_t tf_param;
};

struct radv_gs_state {
	uint32_t vgt_gs_onchip_cntl;
	uint32_t vgt_gs_max_prims_per_subgroup;
	uint32_t vgt_esgs_ring_itemsize;
	uint32_t lds_size;
};

static void
radv_pipeline_destroy(struct radv_device *device,
                      struct radv_pipeline *pipeline,
                      const VkAllocationCallbacks* allocator)
{
	for (unsigned i = 0; i < MESA_SHADER_STAGES; ++i)
		if (pipeline->shaders[i])
			radv_shader_variant_destroy(device, pipeline->shaders[i]);

	if (pipeline->gs_copy_shader)
		radv_shader_variant_destroy(device, pipeline->gs_copy_shader);

	if(pipeline->cs.buf)
		free(pipeline->cs.buf);
	vk_free2(&device->alloc, allocator, pipeline);
}

void radv_DestroyPipeline(
	VkDevice                                    _device,
	VkPipeline                                  _pipeline,
	const VkAllocationCallbacks*                pAllocator)
{
	RADV_FROM_HANDLE(radv_device, device, _device);
	RADV_FROM_HANDLE(radv_pipeline, pipeline, _pipeline);

	if (!_pipeline)
		return;

	radv_pipeline_destroy(device, pipeline, pAllocator);
}

static uint32_t get_hash_flags(struct radv_device *device)
{
	uint32_t hash_flags = 0;

	if (device->instance->debug_flags & RADV_DEBUG_UNSAFE_MATH)
		hash_flags |= RADV_HASH_SHADER_UNSAFE_MATH;
	if (device->instance->perftest_flags & RADV_PERFTEST_SISCHED)
		hash_flags |= RADV_HASH_SHADER_SISCHED;
	return hash_flags;
}

static VkResult
radv_pipeline_scratch_init(struct radv_device *device,
                           struct radv_pipeline *pipeline)
{
	unsigned scratch_bytes_per_wave = 0;
	unsigned max_waves = 0;
	unsigned min_waves = 1;

	for (int i = 0; i < MESA_SHADER_STAGES; ++i) {
		if (pipeline->shaders[i]) {
			unsigned max_stage_waves = device->scratch_waves;

			scratch_bytes_per_wave = MAX2(scratch_bytes_per_wave,
			                              pipeline->shaders[i]->config.scratch_bytes_per_wave);

			max_stage_waves = MIN2(max_stage_waves,
			          4 * device->physical_device->rad_info.num_good_compute_units *
			          (256 / pipeline->shaders[i]->config.num_vgprs));
			max_waves = MAX2(max_waves, max_stage_waves);
		}
	}

	if (pipeline->shaders[MESA_SHADER_COMPUTE]) {
		unsigned group_size = pipeline->shaders[MESA_SHADER_COMPUTE]->info.cs.block_size[0] *
		                      pipeline->shaders[MESA_SHADER_COMPUTE]->info.cs.block_size[1] *
		                      pipeline->shaders[MESA_SHADER_COMPUTE]->info.cs.block_size[2];
		min_waves = MAX2(min_waves, round_up_u32(group_size, 64));
	}

	if (scratch_bytes_per_wave)
		max_waves = MIN2(max_waves, 0xffffffffu / scratch_bytes_per_wave);

	if (scratch_bytes_per_wave && max_waves < min_waves) {
		/* Not really true at this moment, but will be true on first
		 * execution. Avoid having hanging shaders. */
		return vk_error(device->instance, VK_ERROR_OUT_OF_DEVICE_MEMORY);
	}
	pipeline->scratch_bytes_per_wave = scratch_bytes_per_wave;
	pipeline->max_waves = max_waves;
	return VK_SUCCESS;
}

static uint32_t si_translate_blend_logic_op(VkLogicOp op)
{
	switch (op) {
	case VK_LOGIC_OP_CLEAR:
		return V_028808_ROP3_CLEAR;
	case VK_LOGIC_OP_AND:
		return V_028808_ROP3_AND;
	case VK_LOGIC_OP_AND_REVERSE:
		return V_028808_ROP3_AND_REVERSE;
	case VK_LOGIC_OP_COPY:
		return V_028808_ROP3_COPY;
	case VK_LOGIC_OP_AND_INVERTED:
		return V_028808_ROP3_AND_INVERTED;
	case VK_LOGIC_OP_NO_OP:
		return V_028808_ROP3_NO_OP;
	case VK_LOGIC_OP_XOR:
		return V_028808_ROP3_XOR;
	case VK_LOGIC_OP_OR:
		return V_028808_ROP3_OR;
	case VK_LOGIC_OP_NOR:
		return V_028808_ROP3_NOR;
	case VK_LOGIC_OP_EQUIVALENT:
		return V_028808_ROP3_EQUIVALENT;
	case VK_LOGIC_OP_INVERT:
		return V_028808_ROP3_INVERT;
	case VK_LOGIC_OP_OR_REVERSE:
		return V_028808_ROP3_OR_REVERSE;
	case VK_LOGIC_OP_COPY_INVERTED:
		return V_028808_ROP3_COPY_INVERTED;
	case VK_LOGIC_OP_OR_INVERTED:
		return V_028808_ROP3_OR_INVERTED;
	case VK_LOGIC_OP_NAND:
		return V_028808_ROP3_NAND;
	case VK_LOGIC_OP_SET:
		return V_028808_ROP3_SET;
	default:
		unreachable("Unhandled logic op");
	}
}


static uint32_t si_translate_blend_function(VkBlendOp op)
{
	switch (op) {
	case VK_BLEND_OP_ADD:
		return V_028780_COMB_DST_PLUS_SRC;
	case VK_BLEND_OP_SUBTRACT:
		return V_028780_COMB_SRC_MINUS_DST;
	case VK_BLEND_OP_REVERSE_SUBTRACT:
		return V_028780_COMB_DST_MINUS_SRC;
	case VK_BLEND_OP_MIN:
		return V_028780_COMB_MIN_DST_SRC;
	case VK_BLEND_OP_MAX:
		return V_028780_COMB_MAX_DST_SRC;
	default:
		return 0;
	}
}

static uint32_t si_translate_blend_factor(VkBlendFactor factor)
{
	switch (factor) {
	case VK_BLEND_FACTOR_ZERO:
		return V_028780_BLEND_ZERO;
	case VK_BLEND_FACTOR_ONE:
		return V_028780_BLEND_ONE;
	case VK_BLEND_FACTOR_SRC_COLOR:
		return V_028780_BLEND_SRC_COLOR;
	case VK_BLEND_FACTOR_ONE_MINUS_SRC_COLOR:
		return V_028780_BLEND_ONE_MINUS_SRC_COLOR;
	case VK_BLEND_FACTOR_DST_COLOR:
		return V_028780_BLEND_DST_COLOR;
	case VK_BLEND_FACTOR_ONE_MINUS_DST_COLOR:
		return V_028780_BLEND_ONE_MINUS_DST_COLOR;
	case VK_BLEND_FACTOR_SRC_ALPHA:
		return V_028780_BLEND_SRC_ALPHA;
	case VK_BLEND_FACTOR_ONE_MINUS_SRC_ALPHA:
		return V_028780_BLEND_ONE_MINUS_SRC_ALPHA;
	case VK_BLEND_FACTOR_DST_ALPHA:
		return V_028780_BLEND_DST_ALPHA;
	case VK_BLEND_FACTOR_ONE_MINUS_DST_ALPHA:
		return V_028780_BLEND_ONE_MINUS_DST_ALPHA;
	case VK_BLEND_FACTOR_CONSTANT_COLOR:
		return V_028780_BLEND_CONSTANT_COLOR;
	case VK_BLEND_FACTOR_ONE_MINUS_CONSTANT_COLOR:
		return V_028780_BLEND_ONE_MINUS_CONSTANT_COLOR;
	case VK_BLEND_FACTOR_CONSTANT_ALPHA:
		return V_028780_BLEND_CONSTANT_ALPHA;
	case VK_BLEND_FACTOR_ONE_MINUS_CONSTANT_ALPHA:
		return V_028780_BLEND_ONE_MINUS_CONSTANT_ALPHA;
	case VK_BLEND_FACTOR_SRC_ALPHA_SATURATE:
		return V_028780_BLEND_SRC_ALPHA_SATURATE;
	case VK_BLEND_FACTOR_SRC1_COLOR:
		return V_028780_BLEND_SRC1_COLOR;
	case VK_BLEND_FACTOR_ONE_MINUS_SRC1_COLOR:
		return V_028780_BLEND_INV_SRC1_COLOR;
	case VK_BLEND_FACTOR_SRC1_ALPHA:
		return V_028780_BLEND_SRC1_ALPHA;
	case VK_BLEND_FACTOR_ONE_MINUS_SRC1_ALPHA:
		return V_028780_BLEND_INV_SRC1_ALPHA;
	default:
		return 0;
	}
}

static uint32_t si_translate_blend_opt_function(VkBlendOp op)
{
	switch (op) {
	case VK_BLEND_OP_ADD:
		return V_028760_OPT_COMB_ADD;
	case VK_BLEND_OP_SUBTRACT:
		return V_028760_OPT_COMB_SUBTRACT;
	case VK_BLEND_OP_REVERSE_SUBTRACT:
		return V_028760_OPT_COMB_REVSUBTRACT;
	case VK_BLEND_OP_MIN:
		return V_028760_OPT_COMB_MIN;
	case VK_BLEND_OP_MAX:
		return V_028760_OPT_COMB_MAX;
	default:
		return V_028760_OPT_COMB_BLEND_DISABLED;
	}
}

static uint32_t si_translate_blend_opt_factor(VkBlendFactor factor, bool is_alpha)
{
	switch (factor) {
	case VK_BLEND_FACTOR_ZERO:
		return V_028760_BLEND_OPT_PRESERVE_NONE_IGNORE_ALL;
	case VK_BLEND_FACTOR_ONE:
		return V_028760_BLEND_OPT_PRESERVE_ALL_IGNORE_NONE;
	case VK_BLEND_FACTOR_SRC_COLOR:
		return is_alpha ? V_028760_BLEND_OPT_PRESERVE_A1_IGNORE_A0
				: V_028760_BLEND_OPT_PRESERVE_C1_IGNORE_C0;
	case VK_BLEND_FACTOR_ONE_MINUS_SRC_COLOR:
		return is_alpha ? V_028760_BLEND_OPT_PRESERVE_A0_IGNORE_A1
				: V_028760_BLEND_OPT_PRESERVE_C0_IGNORE_C1;
	case VK_BLEND_FACTOR_SRC_ALPHA:
		return V_028760_BLEND_OPT_PRESERVE_A1_IGNORE_A0;
	case VK_BLEND_FACTOR_ONE_MINUS_SRC_ALPHA:
		return V_028760_BLEND_OPT_PRESERVE_A0_IGNORE_A1;
	case VK_BLEND_FACTOR_SRC_ALPHA_SATURATE:
		return is_alpha ? V_028760_BLEND_OPT_PRESERVE_ALL_IGNORE_NONE
				: V_028760_BLEND_OPT_PRESERVE_NONE_IGNORE_A0;
	default:
		return V_028760_BLEND_OPT_PRESERVE_NONE_IGNORE_NONE;
	}
}

/**
 * Get rid of DST in the blend factors by commuting the operands:
 *    func(src * DST, dst * 0) ---> func(src * 0, dst * SRC)
 */
static void si_blend_remove_dst(unsigned *func, unsigned *src_factor,
				unsigned *dst_factor, unsigned expected_dst,
				unsigned replacement_src)
{
	if (*src_factor == expected_dst &&
	    *dst_factor == VK_BLEND_FACTOR_ZERO) {
		*src_factor = VK_BLEND_FACTOR_ZERO;
		*dst_factor = replacement_src;

		/* Commuting the operands requires reversing subtractions. */
		if (*func == VK_BLEND_OP_SUBTRACT)
			*func = VK_BLEND_OP_REVERSE_SUBTRACT;
		else if (*func == VK_BLEND_OP_REVERSE_SUBTRACT)
			*func = VK_BLEND_OP_SUBTRACT;
	}
}

static bool si_blend_factor_uses_dst(unsigned factor)
{
	return factor == VK_BLEND_FACTOR_DST_COLOR ||
		factor == VK_BLEND_FACTOR_DST_ALPHA ||
		factor == VK_BLEND_FACTOR_SRC_ALPHA_SATURATE ||
		factor == VK_BLEND_FACTOR_ONE_MINUS_DST_ALPHA ||
		factor == VK_BLEND_FACTOR_ONE_MINUS_DST_COLOR;
}

static bool is_dual_src(VkBlendFactor factor)
{
	switch (factor) {
	case VK_BLEND_FACTOR_SRC1_COLOR:
	case VK_BLEND_FACTOR_ONE_MINUS_SRC1_COLOR:
	case VK_BLEND_FACTOR_SRC1_ALPHA:
	case VK_BLEND_FACTOR_ONE_MINUS_SRC1_ALPHA:
		return true;
	default:
		return false;
	}
}

static unsigned si_choose_spi_color_format(VkFormat vk_format,
					    bool blend_enable,
					    bool blend_need_alpha)
{
	const struct vk_format_description *desc = vk_format_description(vk_format);
	unsigned format, ntype, swap;

	/* Alpha is needed for alpha-to-coverage.
	 * Blending may be with or without alpha.
	 */
	unsigned normal = 0; /* most optimal, may not support blending or export alpha */
	unsigned alpha = 0; /* exports alpha, but may not support blending */
	unsigned blend = 0; /* supports blending, but may not export alpha */
	unsigned blend_alpha = 0; /* least optimal, supports blending and exports alpha */

	format = radv_translate_colorformat(vk_format);
	ntype = radv_translate_color_numformat(vk_format, desc,
					       vk_format_get_first_non_void_channel(vk_format));
	swap = radv_translate_colorswap(vk_format, false);

	/* Choose the SPI color formats. These are required values for Stoney/RB+.
	 * Other chips have multiple choices, though they are not necessarily better.
	 */
	switch (format) {
	case V_028C70_COLOR_5_6_5:
	case V_028C70_COLOR_1_5_5_5:
	case V_028C70_COLOR_5_5_5_1:
	case V_028C70_COLOR_4_4_4_4:
	case V_028C70_COLOR_10_11_11:
	case V_028C70_COLOR_11_11_10:
	case V_028C70_COLOR_8:
	case V_028C70_COLOR_8_8:
	case V_028C70_COLOR_8_8_8_8:
	case V_028C70_COLOR_10_10_10_2:
	case V_028C70_COLOR_2_10_10_10:
		if (ntype == V_028C70_NUMBER_UINT)
			alpha = blend = blend_alpha = normal = V_028714_SPI_SHADER_UINT16_ABGR;
		else if (ntype == V_028C70_NUMBER_SINT)
			alpha = blend = blend_alpha = normal = V_028714_SPI_SHADER_SINT16_ABGR;
		else
			alpha = blend = blend_alpha = normal = V_028714_SPI_SHADER_FP16_ABGR;
		break;

	case V_028C70_COLOR_16:
	case V_028C70_COLOR_16_16:
	case V_028C70_COLOR_16_16_16_16:
		if (ntype == V_028C70_NUMBER_UNORM ||
		    ntype == V_028C70_NUMBER_SNORM) {
			/* UNORM16 and SNORM16 don't support blending */
			if (ntype == V_028C70_NUMBER_UNORM)
				normal = alpha = V_028714_SPI_SHADER_UNORM16_ABGR;
			else
				normal = alpha = V_028714_SPI_SHADER_SNORM16_ABGR;

			/* Use 32 bits per channel for blending. */
			if (format == V_028C70_COLOR_16) {
				if (swap == V_028C70_SWAP_STD) { /* R */
					blend = V_028714_SPI_SHADER_32_R;
					blend_alpha = V_028714_SPI_SHADER_32_AR;
				} else if (swap == V_028C70_SWAP_ALT_REV) /* A */
					blend = blend_alpha = V_028714_SPI_SHADER_32_AR;
				else
					assert(0);
			} else if (format == V_028C70_COLOR_16_16) {
				if (swap == V_028C70_SWAP_STD) { /* RG */
					blend = V_028714_SPI_SHADER_32_GR;
					blend_alpha = V_028714_SPI_SHADER_32_ABGR;
				} else if (swap == V_028C70_SWAP_ALT) /* RA */
					blend = blend_alpha = V_028714_SPI_SHADER_32_AR;
				else
					assert(0);
			} else /* 16_16_16_16 */
				blend = blend_alpha = V_028714_SPI_SHADER_32_ABGR;
		} else if (ntype == V_028C70_NUMBER_UINT)
			alpha = blend = blend_alpha = normal = V_028714_SPI_SHADER_UINT16_ABGR;
		else if (ntype == V_028C70_NUMBER_SINT)
			alpha = blend = blend_alpha = normal = V_028714_SPI_SHADER_SINT16_ABGR;
		else if (ntype == V_028C70_NUMBER_FLOAT)
			alpha = blend = blend_alpha = normal = V_028714_SPI_SHADER_FP16_ABGR;
		else
			assert(0);
		break;

	case V_028C70_COLOR_32:
		if (swap == V_028C70_SWAP_STD) { /* R */
			blend = normal = V_028714_SPI_SHADER_32_R;
			alpha = blend_alpha = V_028714_SPI_SHADER_32_AR;
		} else if (swap == V_028C70_SWAP_ALT_REV) /* A */
			alpha = blend = blend_alpha = normal = V_028714_SPI_SHADER_32_AR;
		else
			assert(0);
		break;

	case V_028C70_COLOR_32_32:
		if (swap == V_028C70_SWAP_STD) { /* RG */
			blend = normal = V_028714_SPI_SHADER_32_GR;
			alpha = blend_alpha = V_028714_SPI_SHADER_32_ABGR;
		} else if (swap == V_028C70_SWAP_ALT) /* RA */
			alpha = blend = blend_alpha = normal = V_028714_SPI_SHADER_32_AR;
		else
			assert(0);
		break;

	case V_028C70_COLOR_32_32_32_32:
	case V_028C70_COLOR_8_24:
	case V_028C70_COLOR_24_8:
	case V_028C70_COLOR_X24_8_32_FLOAT:
		alpha = blend = blend_alpha = normal = V_028714_SPI_SHADER_32_ABGR;
		break;

	default:
		unreachable("unhandled blend format");
	}

	if (blend_enable && blend_need_alpha)
		return blend_alpha;
	else if(blend_need_alpha)
		return alpha;
	else if(blend_enable)
		return blend;
	else
		return normal;
}

static void
radv_pipeline_compute_spi_color_formats(struct radv_pipeline *pipeline,
					const VkGraphicsPipelineCreateInfo *pCreateInfo,
					struct radv_blend_state *blend)
{
	RADV_FROM_HANDLE(radv_render_pass, pass, pCreateInfo->renderPass);
	struct radv_subpass *subpass = pass->subpasses + pCreateInfo->subpass;
	unsigned col_format = 0;
	unsigned num_targets;

	for (unsigned i = 0; i < (blend->single_cb_enable ? 1 : subpass->color_count); ++i) {
		unsigned cf;

		if (subpass->color_attachments[i].attachment == VK_ATTACHMENT_UNUSED) {
			cf = V_028714_SPI_SHADER_ZERO;
		} else {
			struct radv_render_pass_attachment *attachment = pass->attachments + subpass->color_attachments[i].attachment;
			bool blend_enable =
				blend->blend_enable_4bit & (0xfu << (i * 4));

			cf = si_choose_spi_color_format(attachment->format,
			                                blend_enable,
			                                blend->need_src_alpha & (1 << i));
		}

		col_format |= cf << (4 * i);
	}

	if (!col_format && blend->need_src_alpha & (1 << 0)) {
		/* When a subpass doesn't have any color attachments, write the
		 * alpha channel of MRT0 when alpha coverage is enabled because
		 * the depth attachment needs it.
		 */
		col_format |= V_028714_SPI_SHADER_32_ABGR;
	}

	/* If the i-th target format is set, all previous target formats must
	 * be non-zero to avoid hangs.
	 */
	num_targets = (util_last_bit(col_format) + 3) / 4;
	for (unsigned i = 0; i < num_targets; i++) {
		if (!(col_format & (0xf << (i * 4)))) {
			col_format |= V_028714_SPI_SHADER_32_R << (i * 4);
		}
	}

	blend->cb_shader_mask = ac_get_cb_shader_mask(col_format);

	if (blend->mrt0_is_dual_src)
		col_format |= (col_format & 0xf) << 4;
	blend->spi_shader_col_format = col_format;
}

static bool
format_is_int8(VkFormat format)
{
	const struct vk_format_description *desc = vk_format_description(format);
	int channel =  vk_format_get_first_non_void_channel(format);

	return channel >= 0 && desc->channel[channel].pure_integer &&
	       desc->channel[channel].size == 8;
}

static bool
format_is_int10(VkFormat format)
{
	const struct vk_format_description *desc = vk_format_description(format);

	if (desc->nr_channels != 4)
		return false;
	for (unsigned i = 0; i < 4; i++) {
		if (desc->channel[i].pure_integer && desc->channel[i].size == 10)
			return true;
	}
	return false;
}

/*
 * Ordered so that for each i,
 * radv_format_meta_fs_key(radv_fs_key_format_exemplars[i]) == i.
 */
const VkFormat radv_fs_key_format_exemplars[NUM_META_FS_KEYS] = {
	VK_FORMAT_R32_SFLOAT,
	VK_FORMAT_R32G32_SFLOAT,
	VK_FORMAT_R8G8B8A8_UNORM,
	VK_FORMAT_R16G16B16A16_UNORM,
	VK_FORMAT_R16G16B16A16_SNORM,
	VK_FORMAT_R16G16B16A16_UINT,
	VK_FORMAT_R16G16B16A16_SINT,
	VK_FORMAT_R32G32B32A32_SFLOAT,
	VK_FORMAT_R8G8B8A8_UINT,
	VK_FORMAT_R8G8B8A8_SINT,
	VK_FORMAT_A2R10G10B10_UINT_PACK32,
	VK_FORMAT_A2R10G10B10_SINT_PACK32,
};

unsigned radv_format_meta_fs_key(VkFormat format)
{
	unsigned col_format = si_choose_spi_color_format(format, false, false);

	assert(col_format != V_028714_SPI_SHADER_32_AR);
	if (col_format >= V_028714_SPI_SHADER_32_AR)
		--col_format; /* Skip V_028714_SPI_SHADER_32_AR  since there is no such VkFormat */

	--col_format; /* Skip V_028714_SPI_SHADER_ZERO */
	bool is_int8 = format_is_int8(format);
	bool is_int10 = format_is_int10(format);

	return col_format + (is_int8 ? 3 : is_int10 ? 5 : 0);
}

static void
radv_pipeline_compute_get_int_clamp(const VkGraphicsPipelineCreateInfo *pCreateInfo,
				    unsigned *is_int8, unsigned *is_int10)
{
	RADV_FROM_HANDLE(radv_render_pass, pass, pCreateInfo->renderPass);
	struct radv_subpass *subpass = pass->subpasses + pCreateInfo->subpass;
	*is_int8 = 0;
	*is_int10 = 0;

	for (unsigned i = 0; i < subpass->color_count; ++i) {
		struct radv_render_pass_attachment *attachment;

		if (subpass->color_attachments[i].attachment == VK_ATTACHMENT_UNUSED)
			continue;

		attachment = pass->attachments + subpass->color_attachments[i].attachment;

		if (format_is_int8(attachment->format))
			*is_int8 |= 1 << i;
		if (format_is_int10(attachment->format))
			*is_int10 |= 1 << i;
	}
}

static void
radv_blend_check_commutativity(struct radv_blend_state *blend,
			       VkBlendOp op, VkBlendFactor src,
			       VkBlendFactor dst, unsigned chanmask)
{
	/* Src factor is allowed when it does not depend on Dst. */
	static const uint32_t src_allowed =
		(1u << VK_BLEND_FACTOR_ONE) |
		(1u << VK_BLEND_FACTOR_SRC_COLOR) |
		(1u << VK_BLEND_FACTOR_SRC_ALPHA) |
		(1u << VK_BLEND_FACTOR_SRC_ALPHA_SATURATE) |
		(1u << VK_BLEND_FACTOR_CONSTANT_COLOR) |
		(1u << VK_BLEND_FACTOR_CONSTANT_ALPHA) |
		(1u << VK_BLEND_FACTOR_SRC1_COLOR) |
		(1u << VK_BLEND_FACTOR_SRC1_ALPHA) |
		(1u << VK_BLEND_FACTOR_ZERO) |
		(1u << VK_BLEND_FACTOR_ONE_MINUS_SRC_COLOR) |
		(1u << VK_BLEND_FACTOR_ONE_MINUS_SRC_ALPHA) |
		(1u << VK_BLEND_FACTOR_ONE_MINUS_CONSTANT_COLOR) |
		(1u << VK_BLEND_FACTOR_ONE_MINUS_CONSTANT_ALPHA) |
		(1u << VK_BLEND_FACTOR_ONE_MINUS_SRC1_COLOR) |
		(1u << VK_BLEND_FACTOR_ONE_MINUS_SRC1_ALPHA);

	if (dst == VK_BLEND_FACTOR_ONE &&
	    (src_allowed & (1u << src))) {
		/* Addition is commutative, but floating point addition isn't
		 * associative: subtle changes can be introduced via different
		 * rounding. Be conservative, only enable for min and max.
		 */
		if (op == VK_BLEND_OP_MAX || op == VK_BLEND_OP_MIN)
			blend->commutative_4bit |= chanmask;
	}
}

static struct radv_blend_state
radv_pipeline_init_blend_state(struct radv_pipeline *pipeline,
			       const VkGraphicsPipelineCreateInfo *pCreateInfo,
			       const struct radv_graphics_pipeline_create_info *extra)
{
	const VkPipelineColorBlendStateCreateInfo *vkblend = pCreateInfo->pColorBlendState;
	const VkPipelineMultisampleStateCreateInfo *vkms = pCreateInfo->pMultisampleState;
	struct radv_blend_state blend = {0};
	unsigned mode = V_028808_CB_NORMAL;
	int i;

	if (!vkblend)
		return blend;

	if (extra && extra->custom_blend_mode) {
		blend.single_cb_enable = true;
		mode = extra->custom_blend_mode;
	}
	blend.cb_color_control = 0;
	if (vkblend->logicOpEnable)
		blend.cb_color_control |= S_028808_ROP3(si_translate_blend_logic_op(vkblend->logicOp));
	else
		blend.cb_color_control |= S_028808_ROP3(V_028808_ROP3_COPY);

	blend.db_alpha_to_mask = S_028B70_ALPHA_TO_MASK_OFFSET0(3) |
		S_028B70_ALPHA_TO_MASK_OFFSET1(1) |
		S_028B70_ALPHA_TO_MASK_OFFSET2(0) |
		S_028B70_ALPHA_TO_MASK_OFFSET3(2) |
		S_028B70_OFFSET_ROUND(1);

	if (vkms && vkms->alphaToCoverageEnable) {
		blend.db_alpha_to_mask |= S_028B70_ALPHA_TO_MASK_ENABLE(1);
		blend.need_src_alpha |= 0x1;
	}

	blend.cb_target_mask = 0;
	for (i = 0; i < vkblend->attachmentCount; i++) {
		const VkPipelineColorBlendAttachmentState *att = &vkblend->pAttachments[i];
		unsigned blend_cntl = 0;
		unsigned srcRGB_opt, dstRGB_opt, srcA_opt, dstA_opt;
		VkBlendOp eqRGB = att->colorBlendOp;
		VkBlendFactor srcRGB = att->srcColorBlendFactor;
		VkBlendFactor dstRGB = att->dstColorBlendFactor;
		VkBlendOp eqA = att->alphaBlendOp;
		VkBlendFactor srcA = att->srcAlphaBlendFactor;
		VkBlendFactor dstA = att->dstAlphaBlendFactor;

		blend.sx_mrt_blend_opt[i] = S_028760_COLOR_COMB_FCN(V_028760_OPT_COMB_BLEND_DISABLED) | S_028760_ALPHA_COMB_FCN(V_028760_OPT_COMB_BLEND_DISABLED);

		if (!att->colorWriteMask)
			continue;

		blend.cb_target_mask |= (unsigned)att->colorWriteMask << (4 * i);
		blend.cb_target_enabled_4bit |= 0xf << (4 * i);
		if (!att->blendEnable) {
			blend.cb_blend_control[i] = blend_cntl;
			continue;
		}

		if (is_dual_src(srcRGB) || is_dual_src(dstRGB) || is_dual_src(srcA) || is_dual_src(dstA))
			if (i == 0)
				blend.mrt0_is_dual_src = true;

		if (eqRGB == VK_BLEND_OP_MIN || eqRGB == VK_BLEND_OP_MAX) {
			srcRGB = VK_BLEND_FACTOR_ONE;
			dstRGB = VK_BLEND_FACTOR_ONE;
		}
		if (eqA == VK_BLEND_OP_MIN || eqA == VK_BLEND_OP_MAX) {
			srcA = VK_BLEND_FACTOR_ONE;
			dstA = VK_BLEND_FACTOR_ONE;
		}

		radv_blend_check_commutativity(&blend, eqRGB, srcRGB, dstRGB,
					       0x7 << (4 * i));
		radv_blend_check_commutativity(&blend, eqA, srcA, dstA,
					       0x8 << (4 * i));

		/* Blending optimizations for RB+.
		 * These transformations don't change the behavior.
		 *
		 * First, get rid of DST in the blend factors:
		 *    func(src * DST, dst * 0) ---> func(src * 0, dst * SRC)
		 */
		si_blend_remove_dst(&eqRGB, &srcRGB, &dstRGB,
				    VK_BLEND_FACTOR_DST_COLOR,
				    VK_BLEND_FACTOR_SRC_COLOR);

		si_blend_remove_dst(&eqA, &srcA, &dstA,
				    VK_BLEND_FACTOR_DST_COLOR,
				    VK_BLEND_FACTOR_SRC_COLOR);

		si_blend_remove_dst(&eqA, &srcA, &dstA,
				    VK_BLEND_FACTOR_DST_ALPHA,
				    VK_BLEND_FACTOR_SRC_ALPHA);

		/* Look up the ideal settings from tables. */
		srcRGB_opt = si_translate_blend_opt_factor(srcRGB, false);
		dstRGB_opt = si_translate_blend_opt_factor(dstRGB, false);
		srcA_opt = si_translate_blend_opt_factor(srcA, true);
		dstA_opt = si_translate_blend_opt_factor(dstA, true);

				/* Handle interdependencies. */
		if (si_blend_factor_uses_dst(srcRGB))
			dstRGB_opt = V_028760_BLEND_OPT_PRESERVE_NONE_IGNORE_NONE;
		if (si_blend_factor_uses_dst(srcA))
			dstA_opt = V_028760_BLEND_OPT_PRESERVE_NONE_IGNORE_NONE;

		if (srcRGB == VK_BLEND_FACTOR_SRC_ALPHA_SATURATE &&
		    (dstRGB == VK_BLEND_FACTOR_ZERO ||
		     dstRGB == VK_BLEND_FACTOR_SRC_ALPHA ||
		     dstRGB == VK_BLEND_FACTOR_SRC_ALPHA_SATURATE))
			dstRGB_opt = V_028760_BLEND_OPT_PRESERVE_NONE_IGNORE_A0;

		/* Set the final value. */
		blend.sx_mrt_blend_opt[i] =
			S_028760_COLOR_SRC_OPT(srcRGB_opt) |
			S_028760_COLOR_DST_OPT(dstRGB_opt) |
			S_028760_COLOR_COMB_FCN(si_translate_blend_opt_function(eqRGB)) |
			S_028760_ALPHA_SRC_OPT(srcA_opt) |
			S_028760_ALPHA_DST_OPT(dstA_opt) |
			S_028760_ALPHA_COMB_FCN(si_translate_blend_opt_function(eqA));
		blend_cntl |= S_028780_ENABLE(1);

		blend_cntl |= S_028780_COLOR_COMB_FCN(si_translate_blend_function(eqRGB));
		blend_cntl |= S_028780_COLOR_SRCBLEND(si_translate_blend_factor(srcRGB));
		blend_cntl |= S_028780_COLOR_DESTBLEND(si_translate_blend_factor(dstRGB));
		if (srcA != srcRGB || dstA != dstRGB || eqA != eqRGB) {
			blend_cntl |= S_028780_SEPARATE_ALPHA_BLEND(1);
			blend_cntl |= S_028780_ALPHA_COMB_FCN(si_translate_blend_function(eqA));
			blend_cntl |= S_028780_ALPHA_SRCBLEND(si_translate_blend_factor(srcA));
			blend_cntl |= S_028780_ALPHA_DESTBLEND(si_translate_blend_factor(dstA));
		}
		blend.cb_blend_control[i] = blend_cntl;

		blend.blend_enable_4bit |= 0xfu << (i * 4);

		if (srcRGB == VK_BLEND_FACTOR_SRC_ALPHA ||
		    dstRGB == VK_BLEND_FACTOR_SRC_ALPHA ||
		    srcRGB == VK_BLEND_FACTOR_SRC_ALPHA_SATURATE ||
		    dstRGB == VK_BLEND_FACTOR_SRC_ALPHA_SATURATE ||
		    srcRGB == VK_BLEND_FACTOR_ONE_MINUS_SRC_ALPHA ||
		    dstRGB == VK_BLEND_FACTOR_ONE_MINUS_SRC_ALPHA)
			blend.need_src_alpha |= 1 << i;
	}
	for (i = vkblend->attachmentCount; i < 8; i++) {
		blend.cb_blend_control[i] = 0;
		blend.sx_mrt_blend_opt[i] = S_028760_COLOR_COMB_FCN(V_028760_OPT_COMB_BLEND_DISABLED) | S_028760_ALPHA_COMB_FCN(V_028760_OPT_COMB_BLEND_DISABLED);
	}

	if (pipeline->device->physical_device->has_rbplus) {
		/* Disable RB+ blend optimizations for dual source blending. */
		if (blend.mrt0_is_dual_src) {
			for (i = 0; i < 8; i++) {
				blend.sx_mrt_blend_opt[i] =
					S_028760_COLOR_COMB_FCN(V_028760_OPT_COMB_NONE) |
					S_028760_ALPHA_COMB_FCN(V_028760_OPT_COMB_NONE);
			}
		}

		/* RB+ doesn't work with dual source blending, logic op and
		 * RESOLVE.
		 */
		if (blend.mrt0_is_dual_src || vkblend->logicOpEnable ||
		    mode == V_028808_CB_RESOLVE)
			blend.cb_color_control |= S_028808_DISABLE_DUAL_QUAD(1);
	}

	if (blend.cb_target_mask)
		blend.cb_color_control |= S_028808_MODE(mode);
	else
		blend.cb_color_control |= S_028808_MODE(V_028808_CB_DISABLE);

	radv_pipeline_compute_spi_color_formats(pipeline, pCreateInfo, &blend);
	return blend;
}

static uint32_t si_translate_stencil_op(enum VkStencilOp op)
{
	switch (op) {
	case VK_STENCIL_OP_KEEP:
		return V_02842C_STENCIL_KEEP;
	case VK_STENCIL_OP_ZERO:
		return V_02842C_STENCIL_ZERO;
	case VK_STENCIL_OP_REPLACE:
		return V_02842C_STENCIL_REPLACE_TEST;
	case VK_STENCIL_OP_INCREMENT_AND_CLAMP:
		return V_02842C_STENCIL_ADD_CLAMP;
	case VK_STENCIL_OP_DECREMENT_AND_CLAMP:
		return V_02842C_STENCIL_SUB_CLAMP;
	case VK_STENCIL_OP_INVERT:
		return V_02842C_STENCIL_INVERT;
	case VK_STENCIL_OP_INCREMENT_AND_WRAP:
		return V_02842C_STENCIL_ADD_WRAP;
	case VK_STENCIL_OP_DECREMENT_AND_WRAP:
		return V_02842C_STENCIL_SUB_WRAP;
	default:
		return 0;
	}
}

static uint32_t si_translate_fill(VkPolygonMode func)
{
	switch(func) {
	case VK_POLYGON_MODE_FILL:
		return V_028814_X_DRAW_TRIANGLES;
	case VK_POLYGON_MODE_LINE:
		return V_028814_X_DRAW_LINES;
	case VK_POLYGON_MODE_POINT:
		return V_028814_X_DRAW_POINTS;
	default:
		assert(0);
		return V_028814_X_DRAW_POINTS;
	}
}

static uint8_t radv_pipeline_get_ps_iter_samples(const VkPipelineMultisampleStateCreateInfo *vkms)
{
	uint32_t num_samples = vkms->rasterizationSamples;
	uint32_t ps_iter_samples = 1;

	if (vkms->sampleShadingEnable) {
		ps_iter_samples = ceil(vkms->minSampleShading * num_samples);
		ps_iter_samples = util_next_power_of_two(ps_iter_samples);
	}
	return ps_iter_samples;
}

static bool
radv_is_depth_write_enabled(const VkPipelineDepthStencilStateCreateInfo *pCreateInfo)
{
	return pCreateInfo->depthTestEnable &&
	       pCreateInfo->depthWriteEnable &&
	       pCreateInfo->depthCompareOp != VK_COMPARE_OP_NEVER;
}

static bool
radv_writes_stencil(const VkStencilOpState *state)
{
	return state->writeMask &&
	       (state->failOp != VK_STENCIL_OP_KEEP ||
		state->passOp != VK_STENCIL_OP_KEEP ||
		state->depthFailOp != VK_STENCIL_OP_KEEP);
}

static bool
radv_is_stencil_write_enabled(const VkPipelineDepthStencilStateCreateInfo *pCreateInfo)
{
	return pCreateInfo->stencilTestEnable &&
	       (radv_writes_stencil(&pCreateInfo->front) ||
		radv_writes_stencil(&pCreateInfo->back));
}

static bool
radv_is_ds_write_enabled(const VkPipelineDepthStencilStateCreateInfo *pCreateInfo)
{
	return radv_is_depth_write_enabled(pCreateInfo) ||
	       radv_is_stencil_write_enabled(pCreateInfo);
}

static bool
radv_order_invariant_stencil_op(VkStencilOp op)
{
	/* REPLACE is normally order invariant, except when the stencil
	 * reference value is written by the fragment shader. Tracking this
	 * interaction does not seem worth the effort, so be conservative.
	 */
	return op != VK_STENCIL_OP_INCREMENT_AND_CLAMP &&
	       op != VK_STENCIL_OP_DECREMENT_AND_CLAMP &&
	       op != VK_STENCIL_OP_REPLACE;
}

static bool
radv_order_invariant_stencil_state(const VkStencilOpState *state)
{
	/* Compute whether, assuming Z writes are disabled, this stencil state
	 * is order invariant in the sense that the set of passing fragments as
	 * well as the final stencil buffer result does not depend on the order
	 * of fragments.
	 */
	return !state->writeMask ||
	       /* The following assumes that Z writes are disabled. */
	       (state->compareOp == VK_COMPARE_OP_ALWAYS &&
		radv_order_invariant_stencil_op(state->passOp) &&
		radv_order_invariant_stencil_op(state->depthFailOp)) ||
	       (state->compareOp == VK_COMPARE_OP_NEVER &&
		radv_order_invariant_stencil_op(state->failOp));
}

static bool
radv_pipeline_out_of_order_rast(struct radv_pipeline *pipeline,
				struct radv_blend_state *blend,
				const VkGraphicsPipelineCreateInfo *pCreateInfo)
{
	RADV_FROM_HANDLE(radv_render_pass, pass, pCreateInfo->renderPass);
	struct radv_subpass *subpass = pass->subpasses + pCreateInfo->subpass;
	unsigned colormask = blend->cb_target_enabled_4bit;

	if (!pipeline->device->physical_device->out_of_order_rast_allowed)
		return false;

	/* Be conservative if a logic operation is enabled with color buffers. */
	if (colormask && pCreateInfo->pColorBlendState->logicOpEnable)
		return false;

	/* Default depth/stencil invariance when no attachment is bound. */
	struct radv_dsa_order_invariance dsa_order_invariant = {
		.zs = true, .pass_set = true
	};

	if (pCreateInfo->pDepthStencilState &&
	    subpass->depth_stencil_attachment.attachment != VK_ATTACHMENT_UNUSED) {
		const VkPipelineDepthStencilStateCreateInfo *vkds =
			pCreateInfo->pDepthStencilState;
		struct radv_render_pass_attachment *attachment =
			pass->attachments + subpass->depth_stencil_attachment.attachment;
		bool has_stencil = vk_format_is_stencil(attachment->format);
		struct radv_dsa_order_invariance order_invariance[2];
		struct radv_shader_variant *ps =
			pipeline->shaders[MESA_SHADER_FRAGMENT];

		/* Compute depth/stencil order invariance in order to know if
		 * it's safe to enable out-of-order.
		 */
		bool zfunc_is_ordered =
			vkds->depthCompareOp == VK_COMPARE_OP_NEVER ||
			vkds->depthCompareOp == VK_COMPARE_OP_LESS ||
			vkds->depthCompareOp == VK_COMPARE_OP_LESS_OR_EQUAL ||
			vkds->depthCompareOp == VK_COMPARE_OP_GREATER ||
			vkds->depthCompareOp == VK_COMPARE_OP_GREATER_OR_EQUAL;

		bool nozwrite_and_order_invariant_stencil =
			!radv_is_ds_write_enabled(vkds) ||
			(!radv_is_depth_write_enabled(vkds) &&
			 radv_order_invariant_stencil_state(&vkds->front) &&
			 radv_order_invariant_stencil_state(&vkds->back));

		order_invariance[1].zs =
			nozwrite_and_order_invariant_stencil ||
			(!radv_is_stencil_write_enabled(vkds) &&
			 zfunc_is_ordered);
		order_invariance[0].zs =
			!radv_is_depth_write_enabled(vkds) || zfunc_is_ordered;

		order_invariance[1].pass_set =
			nozwrite_and_order_invariant_stencil ||
			(!radv_is_stencil_write_enabled(vkds) &&
			 (vkds->depthCompareOp == VK_COMPARE_OP_ALWAYS ||
			  vkds->depthCompareOp == VK_COMPARE_OP_NEVER));
		order_invariance[0].pass_set =
			!radv_is_depth_write_enabled(vkds) ||
			(vkds->depthCompareOp == VK_COMPARE_OP_ALWAYS ||
			 vkds->depthCompareOp == VK_COMPARE_OP_NEVER);

		dsa_order_invariant = order_invariance[has_stencil];
		if (!dsa_order_invariant.zs)
			return false;

		/* The set of PS invocations is always order invariant,
		 * except when early Z/S tests are requested.
		 */
		if (ps &&
		    ps->info.info.ps.writes_memory &&
		    ps->info.fs.early_fragment_test &&
		    !dsa_order_invariant.pass_set)
			return false;

		/* Determine if out-of-order rasterization should be disabled
		 * when occlusion queries are used.
		 */
		pipeline->graphics.disable_out_of_order_rast_for_occlusion =
			!dsa_order_invariant.pass_set;
	}

	/* No color buffers are enabled for writing. */
	if (!colormask)
		return true;

	unsigned blendmask = colormask & blend->blend_enable_4bit;

	if (blendmask) {
		/* Only commutative blending. */
		if (blendmask & ~blend->commutative_4bit)
			return false;

		if (!dsa_order_invariant.pass_set)
			return false;
	}

	if (colormask & ~blendmask)
		return false;

	return true;
}

static uint8_t radv_pipeline_get_ps_iter_samples(const VkPipelineMultisampleStateCreateInfo *vkms)
{
	uint32_t num_samples = vkms->rasterizationSamples;
	uint32_t ps_iter_samples = 1;

	if (vkms->sampleShadingEnable) {
		ps_iter_samples = ceil(vkms->minSampleShading * num_samples);
		ps_iter_samples = util_next_power_of_two(ps_iter_samples);
	}
	return ps_iter_samples;
}

static void
radv_pipeline_init_multisample_state(struct radv_pipeline *pipeline,
				     struct radv_blend_state *blend,
				     const VkGraphicsPipelineCreateInfo *pCreateInfo)
{
	const VkPipelineMultisampleStateCreateInfo *vkms = pCreateInfo->pMultisampleState;
	struct radv_multisample_state *ms = &pipeline->graphics.ms;
	unsigned num_tile_pipes = pipeline->device->physical_device->rad_info.num_tile_pipes;
	bool out_of_order_rast = false;
	int ps_iter_samples = 1;
	uint32_t mask = 0xffff;

	if (vkms)
		ms->num_samples = vkms->rasterizationSamples;
	else
		ms->num_samples = 1;

	if (vkms)
		ps_iter_samples = radv_pipeline_get_ps_iter_samples(vkms);
	if (vkms && !vkms->sampleShadingEnable && pipeline->shaders[MESA_SHADER_FRAGMENT]->info.info.ps.force_persample) {
		ps_iter_samples = ms->num_samples;
	}

	const struct VkPipelineRasterizationStateRasterizationOrderAMD *raster_order =
		vk_find_struct_const(pCreateInfo->pRasterizationState->pNext, PIPELINE_RASTERIZATION_STATE_RASTERIZATION_ORDER_AMD);
	if (raster_order && raster_order->rasterizationOrder == VK_RASTERIZATION_ORDER_RELAXED_AMD) {
		/* Out-of-order rasterization is explicitly enabled by the
		 * application.
		 */
		out_of_order_rast = true;
	} else {
		/* Determine if the driver can enable out-of-order
		 * rasterization internally.
		 */
		out_of_order_rast =
			radv_pipeline_out_of_order_rast(pipeline, blend, pCreateInfo);
	}

	ms->pa_sc_line_cntl = S_028BDC_DX10_DIAMOND_TEST_ENA(1);
	ms->pa_sc_aa_config = 0;
	ms->db_eqaa = S_028804_HIGH_QUALITY_INTERSECTIONS(1) |
		      S_028804_INCOHERENT_EQAA_READS(1) |
		      S_028804_INTERPOLATE_COMP_Z(1) |
		      S_028804_STATIC_ANCHOR_ASSOCIATIONS(1);
	ms->pa_sc_mode_cntl_1 =
		S_028A4C_WALK_FENCE_ENABLE(1) | //TODO linear dst fixes
		S_028A4C_WALK_FENCE_SIZE(num_tile_pipes == 2 ? 2 : 3) |
		S_028A4C_OUT_OF_ORDER_PRIMITIVE_ENABLE(out_of_order_rast) |
		S_028A4C_OUT_OF_ORDER_WATER_MARK(0x7) |
		/* always 1: */
		S_028A4C_WALK_ALIGN8_PRIM_FITS_ST(1) |
		S_028A4C_SUPERTILE_WALK_ORDER_ENABLE(1) |
		S_028A4C_TILE_WALK_ORDER_ENABLE(1) |
		S_028A4C_MULTI_SHADER_ENGINE_PRIM_DISCARD_ENABLE(1) |
		S_028A4C_FORCE_EOV_CNTDWN_ENABLE(1) |
		S_028A4C_FORCE_EOV_REZ_ENABLE(1);
	ms->pa_sc_mode_cntl_0 = S_028A48_ALTERNATE_RBS_PER_TILE(pipeline->device->physical_device->rad_info.chip_class >= GFX9) |
	                        S_028A48_VPORT_SCISSOR_ENABLE(1);

	if (ms->num_samples > 1) {
		unsigned log_samples = util_logbase2(ms->num_samples);
		unsigned log_ps_iter_samples = util_logbase2(ps_iter_samples);
		ms->pa_sc_mode_cntl_0 |= S_028A48_MSAA_ENABLE(1);
		ms->pa_sc_line_cntl |= S_028BDC_EXPAND_LINE_WIDTH(1); /* CM_R_028BDC_PA_SC_LINE_CNTL */
		ms->db_eqaa |= S_028804_MAX_ANCHOR_SAMPLES(log_samples) |
			S_028804_PS_ITER_SAMPLES(log_ps_iter_samples) |
			S_028804_MASK_EXPORT_NUM_SAMPLES(log_samples) |
			S_028804_ALPHA_TO_MASK_NUM_SAMPLES(log_samples);
		ms->pa_sc_aa_config |= S_028BE0_MSAA_NUM_SAMPLES(log_samples) |
			S_028BE0_MAX_SAMPLE_DIST(radv_cayman_get_maxdist(log_samples)) |
			S_028BE0_MSAA_EXPOSED_SAMPLES(log_samples); /* CM_R_028BE0_PA_SC_AA_CONFIG */
		ms->pa_sc_mode_cntl_1 |= S_028A4C_PS_ITER_SAMPLE(ps_iter_samples > 1);
		if (ps_iter_samples > 1)
			pipeline->graphics.spi_baryc_cntl |= S_0286E0_POS_FLOAT_LOCATION(2);
<<<<<<< HEAD
	}

	const struct VkPipelineRasterizationStateRasterizationOrderAMD *raster_order =
		vk_find_struct_const(pCreateInfo->pRasterizationState->pNext, PIPELINE_RASTERIZATION_STATE_RASTERIZATION_ORDER_AMD);
	if (raster_order && raster_order->rasterizationOrder == VK_RASTERIZATION_ORDER_RELAXED_AMD) {
		ms->pa_sc_mode_cntl_1 |= S_028A4C_OUT_OF_ORDER_PRIMITIVE_ENABLE(1) |
					S_028A4C_OUT_OF_ORDER_WATER_MARK(0x7);
=======
>>>>>>> f163900f
	}

	if (vkms && vkms->pSampleMask) {
		mask = vkms->pSampleMask[0] & 0xffff;
	}

	ms->pa_sc_aa_mask[0] = mask | (mask << 16);
	ms->pa_sc_aa_mask[1] = mask | (mask << 16);
}

static bool
radv_prim_can_use_guardband(enum VkPrimitiveTopology topology)
{
	switch (topology) {
	case VK_PRIMITIVE_TOPOLOGY_POINT_LIST:
	case VK_PRIMITIVE_TOPOLOGY_LINE_LIST:
	case VK_PRIMITIVE_TOPOLOGY_LINE_STRIP:
	case VK_PRIMITIVE_TOPOLOGY_LINE_LIST_WITH_ADJACENCY:
	case VK_PRIMITIVE_TOPOLOGY_LINE_STRIP_WITH_ADJACENCY:
		return false;
	case VK_PRIMITIVE_TOPOLOGY_TRIANGLE_LIST:
	case VK_PRIMITIVE_TOPOLOGY_TRIANGLE_STRIP:
	case VK_PRIMITIVE_TOPOLOGY_TRIANGLE_FAN:
	case VK_PRIMITIVE_TOPOLOGY_TRIANGLE_LIST_WITH_ADJACENCY:
	case VK_PRIMITIVE_TOPOLOGY_TRIANGLE_STRIP_WITH_ADJACENCY:
	case VK_PRIMITIVE_TOPOLOGY_PATCH_LIST:
		return true;
	default:
		unreachable("unhandled primitive type");
	}
}

static uint32_t
si_translate_prim(enum VkPrimitiveTopology topology)
{
	switch (topology) {
	case VK_PRIMITIVE_TOPOLOGY_POINT_LIST:
		return V_008958_DI_PT_POINTLIST;
	case VK_PRIMITIVE_TOPOLOGY_LINE_LIST:
		return V_008958_DI_PT_LINELIST;
	case VK_PRIMITIVE_TOPOLOGY_LINE_STRIP:
		return V_008958_DI_PT_LINESTRIP;
	case VK_PRIMITIVE_TOPOLOGY_TRIANGLE_LIST:
		return V_008958_DI_PT_TRILIST;
	case VK_PRIMITIVE_TOPOLOGY_TRIANGLE_STRIP:
		return V_008958_DI_PT_TRISTRIP;
	case VK_PRIMITIVE_TOPOLOGY_TRIANGLE_FAN:
		return V_008958_DI_PT_TRIFAN;
	case VK_PRIMITIVE_TOPOLOGY_LINE_LIST_WITH_ADJACENCY:
		return V_008958_DI_PT_LINELIST_ADJ;
	case VK_PRIMITIVE_TOPOLOGY_LINE_STRIP_WITH_ADJACENCY:
		return V_008958_DI_PT_LINESTRIP_ADJ;
	case VK_PRIMITIVE_TOPOLOGY_TRIANGLE_LIST_WITH_ADJACENCY:
		return V_008958_DI_PT_TRILIST_ADJ;
	case VK_PRIMITIVE_TOPOLOGY_TRIANGLE_STRIP_WITH_ADJACENCY:
		return V_008958_DI_PT_TRISTRIP_ADJ;
	case VK_PRIMITIVE_TOPOLOGY_PATCH_LIST:
		return V_008958_DI_PT_PATCH;
	default:
		assert(0);
		return 0;
	}
}

static uint32_t
si_conv_gl_prim_to_gs_out(unsigned gl_prim)
{
	switch (gl_prim) {
	case 0: /* GL_POINTS */
		return V_028A6C_OUTPRIM_TYPE_POINTLIST;
	case 1: /* GL_LINES */
	case 3: /* GL_LINE_STRIP */
	case 0xA: /* GL_LINE_STRIP_ADJACENCY_ARB */
	case 0x8E7A: /* GL_ISOLINES */
		return V_028A6C_OUTPRIM_TYPE_LINESTRIP;

	case 4: /* GL_TRIANGLES */
	case 0xc: /* GL_TRIANGLES_ADJACENCY_ARB */
	case 5: /* GL_TRIANGLE_STRIP */
	case 7: /* GL_QUADS */
		return V_028A6C_OUTPRIM_TYPE_TRISTRIP;
	default:
		assert(0);
		return 0;
	}
}

static uint32_t
si_conv_prim_to_gs_out(enum VkPrimitiveTopology topology)
{
	switch (topology) {
	case VK_PRIMITIVE_TOPOLOGY_POINT_LIST:
	case VK_PRIMITIVE_TOPOLOGY_PATCH_LIST:
		return V_028A6C_OUTPRIM_TYPE_POINTLIST;
	case VK_PRIMITIVE_TOPOLOGY_LINE_LIST:
	case VK_PRIMITIVE_TOPOLOGY_LINE_STRIP:
	case VK_PRIMITIVE_TOPOLOGY_LINE_LIST_WITH_ADJACENCY:
	case VK_PRIMITIVE_TOPOLOGY_LINE_STRIP_WITH_ADJACENCY:
		return V_028A6C_OUTPRIM_TYPE_LINESTRIP;
	case VK_PRIMITIVE_TOPOLOGY_TRIANGLE_LIST:
	case VK_PRIMITIVE_TOPOLOGY_TRIANGLE_STRIP:
	case VK_PRIMITIVE_TOPOLOGY_TRIANGLE_FAN:
	case VK_PRIMITIVE_TOPOLOGY_TRIANGLE_LIST_WITH_ADJACENCY:
	case VK_PRIMITIVE_TOPOLOGY_TRIANGLE_STRIP_WITH_ADJACENCY:
		return V_028A6C_OUTPRIM_TYPE_TRISTRIP;
	default:
		assert(0);
		return 0;
	}
}

static unsigned si_map_swizzle(unsigned swizzle)
{
	switch (swizzle) {
	case VK_SWIZZLE_Y:
		return V_008F0C_SQ_SEL_Y;
	case VK_SWIZZLE_Z:
		return V_008F0C_SQ_SEL_Z;
	case VK_SWIZZLE_W:
		return V_008F0C_SQ_SEL_W;
	case VK_SWIZZLE_0:
		return V_008F0C_SQ_SEL_0;
	case VK_SWIZZLE_1:
		return V_008F0C_SQ_SEL_1;
	default: /* VK_SWIZZLE_X */
		return V_008F0C_SQ_SEL_X;
	}
}


static unsigned radv_dynamic_state_mask(VkDynamicState state)
{
	switch(state) {
	case VK_DYNAMIC_STATE_VIEWPORT:
		return RADV_DYNAMIC_VIEWPORT;
	case VK_DYNAMIC_STATE_SCISSOR:
		return RADV_DYNAMIC_SCISSOR;
	case VK_DYNAMIC_STATE_LINE_WIDTH:
		return RADV_DYNAMIC_LINE_WIDTH;
	case VK_DYNAMIC_STATE_DEPTH_BIAS:
		return RADV_DYNAMIC_DEPTH_BIAS;
	case VK_DYNAMIC_STATE_BLEND_CONSTANTS:
		return RADV_DYNAMIC_BLEND_CONSTANTS;
	case VK_DYNAMIC_STATE_DEPTH_BOUNDS:
		return RADV_DYNAMIC_DEPTH_BOUNDS;
	case VK_DYNAMIC_STATE_STENCIL_COMPARE_MASK:
		return RADV_DYNAMIC_STENCIL_COMPARE_MASK;
	case VK_DYNAMIC_STATE_STENCIL_WRITE_MASK:
		return RADV_DYNAMIC_STENCIL_WRITE_MASK;
	case VK_DYNAMIC_STATE_STENCIL_REFERENCE:
		return RADV_DYNAMIC_STENCIL_REFERENCE;
	case VK_DYNAMIC_STATE_DISCARD_RECTANGLE_EXT:
		return RADV_DYNAMIC_DISCARD_RECTANGLE;
	default:
		unreachable("Unhandled dynamic state");
	}
}

static uint32_t radv_pipeline_needed_dynamic_state(const VkGraphicsPipelineCreateInfo *pCreateInfo)
{
	uint32_t states = RADV_DYNAMIC_ALL;

	/* If rasterization is disabled we do not care about any of the dynamic states,
	 * since they are all rasterization related only. */
	if (pCreateInfo->pRasterizationState->rasterizerDiscardEnable)
		return 0;

	if (!pCreateInfo->pRasterizationState->depthBiasEnable)
		states &= ~RADV_DYNAMIC_DEPTH_BIAS;

	if (!pCreateInfo->pDepthStencilState ||
	    !pCreateInfo->pDepthStencilState->depthBoundsTestEnable)
		states &= ~RADV_DYNAMIC_DEPTH_BOUNDS;

	if (!pCreateInfo->pDepthStencilState ||
	    !pCreateInfo->pDepthStencilState->stencilTestEnable)
		states &= ~(RADV_DYNAMIC_STENCIL_COMPARE_MASK |
		            RADV_DYNAMIC_STENCIL_WRITE_MASK |
		            RADV_DYNAMIC_STENCIL_REFERENCE);

	if (!vk_find_struct_const(pCreateInfo->pNext, PIPELINE_DISCARD_RECTANGLE_STATE_CREATE_INFO_EXT))
		states &= ~RADV_DYNAMIC_DISCARD_RECTANGLE;

	/* TODO: blend constants & line width. */

	return states;
}


static void
radv_pipeline_init_dynamic_state(struct radv_pipeline *pipeline,
				 const VkGraphicsPipelineCreateInfo *pCreateInfo)
{
	uint32_t needed_states = radv_pipeline_needed_dynamic_state(pCreateInfo);
	uint32_t states = needed_states;
	RADV_FROM_HANDLE(radv_render_pass, pass, pCreateInfo->renderPass);
	struct radv_subpass *subpass = &pass->subpasses[pCreateInfo->subpass];

	pipeline->dynamic_state = default_dynamic_state;
	pipeline->graphics.needed_dynamic_state = needed_states;

	if (pCreateInfo->pDynamicState) {
		/* Remove all of the states that are marked as dynamic */
		uint32_t count = pCreateInfo->pDynamicState->dynamicStateCount;
		for (uint32_t s = 0; s < count; s++)
			states &= ~radv_dynamic_state_mask(pCreateInfo->pDynamicState->pDynamicStates[s]);
	}

	struct radv_dynamic_state *dynamic = &pipeline->dynamic_state;

	if (needed_states & RADV_DYNAMIC_VIEWPORT) {
		assert(pCreateInfo->pViewportState);

		dynamic->viewport.count = pCreateInfo->pViewportState->viewportCount;
		if (states & RADV_DYNAMIC_VIEWPORT) {
			typed_memcpy(dynamic->viewport.viewports,
			             pCreateInfo->pViewportState->pViewports,
			             pCreateInfo->pViewportState->viewportCount);
		}
	}

	if (needed_states & RADV_DYNAMIC_SCISSOR) {
		dynamic->scissor.count = pCreateInfo->pViewportState->scissorCount;
		if (states & RADV_DYNAMIC_SCISSOR) {
			typed_memcpy(dynamic->scissor.scissors,
			             pCreateInfo->pViewportState->pScissors,
			             pCreateInfo->pViewportState->scissorCount);
		}
	}

	if (states & RADV_DYNAMIC_LINE_WIDTH) {
		assert(pCreateInfo->pRasterizationState);
		dynamic->line_width = pCreateInfo->pRasterizationState->lineWidth;
	}

	if (states & RADV_DYNAMIC_DEPTH_BIAS) {
		assert(pCreateInfo->pRasterizationState);
		dynamic->depth_bias.bias =
			pCreateInfo->pRasterizationState->depthBiasConstantFactor;
		dynamic->depth_bias.clamp =
			pCreateInfo->pRasterizationState->depthBiasClamp;
		dynamic->depth_bias.slope =
			pCreateInfo->pRasterizationState->depthBiasSlopeFactor;
	}

	/* Section 9.2 of the Vulkan 1.0.15 spec says:
	 *
	 *    pColorBlendState is [...] NULL if the pipeline has rasterization
	 *    disabled or if the subpass of the render pass the pipeline is
	 *    created against does not use any color attachments.
	 */
	bool uses_color_att = false;
	for (unsigned i = 0; i < subpass->color_count; ++i) {
		if (subpass->color_attachments[i].attachment != VK_ATTACHMENT_UNUSED) {
			uses_color_att = true;
			break;
		}
	}

	if (uses_color_att && states & RADV_DYNAMIC_BLEND_CONSTANTS) {
		assert(pCreateInfo->pColorBlendState);
		typed_memcpy(dynamic->blend_constants,
			     pCreateInfo->pColorBlendState->blendConstants, 4);
	}

	/* If there is no depthstencil attachment, then don't read
	 * pDepthStencilState. The Vulkan spec states that pDepthStencilState may
	 * be NULL in this case. Even if pDepthStencilState is non-NULL, there is
	 * no need to override the depthstencil defaults in
	 * radv_pipeline::dynamic_state when there is no depthstencil attachment.
	 *
	 * Section 9.2 of the Vulkan 1.0.15 spec says:
	 *
	 *    pDepthStencilState is [...] NULL if the pipeline has rasterization
	 *    disabled or if the subpass of the render pass the pipeline is created
	 *    against does not use a depth/stencil attachment.
	 */
	if (needed_states &&
	    subpass->depth_stencil_attachment.attachment != VK_ATTACHMENT_UNUSED) {
		assert(pCreateInfo->pDepthStencilState);

		if (states & RADV_DYNAMIC_DEPTH_BOUNDS) {
			dynamic->depth_bounds.min =
				pCreateInfo->pDepthStencilState->minDepthBounds;
			dynamic->depth_bounds.max =
				pCreateInfo->pDepthStencilState->maxDepthBounds;
		}

		if (states & RADV_DYNAMIC_STENCIL_COMPARE_MASK) {
			dynamic->stencil_compare_mask.front =
				pCreateInfo->pDepthStencilState->front.compareMask;
			dynamic->stencil_compare_mask.back =
				pCreateInfo->pDepthStencilState->back.compareMask;
		}

		if (states & RADV_DYNAMIC_STENCIL_WRITE_MASK) {
			dynamic->stencil_write_mask.front =
				pCreateInfo->pDepthStencilState->front.writeMask;
			dynamic->stencil_write_mask.back =
				pCreateInfo->pDepthStencilState->back.writeMask;
		}

		if (states & RADV_DYNAMIC_STENCIL_REFERENCE) {
			dynamic->stencil_reference.front =
				pCreateInfo->pDepthStencilState->front.reference;
			dynamic->stencil_reference.back =
				pCreateInfo->pDepthStencilState->back.reference;
		}
	}

	const  VkPipelineDiscardRectangleStateCreateInfoEXT *discard_rectangle_info =
			vk_find_struct_const(pCreateInfo->pNext, PIPELINE_DISCARD_RECTANGLE_STATE_CREATE_INFO_EXT);
	if (states & RADV_DYNAMIC_DISCARD_RECTANGLE) {
		dynamic->discard_rectangle.count = discard_rectangle_info->discardRectangleCount;
		typed_memcpy(dynamic->discard_rectangle.rectangles,
		             discard_rectangle_info->pDiscardRectangles,
		             discard_rectangle_info->discardRectangleCount);
	}

	pipeline->dynamic_state.mask = states;
}

static struct radv_gs_state
calculate_gs_info(const VkGraphicsPipelineCreateInfo *pCreateInfo,
                       const struct radv_pipeline *pipeline)
{
	struct radv_gs_state gs = {0};
	struct radv_shader_variant_info *gs_info = &pipeline->shaders[MESA_SHADER_GEOMETRY]->info;
	struct radv_es_output_info *es_info;
	if (pipeline->device->physical_device->rad_info.chip_class >= GFX9)
		es_info = radv_pipeline_has_tess(pipeline) ? &gs_info->tes.es_info : &gs_info->vs.es_info;
	else
		es_info = radv_pipeline_has_tess(pipeline) ?
			&pipeline->shaders[MESA_SHADER_TESS_EVAL]->info.tes.es_info :
			&pipeline->shaders[MESA_SHADER_VERTEX]->info.vs.es_info;

	unsigned gs_num_invocations = MAX2(gs_info->gs.invocations, 1);
	bool uses_adjacency;
	switch(pCreateInfo->pInputAssemblyState->topology) {
	case VK_PRIMITIVE_TOPOLOGY_LINE_LIST_WITH_ADJACENCY:
	case VK_PRIMITIVE_TOPOLOGY_LINE_STRIP_WITH_ADJACENCY:
	case VK_PRIMITIVE_TOPOLOGY_TRIANGLE_LIST_WITH_ADJACENCY:
	case VK_PRIMITIVE_TOPOLOGY_TRIANGLE_STRIP_WITH_ADJACENCY:
		uses_adjacency = true;
		break;
	default:
		uses_adjacency = false;
		break;
	}

	/* All these are in dwords: */
	/* We can't allow using the whole LDS, because GS waves compete with
	 * other shader stages for LDS space. */
	const unsigned max_lds_size = 8 * 1024;
	const unsigned esgs_itemsize = es_info->esgs_itemsize / 4;
	unsigned esgs_lds_size;

	/* All these are per subgroup: */
	const unsigned max_out_prims = 32 * 1024;
	const unsigned max_es_verts = 255;
	const unsigned ideal_gs_prims = 64;
	unsigned max_gs_prims, gs_prims;
	unsigned min_es_verts, es_verts, worst_case_es_verts;

	if (uses_adjacency || gs_num_invocations > 1)
		max_gs_prims = 127 / gs_num_invocations;
	else
		max_gs_prims = 255;

	/* MAX_PRIMS_PER_SUBGROUP = gs_prims * max_vert_out * gs_invocations.
	 * Make sure we don't go over the maximum value.
	 */
	if (gs_info->gs.vertices_out > 0) {
		max_gs_prims = MIN2(max_gs_prims,
				    max_out_prims /
				    (gs_info->gs.vertices_out * gs_num_invocations));
	}
	assert(max_gs_prims > 0);

	/* If the primitive has adjacency, halve the number of vertices
	 * that will be reused in multiple primitives.
	 */
	min_es_verts = gs_info->gs.vertices_in / (uses_adjacency ? 2 : 1);

	gs_prims = MIN2(ideal_gs_prims, max_gs_prims);
	worst_case_es_verts = MIN2(min_es_verts * gs_prims, max_es_verts);

	/* Compute ESGS LDS size based on the worst case number of ES vertices
	 * needed to create the target number of GS prims per subgroup.
	 */
	esgs_lds_size = esgs_itemsize * worst_case_es_verts;

	/* If total LDS usage is too big, refactor partitions based on ratio
	 * of ESGS item sizes.
	 */
	if (esgs_lds_size > max_lds_size) {
		/* Our target GS Prims Per Subgroup was too large. Calculate
		 * the maximum number of GS Prims Per Subgroup that will fit
		 * into LDS, capped by the maximum that the hardware can support.
		 */
		gs_prims = MIN2((max_lds_size / (esgs_itemsize * min_es_verts)),
				max_gs_prims);
		assert(gs_prims > 0);
		worst_case_es_verts = MIN2(min_es_verts * gs_prims,
					   max_es_verts);

		esgs_lds_size = esgs_itemsize * worst_case_es_verts;
		assert(esgs_lds_size <= max_lds_size);
	}

	/* Now calculate remaining ESGS information. */
	if (esgs_lds_size)
		es_verts = MIN2(esgs_lds_size / esgs_itemsize, max_es_verts);
	else
		es_verts = max_es_verts;

	/* Vertices for adjacency primitives are not always reused, so restore
	 * it for ES_VERTS_PER_SUBGRP.
	 */
	min_es_verts = gs_info->gs.vertices_in;

	/* For normal primitives, the VGT only checks if they are past the ES
	 * verts per subgroup after allocating a full GS primitive and if they
	 * are, kick off a new subgroup.  But if those additional ES verts are
	 * unique (e.g. not reused) we need to make sure there is enough LDS
	 * space to account for those ES verts beyond ES_VERTS_PER_SUBGRP.
	 */
	es_verts -= min_es_verts - 1;

	uint32_t es_verts_per_subgroup = es_verts;
	uint32_t gs_prims_per_subgroup = gs_prims;
	uint32_t gs_inst_prims_in_subgroup = gs_prims * gs_num_invocations;
	uint32_t max_prims_per_subgroup = gs_inst_prims_in_subgroup * gs_info->gs.vertices_out;
	gs.lds_size = align(esgs_lds_size, 128) / 128;
	gs.vgt_gs_onchip_cntl = S_028A44_ES_VERTS_PER_SUBGRP(es_verts_per_subgroup) |
	                        S_028A44_GS_PRIMS_PER_SUBGRP(gs_prims_per_subgroup) |
	                        S_028A44_GS_INST_PRIMS_IN_SUBGRP(gs_inst_prims_in_subgroup);
	gs.vgt_gs_max_prims_per_subgroup = S_028A94_MAX_PRIMS_PER_SUBGROUP(max_prims_per_subgroup);
	gs.vgt_esgs_ring_itemsize  = esgs_itemsize;
	assert(max_prims_per_subgroup <= max_out_prims);

	return gs;
}

static void
calculate_gs_ring_sizes(struct radv_pipeline *pipeline, const struct radv_gs_state *gs)
{
	struct radv_device *device = pipeline->device;
	unsigned num_se = device->physical_device->rad_info.max_se;
	unsigned wave_size = 64;
	unsigned max_gs_waves = 32 * num_se; /* max 32 per SE on GCN */
	/* On SI-CI, the value comes from VGT_GS_VERTEX_REUSE = 16.
	 * On VI+, the value comes from VGT_VERTEX_REUSE_BLOCK_CNTL = 30 (+2).
	 */
	unsigned gs_vertex_reuse =
		(device->physical_device->rad_info.chip_class >= VI ? 32 : 16) * num_se;
	unsigned alignment = 256 * num_se;
	/* The maximum size is 63.999 MB per SE. */
	unsigned max_size = ((unsigned)(63.999 * 1024 * 1024) & ~255) * num_se;
	struct radv_shader_variant_info *gs_info = &pipeline->shaders[MESA_SHADER_GEOMETRY]->info;

	/* Calculate the minimum size. */
	unsigned min_esgs_ring_size = align(gs->vgt_esgs_ring_itemsize * 4 * gs_vertex_reuse *
					    wave_size, alignment);
	/* These are recommended sizes, not minimum sizes. */
	unsigned esgs_ring_size = max_gs_waves * 2 * wave_size *
		gs->vgt_esgs_ring_itemsize * 4 * gs_info->gs.vertices_in;
	unsigned gsvs_ring_size = max_gs_waves * 2 * wave_size *
		gs_info->gs.max_gsvs_emit_size;

	min_esgs_ring_size = align(min_esgs_ring_size, alignment);
	esgs_ring_size = align(esgs_ring_size, alignment);
	gsvs_ring_size = align(gsvs_ring_size, alignment);

	if (pipeline->device->physical_device->rad_info.chip_class <= VI)
		pipeline->graphics.esgs_ring_size = CLAMP(esgs_ring_size, min_esgs_ring_size, max_size);

	pipeline->graphics.gsvs_ring_size = MIN2(gsvs_ring_size, max_size);
}

static void si_multiwave_lds_size_workaround(struct radv_device *device,
					     unsigned *lds_size)
{
	/* If tessellation is all offchip and on-chip GS isn't used, this
	 * workaround is not needed.
	 */
	return;

	/* SPI barrier management bug:
	 *   Make sure we have at least 4k of LDS in use to avoid the bug.
	 *   It applies to workgroup sizes of more than one wavefront.
	 */
	if (device->physical_device->rad_info.family == CHIP_BONAIRE ||
	    device->physical_device->rad_info.family == CHIP_KABINI ||
	    device->physical_device->rad_info.family == CHIP_MULLINS)
		*lds_size = MAX2(*lds_size, 8);
}

struct radv_shader_variant *
radv_get_shader(struct radv_pipeline *pipeline,
		gl_shader_stage stage)
{
	if (stage == MESA_SHADER_VERTEX) {
		if (pipeline->shaders[MESA_SHADER_VERTEX])
			return pipeline->shaders[MESA_SHADER_VERTEX];
		if (pipeline->shaders[MESA_SHADER_TESS_CTRL])
			return pipeline->shaders[MESA_SHADER_TESS_CTRL];
		if (pipeline->shaders[MESA_SHADER_GEOMETRY])
			return pipeline->shaders[MESA_SHADER_GEOMETRY];
	} else if (stage == MESA_SHADER_TESS_EVAL) {
		if (!radv_pipeline_has_tess(pipeline))
			return NULL;
		if (pipeline->shaders[MESA_SHADER_TESS_EVAL])
			return pipeline->shaders[MESA_SHADER_TESS_EVAL];
		if (pipeline->shaders[MESA_SHADER_GEOMETRY])
			return pipeline->shaders[MESA_SHADER_GEOMETRY];
	}
	return pipeline->shaders[stage];
}

static struct radv_tessellation_state
calculate_tess_state(struct radv_pipeline *pipeline,
		     const VkGraphicsPipelineCreateInfo *pCreateInfo)
{
	unsigned num_tcs_input_cp;
	unsigned num_tcs_output_cp;
	unsigned lds_size;
	unsigned num_patches;
	struct radv_tessellation_state tess = {0};

	num_tcs_input_cp = pCreateInfo->pTessellationState->patchControlPoints;
	num_tcs_output_cp = pipeline->shaders[MESA_SHADER_TESS_CTRL]->info.tcs.tcs_vertices_out; //TCS VERTICES OUT
	num_patches = pipeline->shaders[MESA_SHADER_TESS_CTRL]->info.tcs.num_patches;

	lds_size = pipeline->shaders[MESA_SHADER_TESS_CTRL]->info.tcs.lds_size;

	if (pipeline->device->physical_device->rad_info.chip_class >= CIK) {
		assert(lds_size <= 65536);
		lds_size = align(lds_size, 512) / 512;
	} else {
		assert(lds_size <= 32768);
		lds_size = align(lds_size, 256) / 256;
	}
	si_multiwave_lds_size_workaround(pipeline->device, &lds_size);

	tess.lds_size = lds_size;

	tess.ls_hs_config = S_028B58_NUM_PATCHES(num_patches) |
		S_028B58_HS_NUM_INPUT_CP(num_tcs_input_cp) |
		S_028B58_HS_NUM_OUTPUT_CP(num_tcs_output_cp);
	tess.num_patches = num_patches;

	struct radv_shader_variant *tes = radv_get_shader(pipeline, MESA_SHADER_TESS_EVAL);
	unsigned type = 0, partitioning = 0, topology = 0, distribution_mode = 0;

	switch (tes->info.tes.primitive_mode) {
	case GL_TRIANGLES:
		type = V_028B6C_TESS_TRIANGLE;
		break;
	case GL_QUADS:
		type = V_028B6C_TESS_QUAD;
		break;
	case GL_ISOLINES:
		type = V_028B6C_TESS_ISOLINE;
		break;
	}

	switch (tes->info.tes.spacing) {
	case TESS_SPACING_EQUAL:
		partitioning = V_028B6C_PART_INTEGER;
		break;
	case TESS_SPACING_FRACTIONAL_ODD:
		partitioning = V_028B6C_PART_FRAC_ODD;
		break;
	case TESS_SPACING_FRACTIONAL_EVEN:
		partitioning = V_028B6C_PART_FRAC_EVEN;
		break;
	default:
		break;
	}

	bool ccw = tes->info.tes.ccw;
	const VkPipelineTessellationDomainOriginStateCreateInfo *domain_origin_state =
	              vk_find_struct_const(pCreateInfo->pTessellationState,
	                                   PIPELINE_TESSELLATION_DOMAIN_ORIGIN_STATE_CREATE_INFO);

	if (domain_origin_state && domain_origin_state->domainOrigin != VK_TESSELLATION_DOMAIN_ORIGIN_UPPER_LEFT)
		ccw = !ccw;

	if (tes->info.tes.point_mode)
		topology = V_028B6C_OUTPUT_POINT;
	else if (tes->info.tes.primitive_mode == GL_ISOLINES)
		topology = V_028B6C_OUTPUT_LINE;
	else if (ccw)
		topology = V_028B6C_OUTPUT_TRIANGLE_CCW;
	else
		topology = V_028B6C_OUTPUT_TRIANGLE_CW;

	if (pipeline->device->has_distributed_tess) {
		if (pipeline->device->physical_device->rad_info.family == CHIP_FIJI ||
		    pipeline->device->physical_device->rad_info.family >= CHIP_POLARIS10)
			distribution_mode = V_028B6C_DISTRIBUTION_MODE_TRAPEZOIDS;
		else
			distribution_mode = V_028B6C_DISTRIBUTION_MODE_DONUTS;
	} else
		distribution_mode = V_028B6C_DISTRIBUTION_MODE_NO_DIST;

	tess.tf_param = S_028B6C_TYPE(type) |
		S_028B6C_PARTITIONING(partitioning) |
		S_028B6C_TOPOLOGY(topology) |
		S_028B6C_DISTRIBUTION_MODE(distribution_mode);

	return tess;
}

static const struct radv_prim_vertex_count prim_size_table[] = {
	[V_008958_DI_PT_NONE] = {0, 0},
	[V_008958_DI_PT_POINTLIST] = {1, 1},
	[V_008958_DI_PT_LINELIST] = {2, 2},
	[V_008958_DI_PT_LINESTRIP] = {2, 1},
	[V_008958_DI_PT_TRILIST] = {3, 3},
	[V_008958_DI_PT_TRIFAN] = {3, 1},
	[V_008958_DI_PT_TRISTRIP] = {3, 1},
	[V_008958_DI_PT_LINELIST_ADJ] = {4, 4},
	[V_008958_DI_PT_LINESTRIP_ADJ] = {4, 1},
	[V_008958_DI_PT_TRILIST_ADJ] = {6, 6},
	[V_008958_DI_PT_TRISTRIP_ADJ] = {6, 2},
	[V_008958_DI_PT_RECTLIST] = {3, 3},
	[V_008958_DI_PT_LINELOOP] = {2, 1},
	[V_008958_DI_PT_POLYGON] = {3, 1},
	[V_008958_DI_PT_2D_TRI_STRIP] = {0, 0},
};

static const struct radv_vs_output_info *get_vs_output_info(const struct radv_pipeline *pipeline)
{
	if (radv_pipeline_has_gs(pipeline))
		return &pipeline->gs_copy_shader->info.vs.outinfo;
	else if (radv_pipeline_has_tess(pipeline))
		return &pipeline->shaders[MESA_SHADER_TESS_EVAL]->info.tes.outinfo;
	else
		return &pipeline->shaders[MESA_SHADER_VERTEX]->info.vs.outinfo;
}

static void
radv_link_shaders(struct radv_pipeline *pipeline, nir_shader **shaders)
{
	nir_shader* ordered_shaders[MESA_SHADER_STAGES];
	int shader_count = 0;

	if(shaders[MESA_SHADER_FRAGMENT]) {
		ordered_shaders[shader_count++] = shaders[MESA_SHADER_FRAGMENT];
	}
	if(shaders[MESA_SHADER_GEOMETRY]) {
		ordered_shaders[shader_count++] = shaders[MESA_SHADER_GEOMETRY];
	}
	if(shaders[MESA_SHADER_TESS_EVAL]) {
		ordered_shaders[shader_count++] = shaders[MESA_SHADER_TESS_EVAL];
	}
	if(shaders[MESA_SHADER_TESS_CTRL]) {
		ordered_shaders[shader_count++] = shaders[MESA_SHADER_TESS_CTRL];
	}
	if(shaders[MESA_SHADER_VERTEX]) {
		ordered_shaders[shader_count++] = shaders[MESA_SHADER_VERTEX];
	}

	if (shader_count > 1) {
		unsigned first = ordered_shaders[shader_count - 1]->info.stage;
		unsigned last = ordered_shaders[0]->info.stage;

		if (ordered_shaders[0]->info.stage == MESA_SHADER_FRAGMENT &&
		    ordered_shaders[1]->info.has_transform_feedback_varyings)
			nir_link_xfb_varyings(ordered_shaders[1], ordered_shaders[0]);

		for (int i = 0; i < shader_count; ++i)  {
			nir_variable_mode mask = 0;

			if (ordered_shaders[i]->info.stage != first)
				mask = mask | nir_var_shader_in;

			if (ordered_shaders[i]->info.stage != last)
				mask = mask | nir_var_shader_out;

			nir_lower_io_to_scalar_early(ordered_shaders[i], mask);
			radv_optimize_nir(ordered_shaders[i], false, false);
		}
	}

	for (int i = 1; i < shader_count; ++i)  {
		nir_lower_io_arrays_to_elements(ordered_shaders[i],
						ordered_shaders[i - 1]);

		if (nir_link_opt_varyings(ordered_shaders[i],
					  ordered_shaders[i - 1]))
			radv_optimize_nir(ordered_shaders[i - 1], false, false);

		nir_remove_dead_variables(ordered_shaders[i],
					  nir_var_shader_out);
		nir_remove_dead_variables(ordered_shaders[i - 1],
					  nir_var_shader_in);

		bool progress = nir_remove_unused_varyings(ordered_shaders[i],
							   ordered_shaders[i - 1]);

		nir_compact_varyings(ordered_shaders[i],
				     ordered_shaders[i - 1], true);

		if (progress) {
			if (nir_lower_global_vars_to_local(ordered_shaders[i])) {
<<<<<<< HEAD
				radv_lower_indirect_derefs(ordered_shaders[i],
				                           pipeline->device->physical_device);
			}
			radv_optimize_nir(ordered_shaders[i]);

			if (nir_lower_global_vars_to_local(ordered_shaders[i - 1])) {
				radv_lower_indirect_derefs(ordered_shaders[i - 1],
				                           pipeline->device->physical_device);
			}
			radv_optimize_nir(ordered_shaders[i - 1]);
=======
				ac_lower_indirect_derefs(ordered_shaders[i],
				                         pipeline->device->physical_device->rad_info.chip_class);
			}
			radv_optimize_nir(ordered_shaders[i], false, false);

			if (nir_lower_global_vars_to_local(ordered_shaders[i - 1])) {
				ac_lower_indirect_derefs(ordered_shaders[i - 1],
				                         pipeline->device->physical_device->rad_info.chip_class);
			}
			radv_optimize_nir(ordered_shaders[i - 1], false, false);
>>>>>>> f163900f
		}
	}
}


static struct radv_pipeline_key
radv_generate_graphics_pipeline_key(struct radv_pipeline *pipeline,
                                    const VkGraphicsPipelineCreateInfo *pCreateInfo,
                                    const struct radv_blend_state *blend,
                                    bool has_view_index)
{
	const VkPipelineVertexInputStateCreateInfo *input_state =
	                                         pCreateInfo->pVertexInputState;
	const VkPipelineVertexInputDivisorStateCreateInfoEXT *divisor_state =
		vk_find_struct_const(input_state->pNext, PIPELINE_VERTEX_INPUT_DIVISOR_STATE_CREATE_INFO_EXT);

	struct radv_pipeline_key key;
	memset(&key, 0, sizeof(key));

	if (pCreateInfo->flags & VK_PIPELINE_CREATE_DISABLE_OPTIMIZATION_BIT)
		key.optimisations_disabled = 1;

	key.has_multiview_view_index = has_view_index;

	uint32_t binding_input_rate = 0;
	uint32_t instance_rate_divisors[MAX_VERTEX_ATTRIBS];
	for (unsigned i = 0; i < input_state->vertexBindingDescriptionCount; ++i) {
		if (input_state->pVertexBindingDescriptions[i].inputRate) {
			unsigned binding = input_state->pVertexBindingDescriptions[i].binding;
			binding_input_rate |= 1u << binding;
			instance_rate_divisors[binding] = 1;
		}
	}
	if (divisor_state) {
		for (unsigned i = 0; i < divisor_state->vertexBindingDivisorCount; ++i) {
			instance_rate_divisors[divisor_state->pVertexBindingDivisors[i].binding] =
				divisor_state->pVertexBindingDivisors[i].divisor;
		}
	}

	for (unsigned i = 0; i < input_state->vertexAttributeDescriptionCount; ++i) {
		unsigned location = input_state->pVertexAttributeDescriptions[i].location;
		unsigned binding = input_state->pVertexAttributeDescriptions[i].binding;
		if (binding_input_rate & (1u << binding)) {
			key.instance_rate_inputs |= 1u << location;
			key.instance_rate_divisors[location] = instance_rate_divisors[binding];
		}

		if (pipeline->device->physical_device->rad_info.chip_class <= VI &&
		    pipeline->device->physical_device->rad_info.family != CHIP_STONEY) {
			VkFormat format = input_state->pVertexAttributeDescriptions[i].format;
			uint64_t adjust;
			switch(format) {
			case VK_FORMAT_A2R10G10B10_SNORM_PACK32:
			case VK_FORMAT_A2B10G10R10_SNORM_PACK32:
				adjust = RADV_ALPHA_ADJUST_SNORM;
				break;
			case VK_FORMAT_A2R10G10B10_SSCALED_PACK32:
			case VK_FORMAT_A2B10G10R10_SSCALED_PACK32:
				adjust = RADV_ALPHA_ADJUST_SSCALED;
				break;
			case VK_FORMAT_A2R10G10B10_SINT_PACK32:
			case VK_FORMAT_A2B10G10R10_SINT_PACK32:
				adjust = RADV_ALPHA_ADJUST_SINT;
				break;
			default:
				adjust = 0;
				break;
			}
			key.vertex_alpha_adjust |= adjust << (2 * location);
		}

		key.vertex_attribute_provided |= 1 << location;
	}

	if (pCreateInfo->pTessellationState)
		key.tess_input_vertices = pCreateInfo->pTessellationState->patchControlPoints;


	if (pCreateInfo->pMultisampleState &&
	    pCreateInfo->pMultisampleState->rasterizationSamples > 1) {
		uint32_t num_samples = pCreateInfo->pMultisampleState->rasterizationSamples;
		uint32_t ps_iter_samples = radv_pipeline_get_ps_iter_samples(pCreateInfo->pMultisampleState);
<<<<<<< HEAD
		key.multisample = true;
		key.log2_num_samples = util_logbase2(num_samples);
=======
		key.num_samples = num_samples;
>>>>>>> f163900f
		key.log2_ps_iter_samples = util_logbase2(ps_iter_samples);
	}

	key.col_format = blend->spi_shader_col_format;
	if (pipeline->device->physical_device->rad_info.chip_class < VI)
		radv_pipeline_compute_get_int_clamp(pCreateInfo, &key.is_int8, &key.is_int10);

	return key;
}

static void
radv_fill_shader_keys(struct radv_shader_variant_key *keys,
                      const struct radv_pipeline_key *key,
                      nir_shader **nir)
{
	keys[MESA_SHADER_VERTEX].vs.instance_rate_inputs = key->instance_rate_inputs;
	keys[MESA_SHADER_VERTEX].vs.alpha_adjust = key->vertex_alpha_adjust;
	keys[MESA_SHADER_VERTEX].vs.vertex_attribute_provided = key->vertex_attribute_provided;
	for (unsigned i = 0; i < MAX_VERTEX_ATTRIBS; ++i)
		keys[MESA_SHADER_VERTEX].vs.instance_rate_divisors[i] = key->instance_rate_divisors[i];

	if (nir[MESA_SHADER_TESS_CTRL]) {
		keys[MESA_SHADER_VERTEX].vs.as_ls = true;
		keys[MESA_SHADER_TESS_CTRL].tcs.num_inputs = 0;
		keys[MESA_SHADER_TESS_CTRL].tcs.input_vertices = key->tess_input_vertices;
		keys[MESA_SHADER_TESS_CTRL].tcs.primitive_mode = nir[MESA_SHADER_TESS_EVAL]->info.tess.primitive_mode;

		keys[MESA_SHADER_TESS_CTRL].tcs.tes_reads_tess_factors = !!(nir[MESA_SHADER_TESS_EVAL]->info.inputs_read & (VARYING_BIT_TESS_LEVEL_INNER | VARYING_BIT_TESS_LEVEL_OUTER));
	}

	if (nir[MESA_SHADER_GEOMETRY]) {
		if (nir[MESA_SHADER_TESS_CTRL])
			keys[MESA_SHADER_TESS_EVAL].tes.as_es = true;
		else
			keys[MESA_SHADER_VERTEX].vs.as_es = true;
	}

	for(int i = 0; i < MESA_SHADER_STAGES; ++i)
		keys[i].has_multiview_view_index = key->has_multiview_view_index;

	keys[MESA_SHADER_FRAGMENT].fs.col_format = key->col_format;
	keys[MESA_SHADER_FRAGMENT].fs.is_int8 = key->is_int8;
	keys[MESA_SHADER_FRAGMENT].fs.is_int10 = key->is_int10;
	keys[MESA_SHADER_FRAGMENT].fs.log2_ps_iter_samples = key->log2_ps_iter_samples;
<<<<<<< HEAD
	keys[MESA_SHADER_FRAGMENT].fs.log2_num_samples = key->log2_num_samples;
=======
	keys[MESA_SHADER_FRAGMENT].fs.num_samples = key->num_samples;
>>>>>>> f163900f
}

static void
merge_tess_info(struct shader_info *tes_info,
                const struct shader_info *tcs_info)
{
	/* The Vulkan 1.0.38 spec, section 21.1 Tessellator says:
	 *
	 *    "PointMode. Controls generation of points rather than triangles
	 *     or lines. This functionality defaults to disabled, and is
	 *     enabled if either shader stage includes the execution mode.
	 *
	 * and about Triangles, Quads, IsoLines, VertexOrderCw, VertexOrderCcw,
	 * PointMode, SpacingEqual, SpacingFractionalEven, SpacingFractionalOdd,
	 * and OutputVertices, it says:
	 *
	 *    "One mode must be set in at least one of the tessellation
	 *     shader stages."
	 *
	 * So, the fields can be set in either the TCS or TES, but they must
	 * agree if set in both.  Our backend looks at TES, so bitwise-or in
	 * the values from the TCS.
	 */
	assert(tcs_info->tess.tcs_vertices_out == 0 ||
	       tes_info->tess.tcs_vertices_out == 0 ||
	       tcs_info->tess.tcs_vertices_out == tes_info->tess.tcs_vertices_out);
	tes_info->tess.tcs_vertices_out |= tcs_info->tess.tcs_vertices_out;

	assert(tcs_info->tess.spacing == TESS_SPACING_UNSPECIFIED ||
	       tes_info->tess.spacing == TESS_SPACING_UNSPECIFIED ||
	       tcs_info->tess.spacing == tes_info->tess.spacing);
	tes_info->tess.spacing |= tcs_info->tess.spacing;

	assert(tcs_info->tess.primitive_mode == 0 ||
	       tes_info->tess.primitive_mode == 0 ||
	       tcs_info->tess.primitive_mode == tes_info->tess.primitive_mode);
	tes_info->tess.primitive_mode |= tcs_info->tess.primitive_mode;
	tes_info->tess.ccw |= tcs_info->tess.ccw;
	tes_info->tess.point_mode |= tcs_info->tess.point_mode;
}

static
void radv_create_shaders(struct radv_pipeline *pipeline,
                         struct radv_device *device,
                         struct radv_pipeline_cache *cache,
                         const struct radv_pipeline_key *key,
                         const VkPipelineShaderStageCreateInfo **pStages,
                         const VkPipelineCreateFlags flags)
{
	struct radv_shader_module fs_m = {0};
	struct radv_shader_module *modules[MESA_SHADER_STAGES] = { 0, };
	nir_shader *nir[MESA_SHADER_STAGES] = {0};
	void *codes[MESA_SHADER_STAGES] = {0};
	unsigned code_sizes[MESA_SHADER_STAGES] = {0};
	struct radv_shader_variant_key keys[MESA_SHADER_STAGES] = {{{{0}}}};
	unsigned char hash[20], gs_copy_hash[20];

	for (unsigned i = 0; i < MESA_SHADER_STAGES; ++i) {
		if (pStages[i]) {
			modules[i] = radv_shader_module_from_handle(pStages[i]->module);
			if (modules[i]->nir)
				_mesa_sha1_compute(modules[i]->nir->info.name,
				                   strlen(modules[i]->nir->info.name),
				                   modules[i]->sha1);

			pipeline->active_stages |= mesa_to_vk_shader_stage(i);
		}
	}

	radv_hash_shaders(hash, pStages, pipeline->layout, key, get_hash_flags(device));
	memcpy(gs_copy_hash, hash, 20);
	gs_copy_hash[0] ^= 1;

	if (modules[MESA_SHADER_GEOMETRY]) {
		struct radv_shader_variant *variants[MESA_SHADER_STAGES] = {0};
		radv_create_shader_variants_from_pipeline_cache(device, cache, gs_copy_hash, variants);
		pipeline->gs_copy_shader = variants[MESA_SHADER_GEOMETRY];
	}

	if (radv_create_shader_variants_from_pipeline_cache(device, cache, hash, pipeline->shaders) &&
	    (!modules[MESA_SHADER_GEOMETRY] || pipeline->gs_copy_shader)) {
		return;
	}

	if (!modules[MESA_SHADER_FRAGMENT] && !modules[MESA_SHADER_COMPUTE]) {
		nir_builder fs_b;
		nir_builder_init_simple_shader(&fs_b, NULL, MESA_SHADER_FRAGMENT, NULL);
		fs_b.shader->info.name = ralloc_strdup(fs_b.shader, "noop_fs");
		fs_m.nir = fs_b.shader;
		modules[MESA_SHADER_FRAGMENT] = &fs_m;
	}

	for (unsigned i = 0; i < MESA_SHADER_STAGES; ++i) {
		const VkPipelineShaderStageCreateInfo *stage = pStages[i];

		if (!modules[i])
			continue;

		nir[i] = radv_shader_compile_to_nir(device, modules[i],
						    stage ? stage->pName : "main", i,
						    stage ? stage->pSpecializationInfo : NULL,
						    flags);

		/* We don't want to alter meta shaders IR directly so clone it
		 * first.
		 */
		if (nir[i]->info.name) {
			nir[i] = nir_shader_clone(NULL, nir[i]);
		}
	}

	if (nir[MESA_SHADER_TESS_CTRL]) {
		nir_lower_patch_vertices(nir[MESA_SHADER_TESS_EVAL], nir[MESA_SHADER_TESS_CTRL]->info.tess.tcs_vertices_out, NULL);
		merge_tess_info(&nir[MESA_SHADER_TESS_EVAL]->info, &nir[MESA_SHADER_TESS_CTRL]->info);
	}

	if (!(flags & VK_PIPELINE_CREATE_DISABLE_OPTIMIZATION_BIT))
		radv_link_shaders(pipeline, nir);

	for (int i = 0; i < MESA_SHADER_STAGES; ++i) {
		if (nir[i]) {
			NIR_PASS_V(nir[i], nir_lower_bool_to_int32);
		}

		if (radv_can_dump_shader(device, modules[i], false))
			nir_print_shader(nir[i], stderr);
	}

	radv_fill_shader_keys(keys, key, nir);

	if (nir[MESA_SHADER_FRAGMENT]) {
		if (!pipeline->shaders[MESA_SHADER_FRAGMENT]) {
			pipeline->shaders[MESA_SHADER_FRAGMENT] =
			       radv_shader_variant_create(device, modules[MESA_SHADER_FRAGMENT], &nir[MESA_SHADER_FRAGMENT], 1,
			                                  pipeline->layout, keys + MESA_SHADER_FRAGMENT,
			                                  &codes[MESA_SHADER_FRAGMENT], &code_sizes[MESA_SHADER_FRAGMENT]);
		}

		/* TODO: These are no longer used as keys we should refactor this */
		keys[MESA_SHADER_VERTEX].vs.export_prim_id =
		        pipeline->shaders[MESA_SHADER_FRAGMENT]->info.info.ps.prim_id_input;
		keys[MESA_SHADER_VERTEX].vs.export_layer_id =
		        pipeline->shaders[MESA_SHADER_FRAGMENT]->info.info.ps.layer_input;
		keys[MESA_SHADER_TESS_EVAL].tes.export_prim_id =
		        pipeline->shaders[MESA_SHADER_FRAGMENT]->info.info.ps.prim_id_input;
		keys[MESA_SHADER_TESS_EVAL].tes.export_layer_id =
		        pipeline->shaders[MESA_SHADER_FRAGMENT]->info.info.ps.layer_input;
	}

	if (device->physical_device->rad_info.chip_class >= GFX9 && modules[MESA_SHADER_TESS_CTRL]) {
		if (!pipeline->shaders[MESA_SHADER_TESS_CTRL]) {
			struct nir_shader *combined_nir[] = {nir[MESA_SHADER_VERTEX], nir[MESA_SHADER_TESS_CTRL]};
			struct radv_shader_variant_key key = keys[MESA_SHADER_TESS_CTRL];
			key.tcs.vs_key = keys[MESA_SHADER_VERTEX].vs;
			pipeline->shaders[MESA_SHADER_TESS_CTRL] = radv_shader_variant_create(device, modules[MESA_SHADER_TESS_CTRL], combined_nir, 2,
			                                                                      pipeline->layout,
			                                                                      &key, &codes[MESA_SHADER_TESS_CTRL],
			                                                                      &code_sizes[MESA_SHADER_TESS_CTRL]);
		}
		modules[MESA_SHADER_VERTEX] = NULL;
		keys[MESA_SHADER_TESS_EVAL].tes.num_patches = pipeline->shaders[MESA_SHADER_TESS_CTRL]->info.tcs.num_patches;
		keys[MESA_SHADER_TESS_EVAL].tes.tcs_num_outputs = util_last_bit64(pipeline->shaders[MESA_SHADER_TESS_CTRL]->info.info.tcs.outputs_written);
	}

	if (device->physical_device->rad_info.chip_class >= GFX9 && modules[MESA_SHADER_GEOMETRY]) {
		gl_shader_stage pre_stage = modules[MESA_SHADER_TESS_EVAL] ? MESA_SHADER_TESS_EVAL : MESA_SHADER_VERTEX;
		if (!pipeline->shaders[MESA_SHADER_GEOMETRY]) {
			struct nir_shader *combined_nir[] = {nir[pre_stage], nir[MESA_SHADER_GEOMETRY]};
			pipeline->shaders[MESA_SHADER_GEOMETRY] = radv_shader_variant_create(device, modules[MESA_SHADER_GEOMETRY], combined_nir, 2,
			                                                                     pipeline->layout,
			                                                                     &keys[pre_stage] , &codes[MESA_SHADER_GEOMETRY],
		                                                                     &code_sizes[MESA_SHADER_GEOMETRY]);
		}
		modules[pre_stage] = NULL;
	}

	for (int i = 0; i < MESA_SHADER_STAGES; ++i) {
		if(modules[i] && !pipeline->shaders[i]) {
			if (i == MESA_SHADER_TESS_CTRL) {
				keys[MESA_SHADER_TESS_CTRL].tcs.num_inputs = util_last_bit64(pipeline->shaders[MESA_SHADER_VERTEX]->info.info.vs.ls_outputs_written);
			}
			if (i == MESA_SHADER_TESS_EVAL) {
				keys[MESA_SHADER_TESS_EVAL].tes.num_patches = pipeline->shaders[MESA_SHADER_TESS_CTRL]->info.tcs.num_patches;
				keys[MESA_SHADER_TESS_EVAL].tes.tcs_num_outputs = util_last_bit64(pipeline->shaders[MESA_SHADER_TESS_CTRL]->info.info.tcs.outputs_written);
			}
			pipeline->shaders[i] = radv_shader_variant_create(device, modules[i], &nir[i], 1,
									  pipeline->layout,
									  keys + i, &codes[i],
									  &code_sizes[i]);
		}
	}

	if(modules[MESA_SHADER_GEOMETRY]) {
		void *gs_copy_code = NULL;
		unsigned gs_copy_code_size = 0;
		if (!pipeline->gs_copy_shader) {
			pipeline->gs_copy_shader = radv_create_gs_copy_shader(
					device, nir[MESA_SHADER_GEOMETRY], &gs_copy_code,
					&gs_copy_code_size,
					keys[MESA_SHADER_GEOMETRY].has_multiview_view_index);
		}

		if (pipeline->gs_copy_shader) {
			void *code[MESA_SHADER_STAGES] = {0};
			unsigned code_size[MESA_SHADER_STAGES] = {0};
			struct radv_shader_variant *variants[MESA_SHADER_STAGES] = {0};

			code[MESA_SHADER_GEOMETRY] = gs_copy_code;
			code_size[MESA_SHADER_GEOMETRY] = gs_copy_code_size;
			variants[MESA_SHADER_GEOMETRY] = pipeline->gs_copy_shader;

			radv_pipeline_cache_insert_shaders(device, cache,
							   gs_copy_hash,
							   variants,
							   (const void**)code,
							   code_size);
		}
		free(gs_copy_code);
	}

	radv_pipeline_cache_insert_shaders(device, cache, hash, pipeline->shaders,
					   (const void**)codes, code_sizes);

	for (int i = 0; i < MESA_SHADER_STAGES; ++i) {
		free(codes[i]);
		if (nir[i]) {
			if (!pipeline->device->keep_shader_info)
				ralloc_free(nir[i]);

			if (radv_can_dump_shader_stats(device, modules[i]))
				radv_shader_dump_stats(device,
						       pipeline->shaders[i],
						       i, stderr);
		}
	}

	if (fs_m.nir)
		ralloc_free(fs_m.nir);
}

static uint32_t
radv_pipeline_stage_to_user_data_0(struct radv_pipeline *pipeline,
				   gl_shader_stage stage, enum chip_class chip_class)
{
	bool has_gs = radv_pipeline_has_gs(pipeline);
	bool has_tess = radv_pipeline_has_tess(pipeline);
	switch (stage) {
	case MESA_SHADER_FRAGMENT:
		return R_00B030_SPI_SHADER_USER_DATA_PS_0;
	case MESA_SHADER_VERTEX:
		if (chip_class >= GFX9) {
			return has_tess ? R_00B430_SPI_SHADER_USER_DATA_LS_0 :
			       has_gs ? R_00B330_SPI_SHADER_USER_DATA_ES_0 :
			       R_00B130_SPI_SHADER_USER_DATA_VS_0;
		}
		if (has_tess)
			return R_00B530_SPI_SHADER_USER_DATA_LS_0;
		else
			return has_gs ? R_00B330_SPI_SHADER_USER_DATA_ES_0 : R_00B130_SPI_SHADER_USER_DATA_VS_0;
	case MESA_SHADER_GEOMETRY:
		return chip_class >= GFX9 ? R_00B330_SPI_SHADER_USER_DATA_ES_0 :
		                            R_00B230_SPI_SHADER_USER_DATA_GS_0;
	case MESA_SHADER_COMPUTE:
		return R_00B900_COMPUTE_USER_DATA_0;
	case MESA_SHADER_TESS_CTRL:
		return chip_class >= GFX9 ? R_00B430_SPI_SHADER_USER_DATA_LS_0 :
		                            R_00B430_SPI_SHADER_USER_DATA_HS_0;
	case MESA_SHADER_TESS_EVAL:
		if (chip_class >= GFX9) {
			return has_gs ? R_00B330_SPI_SHADER_USER_DATA_ES_0 :
			       R_00B130_SPI_SHADER_USER_DATA_VS_0;
		}
		if (has_gs)
			return R_00B330_SPI_SHADER_USER_DATA_ES_0;
		else
			return R_00B130_SPI_SHADER_USER_DATA_VS_0;
	default:
		unreachable("unknown shader");
	}
}

struct radv_bin_size_entry {
	unsigned bpp;
	VkExtent2D extent;
};

static VkExtent2D
radv_compute_bin_size(struct radv_pipeline *pipeline, const VkGraphicsPipelineCreateInfo *pCreateInfo)
{
	static const struct radv_bin_size_entry color_size_table[][3][9] = {
		{
			/* One RB / SE */
			{
				/* One shader engine */
				{        0, {128,  128}},
				{        1, { 64,  128}},
				{        2, { 32,  128}},
				{        3, { 16,  128}},
				{       17, {  0,    0}},
				{ UINT_MAX, {  0,    0}},
			},
			{
				/* Two shader engines */
				{        0, {128,  128}},
				{        2, { 64,  128}},
				{        3, { 32,  128}},
				{        5, { 16,  128}},
				{       17, {  0,    0}},
				{ UINT_MAX, {  0,    0}},
			},
			{
				/* Four shader engines */
				{        0, {128,  128}},
				{        3, { 64,  128}},
				{        5, { 16,  128}},
				{       17, {  0,    0}},
				{ UINT_MAX, {  0,    0}},
			},
		},
		{
			/* Two RB / SE */
			{
				/* One shader engine */
				{        0, {128,  128}},
				{        2, { 64,  128}},
				{        3, { 32,  128}},
				{        5, { 16,  128}},
				{       33, {  0,    0}},
				{ UINT_MAX, {  0,    0}},
			},
			{
				/* Two shader engines */
				{        0, {128,  128}},
				{        3, { 64,  128}},
				{        5, { 32,  128}},
				{        9, { 16,  128}},
				{       33, {  0,    0}},
				{ UINT_MAX, {  0,    0}},
			},
			{
				/* Four shader engines */
				{        0, {256,  256}},
				{        2, {128,  256}},
				{        3, {128,  128}},
				{        5, { 64,  128}},
				{        9, { 16,  128}},
				{       33, {  0,    0}},
				{ UINT_MAX, {  0,    0}},
			},
		},
		{
			/* Four RB / SE */
			{
				/* One shader engine */
				{        0, {128,  256}},
				{        2, {128,  128}},
				{        3, { 64,  128}},
				{        5, { 32,  128}},
				{        9, { 16,  128}},
				{       33, {  0,    0}},
				{ UINT_MAX, {  0,    0}},
			},
			{
				/* Two shader engines */
				{        0, {256,  256}},
				{        2, {128,  256}},
				{        3, {128,  128}},
				{        5, { 64,  128}},
				{        9, { 32,  128}},
				{       17, { 16,  128}},
				{       33, {  0,    0}},
				{ UINT_MAX, {  0,    0}},
			},
			{
				/* Four shader engines */
				{        0, {256,  512}},
				{        2, {256,  256}},
				{        3, {128,  256}},
				{        5, {128,  128}},
				{        9, { 64,  128}},
				{       17, { 16,  128}},
				{       33, {  0,    0}},
				{ UINT_MAX, {  0,    0}},
			},
		},
	};
	static const struct radv_bin_size_entry ds_size_table[][3][9] = {
		{
			// One RB / SE
			{
				// One shader engine
				{        0, {128,  256}},
				{        2, {128,  128}},
				{        4, { 64,  128}},
				{        7, { 32,  128}},
				{       13, { 16,  128}},
				{       49, {  0,    0}},
				{ UINT_MAX, {  0,    0}},
			},
			{
				// Two shader engines
				{        0, {256,  256}},
				{        2, {128,  256}},
				{        4, {128,  128}},
				{        7, { 64,  128}},
				{       13, { 32,  128}},
				{       25, { 16,  128}},
				{       49, {  0,    0}},
				{ UINT_MAX, {  0,    0}},
			},
			{
				// Four shader engines
				{        0, {256,  512}},
				{        2, {256,  256}},
				{        4, {128,  256}},
				{        7, {128,  128}},
				{       13, { 64,  128}},
				{       25, { 16,  128}},
				{       49, {  0,    0}},
				{ UINT_MAX, {  0,    0}},
			},
		},
		{
			// Two RB / SE
			{
				// One shader engine
				{        0, {256,  256}},
				{        2, {128,  256}},
				{        4, {128,  128}},
				{        7, { 64,  128}},
				{       13, { 32,  128}},
				{       25, { 16,  128}},
				{       97, {  0,    0}},
				{ UINT_MAX, {  0,    0}},
			},
			{
				// Two shader engines
				{        0, {256,  512}},
				{        2, {256,  256}},
				{        4, {128,  256}},
				{        7, {128,  128}},
				{       13, { 64,  128}},
				{       25, { 32,  128}},
				{       49, { 16,  128}},
				{       97, {  0,    0}},
				{ UINT_MAX, {  0,    0}},
			},
			{
				// Four shader engines
				{        0, {512,  512}},
				{        2, {256,  512}},
				{        4, {256,  256}},
				{        7, {128,  256}},
				{       13, {128,  128}},
				{       25, { 64,  128}},
				{       49, { 16,  128}},
				{       97, {  0,    0}},
				{ UINT_MAX, {  0,    0}},
			},
		},
		{
			// Four RB / SE
			{
				// One shader engine
				{        0, {256,  512}},
				{        2, {256,  256}},
				{        4, {128,  256}},
				{        7, {128,  128}},
				{       13, { 64,  128}},
				{       25, { 32,  128}},
				{       49, { 16,  128}},
				{ UINT_MAX, {  0,    0}},
			},
			{
				// Two shader engines
				{        0, {512,  512}},
				{        2, {256,  512}},
				{        4, {256,  256}},
				{        7, {128,  256}},
				{       13, {128,  128}},
				{       25, { 64,  128}},
				{       49, { 32,  128}},
				{       97, { 16,  128}},
				{ UINT_MAX, {  0,    0}},
			},
			{
				// Four shader engines
				{        0, {512,  512}},
				{        4, {256,  512}},
				{        7, {256,  256}},
				{       13, {128,  256}},
				{       25, {128,  128}},
				{       49, { 64,  128}},
				{       97, { 16,  128}},
				{ UINT_MAX, {  0,    0}},
			},
		},
	};

	RADV_FROM_HANDLE(radv_render_pass, pass, pCreateInfo->renderPass);
	struct radv_subpass *subpass = pass->subpasses + pCreateInfo->subpass;
	VkExtent2D extent = {512, 512};

	unsigned log_num_rb_per_se =
	    util_logbase2_ceil(pipeline->device->physical_device->rad_info.num_render_backends /
	                       pipeline->device->physical_device->rad_info.max_se);
	unsigned log_num_se = util_logbase2_ceil(pipeline->device->physical_device->rad_info.max_se);

	unsigned total_samples = 1u << G_028BE0_MSAA_NUM_SAMPLES(pipeline->graphics.ms.pa_sc_aa_config);
	unsigned ps_iter_samples = 1u << G_028804_PS_ITER_SAMPLES(pipeline->graphics.ms.db_eqaa);
	unsigned effective_samples = total_samples;
	unsigned color_bytes_per_pixel = 0;

	const VkPipelineColorBlendStateCreateInfo *vkblend = pCreateInfo->pColorBlendState;
	if (vkblend) {
		for (unsigned i = 0; i < subpass->color_count; i++) {
			if (!vkblend->pAttachments[i].colorWriteMask)
				continue;

			if (subpass->color_attachments[i].attachment == VK_ATTACHMENT_UNUSED)
				continue;

			VkFormat format = pass->attachments[subpass->color_attachments[i].attachment].format;
			color_bytes_per_pixel += vk_format_get_blocksize(format);
		}

		/* MSAA images typically don't use all samples all the time. */
		if (effective_samples >= 2 && ps_iter_samples <= 1)
			effective_samples = 2;
		color_bytes_per_pixel *= effective_samples;
	}

	const struct radv_bin_size_entry *color_entry = color_size_table[log_num_rb_per_se][log_num_se];
	while(color_entry[1].bpp <= color_bytes_per_pixel)
		++color_entry;

	extent = color_entry->extent;

	if (subpass->depth_stencil_attachment.attachment != VK_ATTACHMENT_UNUSED) {
		struct radv_render_pass_attachment *attachment = pass->attachments + subpass->depth_stencil_attachment.attachment;

		/* Coefficients taken from AMDVLK */
		unsigned depth_coeff = vk_format_is_depth(attachment->format) ? 5 : 0;
		unsigned stencil_coeff = vk_format_is_stencil(attachment->format) ? 1 : 0;
		unsigned ds_bytes_per_pixel = 4 * (depth_coeff + stencil_coeff) * total_samples;

		const struct radv_bin_size_entry *ds_entry = ds_size_table[log_num_rb_per_se][log_num_se];
		while(ds_entry[1].bpp <= ds_bytes_per_pixel)
			++ds_entry;

		extent.width = MIN2(extent.width, ds_entry->extent.width);
		extent.height = MIN2(extent.height, ds_entry->extent.height);
	}

	return extent;
}

static void
radv_pipeline_generate_binning_state(struct radeon_cmdbuf *ctx_cs,
				     struct radv_pipeline *pipeline,
				     const VkGraphicsPipelineCreateInfo *pCreateInfo)
{
	if (pipeline->device->physical_device->rad_info.chip_class < GFX9)
		return;

	uint32_t pa_sc_binner_cntl_0 =
	                S_028C44_BINNING_MODE(V_028C44_DISABLE_BINNING_USE_LEGACY_SC) |
	                S_028C44_DISABLE_START_OF_PRIM(1);
	uint32_t db_dfsm_control = S_028060_PUNCHOUT_MODE(V_028060_FORCE_OFF);

	VkExtent2D bin_size = radv_compute_bin_size(pipeline, pCreateInfo);

	unsigned context_states_per_bin; /* allowed range: [1, 6] */
	unsigned persistent_states_per_bin; /* allowed range: [1, 32] */
	unsigned fpovs_per_batch; /* allowed range: [0, 255], 0 = unlimited */

	switch (pipeline->device->physical_device->rad_info.family) {
	case CHIP_VEGA10:
	case CHIP_VEGA12:
	case CHIP_VEGA20:
		context_states_per_bin = 1;
		persistent_states_per_bin = 1;
		fpovs_per_batch = 63;
		break;
	case CHIP_RAVEN:
	case CHIP_RAVEN2:
		context_states_per_bin = 6;
		persistent_states_per_bin = 32;
		fpovs_per_batch = 63;
		break;
	default:
		unreachable("unhandled family while determining binning state.");
	}

	if (pipeline->device->pbb_allowed && bin_size.width && bin_size.height) {
		pa_sc_binner_cntl_0 =
	                S_028C44_BINNING_MODE(V_028C44_BINNING_ALLOWED) |
	                S_028C44_BIN_SIZE_X(bin_size.width == 16) |
	                S_028C44_BIN_SIZE_Y(bin_size.height == 16) |
	                S_028C44_BIN_SIZE_X_EXTEND(util_logbase2(MAX2(bin_size.width, 32)) - 5) |
	                S_028C44_BIN_SIZE_Y_EXTEND(util_logbase2(MAX2(bin_size.height, 32)) - 5) |
	                S_028C44_CONTEXT_STATES_PER_BIN(context_states_per_bin - 1) |
	                S_028C44_PERSISTENT_STATES_PER_BIN(persistent_states_per_bin - 1) |
	                S_028C44_DISABLE_START_OF_PRIM(1) |
	                S_028C44_FPOVS_PER_BATCH(fpovs_per_batch) |
	                S_028C44_OPTIMAL_BIN_SELECTION(1);
	}

	radeon_set_context_reg(ctx_cs, R_028C44_PA_SC_BINNER_CNTL_0,
			       pa_sc_binner_cntl_0);
	radeon_set_context_reg(ctx_cs, R_028060_DB_DFSM_CONTROL,
			       db_dfsm_control);
}


static void
radv_pipeline_generate_depth_stencil_state(struct radeon_cmdbuf *ctx_cs,
                                           struct radv_pipeline *pipeline,
                                           const VkGraphicsPipelineCreateInfo *pCreateInfo,
                                           const struct radv_graphics_pipeline_create_info *extra)
{
	const VkPipelineDepthStencilStateCreateInfo *vkds = pCreateInfo->pDepthStencilState;
	RADV_FROM_HANDLE(radv_render_pass, pass, pCreateInfo->renderPass);
	struct radv_subpass *subpass = pass->subpasses + pCreateInfo->subpass;
	struct radv_shader_variant *ps = pipeline->shaders[MESA_SHADER_FRAGMENT];
	struct radv_render_pass_attachment *attachment = NULL;
	uint32_t db_depth_control = 0, db_stencil_control = 0;
	uint32_t db_render_control = 0, db_render_override2 = 0;
	uint32_t db_render_override = 0;

	if (subpass->depth_stencil_attachment.attachment != VK_ATTACHMENT_UNUSED)
		attachment = pass->attachments + subpass->depth_stencil_attachment.attachment;

	bool has_depth_attachment = attachment && vk_format_is_depth(attachment->format);
	bool has_stencil_attachment = attachment && vk_format_is_stencil(attachment->format);

	if (vkds && has_depth_attachment) {
		db_depth_control = S_028800_Z_ENABLE(vkds->depthTestEnable ? 1 : 0) |
		                   S_028800_Z_WRITE_ENABLE(vkds->depthWriteEnable ? 1 : 0) |
		                   S_028800_ZFUNC(vkds->depthCompareOp) |
		                   S_028800_DEPTH_BOUNDS_ENABLE(vkds->depthBoundsTestEnable ? 1 : 0);

		/* from amdvlk: For 4xAA and 8xAA need to decompress on flush for better performance */
		db_render_override2 |= S_028010_DECOMPRESS_Z_ON_FLUSH(attachment->samples > 2);
	}

	if (has_stencil_attachment && vkds && vkds->stencilTestEnable) {
		db_depth_control |= S_028800_STENCIL_ENABLE(1) | S_028800_BACKFACE_ENABLE(1);
		db_depth_control |= S_028800_STENCILFUNC(vkds->front.compareOp);
		db_stencil_control |= S_02842C_STENCILFAIL(si_translate_stencil_op(vkds->front.failOp));
		db_stencil_control |= S_02842C_STENCILZPASS(si_translate_stencil_op(vkds->front.passOp));
		db_stencil_control |= S_02842C_STENCILZFAIL(si_translate_stencil_op(vkds->front.depthFailOp));

<<<<<<< HEAD
	pipeline->graphics.spi_baryc_cntl = S_0286E0_FRONT_FACE_ALL_BITS(1);
	radv_pipeline_init_depth_stencil_state(pipeline, pCreateInfo, extra);
	radv_pipeline_init_raster_state(pipeline, pCreateInfo);
	radv_pipeline_init_multisample_state(pipeline, pCreateInfo);
	pipeline->graphics.prim = si_translate_prim(pCreateInfo->pInputAssemblyState->topology);
	pipeline->graphics.can_use_guardband = radv_prim_can_use_guardband(pCreateInfo->pInputAssemblyState->topology);
=======
		db_depth_control |= S_028800_STENCILFUNC_BF(vkds->back.compareOp);
		db_stencil_control |= S_02842C_STENCILFAIL_BF(si_translate_stencil_op(vkds->back.failOp));
		db_stencil_control |= S_02842C_STENCILZPASS_BF(si_translate_stencil_op(vkds->back.passOp));
		db_stencil_control |= S_02842C_STENCILZFAIL_BF(si_translate_stencil_op(vkds->back.depthFailOp));
	}
>>>>>>> f163900f

	if (attachment && extra) {
		db_render_control |= S_028000_DEPTH_CLEAR_ENABLE(extra->db_depth_clear);
		db_render_control |= S_028000_STENCIL_CLEAR_ENABLE(extra->db_stencil_clear);

		db_render_control |= S_028000_RESUMMARIZE_ENABLE(extra->db_resummarize);
		db_render_control |= S_028000_DEPTH_COMPRESS_DISABLE(extra->db_flush_depth_inplace);
		db_render_control |= S_028000_STENCIL_COMPRESS_DISABLE(extra->db_flush_stencil_inplace);
		db_render_override2 |= S_028010_DISABLE_ZMASK_EXPCLEAR_OPTIMIZATION(extra->db_depth_disable_expclear);
		db_render_override2 |= S_028010_DISABLE_SMEM_EXPCLEAR_OPTIMIZATION(extra->db_stencil_disable_expclear);
	}

	db_render_override |= S_02800C_FORCE_HIS_ENABLE0(V_02800C_FORCE_DISABLE) |
			      S_02800C_FORCE_HIS_ENABLE1(V_02800C_FORCE_DISABLE);

	if (pipeline->device->enabled_extensions.EXT_depth_range_unrestricted &&
	    !pCreateInfo->pRasterizationState->depthClampEnable &&
	    ps->info.info.ps.writes_z) {
		/* From VK_EXT_depth_range_unrestricted spec:
		 *
		 * "The behavior described in Primitive Clipping still applies.
		 *  If depth clamping is disabled the depth values are still
		 *  clipped to 0 ≤ zc ≤ wc before the viewport transform. If
		 *  depth clamping is enabled the above equation is ignored and
		 *  the depth values are instead clamped to the VkViewport
		 *  minDepth and maxDepth values, which in the case of this
		 *  extension can be outside of the 0.0 to 1.0 range."
		 */
		db_render_override |= S_02800C_DISABLE_VIEWPORT_CLAMP(1);
	}

	radeon_set_context_reg(ctx_cs, R_028800_DB_DEPTH_CONTROL, db_depth_control);
	radeon_set_context_reg(ctx_cs, R_02842C_DB_STENCIL_CONTROL, db_stencil_control);

	radeon_set_context_reg(ctx_cs, R_028000_DB_RENDER_CONTROL, db_render_control);
	radeon_set_context_reg(ctx_cs, R_02800C_DB_RENDER_OVERRIDE, db_render_override);
	radeon_set_context_reg(ctx_cs, R_028010_DB_RENDER_OVERRIDE2, db_render_override2);
}

static void
radv_pipeline_generate_blend_state(struct radeon_cmdbuf *ctx_cs,
                                   struct radv_pipeline *pipeline,
                                   const struct radv_blend_state *blend)
{
	radeon_set_context_reg_seq(ctx_cs, R_028780_CB_BLEND0_CONTROL, 8);
	radeon_emit_array(ctx_cs, blend->cb_blend_control,
			  8);
	radeon_set_context_reg(ctx_cs, R_028808_CB_COLOR_CONTROL, blend->cb_color_control);
	radeon_set_context_reg(ctx_cs, R_028B70_DB_ALPHA_TO_MASK, blend->db_alpha_to_mask);

	if (pipeline->device->physical_device->has_rbplus) {

		radeon_set_context_reg_seq(ctx_cs, R_028760_SX_MRT0_BLEND_OPT, 8);
		radeon_emit_array(ctx_cs, blend->sx_mrt_blend_opt, 8);
	}

	radeon_set_context_reg(ctx_cs, R_028714_SPI_SHADER_COL_FORMAT, blend->spi_shader_col_format);

	radeon_set_context_reg(ctx_cs, R_028238_CB_TARGET_MASK, blend->cb_target_mask);
	radeon_set_context_reg(ctx_cs, R_02823C_CB_SHADER_MASK, blend->cb_shader_mask);

	pipeline->graphics.col_format = blend->spi_shader_col_format;
	pipeline->graphics.cb_target_mask = blend->cb_target_mask;
}

static const VkConservativeRasterizationModeEXT
radv_get_conservative_raster_mode(const VkPipelineRasterizationStateCreateInfo *pCreateInfo)
{
	const VkPipelineRasterizationConservativeStateCreateInfoEXT *conservative_raster =
		vk_find_struct_const(pCreateInfo->pNext, PIPELINE_RASTERIZATION_CONSERVATIVE_STATE_CREATE_INFO_EXT);

	if (!conservative_raster)
		return VK_CONSERVATIVE_RASTERIZATION_MODE_DISABLED_EXT;
	return conservative_raster->conservativeRasterizationMode;
}

static void
radv_pipeline_generate_raster_state(struct radeon_cmdbuf *ctx_cs,
				    struct radv_pipeline *pipeline,
                                    const VkGraphicsPipelineCreateInfo *pCreateInfo)
{
	const VkPipelineRasterizationStateCreateInfo *vkraster = pCreateInfo->pRasterizationState;
	const VkConservativeRasterizationModeEXT mode =
		radv_get_conservative_raster_mode(vkraster);
	uint32_t pa_sc_conservative_rast = S_028C4C_NULL_SQUAD_AA_MASK_ENABLE(1);

	radeon_set_context_reg(ctx_cs, R_028810_PA_CL_CLIP_CNTL,
	                       S_028810_DX_CLIP_SPACE_DEF(1) | // vulkan uses DX conventions.
	                       S_028810_ZCLIP_NEAR_DISABLE(vkraster->depthClampEnable ? 1 : 0) |
	                       S_028810_ZCLIP_FAR_DISABLE(vkraster->depthClampEnable ? 1 : 0) |
	                       S_028810_DX_RASTERIZATION_KILL(vkraster->rasterizerDiscardEnable ? 1 : 0) |
	                       S_028810_DX_LINEAR_ATTR_CLIP_ENA(1));

	radeon_set_context_reg(ctx_cs, R_0286D4_SPI_INTERP_CONTROL_0,
	                       S_0286D4_FLAT_SHADE_ENA(1) |
	                       S_0286D4_PNT_SPRITE_ENA(1) |
	                       S_0286D4_PNT_SPRITE_OVRD_X(V_0286D4_SPI_PNT_SPRITE_SEL_S) |
	                       S_0286D4_PNT_SPRITE_OVRD_Y(V_0286D4_SPI_PNT_SPRITE_SEL_T) |
	                       S_0286D4_PNT_SPRITE_OVRD_Z(V_0286D4_SPI_PNT_SPRITE_SEL_0) |
	                       S_0286D4_PNT_SPRITE_OVRD_W(V_0286D4_SPI_PNT_SPRITE_SEL_1) |
	                       S_0286D4_PNT_SPRITE_TOP_1(0)); /* vulkan is top to bottom - 1.0 at bottom */

	radeon_set_context_reg(ctx_cs, R_028BE4_PA_SU_VTX_CNTL,
	                       S_028BE4_PIX_CENTER(1) | // TODO verify
	                       S_028BE4_ROUND_MODE(V_028BE4_X_ROUND_TO_EVEN) |
	                       S_028BE4_QUANT_MODE(V_028BE4_X_16_8_FIXED_POINT_1_256TH));

	radeon_set_context_reg(ctx_cs, R_028814_PA_SU_SC_MODE_CNTL,
	                       S_028814_FACE(vkraster->frontFace) |
	                       S_028814_CULL_FRONT(!!(vkraster->cullMode & VK_CULL_MODE_FRONT_BIT)) |
	                       S_028814_CULL_BACK(!!(vkraster->cullMode & VK_CULL_MODE_BACK_BIT)) |
	                       S_028814_POLY_MODE(vkraster->polygonMode != VK_POLYGON_MODE_FILL) |
	                       S_028814_POLYMODE_FRONT_PTYPE(si_translate_fill(vkraster->polygonMode)) |
	                       S_028814_POLYMODE_BACK_PTYPE(si_translate_fill(vkraster->polygonMode)) |
	                       S_028814_POLY_OFFSET_FRONT_ENABLE(vkraster->depthBiasEnable ? 1 : 0) |
	                       S_028814_POLY_OFFSET_BACK_ENABLE(vkraster->depthBiasEnable ? 1 : 0) |
	                       S_028814_POLY_OFFSET_PARA_ENABLE(vkraster->depthBiasEnable ? 1 : 0));

	/* Conservative rasterization. */
	if (mode != VK_CONSERVATIVE_RASTERIZATION_MODE_DISABLED_EXT) {
		struct radv_multisample_state *ms = &pipeline->graphics.ms;

		ms->pa_sc_aa_config |= S_028BE0_AA_MASK_CENTROID_DTMN(1);
		ms->db_eqaa |= S_028804_ENABLE_POSTZ_OVERRASTERIZATION(1) |
			       S_028804_OVERRASTERIZATION_AMOUNT(4);

		pa_sc_conservative_rast = S_028C4C_PREZ_AA_MASK_ENABLE(1) |
					  S_028C4C_POSTZ_AA_MASK_ENABLE(1) |
					  S_028C4C_CENTROID_SAMPLE_OVERRIDE(1);

		if (mode == VK_CONSERVATIVE_RASTERIZATION_MODE_OVERESTIMATE_EXT) {
			pa_sc_conservative_rast |=
				S_028C4C_OVER_RAST_ENABLE(1) |
				S_028C4C_OVER_RAST_SAMPLE_SELECT(0) |
				S_028C4C_UNDER_RAST_ENABLE(0) |
				S_028C4C_UNDER_RAST_SAMPLE_SELECT(1) |
				S_028C4C_PBB_UNCERTAINTY_REGION_ENABLE(1);
		} else {
			assert(mode == VK_CONSERVATIVE_RASTERIZATION_MODE_UNDERESTIMATE_EXT);
			pa_sc_conservative_rast |=
				S_028C4C_OVER_RAST_ENABLE(0) |
				S_028C4C_OVER_RAST_SAMPLE_SELECT(1) |
				S_028C4C_UNDER_RAST_ENABLE(1) |
				S_028C4C_UNDER_RAST_SAMPLE_SELECT(0) |
				S_028C4C_PBB_UNCERTAINTY_REGION_ENABLE(0);
		}
	}

	radeon_set_context_reg(ctx_cs, R_028C4C_PA_SC_CONSERVATIVE_RASTERIZATION_CNTL,
				   pa_sc_conservative_rast);
}


static void
radv_pipeline_generate_multisample_state(struct radeon_cmdbuf *ctx_cs,
                                         struct radv_pipeline *pipeline)
{
	struct radv_multisample_state *ms = &pipeline->graphics.ms;

	radeon_set_context_reg_seq(ctx_cs, R_028C38_PA_SC_AA_MASK_X0Y0_X1Y0, 2);
	radeon_emit(ctx_cs, ms->pa_sc_aa_mask[0]);
	radeon_emit(ctx_cs, ms->pa_sc_aa_mask[1]);

	radeon_set_context_reg(ctx_cs, R_028804_DB_EQAA, ms->db_eqaa);
	radeon_set_context_reg(ctx_cs, R_028A4C_PA_SC_MODE_CNTL_1, ms->pa_sc_mode_cntl_1);

	/* The exclusion bits can be set to improve rasterization efficiency
	 * if no sample lies on the pixel boundary (-8 sample offset). It's
	 * currently always TRUE because the driver doesn't support 16 samples.
	 */
	bool exclusion = pipeline->device->physical_device->rad_info.chip_class >= CIK;
	radeon_set_context_reg(ctx_cs, R_02882C_PA_SU_PRIM_FILTER_CNTL,
			       S_02882C_XMAX_RIGHT_EXCLUSION(exclusion) |
			       S_02882C_YMAX_BOTTOM_EXCLUSION(exclusion));
}

static void
radv_pipeline_generate_vgt_gs_mode(struct radeon_cmdbuf *ctx_cs,
                                   struct radv_pipeline *pipeline)
{
	const struct radv_vs_output_info *outinfo = get_vs_output_info(pipeline);

	uint32_t vgt_primitiveid_en = false;
	uint32_t vgt_gs_mode = 0;

	if (radv_pipeline_has_gs(pipeline)) {
		const struct radv_shader_variant *gs =
			pipeline->shaders[MESA_SHADER_GEOMETRY];

		vgt_gs_mode = ac_vgt_gs_mode(gs->info.gs.vertices_out,
		                             pipeline->device->physical_device->rad_info.chip_class);
	} else if (outinfo->export_prim_id) {
		vgt_gs_mode = S_028A40_MODE(V_028A40_GS_SCENARIO_A);
		vgt_primitiveid_en = true;
	}

	radeon_set_context_reg(ctx_cs, R_028A84_VGT_PRIMITIVEID_EN, vgt_primitiveid_en);
	radeon_set_context_reg(ctx_cs, R_028A40_VGT_GS_MODE, vgt_gs_mode);
}

static void
radv_pipeline_generate_hw_vs(struct radeon_cmdbuf *ctx_cs,
			     struct radeon_cmdbuf *cs,
			     struct radv_pipeline *pipeline,
			     struct radv_shader_variant *shader)
{
	uint64_t va = radv_buffer_get_va(shader->bo) + shader->bo_offset;

	radeon_set_sh_reg_seq(cs, R_00B120_SPI_SHADER_PGM_LO_VS, 4);
	radeon_emit(cs, va >> 8);
	radeon_emit(cs, S_00B124_MEM_BASE(va >> 40));
	radeon_emit(cs, shader->rsrc1);
	radeon_emit(cs, shader->rsrc2);

	const struct radv_vs_output_info *outinfo = get_vs_output_info(pipeline);
	unsigned clip_dist_mask, cull_dist_mask, total_mask;
	clip_dist_mask = outinfo->clip_dist_mask;
	cull_dist_mask = outinfo->cull_dist_mask;
	total_mask = clip_dist_mask | cull_dist_mask;
	bool misc_vec_ena = outinfo->writes_pointsize ||
		outinfo->writes_layer ||
		outinfo->writes_viewport_index;

	radeon_set_context_reg(ctx_cs, R_0286C4_SPI_VS_OUT_CONFIG,
	                       S_0286C4_VS_EXPORT_COUNT(MAX2(1, outinfo->param_exports) - 1));

	radeon_set_context_reg(ctx_cs, R_02870C_SPI_SHADER_POS_FORMAT,
	                       S_02870C_POS0_EXPORT_FORMAT(V_02870C_SPI_SHADER_4COMP) |
	                       S_02870C_POS1_EXPORT_FORMAT(outinfo->pos_exports > 1 ?
	                                                   V_02870C_SPI_SHADER_4COMP :
	                                                   V_02870C_SPI_SHADER_NONE) |
	                       S_02870C_POS2_EXPORT_FORMAT(outinfo->pos_exports > 2 ?
	                                                   V_02870C_SPI_SHADER_4COMP :
	                                                   V_02870C_SPI_SHADER_NONE) |
	                       S_02870C_POS3_EXPORT_FORMAT(outinfo->pos_exports > 3 ?
	                                                   V_02870C_SPI_SHADER_4COMP :
	                                                   V_02870C_SPI_SHADER_NONE));

	radeon_set_context_reg(ctx_cs, R_028818_PA_CL_VTE_CNTL,
			       S_028818_VTX_W0_FMT(1) |
			       S_028818_VPORT_X_SCALE_ENA(1) | S_028818_VPORT_X_OFFSET_ENA(1) |
			       S_028818_VPORT_Y_SCALE_ENA(1) | S_028818_VPORT_Y_OFFSET_ENA(1) |
			       S_028818_VPORT_Z_SCALE_ENA(1) | S_028818_VPORT_Z_OFFSET_ENA(1));

	radeon_set_context_reg(ctx_cs, R_02881C_PA_CL_VS_OUT_CNTL,
	                       S_02881C_USE_VTX_POINT_SIZE(outinfo->writes_pointsize) |
	                       S_02881C_USE_VTX_RENDER_TARGET_INDX(outinfo->writes_layer) |
	                       S_02881C_USE_VTX_VIEWPORT_INDX(outinfo->writes_viewport_index) |
	                       S_02881C_VS_OUT_MISC_VEC_ENA(misc_vec_ena) |
	                       S_02881C_VS_OUT_MISC_SIDE_BUS_ENA(misc_vec_ena) |
	                       S_02881C_VS_OUT_CCDIST0_VEC_ENA((total_mask & 0x0f) != 0) |
	                       S_02881C_VS_OUT_CCDIST1_VEC_ENA((total_mask & 0xf0) != 0) |
	                       cull_dist_mask << 8 |
	                       clip_dist_mask);

	if (pipeline->device->physical_device->rad_info.chip_class <= VI)
		radeon_set_context_reg(ctx_cs, R_028AB4_VGT_REUSE_OFF,
		                       outinfo->writes_viewport_index);
}

static void
radv_pipeline_generate_hw_es(struct radeon_cmdbuf *cs,
			     struct radv_pipeline *pipeline,
			     struct radv_shader_variant *shader)
{
	uint64_t va = radv_buffer_get_va(shader->bo) + shader->bo_offset;

	radeon_set_sh_reg_seq(cs, R_00B320_SPI_SHADER_PGM_LO_ES, 4);
	radeon_emit(cs, va >> 8);
	radeon_emit(cs, S_00B324_MEM_BASE(va >> 40));
	radeon_emit(cs, shader->rsrc1);
	radeon_emit(cs, shader->rsrc2);
}

static void
radv_pipeline_generate_hw_ls(struct radeon_cmdbuf *cs,
			     struct radv_pipeline *pipeline,
			     struct radv_shader_variant *shader,
			     const struct radv_tessellation_state *tess)
{
	uint64_t va = radv_buffer_get_va(shader->bo) + shader->bo_offset;
	uint32_t rsrc2 = shader->rsrc2;

	radeon_set_sh_reg_seq(cs, R_00B520_SPI_SHADER_PGM_LO_LS, 2);
	radeon_emit(cs, va >> 8);
	radeon_emit(cs, S_00B524_MEM_BASE(va >> 40));

	rsrc2 |= S_00B52C_LDS_SIZE(tess->lds_size);
	if (pipeline->device->physical_device->rad_info.chip_class == CIK &&
	    pipeline->device->physical_device->rad_info.family != CHIP_HAWAII)
		radeon_set_sh_reg(cs, R_00B52C_SPI_SHADER_PGM_RSRC2_LS, rsrc2);

	radeon_set_sh_reg_seq(cs, R_00B528_SPI_SHADER_PGM_RSRC1_LS, 2);
	radeon_emit(cs, shader->rsrc1);
	radeon_emit(cs, rsrc2);
}

static void
radv_pipeline_generate_hw_hs(struct radeon_cmdbuf *cs,
			     struct radv_pipeline *pipeline,
			     struct radv_shader_variant *shader,
			     const struct radv_tessellation_state *tess)
{
	uint64_t va = radv_buffer_get_va(shader->bo) + shader->bo_offset;

	if (pipeline->device->physical_device->rad_info.chip_class >= GFX9) {
		radeon_set_sh_reg_seq(cs, R_00B410_SPI_SHADER_PGM_LO_LS, 2);
		radeon_emit(cs, va >> 8);
		radeon_emit(cs, S_00B414_MEM_BASE(va >> 40));

		radeon_set_sh_reg_seq(cs, R_00B428_SPI_SHADER_PGM_RSRC1_HS, 2);
		radeon_emit(cs, shader->rsrc1);
		radeon_emit(cs, shader->rsrc2 |
		                S_00B42C_LDS_SIZE(tess->lds_size));
	} else {
		radeon_set_sh_reg_seq(cs, R_00B420_SPI_SHADER_PGM_LO_HS, 4);
		radeon_emit(cs, va >> 8);
		radeon_emit(cs, S_00B424_MEM_BASE(va >> 40));
		radeon_emit(cs, shader->rsrc1);
		radeon_emit(cs, shader->rsrc2);
	}
}

static void
radv_pipeline_generate_vertex_shader(struct radeon_cmdbuf *ctx_cs,
				     struct radeon_cmdbuf *cs,
				     struct radv_pipeline *pipeline,
				     const struct radv_tessellation_state *tess)
{
	struct radv_shader_variant *vs;

	/* Skip shaders merged into HS/GS */
	vs = pipeline->shaders[MESA_SHADER_VERTEX];
	if (!vs)
		return;

	if (vs->info.vs.as_ls)
		radv_pipeline_generate_hw_ls(cs, pipeline, vs, tess);
	else if (vs->info.vs.as_es)
		radv_pipeline_generate_hw_es(cs, pipeline, vs);
	else
		radv_pipeline_generate_hw_vs(ctx_cs, cs, pipeline, vs);
}

static void
radv_pipeline_generate_tess_shaders(struct radeon_cmdbuf *ctx_cs,
				    struct radeon_cmdbuf *cs,
				    struct radv_pipeline *pipeline,
				    const struct radv_tessellation_state *tess)
{
	if (!radv_pipeline_has_tess(pipeline))
		return;

	struct radv_shader_variant *tes, *tcs;

	tcs = pipeline->shaders[MESA_SHADER_TESS_CTRL];
	tes = pipeline->shaders[MESA_SHADER_TESS_EVAL];

	if (tes) {
		if (tes->info.tes.as_es)
			radv_pipeline_generate_hw_es(cs, pipeline, tes);
		else
			radv_pipeline_generate_hw_vs(ctx_cs, cs, pipeline, tes);
	}

	radv_pipeline_generate_hw_hs(cs, pipeline, tcs, tess);

	radeon_set_context_reg(ctx_cs, R_028B6C_VGT_TF_PARAM,
			       tess->tf_param);

	if (pipeline->device->physical_device->rad_info.chip_class >= CIK)
		radeon_set_context_reg_idx(ctx_cs, R_028B58_VGT_LS_HS_CONFIG, 2,
					   tess->ls_hs_config);
	else
		radeon_set_context_reg(ctx_cs, R_028B58_VGT_LS_HS_CONFIG,
				       tess->ls_hs_config);
}

static void
radv_pipeline_generate_geometry_shader(struct radeon_cmdbuf *ctx_cs,
				       struct radeon_cmdbuf *cs,
				       struct radv_pipeline *pipeline,
				       const struct radv_gs_state *gs_state)
{
	struct radv_shader_variant *gs;
	unsigned gs_max_out_vertices;
	uint8_t *num_components;
	uint8_t max_stream;
	unsigned offset;
	uint64_t va;

	gs = pipeline->shaders[MESA_SHADER_GEOMETRY];
	if (!gs)
		return;

	gs_max_out_vertices = gs->info.gs.vertices_out;
	max_stream = gs->info.info.gs.max_stream;
	num_components = gs->info.info.gs.num_stream_output_components;

	offset = num_components[0] * gs_max_out_vertices;

	radeon_set_context_reg_seq(ctx_cs, R_028A60_VGT_GSVS_RING_OFFSET_1, 3);
	radeon_emit(ctx_cs, offset);
	if (max_stream >= 1)
		offset += num_components[1] * gs_max_out_vertices;
	radeon_emit(ctx_cs, offset);
	if (max_stream >= 2)
		offset += num_components[2] * gs_max_out_vertices;
	radeon_emit(ctx_cs, offset);
	if (max_stream >= 3)
		offset += num_components[3] * gs_max_out_vertices;
	radeon_set_context_reg(ctx_cs, R_028AB0_VGT_GSVS_RING_ITEMSIZE, offset);

	radeon_set_context_reg(ctx_cs, R_028B38_VGT_GS_MAX_VERT_OUT, gs->info.gs.vertices_out);

	radeon_set_context_reg_seq(ctx_cs, R_028B5C_VGT_GS_VERT_ITEMSIZE, 4);
	radeon_emit(ctx_cs, num_components[0]);
	radeon_emit(ctx_cs, (max_stream >= 1) ? num_components[1] : 0);
	radeon_emit(ctx_cs, (max_stream >= 2) ? num_components[2] : 0);
	radeon_emit(ctx_cs, (max_stream >= 3) ? num_components[3] : 0);

	uint32_t gs_num_invocations = gs->info.gs.invocations;
	radeon_set_context_reg(ctx_cs, R_028B90_VGT_GS_INSTANCE_CNT,
			       S_028B90_CNT(MIN2(gs_num_invocations, 127)) |
			       S_028B90_ENABLE(gs_num_invocations > 0));

	radeon_set_context_reg(ctx_cs, R_028AAC_VGT_ESGS_RING_ITEMSIZE,
			       gs_state->vgt_esgs_ring_itemsize);

	va = radv_buffer_get_va(gs->bo) + gs->bo_offset;

	if (pipeline->device->physical_device->rad_info.chip_class >= GFX9) {
		radeon_set_sh_reg_seq(cs, R_00B210_SPI_SHADER_PGM_LO_ES, 2);
		radeon_emit(cs, va >> 8);
		radeon_emit(cs, S_00B214_MEM_BASE(va >> 40));

		radeon_set_sh_reg_seq(cs, R_00B228_SPI_SHADER_PGM_RSRC1_GS, 2);
		radeon_emit(cs, gs->rsrc1);
		radeon_emit(cs, gs->rsrc2 | S_00B22C_LDS_SIZE(gs_state->lds_size));

		radeon_set_context_reg(ctx_cs, R_028A44_VGT_GS_ONCHIP_CNTL, gs_state->vgt_gs_onchip_cntl);
		radeon_set_context_reg(ctx_cs, R_028A94_VGT_GS_MAX_PRIMS_PER_SUBGROUP, gs_state->vgt_gs_max_prims_per_subgroup);
	} else {
		radeon_set_sh_reg_seq(cs, R_00B220_SPI_SHADER_PGM_LO_GS, 4);
		radeon_emit(cs, va >> 8);
		radeon_emit(cs, S_00B224_MEM_BASE(va >> 40));
		radeon_emit(cs, gs->rsrc1);
		radeon_emit(cs, gs->rsrc2);
	}

	radv_pipeline_generate_hw_vs(ctx_cs, cs, pipeline, pipeline->gs_copy_shader);
}

static uint32_t offset_to_ps_input(uint32_t offset, bool flat_shade, bool float16)
{
	uint32_t ps_input_cntl;
	if (offset <= AC_EXP_PARAM_OFFSET_31) {
		ps_input_cntl = S_028644_OFFSET(offset);
		if (flat_shade)
			ps_input_cntl |= S_028644_FLAT_SHADE(1);
		if (float16) {
			ps_input_cntl |= S_028644_FP16_INTERP_MODE(1) |
			                 S_028644_ATTR0_VALID(1);
		}
	} else {
		/* The input is a DEFAULT_VAL constant. */
		assert(offset >= AC_EXP_PARAM_DEFAULT_VAL_0000 &&
		       offset <= AC_EXP_PARAM_DEFAULT_VAL_1111);
		offset -= AC_EXP_PARAM_DEFAULT_VAL_0000;
		ps_input_cntl = S_028644_OFFSET(0x20) |
			S_028644_DEFAULT_VAL(offset);
	}
	return ps_input_cntl;
}

static void
radv_pipeline_generate_ps_inputs(struct radeon_cmdbuf *ctx_cs,
				 struct radv_pipeline *pipeline)
{
	struct radv_shader_variant *ps = pipeline->shaders[MESA_SHADER_FRAGMENT];
	const struct radv_vs_output_info *outinfo = get_vs_output_info(pipeline);
	uint32_t ps_input_cntl[32];

	unsigned ps_offset = 0;

	if (ps->info.info.ps.prim_id_input) {
		unsigned vs_offset = outinfo->vs_output_param_offset[VARYING_SLOT_PRIMITIVE_ID];
		if (vs_offset != AC_EXP_PARAM_UNDEFINED) {
			ps_input_cntl[ps_offset] = offset_to_ps_input(vs_offset, true, false);
			++ps_offset;
		}
	}

	if (ps->info.info.ps.layer_input ||
	    ps->info.info.ps.uses_input_attachments ||
	    ps->info.info.needs_multiview_view_index) {
		unsigned vs_offset = outinfo->vs_output_param_offset[VARYING_SLOT_LAYER];
		if (vs_offset != AC_EXP_PARAM_UNDEFINED)
			ps_input_cntl[ps_offset] = offset_to_ps_input(vs_offset, true, false);
		else
			ps_input_cntl[ps_offset] = offset_to_ps_input(AC_EXP_PARAM_DEFAULT_VAL_0000, true, false);
		++ps_offset;
	}

	if (ps->info.info.ps.has_pcoord) {
		unsigned val;
		val = S_028644_PT_SPRITE_TEX(1) | S_028644_OFFSET(0x20);
		ps_input_cntl[ps_offset] = val;
		ps_offset++;
	}

	if (ps->info.info.ps.num_input_clips_culls) {
		unsigned vs_offset;

		vs_offset = outinfo->vs_output_param_offset[VARYING_SLOT_CLIP_DIST0];
		if (vs_offset != AC_EXP_PARAM_UNDEFINED) {
			ps_input_cntl[ps_offset] = offset_to_ps_input(vs_offset, false, false);
			++ps_offset;
		}

		vs_offset = outinfo->vs_output_param_offset[VARYING_SLOT_CLIP_DIST1];
		if (vs_offset != AC_EXP_PARAM_UNDEFINED &&
		    ps->info.info.ps.num_input_clips_culls > 4) {
			ps_input_cntl[ps_offset] = offset_to_ps_input(vs_offset, false, false);
			++ps_offset;
		}
	}

	for (unsigned i = 0; i < 32 && (1u << i) <= ps->info.fs.input_mask; ++i) {
		unsigned vs_offset;
		bool flat_shade;
		bool float16;
		if (!(ps->info.fs.input_mask & (1u << i)))
			continue;

		vs_offset = outinfo->vs_output_param_offset[VARYING_SLOT_VAR0 + i];
		if (vs_offset == AC_EXP_PARAM_UNDEFINED) {
			ps_input_cntl[ps_offset] = S_028644_OFFSET(0x20);
			++ps_offset;
			continue;
		}

		flat_shade = !!(ps->info.fs.flat_shaded_mask & (1u << ps_offset));
		float16 = !!(ps->info.fs.float16_shaded_mask & (1u << ps_offset));

		ps_input_cntl[ps_offset] = offset_to_ps_input(vs_offset, flat_shade, float16);
		++ps_offset;
	}

	if (ps_offset) {
		radeon_set_context_reg_seq(ctx_cs, R_028644_SPI_PS_INPUT_CNTL_0, ps_offset);
		for (unsigned i = 0; i < ps_offset; i++) {
			radeon_emit(ctx_cs, ps_input_cntl[i]);
		}
	}
}

static uint32_t
radv_compute_db_shader_control(const struct radv_device *device,
			       const struct radv_pipeline *pipeline,
                               const struct radv_shader_variant *ps)
{
	const struct radv_multisample_state *ms = &pipeline->graphics.ms;
	unsigned z_order;
	if (ps->info.fs.early_fragment_test || !ps->info.info.ps.writes_memory)
		z_order = V_02880C_EARLY_Z_THEN_LATE_Z;
	else
		z_order = V_02880C_LATE_Z;

	bool disable_rbplus = device->physical_device->has_rbplus &&
	                      !device->physical_device->rbplus_allowed;

	/* It shouldn't be needed to export gl_SampleMask when MSAA is disabled
	 * but this appears to break Project Cars (DXVK). See
	 * https://bugs.freedesktop.org/show_bug.cgi?id=109401
	 */
	bool mask_export_enable = ps->info.info.ps.writes_sample_mask;

	return  S_02880C_Z_EXPORT_ENABLE(ps->info.info.ps.writes_z) |
		S_02880C_STENCIL_TEST_VAL_EXPORT_ENABLE(ps->info.info.ps.writes_stencil) |
		S_02880C_KILL_ENABLE(!!ps->info.fs.can_discard) |
		S_02880C_MASK_EXPORT_ENABLE(mask_export_enable) |
		S_02880C_Z_ORDER(z_order) |
		S_02880C_DEPTH_BEFORE_SHADER(ps->info.fs.early_fragment_test) |
		S_02880C_EXEC_ON_HIER_FAIL(ps->info.info.ps.writes_memory) |
		S_02880C_EXEC_ON_NOOP(ps->info.info.ps.writes_memory) |
		S_02880C_DUAL_QUAD_DISABLE(disable_rbplus);
}

static void
radv_pipeline_generate_fragment_shader(struct radeon_cmdbuf *ctx_cs,
				       struct radeon_cmdbuf *cs,
				       struct radv_pipeline *pipeline)
{
	struct radv_shader_variant *ps;
	uint64_t va;
	assert (pipeline->shaders[MESA_SHADER_FRAGMENT]);

	ps = pipeline->shaders[MESA_SHADER_FRAGMENT];
	va = radv_buffer_get_va(ps->bo) + ps->bo_offset;

	radeon_set_sh_reg_seq(cs, R_00B020_SPI_SHADER_PGM_LO_PS, 4);
	radeon_emit(cs, va >> 8);
	radeon_emit(cs, S_00B024_MEM_BASE(va >> 40));
	radeon_emit(cs, ps->rsrc1);
	radeon_emit(cs, ps->rsrc2);

	radeon_set_context_reg(ctx_cs, R_02880C_DB_SHADER_CONTROL,
	                       radv_compute_db_shader_control(pipeline->device,
							      pipeline, ps));

	radeon_set_context_reg(ctx_cs, R_0286CC_SPI_PS_INPUT_ENA,
			       ps->config.spi_ps_input_ena);

	radeon_set_context_reg(ctx_cs, R_0286D0_SPI_PS_INPUT_ADDR,
			       ps->config.spi_ps_input_addr);

	radeon_set_context_reg(ctx_cs, R_0286D8_SPI_PS_IN_CONTROL,
			       S_0286D8_NUM_INTERP(ps->info.fs.num_interp));

	radeon_set_context_reg(ctx_cs, R_0286E0_SPI_BARYC_CNTL, pipeline->graphics.spi_baryc_cntl);

	radeon_set_context_reg(ctx_cs, R_028710_SPI_SHADER_Z_FORMAT,
	                       ac_get_spi_shader_z_format(ps->info.info.ps.writes_z,
	                                                  ps->info.info.ps.writes_stencil,
	                                                  ps->info.info.ps.writes_sample_mask));

	if (pipeline->device->dfsm_allowed) {
		/* optimise this? */
		radeon_emit(cs, PKT3(PKT3_EVENT_WRITE, 0, 0));
		radeon_emit(cs, EVENT_TYPE(V_028A90_FLUSH_DFSM) | EVENT_INDEX(0));
	}
}

static void
radv_pipeline_generate_vgt_vertex_reuse(struct radeon_cmdbuf *ctx_cs,
					struct radv_pipeline *pipeline)
{
	if (pipeline->device->physical_device->rad_info.family < CHIP_POLARIS10)
		return;

	unsigned vtx_reuse_depth = 30;
	if (radv_pipeline_has_tess(pipeline) &&
	    radv_get_shader(pipeline, MESA_SHADER_TESS_EVAL)->info.tes.spacing == TESS_SPACING_FRACTIONAL_ODD) {
		vtx_reuse_depth = 14;
	}
	radeon_set_context_reg(ctx_cs, R_028C58_VGT_VERTEX_REUSE_BLOCK_CNTL,
	                       S_028C58_VTX_REUSE_DEPTH(vtx_reuse_depth));
}

static uint32_t
radv_compute_vgt_shader_stages_en(const struct radv_pipeline *pipeline)
{
	uint32_t stages = 0;
	if (radv_pipeline_has_tess(pipeline)) {
		stages |= S_028B54_LS_EN(V_028B54_LS_STAGE_ON) |
			S_028B54_HS_EN(1) | S_028B54_DYNAMIC_HS(1);

		if (radv_pipeline_has_gs(pipeline))
			stages |=  S_028B54_ES_EN(V_028B54_ES_STAGE_DS) |
				S_028B54_GS_EN(1) |
				S_028B54_VS_EN(V_028B54_VS_STAGE_COPY_SHADER);
		else
			stages |= S_028B54_VS_EN(V_028B54_VS_STAGE_DS);

	} else if (radv_pipeline_has_gs(pipeline))
		stages |= S_028B54_ES_EN(V_028B54_ES_STAGE_REAL) |
			S_028B54_GS_EN(1) |
			S_028B54_VS_EN(V_028B54_VS_STAGE_COPY_SHADER);

	if (pipeline->device->physical_device->rad_info.chip_class >= GFX9)
		stages |= S_028B54_MAX_PRIMGRP_IN_WAVE(2);

	return stages;
}

static uint32_t
radv_compute_cliprect_rule(const VkGraphicsPipelineCreateInfo *pCreateInfo)
{
	const  VkPipelineDiscardRectangleStateCreateInfoEXT *discard_rectangle_info =
			vk_find_struct_const(pCreateInfo->pNext, PIPELINE_DISCARD_RECTANGLE_STATE_CREATE_INFO_EXT);

	if (!discard_rectangle_info)
		return 0xffff;

	unsigned mask = 0;

	for (unsigned i = 0; i < (1u << MAX_DISCARD_RECTANGLES); ++i) {
		/* Interpret i as a bitmask, and then set the bit in the mask if
		 * that combination of rectangles in which the pixel is contained
		 * should pass the cliprect test. */
		unsigned relevant_subset = i & ((1u << discard_rectangle_info->discardRectangleCount) - 1);

		if (discard_rectangle_info->discardRectangleMode == VK_DISCARD_RECTANGLE_MODE_INCLUSIVE_EXT &&
		    !relevant_subset)
			continue;

		if (discard_rectangle_info->discardRectangleMode == VK_DISCARD_RECTANGLE_MODE_EXCLUSIVE_EXT &&
		    relevant_subset)
			continue;

		mask |= 1u << i;
	}

	return mask;
}

static void
radv_pipeline_generate_pm4(struct radv_pipeline *pipeline,
                           const VkGraphicsPipelineCreateInfo *pCreateInfo,
                           const struct radv_graphics_pipeline_create_info *extra,
                           const struct radv_blend_state *blend,
                           const struct radv_tessellation_state *tess,
                           const struct radv_gs_state *gs,
                           unsigned prim, unsigned gs_out)
{
	struct radeon_cmdbuf *ctx_cs = &pipeline->ctx_cs;
	struct radeon_cmdbuf *cs = &pipeline->cs;

	cs->max_dw = 64;
	ctx_cs->max_dw = 256;
	cs->buf = malloc(4 * (cs->max_dw + ctx_cs->max_dw));
	ctx_cs->buf = cs->buf + cs->max_dw;

	radv_pipeline_generate_depth_stencil_state(ctx_cs, pipeline, pCreateInfo, extra);
	radv_pipeline_generate_blend_state(ctx_cs, pipeline, blend);
	radv_pipeline_generate_raster_state(ctx_cs, pipeline, pCreateInfo);
	radv_pipeline_generate_multisample_state(ctx_cs, pipeline);
	radv_pipeline_generate_vgt_gs_mode(ctx_cs, pipeline);
	radv_pipeline_generate_vertex_shader(ctx_cs, cs, pipeline, tess);
	radv_pipeline_generate_tess_shaders(ctx_cs, cs, pipeline, tess);
	radv_pipeline_generate_geometry_shader(ctx_cs, cs, pipeline, gs);
	radv_pipeline_generate_fragment_shader(ctx_cs, cs, pipeline);
	radv_pipeline_generate_ps_inputs(ctx_cs, pipeline);
	radv_pipeline_generate_vgt_vertex_reuse(ctx_cs, pipeline);
	radv_pipeline_generate_binning_state(ctx_cs, pipeline, pCreateInfo);

	radeon_set_context_reg(ctx_cs, R_0286E8_SPI_TMPRING_SIZE,
			       S_0286E8_WAVES(pipeline->max_waves) |
			       S_0286E8_WAVESIZE(pipeline->scratch_bytes_per_wave >> 10));

	radeon_set_context_reg(ctx_cs, R_028B54_VGT_SHADER_STAGES_EN, radv_compute_vgt_shader_stages_en(pipeline));

	if (pipeline->device->physical_device->rad_info.chip_class >= CIK) {
		radeon_set_uconfig_reg_idx(cs, R_030908_VGT_PRIMITIVE_TYPE, 1, prim);
	} else {
		radeon_set_config_reg(cs, R_008958_VGT_PRIMITIVE_TYPE, prim);
	}
	radeon_set_context_reg(ctx_cs, R_028A6C_VGT_GS_OUT_PRIM_TYPE, gs_out);

	radeon_set_context_reg(ctx_cs, R_02820C_PA_SC_CLIPRECT_RULE, radv_compute_cliprect_rule(pCreateInfo));

	pipeline->ctx_cs_hash = _mesa_hash_data(ctx_cs->buf, ctx_cs->cdw * 4);

	assert(ctx_cs->cdw <= ctx_cs->max_dw);
	assert(cs->cdw <= cs->max_dw);
}

static struct radv_ia_multi_vgt_param_helpers
radv_compute_ia_multi_vgt_param_helpers(struct radv_pipeline *pipeline,
                                        const struct radv_tessellation_state *tess,
                                        uint32_t prim)
{
	struct radv_ia_multi_vgt_param_helpers ia_multi_vgt_param = {0};
	const struct radv_device *device = pipeline->device;

	if (radv_pipeline_has_tess(pipeline))
		ia_multi_vgt_param.primgroup_size = tess->num_patches;
	else if (radv_pipeline_has_gs(pipeline))
		ia_multi_vgt_param.primgroup_size = 64;
	else
		ia_multi_vgt_param.primgroup_size = 128; /* recommended without a GS */

	/* GS requirement. */
	ia_multi_vgt_param.partial_es_wave = false;
	if (radv_pipeline_has_gs(pipeline) && device->physical_device->rad_info.chip_class <= VI)
		if (SI_GS_PER_ES / ia_multi_vgt_param.primgroup_size >= pipeline->device->gs_table_depth - 3)
			ia_multi_vgt_param.partial_es_wave = true;

	ia_multi_vgt_param.wd_switch_on_eop = false;
	if (device->physical_device->rad_info.chip_class >= CIK) {
		/* WD_SWITCH_ON_EOP has no effect on GPUs with less than
		 * 4 shader engines. Set 1 to pass the assertion below.
		 * The other cases are hardware requirements. */
		if (device->physical_device->rad_info.max_se < 4 ||
		    prim == V_008958_DI_PT_POLYGON ||
		    prim == V_008958_DI_PT_LINELOOP ||
		    prim == V_008958_DI_PT_TRIFAN ||
		    prim == V_008958_DI_PT_TRISTRIP_ADJ ||
		    (pipeline->graphics.prim_restart_enable &&
		     (device->physical_device->rad_info.family < CHIP_POLARIS10 ||
		      (prim != V_008958_DI_PT_POINTLIST &&
		       prim != V_008958_DI_PT_LINESTRIP))))
			ia_multi_vgt_param.wd_switch_on_eop = true;
	}

	ia_multi_vgt_param.ia_switch_on_eoi = false;
	if (pipeline->shaders[MESA_SHADER_FRAGMENT]->info.info.ps.prim_id_input)
		ia_multi_vgt_param.ia_switch_on_eoi = true;
	if (radv_pipeline_has_gs(pipeline) &&
	    pipeline->shaders[MESA_SHADER_GEOMETRY]->info.info.uses_prim_id)
		ia_multi_vgt_param.ia_switch_on_eoi = true;
	if (radv_pipeline_has_tess(pipeline)) {
		/* SWITCH_ON_EOI must be set if PrimID is used. */
		if (pipeline->shaders[MESA_SHADER_TESS_CTRL]->info.info.uses_prim_id ||
		    radv_get_shader(pipeline, MESA_SHADER_TESS_EVAL)->info.info.uses_prim_id)
			ia_multi_vgt_param.ia_switch_on_eoi = true;
	}

	ia_multi_vgt_param.partial_vs_wave = false;
	if (radv_pipeline_has_tess(pipeline)) {
		/* Bug with tessellation and GS on Bonaire and older 2 SE chips. */
		if ((device->physical_device->rad_info.family == CHIP_TAHITI ||
		     device->physical_device->rad_info.family == CHIP_PITCAIRN ||
		     device->physical_device->rad_info.family == CHIP_BONAIRE) &&
		    radv_pipeline_has_gs(pipeline))
			ia_multi_vgt_param.partial_vs_wave = true;
		/* Needed for 028B6C_DISTRIBUTION_MODE != 0 */
		if (device->has_distributed_tess) {
			if (radv_pipeline_has_gs(pipeline)) {
				if (device->physical_device->rad_info.chip_class <= VI)
					ia_multi_vgt_param.partial_es_wave = true;
			} else {
				ia_multi_vgt_param.partial_vs_wave = true;
			}
		}
	}

	/* Workaround for a VGT hang when strip primitive types are used with
	 * primitive restart.
	 */
	if (pipeline->graphics.prim_restart_enable &&
	    (prim == V_008958_DI_PT_LINESTRIP ||
	     prim == V_008958_DI_PT_TRISTRIP ||
	     prim == V_008958_DI_PT_LINESTRIP_ADJ ||
	     prim == V_008958_DI_PT_TRISTRIP_ADJ)) {
		ia_multi_vgt_param.partial_vs_wave = true;
	}

	if (radv_pipeline_has_gs(pipeline)) {
		/* On these chips there is the possibility of a hang if the
		 * pipeline uses a GS and partial_vs_wave is not set.
		 *
		 * This mostly does not hit 4-SE chips, as those typically set
		 * ia_switch_on_eoi and then partial_vs_wave is set for pipelines
		 * with GS due to another workaround.
		 *
		 * Reproducer: https://bugs.freedesktop.org/show_bug.cgi?id=109242
		 */
		if (device->physical_device->rad_info.family == CHIP_TONGA ||
		    device->physical_device->rad_info.family == CHIP_FIJI ||
		    device->physical_device->rad_info.family == CHIP_POLARIS10 ||
		    device->physical_device->rad_info.family == CHIP_POLARIS11 ||
		    device->physical_device->rad_info.family == CHIP_POLARIS12 ||
	            device->physical_device->rad_info.family == CHIP_VEGAM) {
			ia_multi_vgt_param.partial_vs_wave = true;
		}
	}

	ia_multi_vgt_param.base =
		S_028AA8_PRIMGROUP_SIZE(ia_multi_vgt_param.primgroup_size - 1) |
		/* The following field was moved to VGT_SHADER_STAGES_EN in GFX9. */
		S_028AA8_MAX_PRIMGRP_IN_WAVE(device->physical_device->rad_info.chip_class == VI ? 2 : 0) |
		S_030960_EN_INST_OPT_BASIC(device->physical_device->rad_info.chip_class >= GFX9) |
		S_030960_EN_INST_OPT_ADV(device->physical_device->rad_info.chip_class >= GFX9);

	return ia_multi_vgt_param;
}


static void
radv_compute_vertex_input_state(struct radv_pipeline *pipeline,
                                const VkGraphicsPipelineCreateInfo *pCreateInfo)
{
	const VkPipelineVertexInputStateCreateInfo *vi_info =
		pCreateInfo->pVertexInputState;
	struct radv_vertex_elements_info *velems = &pipeline->vertex_elements;

	for (uint32_t i = 0; i < vi_info->vertexAttributeDescriptionCount; i++) {
		const VkVertexInputAttributeDescription *desc =
			&vi_info->pVertexAttributeDescriptions[i];
		unsigned loc = desc->location;
		const struct vk_format_description *format_desc;
		int first_non_void;
		uint32_t num_format, data_format;
		format_desc = vk_format_description(desc->format);
		first_non_void = vk_format_get_first_non_void_channel(desc->format);

		num_format = radv_translate_buffer_numformat(format_desc, first_non_void);
		data_format = radv_translate_buffer_dataformat(format_desc, first_non_void);

		velems->rsrc_word3[loc] = S_008F0C_DST_SEL_X(si_map_swizzle(format_desc->swizzle[0])) |
			S_008F0C_DST_SEL_Y(si_map_swizzle(format_desc->swizzle[1])) |
			S_008F0C_DST_SEL_Z(si_map_swizzle(format_desc->swizzle[2])) |
			S_008F0C_DST_SEL_W(si_map_swizzle(format_desc->swizzle[3])) |
			S_008F0C_NUM_FORMAT(num_format) |
			S_008F0C_DATA_FORMAT(data_format);
		velems->format_size[loc] = format_desc->block.bits / 8;
		velems->offset[loc] = desc->offset;
		velems->binding[loc] = desc->binding;
		velems->count = MAX2(velems->count, loc + 1);
	}

	for (uint32_t i = 0; i < vi_info->vertexBindingDescriptionCount; i++) {
		const VkVertexInputBindingDescription *desc =
			&vi_info->pVertexBindingDescriptions[i];

		pipeline->binding_stride[desc->binding] = desc->stride;
	}
}

static struct radv_shader_variant *
radv_pipeline_get_streamout_shader(struct radv_pipeline *pipeline)
{
	int i;

	for (i = MESA_SHADER_GEOMETRY; i >= MESA_SHADER_VERTEX; i--) {
		struct radv_shader_variant *shader =
			radv_get_shader(pipeline, i);

		if (shader && shader->info.info.so.num_outputs > 0)
			return shader;
	}

	return NULL;
}

static VkResult
radv_pipeline_init(struct radv_pipeline *pipeline,
		   struct radv_device *device,
		   struct radv_pipeline_cache *cache,
		   const VkGraphicsPipelineCreateInfo *pCreateInfo,
		   const struct radv_graphics_pipeline_create_info *extra,
		   const VkAllocationCallbacks *alloc)
{
	VkResult result;
	bool has_view_index = false;

	RADV_FROM_HANDLE(radv_render_pass, pass, pCreateInfo->renderPass);
	struct radv_subpass *subpass = pass->subpasses + pCreateInfo->subpass;
	if (subpass->view_mask)
		has_view_index = true;
	if (alloc == NULL)
		alloc = &device->alloc;

	pipeline->device = device;
	pipeline->layout = radv_pipeline_layout_from_handle(pCreateInfo->layout);
	assert(pipeline->layout);

	struct radv_blend_state blend = radv_pipeline_init_blend_state(pipeline, pCreateInfo, extra);

	const VkPipelineShaderStageCreateInfo *pStages[MESA_SHADER_STAGES] = { 0, };
	for (uint32_t i = 0; i < pCreateInfo->stageCount; i++) {
		gl_shader_stage stage = ffs(pCreateInfo->pStages[i].stage) - 1;
		pStages[stage] = &pCreateInfo->pStages[i];
	}

	struct radv_pipeline_key key = radv_generate_graphics_pipeline_key(pipeline, pCreateInfo, &blend, has_view_index);
	radv_create_shaders(pipeline, device, cache, &key, pStages, pCreateInfo->flags);

	pipeline->graphics.spi_baryc_cntl = S_0286E0_FRONT_FACE_ALL_BITS(1);
	radv_pipeline_init_multisample_state(pipeline, &blend, pCreateInfo);
	uint32_t gs_out;
	uint32_t prim = si_translate_prim(pCreateInfo->pInputAssemblyState->topology);

	pipeline->graphics.can_use_guardband = radv_prim_can_use_guardband(pCreateInfo->pInputAssemblyState->topology);

	if (radv_pipeline_has_gs(pipeline)) {
		gs_out = si_conv_gl_prim_to_gs_out(pipeline->shaders[MESA_SHADER_GEOMETRY]->info.gs.output_prim);
		pipeline->graphics.can_use_guardband = gs_out == V_028A6C_OUTPRIM_TYPE_TRISTRIP;
	} else {
		gs_out = si_conv_prim_to_gs_out(pCreateInfo->pInputAssemblyState->topology);
	}
	if (extra && extra->use_rectlist) {
		prim = V_008958_DI_PT_RECTLIST;
		gs_out = V_028A6C_OUTPRIM_TYPE_TRISTRIP;
		pipeline->graphics.can_use_guardband = true;
	}
	pipeline->graphics.prim_restart_enable = !!pCreateInfo->pInputAssemblyState->primitiveRestartEnable;
	/* prim vertex count will need TESS changes */
	pipeline->graphics.prim_vertex_count = prim_size_table[prim];

	radv_pipeline_init_dynamic_state(pipeline, pCreateInfo);

	/* Ensure that some export memory is always allocated, for two reasons:
	 *
	 * 1) Correctness: The hardware ignores the EXEC mask if no export
	 *    memory is allocated, so KILL and alpha test do not work correctly
	 *    without this.
	 * 2) Performance: Every shader needs at least a NULL export, even when
	 *    it writes no color/depth output. The NULL export instruction
	 *    stalls without this setting.
	 *
	 * Don't add this to CB_SHADER_MASK.
	 */
	struct radv_shader_variant *ps = pipeline->shaders[MESA_SHADER_FRAGMENT];
	if (!blend.spi_shader_col_format) {
		if (!ps->info.info.ps.writes_z &&
		    !ps->info.info.ps.writes_stencil &&
		    !ps->info.info.ps.writes_sample_mask)
			blend.spi_shader_col_format = V_028714_SPI_SHADER_32_R;
	}

	for (unsigned i = 0; i < MESA_SHADER_STAGES; i++) {
		if (pipeline->shaders[i]) {
			pipeline->need_indirect_descriptor_sets |= pipeline->shaders[i]->info.need_indirect_descriptor_sets;
		}
	}

	struct radv_gs_state gs = {0};
	if (radv_pipeline_has_gs(pipeline)) {
		gs = calculate_gs_info(pCreateInfo, pipeline);
		calculate_gs_ring_sizes(pipeline, &gs);
	}

	struct radv_tessellation_state tess = {0};
	if (radv_pipeline_has_tess(pipeline)) {
		if (prim == V_008958_DI_PT_PATCH) {
			pipeline->graphics.prim_vertex_count.min = pCreateInfo->pTessellationState->patchControlPoints;
			pipeline->graphics.prim_vertex_count.incr = 1;
		}
		tess = calculate_tess_state(pipeline, pCreateInfo);
	}

	pipeline->graphics.ia_multi_vgt_param = radv_compute_ia_multi_vgt_param_helpers(pipeline, &tess, prim);

	radv_compute_vertex_input_state(pipeline, pCreateInfo);

	for (uint32_t i = 0; i < MESA_SHADER_STAGES; i++)
		pipeline->user_data_0[i] = radv_pipeline_stage_to_user_data_0(pipeline, i, device->physical_device->rad_info.chip_class);

	struct radv_userdata_info *loc = radv_lookup_user_sgpr(pipeline, MESA_SHADER_VERTEX,
							     AC_UD_VS_BASE_VERTEX_START_INSTANCE);
	if (loc->sgpr_idx != -1) {
		pipeline->graphics.vtx_base_sgpr = pipeline->user_data_0[MESA_SHADER_VERTEX];
		pipeline->graphics.vtx_base_sgpr += loc->sgpr_idx * 4;
		if (radv_get_shader(pipeline, MESA_SHADER_VERTEX)->info.info.vs.needs_draw_id)
			pipeline->graphics.vtx_emit_num = 3;
		else
			pipeline->graphics.vtx_emit_num = 2;
	}

	/* Find the last vertex shader stage that eventually uses streamout. */
	pipeline->streamout_shader = radv_pipeline_get_streamout_shader(pipeline);

	result = radv_pipeline_scratch_init(device, pipeline);
	radv_pipeline_generate_pm4(pipeline, pCreateInfo, extra, &blend, &tess, &gs, prim, gs_out);

	return result;
}

VkResult
radv_graphics_pipeline_create(
	VkDevice _device,
	VkPipelineCache _cache,
	const VkGraphicsPipelineCreateInfo *pCreateInfo,
	const struct radv_graphics_pipeline_create_info *extra,
	const VkAllocationCallbacks *pAllocator,
	VkPipeline *pPipeline)
{
	RADV_FROM_HANDLE(radv_device, device, _device);
	RADV_FROM_HANDLE(radv_pipeline_cache, cache, _cache);
	struct radv_pipeline *pipeline;
	VkResult result;

	pipeline = vk_zalloc2(&device->alloc, pAllocator, sizeof(*pipeline), 8,
			      VK_SYSTEM_ALLOCATION_SCOPE_OBJECT);
	if (pipeline == NULL)
		return vk_error(device->instance, VK_ERROR_OUT_OF_HOST_MEMORY);

	result = radv_pipeline_init(pipeline, device, cache,
				    pCreateInfo, extra, pAllocator);
	if (result != VK_SUCCESS) {
		radv_pipeline_destroy(device, pipeline, pAllocator);
		return result;
	}

	*pPipeline = radv_pipeline_to_handle(pipeline);

	return VK_SUCCESS;
}

VkResult radv_CreateGraphicsPipelines(
	VkDevice                                    _device,
	VkPipelineCache                             pipelineCache,
	uint32_t                                    count,
	const VkGraphicsPipelineCreateInfo*         pCreateInfos,
	const VkAllocationCallbacks*                pAllocator,
	VkPipeline*                                 pPipelines)
{
	VkResult result = VK_SUCCESS;
	unsigned i = 0;

	for (; i < count; i++) {
		VkResult r;
		r = radv_graphics_pipeline_create(_device,
						  pipelineCache,
						  &pCreateInfos[i],
						  NULL, pAllocator, &pPipelines[i]);
		if (r != VK_SUCCESS) {
			result = r;
			pPipelines[i] = VK_NULL_HANDLE;
		}
	}

	return result;
}


static void
radv_compute_generate_pm4(struct radv_pipeline *pipeline)
{
	struct radv_shader_variant *compute_shader;
	struct radv_device *device = pipeline->device;
	unsigned compute_resource_limits;
	unsigned waves_per_threadgroup;
	uint64_t va;

	pipeline->cs.buf = malloc(20 * 4);
	pipeline->cs.max_dw = 20;

	compute_shader = pipeline->shaders[MESA_SHADER_COMPUTE];
	va = radv_buffer_get_va(compute_shader->bo) + compute_shader->bo_offset;

	radeon_set_sh_reg_seq(&pipeline->cs, R_00B830_COMPUTE_PGM_LO, 2);
	radeon_emit(&pipeline->cs, va >> 8);
	radeon_emit(&pipeline->cs, S_00B834_DATA(va >> 40));

	radeon_set_sh_reg_seq(&pipeline->cs, R_00B848_COMPUTE_PGM_RSRC1, 2);
	radeon_emit(&pipeline->cs, compute_shader->rsrc1);
	radeon_emit(&pipeline->cs, compute_shader->rsrc2);

	radeon_set_sh_reg(&pipeline->cs, R_00B860_COMPUTE_TMPRING_SIZE,
			  S_00B860_WAVES(pipeline->max_waves) |
			  S_00B860_WAVESIZE(pipeline->scratch_bytes_per_wave >> 10));

	/* Calculate best compute resource limits. */
	waves_per_threadgroup =
		DIV_ROUND_UP(compute_shader->info.cs.block_size[0] *
			     compute_shader->info.cs.block_size[1] *
			     compute_shader->info.cs.block_size[2], 64);
	compute_resource_limits =
		S_00B854_SIMD_DEST_CNTL(waves_per_threadgroup % 4 == 0);

	if (device->physical_device->rad_info.chip_class >= CIK) {
		unsigned num_cu_per_se =
			device->physical_device->rad_info.num_good_compute_units /
			device->physical_device->rad_info.max_se;

		/* Force even distribution on all SIMDs in CU if the workgroup
		 * size is 64. This has shown some good improvements if # of
		 * CUs per SE is not a multiple of 4.
		 */
		if (num_cu_per_se % 4 && waves_per_threadgroup == 1)
			compute_resource_limits |= S_00B854_FORCE_SIMD_DIST(1);
	}

	radeon_set_sh_reg(&pipeline->cs, R_00B854_COMPUTE_RESOURCE_LIMITS,
			  compute_resource_limits);

	radeon_set_sh_reg_seq(&pipeline->cs, R_00B81C_COMPUTE_NUM_THREAD_X, 3);
	radeon_emit(&pipeline->cs,
		    S_00B81C_NUM_THREAD_FULL(compute_shader->info.cs.block_size[0]));
	radeon_emit(&pipeline->cs,
		    S_00B81C_NUM_THREAD_FULL(compute_shader->info.cs.block_size[1]));
	radeon_emit(&pipeline->cs,
		    S_00B81C_NUM_THREAD_FULL(compute_shader->info.cs.block_size[2]));

	assert(pipeline->cs.cdw <= pipeline->cs.max_dw);
}

static VkResult radv_compute_pipeline_create(
	VkDevice                                    _device,
	VkPipelineCache                             _cache,
	const VkComputePipelineCreateInfo*          pCreateInfo,
	const VkAllocationCallbacks*                pAllocator,
	VkPipeline*                                 pPipeline)
{
	RADV_FROM_HANDLE(radv_device, device, _device);
	RADV_FROM_HANDLE(radv_pipeline_cache, cache, _cache);
	const VkPipelineShaderStageCreateInfo *pStages[MESA_SHADER_STAGES] = { 0, };
	struct radv_pipeline *pipeline;
	VkResult result;

	pipeline = vk_zalloc2(&device->alloc, pAllocator, sizeof(*pipeline), 8,
			      VK_SYSTEM_ALLOCATION_SCOPE_OBJECT);
	if (pipeline == NULL)
		return vk_error(device->instance, VK_ERROR_OUT_OF_HOST_MEMORY);

	pipeline->device = device;
	pipeline->layout = radv_pipeline_layout_from_handle(pCreateInfo->layout);
	assert(pipeline->layout);

	pStages[MESA_SHADER_COMPUTE] = &pCreateInfo->stage;
	radv_create_shaders(pipeline, device, cache, &(struct radv_pipeline_key) {0}, pStages, pCreateInfo->flags);

	pipeline->user_data_0[MESA_SHADER_COMPUTE] = radv_pipeline_stage_to_user_data_0(pipeline, MESA_SHADER_COMPUTE, device->physical_device->rad_info.chip_class);
	pipeline->need_indirect_descriptor_sets |= pipeline->shaders[MESA_SHADER_COMPUTE]->info.need_indirect_descriptor_sets;
	result = radv_pipeline_scratch_init(device, pipeline);
	if (result != VK_SUCCESS) {
		radv_pipeline_destroy(device, pipeline, pAllocator);
		return result;
	}

	radv_compute_generate_pm4(pipeline);

	*pPipeline = radv_pipeline_to_handle(pipeline);

	return VK_SUCCESS;
}

VkResult radv_CreateComputePipelines(
	VkDevice                                    _device,
	VkPipelineCache                             pipelineCache,
	uint32_t                                    count,
	const VkComputePipelineCreateInfo*          pCreateInfos,
	const VkAllocationCallbacks*                pAllocator,
	VkPipeline*                                 pPipelines)
{
	VkResult result = VK_SUCCESS;

	unsigned i = 0;
	for (; i < count; i++) {
		VkResult r;
		r = radv_compute_pipeline_create(_device, pipelineCache,
						 &pCreateInfos[i],
						 pAllocator, &pPipelines[i]);
		if (r != VK_SUCCESS) {
			result = r;
			pPipelines[i] = VK_NULL_HANDLE;
		}
	}

	return result;
}<|MERGE_RESOLUTION|>--- conflicted
+++ resolved
@@ -1059,18 +1059,6 @@
 	return true;
 }
 
-static uint8_t radv_pipeline_get_ps_iter_samples(const VkPipelineMultisampleStateCreateInfo *vkms)
-{
-	uint32_t num_samples = vkms->rasterizationSamples;
-	uint32_t ps_iter_samples = 1;
-
-	if (vkms->sampleShadingEnable) {
-		ps_iter_samples = ceil(vkms->minSampleShading * num_samples);
-		ps_iter_samples = util_next_power_of_two(ps_iter_samples);
-	}
-	return ps_iter_samples;
-}
-
 static void
 radv_pipeline_init_multisample_state(struct radv_pipeline *pipeline,
 				     struct radv_blend_state *blend,
@@ -1145,16 +1133,6 @@
 		ms->pa_sc_mode_cntl_1 |= S_028A4C_PS_ITER_SAMPLE(ps_iter_samples > 1);
 		if (ps_iter_samples > 1)
 			pipeline->graphics.spi_baryc_cntl |= S_0286E0_POS_FLOAT_LOCATION(2);
-<<<<<<< HEAD
-	}
-
-	const struct VkPipelineRasterizationStateRasterizationOrderAMD *raster_order =
-		vk_find_struct_const(pCreateInfo->pRasterizationState->pNext, PIPELINE_RASTERIZATION_STATE_RASTERIZATION_ORDER_AMD);
-	if (raster_order && raster_order->rasterizationOrder == VK_RASTERIZATION_ORDER_RELAXED_AMD) {
-		ms->pa_sc_mode_cntl_1 |= S_028A4C_OUT_OF_ORDER_PRIMITIVE_ENABLE(1) |
-					S_028A4C_OUT_OF_ORDER_WATER_MARK(0x7);
-=======
->>>>>>> f163900f
 	}
 
 	if (vkms && vkms->pSampleMask) {
@@ -1863,18 +1841,6 @@
 
 		if (progress) {
 			if (nir_lower_global_vars_to_local(ordered_shaders[i])) {
-<<<<<<< HEAD
-				radv_lower_indirect_derefs(ordered_shaders[i],
-				                           pipeline->device->physical_device);
-			}
-			radv_optimize_nir(ordered_shaders[i]);
-
-			if (nir_lower_global_vars_to_local(ordered_shaders[i - 1])) {
-				radv_lower_indirect_derefs(ordered_shaders[i - 1],
-				                           pipeline->device->physical_device);
-			}
-			radv_optimize_nir(ordered_shaders[i - 1]);
-=======
 				ac_lower_indirect_derefs(ordered_shaders[i],
 				                         pipeline->device->physical_device->rad_info.chip_class);
 			}
@@ -1885,7 +1851,6 @@
 				                         pipeline->device->physical_device->rad_info.chip_class);
 			}
 			radv_optimize_nir(ordered_shaders[i - 1], false, false);
->>>>>>> f163900f
 		}
 	}
 }
@@ -1969,12 +1934,7 @@
 	    pCreateInfo->pMultisampleState->rasterizationSamples > 1) {
 		uint32_t num_samples = pCreateInfo->pMultisampleState->rasterizationSamples;
 		uint32_t ps_iter_samples = radv_pipeline_get_ps_iter_samples(pCreateInfo->pMultisampleState);
-<<<<<<< HEAD
-		key.multisample = true;
-		key.log2_num_samples = util_logbase2(num_samples);
-=======
 		key.num_samples = num_samples;
->>>>>>> f163900f
 		key.log2_ps_iter_samples = util_logbase2(ps_iter_samples);
 	}
 
@@ -2019,11 +1979,7 @@
 	keys[MESA_SHADER_FRAGMENT].fs.is_int8 = key->is_int8;
 	keys[MESA_SHADER_FRAGMENT].fs.is_int10 = key->is_int10;
 	keys[MESA_SHADER_FRAGMENT].fs.log2_ps_iter_samples = key->log2_ps_iter_samples;
-<<<<<<< HEAD
-	keys[MESA_SHADER_FRAGMENT].fs.log2_num_samples = key->log2_num_samples;
-=======
 	keys[MESA_SHADER_FRAGMENT].fs.num_samples = key->num_samples;
->>>>>>> f163900f
 }
 
 static void
@@ -2677,20 +2633,11 @@
 		db_stencil_control |= S_02842C_STENCILZPASS(si_translate_stencil_op(vkds->front.passOp));
 		db_stencil_control |= S_02842C_STENCILZFAIL(si_translate_stencil_op(vkds->front.depthFailOp));
 
-<<<<<<< HEAD
-	pipeline->graphics.spi_baryc_cntl = S_0286E0_FRONT_FACE_ALL_BITS(1);
-	radv_pipeline_init_depth_stencil_state(pipeline, pCreateInfo, extra);
-	radv_pipeline_init_raster_state(pipeline, pCreateInfo);
-	radv_pipeline_init_multisample_state(pipeline, pCreateInfo);
-	pipeline->graphics.prim = si_translate_prim(pCreateInfo->pInputAssemblyState->topology);
-	pipeline->graphics.can_use_guardband = radv_prim_can_use_guardband(pCreateInfo->pInputAssemblyState->topology);
-=======
 		db_depth_control |= S_028800_STENCILFUNC_BF(vkds->back.compareOp);
 		db_stencil_control |= S_02842C_STENCILFAIL_BF(si_translate_stencil_op(vkds->back.failOp));
 		db_stencil_control |= S_02842C_STENCILZPASS_BF(si_translate_stencil_op(vkds->back.passOp));
 		db_stencil_control |= S_02842C_STENCILZFAIL_BF(si_translate_stencil_op(vkds->back.depthFailOp));
 	}
->>>>>>> f163900f
 
 	if (attachment && extra) {
 		db_render_control |= S_028000_DEPTH_CLEAR_ENABLE(extra->db_depth_clear);
