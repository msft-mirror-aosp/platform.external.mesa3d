/*
 * Copyright © 2016 Red Hat.
 * Copyright © 2016 Bas Nieuwenhuizen
 *
 * based in part on anv driver which is:
 * Copyright © 2015 Intel Corporation
 *
 * Permission is hereby granted, free of charge, to any person obtaining a
 * copy of this software and associated documentation files (the "Software"),
 * to deal in the Software without restriction, including without limitation
 * the rights to use, copy, modify, merge, publish, distribute, sublicense,
 * and/or sell copies of the Software, and to permit persons to whom the
 * Software is furnished to do so, subject to the following conditions:
 *
 * The above copyright notice and this permission notice (including the next
 * paragraph) shall be included in all copies or substantial portions of the
 * Software.
 *
 * THE SOFTWARE IS PROVIDED "AS IS", WITHOUT WARRANTY OF ANY KIND, EXPRESS OR
 * IMPLIED, INCLUDING BUT NOT LIMITED TO THE WARRANTIES OF MERCHANTABILITY,
 * FITNESS FOR A PARTICULAR PURPOSE AND NONINFRINGEMENT.  IN NO EVENT SHALL
 * THE AUTHORS OR COPYRIGHT HOLDERS BE LIABLE FOR ANY CLAIM, DAMAGES OR OTHER
 * LIABILITY, WHETHER IN AN ACTION OF CONTRACT, TORT OR OTHERWISE, ARISING
 * FROM, OUT OF OR IN CONNECTION WITH THE SOFTWARE OR THE USE OR OTHER DEALINGS
 * IN THE SOFTWARE.
 */

#include "util/mesa-sha1.h"
#include "util/u_atomic.h"
#include "radv_debug.h"
#include "radv_private.h"
#include "radv_cs.h"
#include "radv_shader.h"
#include "nir/nir.h"
#include "nir/nir_builder.h"
#include "spirv/nir_spirv.h"
#include "vk_util.h"

#include <llvm-c/Core.h>
#include <llvm-c/TargetMachine.h>

#include "sid.h"
#include "gfx9d.h"
#include "ac_binary.h"
#include "ac_llvm_util.h"
#include "ac_nir_to_llvm.h"
#include "vk_format.h"
#include "util/debug.h"
#include "ac_exp_param.h"
#include "ac_shader_util.h"
#include "main/menums.h"

struct radv_blend_state {
	uint32_t blend_enable_4bit;
	uint32_t need_src_alpha;

	uint32_t cb_color_control;
	uint32_t cb_target_mask;
	uint32_t cb_target_enabled_4bit;
	uint32_t sx_mrt_blend_opt[8];
	uint32_t cb_blend_control[8];

	uint32_t spi_shader_col_format;
	uint32_t cb_shader_mask;
	uint32_t db_alpha_to_mask;

	uint32_t commutative_4bit;

	bool single_cb_enable;
	bool mrt0_is_dual_src;
};

struct radv_dsa_order_invariance {
	/* Whether the final result in Z/S buffers is guaranteed to be
	 * invariant under changes to the order in which fragments arrive.
	 */
	bool zs;

	/* Whether the set of fragments that pass the combined Z/S test is
	 * guaranteed to be invariant under changes to the order in which
	 * fragments arrive.
	 */
	bool pass_set;
};

struct radv_tessellation_state {
	uint32_t ls_hs_config;
	unsigned num_patches;
	unsigned lds_size;
	uint32_t tf_param;
};

struct radv_gs_state {
	uint32_t vgt_gs_onchip_cntl;
	uint32_t vgt_gs_max_prims_per_subgroup;
	uint32_t vgt_esgs_ring_itemsize;
	uint32_t lds_size;
};

static void
radv_pipeline_destroy(struct radv_device *device,
                      struct radv_pipeline *pipeline,
                      const VkAllocationCallbacks* allocator)
{
	for (unsigned i = 0; i < MESA_SHADER_STAGES; ++i)
		if (pipeline->shaders[i])
			radv_shader_variant_destroy(device, pipeline->shaders[i]);

	if (pipeline->gs_copy_shader)
		radv_shader_variant_destroy(device, pipeline->gs_copy_shader);

	if(pipeline->cs.buf)
		free(pipeline->cs.buf);
	vk_free2(&device->alloc, allocator, pipeline);
}

void radv_DestroyPipeline(
	VkDevice                                    _device,
	VkPipeline                                  _pipeline,
	const VkAllocationCallbacks*                pAllocator)
{
	RADV_FROM_HANDLE(radv_device, device, _device);
	RADV_FROM_HANDLE(radv_pipeline, pipeline, _pipeline);

	if (!_pipeline)
		return;

	radv_pipeline_destroy(device, pipeline, pAllocator);
}

static uint32_t get_hash_flags(struct radv_device *device)
{
	uint32_t hash_flags = 0;

	if (device->instance->debug_flags & RADV_DEBUG_UNSAFE_MATH)
		hash_flags |= RADV_HASH_SHADER_UNSAFE_MATH;
	if (device->instance->perftest_flags & RADV_PERFTEST_SISCHED)
		hash_flags |= RADV_HASH_SHADER_SISCHED;
	return hash_flags;
}

static VkResult
radv_pipeline_scratch_init(struct radv_device *device,
                           struct radv_pipeline *pipeline)
{
	unsigned scratch_bytes_per_wave = 0;
	unsigned max_waves = 0;
	unsigned min_waves = 1;

	for (int i = 0; i < MESA_SHADER_STAGES; ++i) {
		if (pipeline->shaders[i]) {
			unsigned max_stage_waves = device->scratch_waves;

			scratch_bytes_per_wave = MAX2(scratch_bytes_per_wave,
			                              pipeline->shaders[i]->config.scratch_bytes_per_wave);

			max_stage_waves = MIN2(max_stage_waves,
			          4 * device->physical_device->rad_info.num_good_compute_units *
			          (256 / pipeline->shaders[i]->config.num_vgprs));
			max_waves = MAX2(max_waves, max_stage_waves);
		}
	}

	if (pipeline->shaders[MESA_SHADER_COMPUTE]) {
		unsigned group_size = pipeline->shaders[MESA_SHADER_COMPUTE]->info.cs.block_size[0] *
		                      pipeline->shaders[MESA_SHADER_COMPUTE]->info.cs.block_size[1] *
		                      pipeline->shaders[MESA_SHADER_COMPUTE]->info.cs.block_size[2];
		min_waves = MAX2(min_waves, round_up_u32(group_size, 64));
	}

	if (scratch_bytes_per_wave)
		max_waves = MIN2(max_waves, 0xffffffffu / scratch_bytes_per_wave);

	if (scratch_bytes_per_wave && max_waves < min_waves) {
		/* Not really true at this moment, but will be true on first
		 * execution. Avoid having hanging shaders. */
		return vk_error(device->instance, VK_ERROR_OUT_OF_DEVICE_MEMORY);
	}
	pipeline->scratch_bytes_per_wave = scratch_bytes_per_wave;
	pipeline->max_waves = max_waves;
	return VK_SUCCESS;
}

static uint32_t si_translate_blend_logic_op(VkLogicOp op)
{
	switch (op) {
	case VK_LOGIC_OP_CLEAR:
		return V_028808_ROP3_CLEAR;
	case VK_LOGIC_OP_AND:
		return V_028808_ROP3_AND;
	case VK_LOGIC_OP_AND_REVERSE:
		return V_028808_ROP3_AND_REVERSE;
	case VK_LOGIC_OP_COPY:
		return V_028808_ROP3_COPY;
	case VK_LOGIC_OP_AND_INVERTED:
		return V_028808_ROP3_AND_INVERTED;
	case VK_LOGIC_OP_NO_OP:
		return V_028808_ROP3_NO_OP;
	case VK_LOGIC_OP_XOR:
		return V_028808_ROP3_XOR;
	case VK_LOGIC_OP_OR:
		return V_028808_ROP3_OR;
	case VK_LOGIC_OP_NOR:
		return V_028808_ROP3_NOR;
	case VK_LOGIC_OP_EQUIVALENT:
		return V_028808_ROP3_EQUIVALENT;
	case VK_LOGIC_OP_INVERT:
		return V_028808_ROP3_INVERT;
	case VK_LOGIC_OP_OR_REVERSE:
		return V_028808_ROP3_OR_REVERSE;
	case VK_LOGIC_OP_COPY_INVERTED:
		return V_028808_ROP3_COPY_INVERTED;
	case VK_LOGIC_OP_OR_INVERTED:
		return V_028808_ROP3_OR_INVERTED;
	case VK_LOGIC_OP_NAND:
		return V_028808_ROP3_NAND;
	case VK_LOGIC_OP_SET:
		return V_028808_ROP3_SET;
	default:
		unreachable("Unhandled logic op");
	}
}


static uint32_t si_translate_blend_function(VkBlendOp op)
{
	switch (op) {
	case VK_BLEND_OP_ADD:
		return V_028780_COMB_DST_PLUS_SRC;
	case VK_BLEND_OP_SUBTRACT:
		return V_028780_COMB_SRC_MINUS_DST;
	case VK_BLEND_OP_REVERSE_SUBTRACT:
		return V_028780_COMB_DST_MINUS_SRC;
	case VK_BLEND_OP_MIN:
		return V_028780_COMB_MIN_DST_SRC;
	case VK_BLEND_OP_MAX:
		return V_028780_COMB_MAX_DST_SRC;
	default:
		return 0;
	}
}

static uint32_t si_translate_blend_factor(VkBlendFactor factor)
{
	switch (factor) {
	case VK_BLEND_FACTOR_ZERO:
		return V_028780_BLEND_ZERO;
	case VK_BLEND_FACTOR_ONE:
		return V_028780_BLEND_ONE;
	case VK_BLEND_FACTOR_SRC_COLOR:
		return V_028780_BLEND_SRC_COLOR;
	case VK_BLEND_FACTOR_ONE_MINUS_SRC_COLOR:
		return V_028780_BLEND_ONE_MINUS_SRC_COLOR;
	case VK_BLEND_FACTOR_DST_COLOR:
		return V_028780_BLEND_DST_COLOR;
	case VK_BLEND_FACTOR_ONE_MINUS_DST_COLOR:
		return V_028780_BLEND_ONE_MINUS_DST_COLOR;
	case VK_BLEND_FACTOR_SRC_ALPHA:
		return V_028780_BLEND_SRC_ALPHA;
	case VK_BLEND_FACTOR_ONE_MINUS_SRC_ALPHA:
		return V_028780_BLEND_ONE_MINUS_SRC_ALPHA;
	case VK_BLEND_FACTOR_DST_ALPHA:
		return V_028780_BLEND_DST_ALPHA;
	case VK_BLEND_FACTOR_ONE_MINUS_DST_ALPHA:
		return V_028780_BLEND_ONE_MINUS_DST_ALPHA;
	case VK_BLEND_FACTOR_CONSTANT_COLOR:
		return V_028780_BLEND_CONSTANT_COLOR;
	case VK_BLEND_FACTOR_ONE_MINUS_CONSTANT_COLOR:
		return V_028780_BLEND_ONE_MINUS_CONSTANT_COLOR;
	case VK_BLEND_FACTOR_CONSTANT_ALPHA:
		return V_028780_BLEND_CONSTANT_ALPHA;
	case VK_BLEND_FACTOR_ONE_MINUS_CONSTANT_ALPHA:
		return V_028780_BLEND_ONE_MINUS_CONSTANT_ALPHA;
	case VK_BLEND_FACTOR_SRC_ALPHA_SATURATE:
		return V_028780_BLEND_SRC_ALPHA_SATURATE;
	case VK_BLEND_FACTOR_SRC1_COLOR:
		return V_028780_BLEND_SRC1_COLOR;
	case VK_BLEND_FACTOR_ONE_MINUS_SRC1_COLOR:
		return V_028780_BLEND_INV_SRC1_COLOR;
	case VK_BLEND_FACTOR_SRC1_ALPHA:
		return V_028780_BLEND_SRC1_ALPHA;
	case VK_BLEND_FACTOR_ONE_MINUS_SRC1_ALPHA:
		return V_028780_BLEND_INV_SRC1_ALPHA;
	default:
		return 0;
	}
}

static uint32_t si_translate_blend_opt_function(VkBlendOp op)
{
	switch (op) {
	case VK_BLEND_OP_ADD:
		return V_028760_OPT_COMB_ADD;
	case VK_BLEND_OP_SUBTRACT:
		return V_028760_OPT_COMB_SUBTRACT;
	case VK_BLEND_OP_REVERSE_SUBTRACT:
		return V_028760_OPT_COMB_REVSUBTRACT;
	case VK_BLEND_OP_MIN:
		return V_028760_OPT_COMB_MIN;
	case VK_BLEND_OP_MAX:
		return V_028760_OPT_COMB_MAX;
	default:
		return V_028760_OPT_COMB_BLEND_DISABLED;
	}
}

static uint32_t si_translate_blend_opt_factor(VkBlendFactor factor, bool is_alpha)
{
	switch (factor) {
	case VK_BLEND_FACTOR_ZERO:
		return V_028760_BLEND_OPT_PRESERVE_NONE_IGNORE_ALL;
	case VK_BLEND_FACTOR_ONE:
		return V_028760_BLEND_OPT_PRESERVE_ALL_IGNORE_NONE;
	case VK_BLEND_FACTOR_SRC_COLOR:
		return is_alpha ? V_028760_BLEND_OPT_PRESERVE_A1_IGNORE_A0
				: V_028760_BLEND_OPT_PRESERVE_C1_IGNORE_C0;
	case VK_BLEND_FACTOR_ONE_MINUS_SRC_COLOR:
		return is_alpha ? V_028760_BLEND_OPT_PRESERVE_A0_IGNORE_A1
				: V_028760_BLEND_OPT_PRESERVE_C0_IGNORE_C1;
	case VK_BLEND_FACTOR_SRC_ALPHA:
		return V_028760_BLEND_OPT_PRESERVE_A1_IGNORE_A0;
	case VK_BLEND_FACTOR_ONE_MINUS_SRC_ALPHA:
		return V_028760_BLEND_OPT_PRESERVE_A0_IGNORE_A1;
	case VK_BLEND_FACTOR_SRC_ALPHA_SATURATE:
		return is_alpha ? V_028760_BLEND_OPT_PRESERVE_ALL_IGNORE_NONE
				: V_028760_BLEND_OPT_PRESERVE_NONE_IGNORE_A0;
	default:
		return V_028760_BLEND_OPT_PRESERVE_NONE_IGNORE_NONE;
	}
}

/**
 * Get rid of DST in the blend factors by commuting the operands:
 *    func(src * DST, dst * 0) ---> func(src * 0, dst * SRC)
 */
static void si_blend_remove_dst(unsigned *func, unsigned *src_factor,
				unsigned *dst_factor, unsigned expected_dst,
				unsigned replacement_src)
{
	if (*src_factor == expected_dst &&
	    *dst_factor == VK_BLEND_FACTOR_ZERO) {
		*src_factor = VK_BLEND_FACTOR_ZERO;
		*dst_factor = replacement_src;

		/* Commuting the operands requires reversing subtractions. */
		if (*func == VK_BLEND_OP_SUBTRACT)
			*func = VK_BLEND_OP_REVERSE_SUBTRACT;
		else if (*func == VK_BLEND_OP_REVERSE_SUBTRACT)
			*func = VK_BLEND_OP_SUBTRACT;
	}
}

static bool si_blend_factor_uses_dst(unsigned factor)
{
	return factor == VK_BLEND_FACTOR_DST_COLOR ||
		factor == VK_BLEND_FACTOR_DST_ALPHA ||
		factor == VK_BLEND_FACTOR_SRC_ALPHA_SATURATE ||
		factor == VK_BLEND_FACTOR_ONE_MINUS_DST_ALPHA ||
		factor == VK_BLEND_FACTOR_ONE_MINUS_DST_COLOR;
}

static bool is_dual_src(VkBlendFactor factor)
{
	switch (factor) {
	case VK_BLEND_FACTOR_SRC1_COLOR:
	case VK_BLEND_FACTOR_ONE_MINUS_SRC1_COLOR:
	case VK_BLEND_FACTOR_SRC1_ALPHA:
	case VK_BLEND_FACTOR_ONE_MINUS_SRC1_ALPHA:
		return true;
	default:
		return false;
	}
}

static unsigned si_choose_spi_color_format(VkFormat vk_format,
					    bool blend_enable,
					    bool blend_need_alpha)
{
	const struct vk_format_description *desc = vk_format_description(vk_format);
	unsigned format, ntype, swap;

	/* Alpha is needed for alpha-to-coverage.
	 * Blending may be with or without alpha.
	 */
	unsigned normal = 0; /* most optimal, may not support blending or export alpha */
	unsigned alpha = 0; /* exports alpha, but may not support blending */
	unsigned blend = 0; /* supports blending, but may not export alpha */
	unsigned blend_alpha = 0; /* least optimal, supports blending and exports alpha */

	format = radv_translate_colorformat(vk_format);
	ntype = radv_translate_color_numformat(vk_format, desc,
					       vk_format_get_first_non_void_channel(vk_format));
	swap = radv_translate_colorswap(vk_format, false);

	/* Choose the SPI color formats. These are required values for Stoney/RB+.
	 * Other chips have multiple choices, though they are not necessarily better.
	 */
	switch (format) {
	case V_028C70_COLOR_5_6_5:
	case V_028C70_COLOR_1_5_5_5:
	case V_028C70_COLOR_5_5_5_1:
	case V_028C70_COLOR_4_4_4_4:
	case V_028C70_COLOR_10_11_11:
	case V_028C70_COLOR_11_11_10:
	case V_028C70_COLOR_8:
	case V_028C70_COLOR_8_8:
	case V_028C70_COLOR_8_8_8_8:
	case V_028C70_COLOR_10_10_10_2:
	case V_028C70_COLOR_2_10_10_10:
		if (ntype == V_028C70_NUMBER_UINT)
			alpha = blend = blend_alpha = normal = V_028714_SPI_SHADER_UINT16_ABGR;
		else if (ntype == V_028C70_NUMBER_SINT)
			alpha = blend = blend_alpha = normal = V_028714_SPI_SHADER_SINT16_ABGR;
		else
			alpha = blend = blend_alpha = normal = V_028714_SPI_SHADER_FP16_ABGR;
		break;

	case V_028C70_COLOR_16:
	case V_028C70_COLOR_16_16:
	case V_028C70_COLOR_16_16_16_16:
		if (ntype == V_028C70_NUMBER_UNORM ||
		    ntype == V_028C70_NUMBER_SNORM) {
			/* UNORM16 and SNORM16 don't support blending */
			if (ntype == V_028C70_NUMBER_UNORM)
				normal = alpha = V_028714_SPI_SHADER_UNORM16_ABGR;
			else
				normal = alpha = V_028714_SPI_SHADER_SNORM16_ABGR;

			/* Use 32 bits per channel for blending. */
			if (format == V_028C70_COLOR_16) {
				if (swap == V_028C70_SWAP_STD) { /* R */
					blend = V_028714_SPI_SHADER_32_R;
					blend_alpha = V_028714_SPI_SHADER_32_AR;
				} else if (swap == V_028C70_SWAP_ALT_REV) /* A */
					blend = blend_alpha = V_028714_SPI_SHADER_32_AR;
				else
					assert(0);
			} else if (format == V_028C70_COLOR_16_16) {
				if (swap == V_028C70_SWAP_STD) { /* RG */
					blend = V_028714_SPI_SHADER_32_GR;
					blend_alpha = V_028714_SPI_SHADER_32_ABGR;
				} else if (swap == V_028C70_SWAP_ALT) /* RA */
					blend = blend_alpha = V_028714_SPI_SHADER_32_AR;
				else
					assert(0);
			} else /* 16_16_16_16 */
				blend = blend_alpha = V_028714_SPI_SHADER_32_ABGR;
		} else if (ntype == V_028C70_NUMBER_UINT)
			alpha = blend = blend_alpha = normal = V_028714_SPI_SHADER_UINT16_ABGR;
		else if (ntype == V_028C70_NUMBER_SINT)
			alpha = blend = blend_alpha = normal = V_028714_SPI_SHADER_SINT16_ABGR;
		else if (ntype == V_028C70_NUMBER_FLOAT)
			alpha = blend = blend_alpha = normal = V_028714_SPI_SHADER_FP16_ABGR;
		else
			assert(0);
		break;

	case V_028C70_COLOR_32:
		if (swap == V_028C70_SWAP_STD) { /* R */
			blend = normal = V_028714_SPI_SHADER_32_R;
			alpha = blend_alpha = V_028714_SPI_SHADER_32_AR;
		} else if (swap == V_028C70_SWAP_ALT_REV) /* A */
			alpha = blend = blend_alpha = normal = V_028714_SPI_SHADER_32_AR;
		else
			assert(0);
		break;

	case V_028C70_COLOR_32_32:
		if (swap == V_028C70_SWAP_STD) { /* RG */
			blend = normal = V_028714_SPI_SHADER_32_GR;
			alpha = blend_alpha = V_028714_SPI_SHADER_32_ABGR;
		} else if (swap == V_028C70_SWAP_ALT) /* RA */
			alpha = blend = blend_alpha = normal = V_028714_SPI_SHADER_32_AR;
		else
			assert(0);
		break;

	case V_028C70_COLOR_32_32_32_32:
	case V_028C70_COLOR_8_24:
	case V_028C70_COLOR_24_8:
	case V_028C70_COLOR_X24_8_32_FLOAT:
		alpha = blend = blend_alpha = normal = V_028714_SPI_SHADER_32_ABGR;
		break;

	default:
		unreachable("unhandled blend format");
	}

	if (blend_enable && blend_need_alpha)
		return blend_alpha;
	else if(blend_need_alpha)
		return alpha;
	else if(blend_enable)
		return blend;
	else
		return normal;
}

static void
radv_pipeline_compute_spi_color_formats(struct radv_pipeline *pipeline,
					const VkGraphicsPipelineCreateInfo *pCreateInfo,
					struct radv_blend_state *blend)
{
	RADV_FROM_HANDLE(radv_render_pass, pass, pCreateInfo->renderPass);
	struct radv_subpass *subpass = pass->subpasses + pCreateInfo->subpass;
	unsigned col_format = 0;
	unsigned num_targets;

	for (unsigned i = 0; i < (blend->single_cb_enable ? 1 : subpass->color_count); ++i) {
		unsigned cf;

		if (subpass->color_attachments[i].attachment == VK_ATTACHMENT_UNUSED) {
			cf = V_028714_SPI_SHADER_ZERO;
		} else {
			struct radv_render_pass_attachment *attachment = pass->attachments + subpass->color_attachments[i].attachment;
			bool blend_enable =
				blend->blend_enable_4bit & (0xfu << (i * 4));

			cf = si_choose_spi_color_format(attachment->format,
			                                blend_enable,
			                                blend->need_src_alpha & (1 << i));
		}

		col_format |= cf << (4 * i);
	}

	if (!col_format && blend->need_src_alpha & (1 << 0)) {
		/* When a subpass doesn't have any color attachments, write the
		 * alpha channel of MRT0 when alpha coverage is enabled because
		 * the depth attachment needs it.
		 */
<<<<<<< HEAD
		col_format |= V_028714_SPI_SHADER_32_AR;
=======
		col_format |= V_028714_SPI_SHADER_32_ABGR;
>>>>>>> ef961309
	}

	/* If the i-th target format is set, all previous target formats must
	 * be non-zero to avoid hangs.
	 */
	num_targets = (util_last_bit(col_format) + 3) / 4;
	for (unsigned i = 0; i < num_targets; i++) {
		if (!(col_format & (0xf << (i * 4)))) {
			col_format |= V_028714_SPI_SHADER_32_R << (i * 4);
		}
	}

	blend->cb_shader_mask = ac_get_cb_shader_mask(col_format);

	if (blend->mrt0_is_dual_src)
		col_format |= (col_format & 0xf) << 4;
	blend->spi_shader_col_format = col_format;
}

static bool
format_is_int8(VkFormat format)
{
	const struct vk_format_description *desc = vk_format_description(format);
	int channel =  vk_format_get_first_non_void_channel(format);

	return channel >= 0 && desc->channel[channel].pure_integer &&
	       desc->channel[channel].size == 8;
}

static bool
format_is_int10(VkFormat format)
{
	const struct vk_format_description *desc = vk_format_description(format);

	if (desc->nr_channels != 4)
		return false;
	for (unsigned i = 0; i < 4; i++) {
		if (desc->channel[i].pure_integer && desc->channel[i].size == 10)
			return true;
	}
	return false;
}

/*
 * Ordered so that for each i,
 * radv_format_meta_fs_key(radv_fs_key_format_exemplars[i]) == i.
 */
const VkFormat radv_fs_key_format_exemplars[NUM_META_FS_KEYS] = {
	VK_FORMAT_R32_SFLOAT,
	VK_FORMAT_R32G32_SFLOAT,
	VK_FORMAT_R8G8B8A8_UNORM,
	VK_FORMAT_R16G16B16A16_UNORM,
	VK_FORMAT_R16G16B16A16_SNORM,
	VK_FORMAT_R16G16B16A16_UINT,
	VK_FORMAT_R16G16B16A16_SINT,
	VK_FORMAT_R32G32B32A32_SFLOAT,
	VK_FORMAT_R8G8B8A8_UINT,
	VK_FORMAT_R8G8B8A8_SINT,
	VK_FORMAT_A2R10G10B10_UINT_PACK32,
	VK_FORMAT_A2R10G10B10_SINT_PACK32,
};

unsigned radv_format_meta_fs_key(VkFormat format)
{
	unsigned col_format = si_choose_spi_color_format(format, false, false);

	assert(col_format != V_028714_SPI_SHADER_32_AR);
	if (col_format >= V_028714_SPI_SHADER_32_AR)
		--col_format; /* Skip V_028714_SPI_SHADER_32_AR  since there is no such VkFormat */

	--col_format; /* Skip V_028714_SPI_SHADER_ZERO */
	bool is_int8 = format_is_int8(format);
	bool is_int10 = format_is_int10(format);

	return col_format + (is_int8 ? 3 : is_int10 ? 5 : 0);
}

static void
radv_pipeline_compute_get_int_clamp(const VkGraphicsPipelineCreateInfo *pCreateInfo,
				    unsigned *is_int8, unsigned *is_int10)
{
	RADV_FROM_HANDLE(radv_render_pass, pass, pCreateInfo->renderPass);
	struct radv_subpass *subpass = pass->subpasses + pCreateInfo->subpass;
	*is_int8 = 0;
	*is_int10 = 0;

	for (unsigned i = 0; i < subpass->color_count; ++i) {
		struct radv_render_pass_attachment *attachment;

		if (subpass->color_attachments[i].attachment == VK_ATTACHMENT_UNUSED)
			continue;

		attachment = pass->attachments + subpass->color_attachments[i].attachment;

		if (format_is_int8(attachment->format))
			*is_int8 |= 1 << i;
		if (format_is_int10(attachment->format))
			*is_int10 |= 1 << i;
	}
}

static void
radv_blend_check_commutativity(struct radv_blend_state *blend,
			       VkBlendOp op, VkBlendFactor src,
			       VkBlendFactor dst, unsigned chanmask)
{
	/* Src factor is allowed when it does not depend on Dst. */
	static const uint32_t src_allowed =
		(1u << VK_BLEND_FACTOR_ONE) |
		(1u << VK_BLEND_FACTOR_SRC_COLOR) |
		(1u << VK_BLEND_FACTOR_SRC_ALPHA) |
		(1u << VK_BLEND_FACTOR_SRC_ALPHA_SATURATE) |
		(1u << VK_BLEND_FACTOR_CONSTANT_COLOR) |
		(1u << VK_BLEND_FACTOR_CONSTANT_ALPHA) |
		(1u << VK_BLEND_FACTOR_SRC1_COLOR) |
		(1u << VK_BLEND_FACTOR_SRC1_ALPHA) |
		(1u << VK_BLEND_FACTOR_ZERO) |
		(1u << VK_BLEND_FACTOR_ONE_MINUS_SRC_COLOR) |
		(1u << VK_BLEND_FACTOR_ONE_MINUS_SRC_ALPHA) |
		(1u << VK_BLEND_FACTOR_ONE_MINUS_CONSTANT_COLOR) |
		(1u << VK_BLEND_FACTOR_ONE_MINUS_CONSTANT_ALPHA) |
		(1u << VK_BLEND_FACTOR_ONE_MINUS_SRC1_COLOR) |
		(1u << VK_BLEND_FACTOR_ONE_MINUS_SRC1_ALPHA);

	if (dst == VK_BLEND_FACTOR_ONE &&
	    (src_allowed & (1u << src))) {
		/* Addition is commutative, but floating point addition isn't
		 * associative: subtle changes can be introduced via different
		 * rounding. Be conservative, only enable for min and max.
		 */
		if (op == VK_BLEND_OP_MAX || op == VK_BLEND_OP_MIN)
			blend->commutative_4bit |= chanmask;
	}
}

static struct radv_blend_state
radv_pipeline_init_blend_state(struct radv_pipeline *pipeline,
			       const VkGraphicsPipelineCreateInfo *pCreateInfo,
			       const struct radv_graphics_pipeline_create_info *extra)
{
	const VkPipelineColorBlendStateCreateInfo *vkblend = pCreateInfo->pColorBlendState;
	const VkPipelineMultisampleStateCreateInfo *vkms = pCreateInfo->pMultisampleState;
	struct radv_blend_state blend = {0};
	unsigned mode = V_028808_CB_NORMAL;
	int i;

	if (!vkblend)
		return blend;

	if (extra && extra->custom_blend_mode) {
		blend.single_cb_enable = true;
		mode = extra->custom_blend_mode;
	}
	blend.cb_color_control = 0;
	if (vkblend->logicOpEnable)
		blend.cb_color_control |= S_028808_ROP3(si_translate_blend_logic_op(vkblend->logicOp));
	else
		blend.cb_color_control |= S_028808_ROP3(V_028808_ROP3_COPY);

	blend.db_alpha_to_mask = S_028B70_ALPHA_TO_MASK_OFFSET0(3) |
		S_028B70_ALPHA_TO_MASK_OFFSET1(1) |
		S_028B70_ALPHA_TO_MASK_OFFSET2(0) |
		S_028B70_ALPHA_TO_MASK_OFFSET3(2) |
		S_028B70_OFFSET_ROUND(1);

	if (vkms && vkms->alphaToCoverageEnable) {
		blend.db_alpha_to_mask |= S_028B70_ALPHA_TO_MASK_ENABLE(1);
		blend.need_src_alpha |= 0x1;
	}

	blend.cb_target_mask = 0;
	for (i = 0; i < vkblend->attachmentCount; i++) {
		const VkPipelineColorBlendAttachmentState *att = &vkblend->pAttachments[i];
		unsigned blend_cntl = 0;
		unsigned srcRGB_opt, dstRGB_opt, srcA_opt, dstA_opt;
		VkBlendOp eqRGB = att->colorBlendOp;
		VkBlendFactor srcRGB = att->srcColorBlendFactor;
		VkBlendFactor dstRGB = att->dstColorBlendFactor;
		VkBlendOp eqA = att->alphaBlendOp;
		VkBlendFactor srcA = att->srcAlphaBlendFactor;
		VkBlendFactor dstA = att->dstAlphaBlendFactor;

		blend.sx_mrt_blend_opt[i] = S_028760_COLOR_COMB_FCN(V_028760_OPT_COMB_BLEND_DISABLED) | S_028760_ALPHA_COMB_FCN(V_028760_OPT_COMB_BLEND_DISABLED);

		if (!att->colorWriteMask)
			continue;

		blend.cb_target_mask |= (unsigned)att->colorWriteMask << (4 * i);
		blend.cb_target_enabled_4bit |= 0xf << (4 * i);
		if (!att->blendEnable) {
			blend.cb_blend_control[i] = blend_cntl;
			continue;
		}

		if (is_dual_src(srcRGB) || is_dual_src(dstRGB) || is_dual_src(srcA) || is_dual_src(dstA))
			if (i == 0)
				blend.mrt0_is_dual_src = true;

		if (eqRGB == VK_BLEND_OP_MIN || eqRGB == VK_BLEND_OP_MAX) {
			srcRGB = VK_BLEND_FACTOR_ONE;
			dstRGB = VK_BLEND_FACTOR_ONE;
		}
		if (eqA == VK_BLEND_OP_MIN || eqA == VK_BLEND_OP_MAX) {
			srcA = VK_BLEND_FACTOR_ONE;
			dstA = VK_BLEND_FACTOR_ONE;
		}

		radv_blend_check_commutativity(&blend, eqRGB, srcRGB, dstRGB,
					       0x7 << (4 * i));
		radv_blend_check_commutativity(&blend, eqA, srcA, dstA,
					       0x8 << (4 * i));

		/* Blending optimizations for RB+.
		 * These transformations don't change the behavior.
		 *
		 * First, get rid of DST in the blend factors:
		 *    func(src * DST, dst * 0) ---> func(src * 0, dst * SRC)
		 */
		si_blend_remove_dst(&eqRGB, &srcRGB, &dstRGB,
				    VK_BLEND_FACTOR_DST_COLOR,
				    VK_BLEND_FACTOR_SRC_COLOR);

		si_blend_remove_dst(&eqA, &srcA, &dstA,
				    VK_BLEND_FACTOR_DST_COLOR,
				    VK_BLEND_FACTOR_SRC_COLOR);

		si_blend_remove_dst(&eqA, &srcA, &dstA,
				    VK_BLEND_FACTOR_DST_ALPHA,
				    VK_BLEND_FACTOR_SRC_ALPHA);

		/* Look up the ideal settings from tables. */
		srcRGB_opt = si_translate_blend_opt_factor(srcRGB, false);
		dstRGB_opt = si_translate_blend_opt_factor(dstRGB, false);
		srcA_opt = si_translate_blend_opt_factor(srcA, true);
		dstA_opt = si_translate_blend_opt_factor(dstA, true);

				/* Handle interdependencies. */
		if (si_blend_factor_uses_dst(srcRGB))
			dstRGB_opt = V_028760_BLEND_OPT_PRESERVE_NONE_IGNORE_NONE;
		if (si_blend_factor_uses_dst(srcA))
			dstA_opt = V_028760_BLEND_OPT_PRESERVE_NONE_IGNORE_NONE;

		if (srcRGB == VK_BLEND_FACTOR_SRC_ALPHA_SATURATE &&
		    (dstRGB == VK_BLEND_FACTOR_ZERO ||
		     dstRGB == VK_BLEND_FACTOR_SRC_ALPHA ||
		     dstRGB == VK_BLEND_FACTOR_SRC_ALPHA_SATURATE))
			dstRGB_opt = V_028760_BLEND_OPT_PRESERVE_NONE_IGNORE_A0;

		/* Set the final value. */
		blend.sx_mrt_blend_opt[i] =
			S_028760_COLOR_SRC_OPT(srcRGB_opt) |
			S_028760_COLOR_DST_OPT(dstRGB_opt) |
			S_028760_COLOR_COMB_FCN(si_translate_blend_opt_function(eqRGB)) |
			S_028760_ALPHA_SRC_OPT(srcA_opt) |
			S_028760_ALPHA_DST_OPT(dstA_opt) |
			S_028760_ALPHA_COMB_FCN(si_translate_blend_opt_function(eqA));
		blend_cntl |= S_028780_ENABLE(1);

		blend_cntl |= S_028780_COLOR_COMB_FCN(si_translate_blend_function(eqRGB));
		blend_cntl |= S_028780_COLOR_SRCBLEND(si_translate_blend_factor(srcRGB));
		blend_cntl |= S_028780_COLOR_DESTBLEND(si_translate_blend_factor(dstRGB));
		if (srcA != srcRGB || dstA != dstRGB || eqA != eqRGB) {
			blend_cntl |= S_028780_SEPARATE_ALPHA_BLEND(1);
			blend_cntl |= S_028780_ALPHA_COMB_FCN(si_translate_blend_function(eqA));
			blend_cntl |= S_028780_ALPHA_SRCBLEND(si_translate_blend_factor(srcA));
			blend_cntl |= S_028780_ALPHA_DESTBLEND(si_translate_blend_factor(dstA));
		}
		blend.cb_blend_control[i] = blend_cntl;

		blend.blend_enable_4bit |= 0xfu << (i * 4);

		if (srcRGB == VK_BLEND_FACTOR_SRC_ALPHA ||
		    dstRGB == VK_BLEND_FACTOR_SRC_ALPHA ||
		    srcRGB == VK_BLEND_FACTOR_SRC_ALPHA_SATURATE ||
		    dstRGB == VK_BLEND_FACTOR_SRC_ALPHA_SATURATE ||
		    srcRGB == VK_BLEND_FACTOR_ONE_MINUS_SRC_ALPHA ||
		    dstRGB == VK_BLEND_FACTOR_ONE_MINUS_SRC_ALPHA)
			blend.need_src_alpha |= 1 << i;
	}
	for (i = vkblend->attachmentCount; i < 8; i++) {
		blend.cb_blend_control[i] = 0;
		blend.sx_mrt_blend_opt[i] = S_028760_COLOR_COMB_FCN(V_028760_OPT_COMB_BLEND_DISABLED) | S_028760_ALPHA_COMB_FCN(V_028760_OPT_COMB_BLEND_DISABLED);
	}

	if (pipeline->device->physical_device->has_rbplus) {
		/* Disable RB+ blend optimizations for dual source blending. */
		if (blend.mrt0_is_dual_src) {
			for (i = 0; i < 8; i++) {
				blend.sx_mrt_blend_opt[i] =
					S_028760_COLOR_COMB_FCN(V_028760_OPT_COMB_NONE) |
					S_028760_ALPHA_COMB_FCN(V_028760_OPT_COMB_NONE);
			}
		}

		/* RB+ doesn't work with dual source blending, logic op and
		 * RESOLVE.
		 */
		if (blend.mrt0_is_dual_src || vkblend->logicOpEnable ||
		    mode == V_028808_CB_RESOLVE)
			blend.cb_color_control |= S_028808_DISABLE_DUAL_QUAD(1);
	}

	if (blend.cb_target_mask)
		blend.cb_color_control |= S_028808_MODE(mode);
	else
		blend.cb_color_control |= S_028808_MODE(V_028808_CB_DISABLE);

	radv_pipeline_compute_spi_color_formats(pipeline, pCreateInfo, &blend);
	return blend;
}

static uint32_t si_translate_stencil_op(enum VkStencilOp op)
{
	switch (op) {
	case VK_STENCIL_OP_KEEP:
		return V_02842C_STENCIL_KEEP;
	case VK_STENCIL_OP_ZERO:
		return V_02842C_STENCIL_ZERO;
	case VK_STENCIL_OP_REPLACE:
		return V_02842C_STENCIL_REPLACE_TEST;
	case VK_STENCIL_OP_INCREMENT_AND_CLAMP:
		return V_02842C_STENCIL_ADD_CLAMP;
	case VK_STENCIL_OP_DECREMENT_AND_CLAMP:
		return V_02842C_STENCIL_SUB_CLAMP;
	case VK_STENCIL_OP_INVERT:
		return V_02842C_STENCIL_INVERT;
	case VK_STENCIL_OP_INCREMENT_AND_WRAP:
		return V_02842C_STENCIL_ADD_WRAP;
	case VK_STENCIL_OP_DECREMENT_AND_WRAP:
		return V_02842C_STENCIL_SUB_WRAP;
	default:
		return 0;
	}
}

static uint32_t si_translate_fill(VkPolygonMode func)
{
	switch(func) {
	case VK_POLYGON_MODE_FILL:
		return V_028814_X_DRAW_TRIANGLES;
	case VK_POLYGON_MODE_LINE:
		return V_028814_X_DRAW_LINES;
	case VK_POLYGON_MODE_POINT:
		return V_028814_X_DRAW_POINTS;
	default:
		assert(0);
		return V_028814_X_DRAW_POINTS;
	}
}

static uint8_t radv_pipeline_get_ps_iter_samples(const VkPipelineMultisampleStateCreateInfo *vkms)
{
	uint32_t num_samples = vkms->rasterizationSamples;
	uint32_t ps_iter_samples = 1;

	if (vkms->sampleShadingEnable) {
		ps_iter_samples = ceil(vkms->minSampleShading * num_samples);
		ps_iter_samples = util_next_power_of_two(ps_iter_samples);
	}
	return ps_iter_samples;
}

static bool
radv_is_depth_write_enabled(const VkPipelineDepthStencilStateCreateInfo *pCreateInfo)
{
	return pCreateInfo->depthTestEnable &&
	       pCreateInfo->depthWriteEnable &&
	       pCreateInfo->depthCompareOp != VK_COMPARE_OP_NEVER;
}

static bool
radv_writes_stencil(const VkStencilOpState *state)
{
	return state->writeMask &&
	       (state->failOp != VK_STENCIL_OP_KEEP ||
		state->passOp != VK_STENCIL_OP_KEEP ||
		state->depthFailOp != VK_STENCIL_OP_KEEP);
}

static bool
radv_is_stencil_write_enabled(const VkPipelineDepthStencilStateCreateInfo *pCreateInfo)
{
	return pCreateInfo->stencilTestEnable &&
	       (radv_writes_stencil(&pCreateInfo->front) ||
		radv_writes_stencil(&pCreateInfo->back));
}

static bool
radv_is_ds_write_enabled(const VkPipelineDepthStencilStateCreateInfo *pCreateInfo)
{
	return radv_is_depth_write_enabled(pCreateInfo) ||
	       radv_is_stencil_write_enabled(pCreateInfo);
}

static bool
radv_order_invariant_stencil_op(VkStencilOp op)
{
	/* REPLACE is normally order invariant, except when the stencil
	 * reference value is written by the fragment shader. Tracking this
	 * interaction does not seem worth the effort, so be conservative.
	 */
	return op != VK_STENCIL_OP_INCREMENT_AND_CLAMP &&
	       op != VK_STENCIL_OP_DECREMENT_AND_CLAMP &&
	       op != VK_STENCIL_OP_REPLACE;
}

static bool
radv_order_invariant_stencil_state(const VkStencilOpState *state)
{
	/* Compute whether, assuming Z writes are disabled, this stencil state
	 * is order invariant in the sense that the set of passing fragments as
	 * well as the final stencil buffer result does not depend on the order
	 * of fragments.
	 */
	return !state->writeMask ||
	       /* The following assumes that Z writes are disabled. */
	       (state->compareOp == VK_COMPARE_OP_ALWAYS &&
		radv_order_invariant_stencil_op(state->passOp) &&
		radv_order_invariant_stencil_op(state->depthFailOp)) ||
	       (state->compareOp == VK_COMPARE_OP_NEVER &&
		radv_order_invariant_stencil_op(state->failOp));
}

static bool
radv_pipeline_out_of_order_rast(struct radv_pipeline *pipeline,
				struct radv_blend_state *blend,
				const VkGraphicsPipelineCreateInfo *pCreateInfo)
{
	RADV_FROM_HANDLE(radv_render_pass, pass, pCreateInfo->renderPass);
	struct radv_subpass *subpass = pass->subpasses + pCreateInfo->subpass;
	unsigned colormask = blend->cb_target_enabled_4bit;

	if (!pipeline->device->physical_device->out_of_order_rast_allowed)
		return false;

	/* Be conservative if a logic operation is enabled with color buffers. */
	if (colormask && pCreateInfo->pColorBlendState->logicOpEnable)
		return false;

	/* Default depth/stencil invariance when no attachment is bound. */
	struct radv_dsa_order_invariance dsa_order_invariant = {
		.zs = true, .pass_set = true
	};

	if (pCreateInfo->pDepthStencilState &&
	    subpass->depth_stencil_attachment) {
		const VkPipelineDepthStencilStateCreateInfo *vkds =
			pCreateInfo->pDepthStencilState;
		struct radv_render_pass_attachment *attachment =
			pass->attachments + subpass->depth_stencil_attachment->attachment;
		bool has_stencil = vk_format_is_stencil(attachment->format);
		struct radv_dsa_order_invariance order_invariance[2];
		struct radv_shader_variant *ps =
			pipeline->shaders[MESA_SHADER_FRAGMENT];

		/* Compute depth/stencil order invariance in order to know if
		 * it's safe to enable out-of-order.
		 */
		bool zfunc_is_ordered =
			vkds->depthCompareOp == VK_COMPARE_OP_NEVER ||
			vkds->depthCompareOp == VK_COMPARE_OP_LESS ||
			vkds->depthCompareOp == VK_COMPARE_OP_LESS_OR_EQUAL ||
			vkds->depthCompareOp == VK_COMPARE_OP_GREATER ||
			vkds->depthCompareOp == VK_COMPARE_OP_GREATER_OR_EQUAL;

		bool nozwrite_and_order_invariant_stencil =
			!radv_is_ds_write_enabled(vkds) ||
			(!radv_is_depth_write_enabled(vkds) &&
			 radv_order_invariant_stencil_state(&vkds->front) &&
			 radv_order_invariant_stencil_state(&vkds->back));

		order_invariance[1].zs =
			nozwrite_and_order_invariant_stencil ||
			(!radv_is_stencil_write_enabled(vkds) &&
			 zfunc_is_ordered);
		order_invariance[0].zs =
			!radv_is_depth_write_enabled(vkds) || zfunc_is_ordered;

		order_invariance[1].pass_set =
			nozwrite_and_order_invariant_stencil ||
			(!radv_is_stencil_write_enabled(vkds) &&
			 (vkds->depthCompareOp == VK_COMPARE_OP_ALWAYS ||
			  vkds->depthCompareOp == VK_COMPARE_OP_NEVER));
		order_invariance[0].pass_set =
			!radv_is_depth_write_enabled(vkds) ||
			(vkds->depthCompareOp == VK_COMPARE_OP_ALWAYS ||
			 vkds->depthCompareOp == VK_COMPARE_OP_NEVER);

		dsa_order_invariant = order_invariance[has_stencil];
		if (!dsa_order_invariant.zs)
			return false;

		/* The set of PS invocations is always order invariant,
		 * except when early Z/S tests are requested.
		 */
		if (ps &&
		    ps->info.info.ps.writes_memory &&
		    ps->info.fs.early_fragment_test &&
		    !dsa_order_invariant.pass_set)
			return false;

		/* Determine if out-of-order rasterization should be disabled
		 * when occlusion queries are used.
		 */
		pipeline->graphics.disable_out_of_order_rast_for_occlusion =
			!dsa_order_invariant.pass_set;
	}

	/* No color buffers are enabled for writing. */
	if (!colormask)
		return true;

	unsigned blendmask = colormask & blend->blend_enable_4bit;

	if (blendmask) {
		/* Only commutative blending. */
		if (blendmask & ~blend->commutative_4bit)
			return false;

		if (!dsa_order_invariant.pass_set)
			return false;
	}

	if (colormask & ~blendmask)
		return false;

	return true;
}

static void
radv_pipeline_init_multisample_state(struct radv_pipeline *pipeline,
				     struct radv_blend_state *blend,
				     const VkGraphicsPipelineCreateInfo *pCreateInfo)
{
	const VkPipelineMultisampleStateCreateInfo *vkms = pCreateInfo->pMultisampleState;
	struct radv_multisample_state *ms = &pipeline->graphics.ms;
	unsigned num_tile_pipes = pipeline->device->physical_device->rad_info.num_tile_pipes;
	bool out_of_order_rast = false;
	int ps_iter_samples = 1;
	uint32_t mask = 0xffff;

	if (vkms)
		ms->num_samples = vkms->rasterizationSamples;
	else
		ms->num_samples = 1;

	if (vkms)
		ps_iter_samples = radv_pipeline_get_ps_iter_samples(vkms);
	if (vkms && !vkms->sampleShadingEnable && pipeline->shaders[MESA_SHADER_FRAGMENT]->info.info.ps.force_persample) {
		ps_iter_samples = ms->num_samples;
	}

	const struct VkPipelineRasterizationStateRasterizationOrderAMD *raster_order =
		vk_find_struct_const(pCreateInfo->pRasterizationState->pNext, PIPELINE_RASTERIZATION_STATE_RASTERIZATION_ORDER_AMD);
	if (raster_order && raster_order->rasterizationOrder == VK_RASTERIZATION_ORDER_RELAXED_AMD) {
		/* Out-of-order rasterization is explicitly enabled by the
		 * application.
		 */
		out_of_order_rast = true;
	} else {
		/* Determine if the driver can enable out-of-order
		 * rasterization internally.
		 */
		out_of_order_rast =
			radv_pipeline_out_of_order_rast(pipeline, blend, pCreateInfo);
	}

	ms->pa_sc_line_cntl = S_028BDC_DX10_DIAMOND_TEST_ENA(1);
	ms->pa_sc_aa_config = 0;
	ms->db_eqaa = S_028804_HIGH_QUALITY_INTERSECTIONS(1) |
		      S_028804_INCOHERENT_EQAA_READS(1) |
		      S_028804_INTERPOLATE_COMP_Z(1) |
		      S_028804_STATIC_ANCHOR_ASSOCIATIONS(1);
	ms->pa_sc_mode_cntl_1 =
		S_028A4C_WALK_FENCE_ENABLE(1) | //TODO linear dst fixes
		S_028A4C_WALK_FENCE_SIZE(num_tile_pipes == 2 ? 2 : 3) |
		S_028A4C_OUT_OF_ORDER_PRIMITIVE_ENABLE(out_of_order_rast) |
		S_028A4C_OUT_OF_ORDER_WATER_MARK(0x7) |
		/* always 1: */
		S_028A4C_WALK_ALIGN8_PRIM_FITS_ST(1) |
		S_028A4C_SUPERTILE_WALK_ORDER_ENABLE(1) |
		S_028A4C_TILE_WALK_ORDER_ENABLE(1) |
		S_028A4C_MULTI_SHADER_ENGINE_PRIM_DISCARD_ENABLE(1) |
		S_028A4C_FORCE_EOV_CNTDWN_ENABLE(1) |
		S_028A4C_FORCE_EOV_REZ_ENABLE(1);
	ms->pa_sc_mode_cntl_0 = S_028A48_ALTERNATE_RBS_PER_TILE(pipeline->device->physical_device->rad_info.chip_class >= GFX9) |
	                        S_028A48_VPORT_SCISSOR_ENABLE(1);

	if (ms->num_samples > 1) {
		unsigned log_samples = util_logbase2(ms->num_samples);
		unsigned log_ps_iter_samples = util_logbase2(ps_iter_samples);
		ms->pa_sc_mode_cntl_0 |= S_028A48_MSAA_ENABLE(1);
		ms->pa_sc_line_cntl |= S_028BDC_EXPAND_LINE_WIDTH(1); /* CM_R_028BDC_PA_SC_LINE_CNTL */
		ms->db_eqaa |= S_028804_MAX_ANCHOR_SAMPLES(log_samples) |
			S_028804_PS_ITER_SAMPLES(log_ps_iter_samples) |
			S_028804_MASK_EXPORT_NUM_SAMPLES(log_samples) |
			S_028804_ALPHA_TO_MASK_NUM_SAMPLES(log_samples);
		ms->pa_sc_aa_config |= S_028BE0_MSAA_NUM_SAMPLES(log_samples) |
			S_028BE0_MAX_SAMPLE_DIST(radv_cayman_get_maxdist(log_samples)) |
			S_028BE0_MSAA_EXPOSED_SAMPLES(log_samples); /* CM_R_028BE0_PA_SC_AA_CONFIG */
		ms->pa_sc_mode_cntl_1 |= S_028A4C_PS_ITER_SAMPLE(ps_iter_samples > 1);
		if (ps_iter_samples > 1)
			pipeline->graphics.spi_baryc_cntl |= S_0286E0_POS_FLOAT_LOCATION(2);
	}

	if (vkms && vkms->pSampleMask) {
		mask = vkms->pSampleMask[0] & 0xffff;
	}

	ms->pa_sc_aa_mask[0] = mask | (mask << 16);
	ms->pa_sc_aa_mask[1] = mask | (mask << 16);
}

static bool
radv_prim_can_use_guardband(enum VkPrimitiveTopology topology)
{
	switch (topology) {
	case VK_PRIMITIVE_TOPOLOGY_POINT_LIST:
	case VK_PRIMITIVE_TOPOLOGY_LINE_LIST:
	case VK_PRIMITIVE_TOPOLOGY_LINE_STRIP:
	case VK_PRIMITIVE_TOPOLOGY_LINE_LIST_WITH_ADJACENCY:
	case VK_PRIMITIVE_TOPOLOGY_LINE_STRIP_WITH_ADJACENCY:
		return false;
	case VK_PRIMITIVE_TOPOLOGY_TRIANGLE_LIST:
	case VK_PRIMITIVE_TOPOLOGY_TRIANGLE_STRIP:
	case VK_PRIMITIVE_TOPOLOGY_TRIANGLE_FAN:
	case VK_PRIMITIVE_TOPOLOGY_TRIANGLE_LIST_WITH_ADJACENCY:
	case VK_PRIMITIVE_TOPOLOGY_TRIANGLE_STRIP_WITH_ADJACENCY:
	case VK_PRIMITIVE_TOPOLOGY_PATCH_LIST:
		return true;
	default:
		unreachable("unhandled primitive type");
	}
}

static uint32_t
si_translate_prim(enum VkPrimitiveTopology topology)
{
	switch (topology) {
	case VK_PRIMITIVE_TOPOLOGY_POINT_LIST:
		return V_008958_DI_PT_POINTLIST;
	case VK_PRIMITIVE_TOPOLOGY_LINE_LIST:
		return V_008958_DI_PT_LINELIST;
	case VK_PRIMITIVE_TOPOLOGY_LINE_STRIP:
		return V_008958_DI_PT_LINESTRIP;
	case VK_PRIMITIVE_TOPOLOGY_TRIANGLE_LIST:
		return V_008958_DI_PT_TRILIST;
	case VK_PRIMITIVE_TOPOLOGY_TRIANGLE_STRIP:
		return V_008958_DI_PT_TRISTRIP;
	case VK_PRIMITIVE_TOPOLOGY_TRIANGLE_FAN:
		return V_008958_DI_PT_TRIFAN;
	case VK_PRIMITIVE_TOPOLOGY_LINE_LIST_WITH_ADJACENCY:
		return V_008958_DI_PT_LINELIST_ADJ;
	case VK_PRIMITIVE_TOPOLOGY_LINE_STRIP_WITH_ADJACENCY:
		return V_008958_DI_PT_LINESTRIP_ADJ;
	case VK_PRIMITIVE_TOPOLOGY_TRIANGLE_LIST_WITH_ADJACENCY:
		return V_008958_DI_PT_TRILIST_ADJ;
	case VK_PRIMITIVE_TOPOLOGY_TRIANGLE_STRIP_WITH_ADJACENCY:
		return V_008958_DI_PT_TRISTRIP_ADJ;
	case VK_PRIMITIVE_TOPOLOGY_PATCH_LIST:
		return V_008958_DI_PT_PATCH;
	default:
		assert(0);
		return 0;
	}
}

static uint32_t
si_conv_gl_prim_to_gs_out(unsigned gl_prim)
{
	switch (gl_prim) {
	case 0: /* GL_POINTS */
		return V_028A6C_OUTPRIM_TYPE_POINTLIST;
	case 1: /* GL_LINES */
	case 3: /* GL_LINE_STRIP */
	case 0xA: /* GL_LINE_STRIP_ADJACENCY_ARB */
	case 0x8E7A: /* GL_ISOLINES */
		return V_028A6C_OUTPRIM_TYPE_LINESTRIP;

	case 4: /* GL_TRIANGLES */
	case 0xc: /* GL_TRIANGLES_ADJACENCY_ARB */
	case 5: /* GL_TRIANGLE_STRIP */
	case 7: /* GL_QUADS */
		return V_028A6C_OUTPRIM_TYPE_TRISTRIP;
	default:
		assert(0);
		return 0;
	}
}

static uint32_t
si_conv_prim_to_gs_out(enum VkPrimitiveTopology topology)
{
	switch (topology) {
	case VK_PRIMITIVE_TOPOLOGY_POINT_LIST:
	case VK_PRIMITIVE_TOPOLOGY_PATCH_LIST:
		return V_028A6C_OUTPRIM_TYPE_POINTLIST;
	case VK_PRIMITIVE_TOPOLOGY_LINE_LIST:
	case VK_PRIMITIVE_TOPOLOGY_LINE_STRIP:
	case VK_PRIMITIVE_TOPOLOGY_LINE_LIST_WITH_ADJACENCY:
	case VK_PRIMITIVE_TOPOLOGY_LINE_STRIP_WITH_ADJACENCY:
		return V_028A6C_OUTPRIM_TYPE_LINESTRIP;
	case VK_PRIMITIVE_TOPOLOGY_TRIANGLE_LIST:
	case VK_PRIMITIVE_TOPOLOGY_TRIANGLE_STRIP:
	case VK_PRIMITIVE_TOPOLOGY_TRIANGLE_FAN:
	case VK_PRIMITIVE_TOPOLOGY_TRIANGLE_LIST_WITH_ADJACENCY:
	case VK_PRIMITIVE_TOPOLOGY_TRIANGLE_STRIP_WITH_ADJACENCY:
		return V_028A6C_OUTPRIM_TYPE_TRISTRIP;
	default:
		assert(0);
		return 0;
	}
}

static unsigned radv_dynamic_state_mask(VkDynamicState state)
{
	switch(state) {
	case VK_DYNAMIC_STATE_VIEWPORT:
		return RADV_DYNAMIC_VIEWPORT;
	case VK_DYNAMIC_STATE_SCISSOR:
		return RADV_DYNAMIC_SCISSOR;
	case VK_DYNAMIC_STATE_LINE_WIDTH:
		return RADV_DYNAMIC_LINE_WIDTH;
	case VK_DYNAMIC_STATE_DEPTH_BIAS:
		return RADV_DYNAMIC_DEPTH_BIAS;
	case VK_DYNAMIC_STATE_BLEND_CONSTANTS:
		return RADV_DYNAMIC_BLEND_CONSTANTS;
	case VK_DYNAMIC_STATE_DEPTH_BOUNDS:
		return RADV_DYNAMIC_DEPTH_BOUNDS;
	case VK_DYNAMIC_STATE_STENCIL_COMPARE_MASK:
		return RADV_DYNAMIC_STENCIL_COMPARE_MASK;
	case VK_DYNAMIC_STATE_STENCIL_WRITE_MASK:
		return RADV_DYNAMIC_STENCIL_WRITE_MASK;
	case VK_DYNAMIC_STATE_STENCIL_REFERENCE:
		return RADV_DYNAMIC_STENCIL_REFERENCE;
	case VK_DYNAMIC_STATE_DISCARD_RECTANGLE_EXT:
		return RADV_DYNAMIC_DISCARD_RECTANGLE;
	default:
		unreachable("Unhandled dynamic state");
	}
}

static uint32_t radv_pipeline_needed_dynamic_state(const VkGraphicsPipelineCreateInfo *pCreateInfo)
{
	uint32_t states = RADV_DYNAMIC_ALL;

	/* If rasterization is disabled we do not care about any of the dynamic states,
	 * since they are all rasterization related only. */
	if (pCreateInfo->pRasterizationState->rasterizerDiscardEnable)
		return 0;

	if (!pCreateInfo->pRasterizationState->depthBiasEnable)
		states &= ~RADV_DYNAMIC_DEPTH_BIAS;

	if (!pCreateInfo->pDepthStencilState ||
	    !pCreateInfo->pDepthStencilState->depthBoundsTestEnable)
		states &= ~RADV_DYNAMIC_DEPTH_BOUNDS;

	if (!pCreateInfo->pDepthStencilState ||
	    !pCreateInfo->pDepthStencilState->stencilTestEnable)
		states &= ~(RADV_DYNAMIC_STENCIL_COMPARE_MASK |
		            RADV_DYNAMIC_STENCIL_WRITE_MASK |
		            RADV_DYNAMIC_STENCIL_REFERENCE);

	if (!vk_find_struct_const(pCreateInfo->pNext, PIPELINE_DISCARD_RECTANGLE_STATE_CREATE_INFO_EXT))
		states &= ~RADV_DYNAMIC_DISCARD_RECTANGLE;

	/* TODO: blend constants & line width. */

	return states;
}


static void
radv_pipeline_init_dynamic_state(struct radv_pipeline *pipeline,
				 const VkGraphicsPipelineCreateInfo *pCreateInfo)
{
	uint32_t needed_states = radv_pipeline_needed_dynamic_state(pCreateInfo);
	uint32_t states = needed_states;
	RADV_FROM_HANDLE(radv_render_pass, pass, pCreateInfo->renderPass);
	struct radv_subpass *subpass = &pass->subpasses[pCreateInfo->subpass];

	pipeline->dynamic_state = default_dynamic_state;
	pipeline->graphics.needed_dynamic_state = needed_states;

	if (pCreateInfo->pDynamicState) {
		/* Remove all of the states that are marked as dynamic */
		uint32_t count = pCreateInfo->pDynamicState->dynamicStateCount;
		for (uint32_t s = 0; s < count; s++)
			states &= ~radv_dynamic_state_mask(pCreateInfo->pDynamicState->pDynamicStates[s]);
	}

	struct radv_dynamic_state *dynamic = &pipeline->dynamic_state;

	if (needed_states & RADV_DYNAMIC_VIEWPORT) {
		assert(pCreateInfo->pViewportState);

		dynamic->viewport.count = pCreateInfo->pViewportState->viewportCount;
		if (states & RADV_DYNAMIC_VIEWPORT) {
			typed_memcpy(dynamic->viewport.viewports,
			             pCreateInfo->pViewportState->pViewports,
			             pCreateInfo->pViewportState->viewportCount);
		}
	}

	if (needed_states & RADV_DYNAMIC_SCISSOR) {
		dynamic->scissor.count = pCreateInfo->pViewportState->scissorCount;
		if (states & RADV_DYNAMIC_SCISSOR) {
			typed_memcpy(dynamic->scissor.scissors,
			             pCreateInfo->pViewportState->pScissors,
			             pCreateInfo->pViewportState->scissorCount);
		}
	}

	if (states & RADV_DYNAMIC_LINE_WIDTH) {
		assert(pCreateInfo->pRasterizationState);
		dynamic->line_width = pCreateInfo->pRasterizationState->lineWidth;
	}

	if (states & RADV_DYNAMIC_DEPTH_BIAS) {
		assert(pCreateInfo->pRasterizationState);
		dynamic->depth_bias.bias =
			pCreateInfo->pRasterizationState->depthBiasConstantFactor;
		dynamic->depth_bias.clamp =
			pCreateInfo->pRasterizationState->depthBiasClamp;
		dynamic->depth_bias.slope =
			pCreateInfo->pRasterizationState->depthBiasSlopeFactor;
	}

	/* Section 9.2 of the Vulkan 1.0.15 spec says:
	 *
	 *    pColorBlendState is [...] NULL if the pipeline has rasterization
	 *    disabled or if the subpass of the render pass the pipeline is
	 *    created against does not use any color attachments.
	 */
	if (subpass->has_color_att && states & RADV_DYNAMIC_BLEND_CONSTANTS) {
		assert(pCreateInfo->pColorBlendState);
		typed_memcpy(dynamic->blend_constants,
			     pCreateInfo->pColorBlendState->blendConstants, 4);
	}

	/* If there is no depthstencil attachment, then don't read
	 * pDepthStencilState. The Vulkan spec states that pDepthStencilState may
	 * be NULL in this case. Even if pDepthStencilState is non-NULL, there is
	 * no need to override the depthstencil defaults in
	 * radv_pipeline::dynamic_state when there is no depthstencil attachment.
	 *
	 * Section 9.2 of the Vulkan 1.0.15 spec says:
	 *
	 *    pDepthStencilState is [...] NULL if the pipeline has rasterization
	 *    disabled or if the subpass of the render pass the pipeline is created
	 *    against does not use a depth/stencil attachment.
	 */
	if (needed_states && subpass->depth_stencil_attachment) {
		assert(pCreateInfo->pDepthStencilState);

		if (states & RADV_DYNAMIC_DEPTH_BOUNDS) {
			dynamic->depth_bounds.min =
				pCreateInfo->pDepthStencilState->minDepthBounds;
			dynamic->depth_bounds.max =
				pCreateInfo->pDepthStencilState->maxDepthBounds;
		}

		if (states & RADV_DYNAMIC_STENCIL_COMPARE_MASK) {
			dynamic->stencil_compare_mask.front =
				pCreateInfo->pDepthStencilState->front.compareMask;
			dynamic->stencil_compare_mask.back =
				pCreateInfo->pDepthStencilState->back.compareMask;
		}

		if (states & RADV_DYNAMIC_STENCIL_WRITE_MASK) {
			dynamic->stencil_write_mask.front =
				pCreateInfo->pDepthStencilState->front.writeMask;
			dynamic->stencil_write_mask.back =
				pCreateInfo->pDepthStencilState->back.writeMask;
		}

		if (states & RADV_DYNAMIC_STENCIL_REFERENCE) {
			dynamic->stencil_reference.front =
				pCreateInfo->pDepthStencilState->front.reference;
			dynamic->stencil_reference.back =
				pCreateInfo->pDepthStencilState->back.reference;
		}
	}

	const  VkPipelineDiscardRectangleStateCreateInfoEXT *discard_rectangle_info =
			vk_find_struct_const(pCreateInfo->pNext, PIPELINE_DISCARD_RECTANGLE_STATE_CREATE_INFO_EXT);
	if (states & RADV_DYNAMIC_DISCARD_RECTANGLE) {
		dynamic->discard_rectangle.count = discard_rectangle_info->discardRectangleCount;
		typed_memcpy(dynamic->discard_rectangle.rectangles,
		             discard_rectangle_info->pDiscardRectangles,
		             discard_rectangle_info->discardRectangleCount);
	}

	pipeline->dynamic_state.mask = states;
}

static struct radv_gs_state
calculate_gs_info(const VkGraphicsPipelineCreateInfo *pCreateInfo,
                       const struct radv_pipeline *pipeline)
{
	struct radv_gs_state gs = {0};
	struct radv_shader_variant_info *gs_info = &pipeline->shaders[MESA_SHADER_GEOMETRY]->info;
	struct radv_es_output_info *es_info;
	if (pipeline->device->physical_device->rad_info.chip_class >= GFX9)
		es_info = radv_pipeline_has_tess(pipeline) ? &gs_info->tes.es_info : &gs_info->vs.es_info;
	else
		es_info = radv_pipeline_has_tess(pipeline) ?
			&pipeline->shaders[MESA_SHADER_TESS_EVAL]->info.tes.es_info :
			&pipeline->shaders[MESA_SHADER_VERTEX]->info.vs.es_info;

	unsigned gs_num_invocations = MAX2(gs_info->gs.invocations, 1);
	bool uses_adjacency;
	switch(pCreateInfo->pInputAssemblyState->topology) {
	case VK_PRIMITIVE_TOPOLOGY_LINE_LIST_WITH_ADJACENCY:
	case VK_PRIMITIVE_TOPOLOGY_LINE_STRIP_WITH_ADJACENCY:
	case VK_PRIMITIVE_TOPOLOGY_TRIANGLE_LIST_WITH_ADJACENCY:
	case VK_PRIMITIVE_TOPOLOGY_TRIANGLE_STRIP_WITH_ADJACENCY:
		uses_adjacency = true;
		break;
	default:
		uses_adjacency = false;
		break;
	}

	/* All these are in dwords: */
	/* We can't allow using the whole LDS, because GS waves compete with
	 * other shader stages for LDS space. */
	const unsigned max_lds_size = 8 * 1024;
	const unsigned esgs_itemsize = es_info->esgs_itemsize / 4;
	unsigned esgs_lds_size;

	/* All these are per subgroup: */
	const unsigned max_out_prims = 32 * 1024;
	const unsigned max_es_verts = 255;
	const unsigned ideal_gs_prims = 64;
	unsigned max_gs_prims, gs_prims;
	unsigned min_es_verts, es_verts, worst_case_es_verts;

	if (uses_adjacency || gs_num_invocations > 1)
		max_gs_prims = 127 / gs_num_invocations;
	else
		max_gs_prims = 255;

	/* MAX_PRIMS_PER_SUBGROUP = gs_prims * max_vert_out * gs_invocations.
	 * Make sure we don't go over the maximum value.
	 */
	if (gs_info->gs.vertices_out > 0) {
		max_gs_prims = MIN2(max_gs_prims,
				    max_out_prims /
				    (gs_info->gs.vertices_out * gs_num_invocations));
	}
	assert(max_gs_prims > 0);

	/* If the primitive has adjacency, halve the number of vertices
	 * that will be reused in multiple primitives.
	 */
	min_es_verts = gs_info->gs.vertices_in / (uses_adjacency ? 2 : 1);

	gs_prims = MIN2(ideal_gs_prims, max_gs_prims);
	worst_case_es_verts = MIN2(min_es_verts * gs_prims, max_es_verts);

	/* Compute ESGS LDS size based on the worst case number of ES vertices
	 * needed to create the target number of GS prims per subgroup.
	 */
	esgs_lds_size = esgs_itemsize * worst_case_es_verts;

	/* If total LDS usage is too big, refactor partitions based on ratio
	 * of ESGS item sizes.
	 */
	if (esgs_lds_size > max_lds_size) {
		/* Our target GS Prims Per Subgroup was too large. Calculate
		 * the maximum number of GS Prims Per Subgroup that will fit
		 * into LDS, capped by the maximum that the hardware can support.
		 */
		gs_prims = MIN2((max_lds_size / (esgs_itemsize * min_es_verts)),
				max_gs_prims);
		assert(gs_prims > 0);
		worst_case_es_verts = MIN2(min_es_verts * gs_prims,
					   max_es_verts);

		esgs_lds_size = esgs_itemsize * worst_case_es_verts;
		assert(esgs_lds_size <= max_lds_size);
	}

	/* Now calculate remaining ESGS information. */
	if (esgs_lds_size)
		es_verts = MIN2(esgs_lds_size / esgs_itemsize, max_es_verts);
	else
		es_verts = max_es_verts;

	/* Vertices for adjacency primitives are not always reused, so restore
	 * it for ES_VERTS_PER_SUBGRP.
	 */
	min_es_verts = gs_info->gs.vertices_in;

	/* For normal primitives, the VGT only checks if they are past the ES
	 * verts per subgroup after allocating a full GS primitive and if they
	 * are, kick off a new subgroup.  But if those additional ES verts are
	 * unique (e.g. not reused) we need to make sure there is enough LDS
	 * space to account for those ES verts beyond ES_VERTS_PER_SUBGRP.
	 */
	es_verts -= min_es_verts - 1;

	uint32_t es_verts_per_subgroup = es_verts;
	uint32_t gs_prims_per_subgroup = gs_prims;
	uint32_t gs_inst_prims_in_subgroup = gs_prims * gs_num_invocations;
	uint32_t max_prims_per_subgroup = gs_inst_prims_in_subgroup * gs_info->gs.vertices_out;
	gs.lds_size = align(esgs_lds_size, 128) / 128;
	gs.vgt_gs_onchip_cntl = S_028A44_ES_VERTS_PER_SUBGRP(es_verts_per_subgroup) |
	                        S_028A44_GS_PRIMS_PER_SUBGRP(gs_prims_per_subgroup) |
	                        S_028A44_GS_INST_PRIMS_IN_SUBGRP(gs_inst_prims_in_subgroup);
	gs.vgt_gs_max_prims_per_subgroup = S_028A94_MAX_PRIMS_PER_SUBGROUP(max_prims_per_subgroup);
	gs.vgt_esgs_ring_itemsize  = esgs_itemsize;
	assert(max_prims_per_subgroup <= max_out_prims);

	return gs;
}

static void
calculate_gs_ring_sizes(struct radv_pipeline *pipeline, const struct radv_gs_state *gs)
{
	struct radv_device *device = pipeline->device;
	unsigned num_se = device->physical_device->rad_info.max_se;
	unsigned wave_size = 64;
	unsigned max_gs_waves = 32 * num_se; /* max 32 per SE on GCN */
	/* On SI-CI, the value comes from VGT_GS_VERTEX_REUSE = 16.
	 * On VI+, the value comes from VGT_VERTEX_REUSE_BLOCK_CNTL = 30 (+2).
	 */
	unsigned gs_vertex_reuse =
		(device->physical_device->rad_info.chip_class >= VI ? 32 : 16) * num_se;
	unsigned alignment = 256 * num_se;
	/* The maximum size is 63.999 MB per SE. */
	unsigned max_size = ((unsigned)(63.999 * 1024 * 1024) & ~255) * num_se;
	struct radv_shader_variant_info *gs_info = &pipeline->shaders[MESA_SHADER_GEOMETRY]->info;

	/* Calculate the minimum size. */
	unsigned min_esgs_ring_size = align(gs->vgt_esgs_ring_itemsize * 4 * gs_vertex_reuse *
					    wave_size, alignment);
	/* These are recommended sizes, not minimum sizes. */
	unsigned esgs_ring_size = max_gs_waves * 2 * wave_size *
		gs->vgt_esgs_ring_itemsize * 4 * gs_info->gs.vertices_in;
	unsigned gsvs_ring_size = max_gs_waves * 2 * wave_size *
		gs_info->gs.max_gsvs_emit_size;

	min_esgs_ring_size = align(min_esgs_ring_size, alignment);
	esgs_ring_size = align(esgs_ring_size, alignment);
	gsvs_ring_size = align(gsvs_ring_size, alignment);

	if (pipeline->device->physical_device->rad_info.chip_class <= VI)
		pipeline->graphics.esgs_ring_size = CLAMP(esgs_ring_size, min_esgs_ring_size, max_size);

	pipeline->graphics.gsvs_ring_size = MIN2(gsvs_ring_size, max_size);
}

static void si_multiwave_lds_size_workaround(struct radv_device *device,
					     unsigned *lds_size)
{
	/* If tessellation is all offchip and on-chip GS isn't used, this
	 * workaround is not needed.
	 */
	return;

	/* SPI barrier management bug:
	 *   Make sure we have at least 4k of LDS in use to avoid the bug.
	 *   It applies to workgroup sizes of more than one wavefront.
	 */
	if (device->physical_device->rad_info.family == CHIP_BONAIRE ||
	    device->physical_device->rad_info.family == CHIP_KABINI ||
	    device->physical_device->rad_info.family == CHIP_MULLINS)
		*lds_size = MAX2(*lds_size, 8);
}

struct radv_shader_variant *
radv_get_shader(struct radv_pipeline *pipeline,
		gl_shader_stage stage)
{
	if (stage == MESA_SHADER_VERTEX) {
		if (pipeline->shaders[MESA_SHADER_VERTEX])
			return pipeline->shaders[MESA_SHADER_VERTEX];
		if (pipeline->shaders[MESA_SHADER_TESS_CTRL])
			return pipeline->shaders[MESA_SHADER_TESS_CTRL];
		if (pipeline->shaders[MESA_SHADER_GEOMETRY])
			return pipeline->shaders[MESA_SHADER_GEOMETRY];
	} else if (stage == MESA_SHADER_TESS_EVAL) {
		if (!radv_pipeline_has_tess(pipeline))
			return NULL;
		if (pipeline->shaders[MESA_SHADER_TESS_EVAL])
			return pipeline->shaders[MESA_SHADER_TESS_EVAL];
		if (pipeline->shaders[MESA_SHADER_GEOMETRY])
			return pipeline->shaders[MESA_SHADER_GEOMETRY];
	}
	return pipeline->shaders[stage];
}

static struct radv_tessellation_state
calculate_tess_state(struct radv_pipeline *pipeline,
		     const VkGraphicsPipelineCreateInfo *pCreateInfo)
{
	unsigned num_tcs_input_cp;
	unsigned num_tcs_output_cp;
	unsigned lds_size;
	unsigned num_patches;
	struct radv_tessellation_state tess = {0};

	num_tcs_input_cp = pCreateInfo->pTessellationState->patchControlPoints;
	num_tcs_output_cp = pipeline->shaders[MESA_SHADER_TESS_CTRL]->info.tcs.tcs_vertices_out; //TCS VERTICES OUT
	num_patches = pipeline->shaders[MESA_SHADER_TESS_CTRL]->info.tcs.num_patches;

	lds_size = pipeline->shaders[MESA_SHADER_TESS_CTRL]->info.tcs.lds_size;

	if (pipeline->device->physical_device->rad_info.chip_class >= CIK) {
		assert(lds_size <= 65536);
		lds_size = align(lds_size, 512) / 512;
	} else {
		assert(lds_size <= 32768);
		lds_size = align(lds_size, 256) / 256;
	}
	si_multiwave_lds_size_workaround(pipeline->device, &lds_size);

	tess.lds_size = lds_size;

	tess.ls_hs_config = S_028B58_NUM_PATCHES(num_patches) |
		S_028B58_HS_NUM_INPUT_CP(num_tcs_input_cp) |
		S_028B58_HS_NUM_OUTPUT_CP(num_tcs_output_cp);
	tess.num_patches = num_patches;

	struct radv_shader_variant *tes = radv_get_shader(pipeline, MESA_SHADER_TESS_EVAL);
	unsigned type = 0, partitioning = 0, topology = 0, distribution_mode = 0;

	switch (tes->info.tes.primitive_mode) {
	case GL_TRIANGLES:
		type = V_028B6C_TESS_TRIANGLE;
		break;
	case GL_QUADS:
		type = V_028B6C_TESS_QUAD;
		break;
	case GL_ISOLINES:
		type = V_028B6C_TESS_ISOLINE;
		break;
	}

	switch (tes->info.tes.spacing) {
	case TESS_SPACING_EQUAL:
		partitioning = V_028B6C_PART_INTEGER;
		break;
	case TESS_SPACING_FRACTIONAL_ODD:
		partitioning = V_028B6C_PART_FRAC_ODD;
		break;
	case TESS_SPACING_FRACTIONAL_EVEN:
		partitioning = V_028B6C_PART_FRAC_EVEN;
		break;
	default:
		break;
	}

	bool ccw = tes->info.tes.ccw;
	const VkPipelineTessellationDomainOriginStateCreateInfo *domain_origin_state =
	              vk_find_struct_const(pCreateInfo->pTessellationState,
	                                   PIPELINE_TESSELLATION_DOMAIN_ORIGIN_STATE_CREATE_INFO);

	if (domain_origin_state && domain_origin_state->domainOrigin != VK_TESSELLATION_DOMAIN_ORIGIN_UPPER_LEFT)
		ccw = !ccw;

	if (tes->info.tes.point_mode)
		topology = V_028B6C_OUTPUT_POINT;
	else if (tes->info.tes.primitive_mode == GL_ISOLINES)
		topology = V_028B6C_OUTPUT_LINE;
	else if (ccw)
		topology = V_028B6C_OUTPUT_TRIANGLE_CCW;
	else
		topology = V_028B6C_OUTPUT_TRIANGLE_CW;

	if (pipeline->device->has_distributed_tess) {
		if (pipeline->device->physical_device->rad_info.family == CHIP_FIJI ||
		    pipeline->device->physical_device->rad_info.family >= CHIP_POLARIS10)
			distribution_mode = V_028B6C_DISTRIBUTION_MODE_TRAPEZOIDS;
		else
			distribution_mode = V_028B6C_DISTRIBUTION_MODE_DONUTS;
	} else
		distribution_mode = V_028B6C_DISTRIBUTION_MODE_NO_DIST;

	tess.tf_param = S_028B6C_TYPE(type) |
		S_028B6C_PARTITIONING(partitioning) |
		S_028B6C_TOPOLOGY(topology) |
		S_028B6C_DISTRIBUTION_MODE(distribution_mode);

	return tess;
}

static const struct radv_prim_vertex_count prim_size_table[] = {
	[V_008958_DI_PT_NONE] = {0, 0},
	[V_008958_DI_PT_POINTLIST] = {1, 1},
	[V_008958_DI_PT_LINELIST] = {2, 2},
	[V_008958_DI_PT_LINESTRIP] = {2, 1},
	[V_008958_DI_PT_TRILIST] = {3, 3},
	[V_008958_DI_PT_TRIFAN] = {3, 1},
	[V_008958_DI_PT_TRISTRIP] = {3, 1},
	[V_008958_DI_PT_LINELIST_ADJ] = {4, 4},
	[V_008958_DI_PT_LINESTRIP_ADJ] = {4, 1},
	[V_008958_DI_PT_TRILIST_ADJ] = {6, 6},
	[V_008958_DI_PT_TRISTRIP_ADJ] = {6, 2},
	[V_008958_DI_PT_RECTLIST] = {3, 3},
	[V_008958_DI_PT_LINELOOP] = {2, 1},
	[V_008958_DI_PT_POLYGON] = {3, 1},
	[V_008958_DI_PT_2D_TRI_STRIP] = {0, 0},
};

static const struct radv_vs_output_info *get_vs_output_info(const struct radv_pipeline *pipeline)
{
	if (radv_pipeline_has_gs(pipeline))
		return &pipeline->gs_copy_shader->info.vs.outinfo;
	else if (radv_pipeline_has_tess(pipeline))
		return &pipeline->shaders[MESA_SHADER_TESS_EVAL]->info.tes.outinfo;
	else
		return &pipeline->shaders[MESA_SHADER_VERTEX]->info.vs.outinfo;
}

static void
radv_link_shaders(struct radv_pipeline *pipeline, nir_shader **shaders)
{
	nir_shader* ordered_shaders[MESA_SHADER_STAGES];
	int shader_count = 0;

	if(shaders[MESA_SHADER_FRAGMENT]) {
		ordered_shaders[shader_count++] = shaders[MESA_SHADER_FRAGMENT];
	}
	if(shaders[MESA_SHADER_GEOMETRY]) {
		ordered_shaders[shader_count++] = shaders[MESA_SHADER_GEOMETRY];
	}
	if(shaders[MESA_SHADER_TESS_EVAL]) {
		ordered_shaders[shader_count++] = shaders[MESA_SHADER_TESS_EVAL];
	}
	if(shaders[MESA_SHADER_TESS_CTRL]) {
		ordered_shaders[shader_count++] = shaders[MESA_SHADER_TESS_CTRL];
	}
	if(shaders[MESA_SHADER_VERTEX]) {
		ordered_shaders[shader_count++] = shaders[MESA_SHADER_VERTEX];
	}

	if (shader_count > 1) {
		unsigned first = ordered_shaders[shader_count - 1]->info.stage;
		unsigned last = ordered_shaders[0]->info.stage;

		if (ordered_shaders[0]->info.stage == MESA_SHADER_FRAGMENT &&
		    ordered_shaders[1]->info.has_transform_feedback_varyings)
			nir_link_xfb_varyings(ordered_shaders[1], ordered_shaders[0]);

		for (int i = 0; i < shader_count; ++i)  {
			nir_variable_mode mask = 0;

			if (ordered_shaders[i]->info.stage != first)
				mask = mask | nir_var_shader_in;

			if (ordered_shaders[i]->info.stage != last)
				mask = mask | nir_var_shader_out;

			nir_lower_io_to_scalar_early(ordered_shaders[i], mask);
			radv_optimize_nir(ordered_shaders[i], false, false);
		}
	}

	for (int i = 1; i < shader_count; ++i)  {
		nir_lower_io_arrays_to_elements(ordered_shaders[i],
						ordered_shaders[i - 1]);

		if (nir_link_opt_varyings(ordered_shaders[i],
					  ordered_shaders[i - 1]))
			radv_optimize_nir(ordered_shaders[i - 1], false, false);

		nir_remove_dead_variables(ordered_shaders[i],
					  nir_var_shader_out);
		nir_remove_dead_variables(ordered_shaders[i - 1],
					  nir_var_shader_in);

		bool progress = nir_remove_unused_varyings(ordered_shaders[i],
							   ordered_shaders[i - 1]);

		nir_compact_varyings(ordered_shaders[i],
				     ordered_shaders[i - 1], true);

		if (progress) {
			if (nir_lower_global_vars_to_local(ordered_shaders[i])) {
				ac_lower_indirect_derefs(ordered_shaders[i],
				                         pipeline->device->physical_device->rad_info.chip_class);
			}
			radv_optimize_nir(ordered_shaders[i], false, false);

			if (nir_lower_global_vars_to_local(ordered_shaders[i - 1])) {
				ac_lower_indirect_derefs(ordered_shaders[i - 1],
				                         pipeline->device->physical_device->rad_info.chip_class);
			}
			radv_optimize_nir(ordered_shaders[i - 1], false, false);
		}
	}
}


static struct radv_pipeline_key
radv_generate_graphics_pipeline_key(struct radv_pipeline *pipeline,
                                    const VkGraphicsPipelineCreateInfo *pCreateInfo,
                                    const struct radv_blend_state *blend,
                                    bool has_view_index)
{
	const VkPipelineVertexInputStateCreateInfo *input_state =
	                                         pCreateInfo->pVertexInputState;
	const VkPipelineVertexInputDivisorStateCreateInfoEXT *divisor_state =
		vk_find_struct_const(input_state->pNext, PIPELINE_VERTEX_INPUT_DIVISOR_STATE_CREATE_INFO_EXT);

	struct radv_pipeline_key key;
	memset(&key, 0, sizeof(key));

	if (pCreateInfo->flags & VK_PIPELINE_CREATE_DISABLE_OPTIMIZATION_BIT)
		key.optimisations_disabled = 1;

	key.has_multiview_view_index = has_view_index;

	uint32_t binding_input_rate = 0;
	uint32_t instance_rate_divisors[MAX_VERTEX_ATTRIBS];
	for (unsigned i = 0; i < input_state->vertexBindingDescriptionCount; ++i) {
		if (input_state->pVertexBindingDescriptions[i].inputRate) {
			unsigned binding = input_state->pVertexBindingDescriptions[i].binding;
			binding_input_rate |= 1u << binding;
			instance_rate_divisors[binding] = 1;
		}
	}
	if (divisor_state) {
		for (unsigned i = 0; i < divisor_state->vertexBindingDivisorCount; ++i) {
			instance_rate_divisors[divisor_state->pVertexBindingDivisors[i].binding] =
				divisor_state->pVertexBindingDivisors[i].divisor;
		}
	}

	for (unsigned i = 0; i < input_state->vertexAttributeDescriptionCount; ++i) {
		const VkVertexInputAttributeDescription *desc =
			&input_state->pVertexAttributeDescriptions[i];
		const struct vk_format_description *format_desc;
		unsigned location = desc->location;
		unsigned binding = desc->binding;
		unsigned num_format, data_format;
		int first_non_void;

		if (binding_input_rate & (1u << binding)) {
			key.instance_rate_inputs |= 1u << location;
			key.instance_rate_divisors[location] = instance_rate_divisors[binding];
		}

		format_desc = vk_format_description(desc->format);
		first_non_void = vk_format_get_first_non_void_channel(desc->format);

		num_format = radv_translate_buffer_numformat(format_desc, first_non_void);
		data_format = radv_translate_buffer_dataformat(format_desc, first_non_void);

		key.vertex_attribute_formats[location] = data_format | (num_format << 4);
		key.vertex_attribute_bindings[location] = desc->binding;
		key.vertex_attribute_offsets[location] = desc->offset;
		key.vertex_attribute_strides[location] = input_state->pVertexBindingDescriptions[desc->binding].stride;

		if (pipeline->device->physical_device->rad_info.chip_class <= VI &&
		    pipeline->device->physical_device->rad_info.family != CHIP_STONEY) {
			VkFormat format = input_state->pVertexAttributeDescriptions[i].format;
			uint64_t adjust;
			switch(format) {
			case VK_FORMAT_A2R10G10B10_SNORM_PACK32:
			case VK_FORMAT_A2B10G10R10_SNORM_PACK32:
				adjust = RADV_ALPHA_ADJUST_SNORM;
				break;
			case VK_FORMAT_A2R10G10B10_SSCALED_PACK32:
			case VK_FORMAT_A2B10G10R10_SSCALED_PACK32:
				adjust = RADV_ALPHA_ADJUST_SSCALED;
				break;
			case VK_FORMAT_A2R10G10B10_SINT_PACK32:
			case VK_FORMAT_A2B10G10R10_SINT_PACK32:
				adjust = RADV_ALPHA_ADJUST_SINT;
				break;
			default:
				adjust = 0;
				break;
			}
			key.vertex_alpha_adjust |= adjust << (2 * location);
		}

<<<<<<< HEAD
		switch (desc->format) {
		case VK_FORMAT_B8G8R8A8_UNORM:
		case VK_FORMAT_B8G8R8A8_SNORM:
		case VK_FORMAT_B8G8R8A8_USCALED:
		case VK_FORMAT_B8G8R8A8_SSCALED:
		case VK_FORMAT_B8G8R8A8_UINT:
		case VK_FORMAT_B8G8R8A8_SINT:
		case VK_FORMAT_B8G8R8A8_SRGB:
		case VK_FORMAT_A2R10G10B10_UNORM_PACK32:
		case VK_FORMAT_A2R10G10B10_SNORM_PACK32:
		case VK_FORMAT_A2R10G10B10_USCALED_PACK32:
		case VK_FORMAT_A2R10G10B10_SSCALED_PACK32:
		case VK_FORMAT_A2R10G10B10_UINT_PACK32:
		case VK_FORMAT_A2R10G10B10_SINT_PACK32:
			key.vertex_post_shuffle |= 1 << location;
			break;
		default:
			break;
		}
=======
		key.vertex_attribute_provided |= 1 << location;
>>>>>>> ef961309
	}

	if (pCreateInfo->pTessellationState)
		key.tess_input_vertices = pCreateInfo->pTessellationState->patchControlPoints;


	if (pCreateInfo->pMultisampleState &&
	    pCreateInfo->pMultisampleState->rasterizationSamples > 1) {
		uint32_t num_samples = pCreateInfo->pMultisampleState->rasterizationSamples;
		uint32_t ps_iter_samples = radv_pipeline_get_ps_iter_samples(pCreateInfo->pMultisampleState);
		key.num_samples = num_samples;
		key.log2_ps_iter_samples = util_logbase2(ps_iter_samples);
	}

	key.col_format = blend->spi_shader_col_format;
	if (pipeline->device->physical_device->rad_info.chip_class < VI)
		radv_pipeline_compute_get_int_clamp(pCreateInfo, &key.is_int8, &key.is_int10);

	return key;
}

static void
radv_fill_shader_keys(struct radv_shader_variant_key *keys,
                      const struct radv_pipeline_key *key,
                      nir_shader **nir)
{
	keys[MESA_SHADER_VERTEX].vs.instance_rate_inputs = key->instance_rate_inputs;
	keys[MESA_SHADER_VERTEX].vs.alpha_adjust = key->vertex_alpha_adjust;
<<<<<<< HEAD
	keys[MESA_SHADER_VERTEX].vs.post_shuffle = key->vertex_post_shuffle;
	for (unsigned i = 0; i < MAX_VERTEX_ATTRIBS; ++i) {
=======
	keys[MESA_SHADER_VERTEX].vs.vertex_attribute_provided = key->vertex_attribute_provided;
	for (unsigned i = 0; i < MAX_VERTEX_ATTRIBS; ++i)
>>>>>>> ef961309
		keys[MESA_SHADER_VERTEX].vs.instance_rate_divisors[i] = key->instance_rate_divisors[i];
		keys[MESA_SHADER_VERTEX].vs.vertex_attribute_formats[i] = key->vertex_attribute_formats[i];
		keys[MESA_SHADER_VERTEX].vs.vertex_attribute_bindings[i] = key->vertex_attribute_bindings[i];
		keys[MESA_SHADER_VERTEX].vs.vertex_attribute_offsets[i] = key->vertex_attribute_offsets[i];
		keys[MESA_SHADER_VERTEX].vs.vertex_attribute_strides[i] = key->vertex_attribute_strides[i];
	}

	if (nir[MESA_SHADER_TESS_CTRL]) {
		keys[MESA_SHADER_VERTEX].vs.as_ls = true;
		keys[MESA_SHADER_TESS_CTRL].tcs.num_inputs = 0;
		keys[MESA_SHADER_TESS_CTRL].tcs.input_vertices = key->tess_input_vertices;
		keys[MESA_SHADER_TESS_CTRL].tcs.primitive_mode = nir[MESA_SHADER_TESS_EVAL]->info.tess.primitive_mode;

		keys[MESA_SHADER_TESS_CTRL].tcs.tes_reads_tess_factors = !!(nir[MESA_SHADER_TESS_EVAL]->info.inputs_read & (VARYING_BIT_TESS_LEVEL_INNER | VARYING_BIT_TESS_LEVEL_OUTER));
	}

	if (nir[MESA_SHADER_GEOMETRY]) {
		if (nir[MESA_SHADER_TESS_CTRL])
			keys[MESA_SHADER_TESS_EVAL].tes.as_es = true;
		else
			keys[MESA_SHADER_VERTEX].vs.as_es = true;
	}

	for(int i = 0; i < MESA_SHADER_STAGES; ++i)
		keys[i].has_multiview_view_index = key->has_multiview_view_index;

	keys[MESA_SHADER_FRAGMENT].fs.col_format = key->col_format;
	keys[MESA_SHADER_FRAGMENT].fs.is_int8 = key->is_int8;
	keys[MESA_SHADER_FRAGMENT].fs.is_int10 = key->is_int10;
	keys[MESA_SHADER_FRAGMENT].fs.log2_ps_iter_samples = key->log2_ps_iter_samples;
	keys[MESA_SHADER_FRAGMENT].fs.num_samples = key->num_samples;
}

static void
merge_tess_info(struct shader_info *tes_info,
                const struct shader_info *tcs_info)
{
	/* The Vulkan 1.0.38 spec, section 21.1 Tessellator says:
	 *
	 *    "PointMode. Controls generation of points rather than triangles
	 *     or lines. This functionality defaults to disabled, and is
	 *     enabled if either shader stage includes the execution mode.
	 *
	 * and about Triangles, Quads, IsoLines, VertexOrderCw, VertexOrderCcw,
	 * PointMode, SpacingEqual, SpacingFractionalEven, SpacingFractionalOdd,
	 * and OutputVertices, it says:
	 *
	 *    "One mode must be set in at least one of the tessellation
	 *     shader stages."
	 *
	 * So, the fields can be set in either the TCS or TES, but they must
	 * agree if set in both.  Our backend looks at TES, so bitwise-or in
	 * the values from the TCS.
	 */
	assert(tcs_info->tess.tcs_vertices_out == 0 ||
	       tes_info->tess.tcs_vertices_out == 0 ||
	       tcs_info->tess.tcs_vertices_out == tes_info->tess.tcs_vertices_out);
	tes_info->tess.tcs_vertices_out |= tcs_info->tess.tcs_vertices_out;

	assert(tcs_info->tess.spacing == TESS_SPACING_UNSPECIFIED ||
	       tes_info->tess.spacing == TESS_SPACING_UNSPECIFIED ||
	       tcs_info->tess.spacing == tes_info->tess.spacing);
	tes_info->tess.spacing |= tcs_info->tess.spacing;

	assert(tcs_info->tess.primitive_mode == 0 ||
	       tes_info->tess.primitive_mode == 0 ||
	       tcs_info->tess.primitive_mode == tes_info->tess.primitive_mode);
	tes_info->tess.primitive_mode |= tcs_info->tess.primitive_mode;
	tes_info->tess.ccw |= tcs_info->tess.ccw;
	tes_info->tess.point_mode |= tcs_info->tess.point_mode;
}

static
void radv_init_feedback(const VkPipelineCreationFeedbackCreateInfoEXT *ext)
{
	if (!ext)
		return;

	if (ext->pPipelineCreationFeedback) {
		ext->pPipelineCreationFeedback->flags = 0;
		ext->pPipelineCreationFeedback->duration = 0;
	}

	for (unsigned i = 0; i < ext->pipelineStageCreationFeedbackCount; ++i) {
		ext->pPipelineStageCreationFeedbacks[i].flags = 0;
		ext->pPipelineStageCreationFeedbacks[i].duration = 0;
	}
}

static
void radv_start_feedback(VkPipelineCreationFeedbackEXT *feedback)
{
	if (!feedback)
		return;

	feedback->duration -= radv_get_current_time();
	feedback ->flags = VK_PIPELINE_CREATION_FEEDBACK_VALID_BIT_EXT;
}

static
void radv_stop_feedback(VkPipelineCreationFeedbackEXT *feedback, bool cache_hit)
{
	if (!feedback)
		return;

	feedback->duration += radv_get_current_time();
	feedback ->flags = VK_PIPELINE_CREATION_FEEDBACK_VALID_BIT_EXT |
	                   (cache_hit ? VK_PIPELINE_CREATION_FEEDBACK_APPLICATION_PIPELINE_CACHE_HIT_BIT_EXT : 0);
}

static
void radv_create_shaders(struct radv_pipeline *pipeline,
                         struct radv_device *device,
                         struct radv_pipeline_cache *cache,
                         const struct radv_pipeline_key *key,
                         const VkPipelineShaderStageCreateInfo **pStages,
                         const VkPipelineCreateFlags flags,
                         VkPipelineCreationFeedbackEXT *pipeline_feedback,
                         VkPipelineCreationFeedbackEXT **stage_feedbacks)
{
	struct radv_shader_module fs_m = {0};
	struct radv_shader_module *modules[MESA_SHADER_STAGES] = { 0, };
	nir_shader *nir[MESA_SHADER_STAGES] = {0};
	void *codes[MESA_SHADER_STAGES] = {0};
	unsigned code_sizes[MESA_SHADER_STAGES] = {0};
	struct radv_shader_variant_key keys[MESA_SHADER_STAGES] = {{{{0}}}};
	unsigned char hash[20], gs_copy_hash[20];

	radv_start_feedback(pipeline_feedback);

	for (unsigned i = 0; i < MESA_SHADER_STAGES; ++i) {
		if (pStages[i]) {
			modules[i] = radv_shader_module_from_handle(pStages[i]->module);
			if (modules[i]->nir)
				_mesa_sha1_compute(modules[i]->nir->info.name,
				                   strlen(modules[i]->nir->info.name),
				                   modules[i]->sha1);

			pipeline->active_stages |= mesa_to_vk_shader_stage(i);
		}
	}

	radv_hash_shaders(hash, pStages, pipeline->layout, key, get_hash_flags(device));
	memcpy(gs_copy_hash, hash, 20);
	gs_copy_hash[0] ^= 1;

	bool found_in_application_cache = true;
	if (modules[MESA_SHADER_GEOMETRY]) {
		struct radv_shader_variant *variants[MESA_SHADER_STAGES] = {0};
		radv_create_shader_variants_from_pipeline_cache(device, cache, gs_copy_hash, variants,
		                                                &found_in_application_cache);
		pipeline->gs_copy_shader = variants[MESA_SHADER_GEOMETRY];
	}

	if (radv_create_shader_variants_from_pipeline_cache(device, cache, hash, pipeline->shaders,
	                                                    &found_in_application_cache) &&
	    (!modules[MESA_SHADER_GEOMETRY] || pipeline->gs_copy_shader)) {
		radv_stop_feedback(pipeline_feedback, found_in_application_cache);
		return;
	}

	if (!modules[MESA_SHADER_FRAGMENT] && !modules[MESA_SHADER_COMPUTE]) {
		nir_builder fs_b;
		nir_builder_init_simple_shader(&fs_b, NULL, MESA_SHADER_FRAGMENT, NULL);
		fs_b.shader->info.name = ralloc_strdup(fs_b.shader, "noop_fs");
		fs_m.nir = fs_b.shader;
		modules[MESA_SHADER_FRAGMENT] = &fs_m;
	}

	for (unsigned i = 0; i < MESA_SHADER_STAGES; ++i) {
		const VkPipelineShaderStageCreateInfo *stage = pStages[i];

		if (!modules[i])
			continue;

		radv_start_feedback(stage_feedbacks[i]);

		nir[i] = radv_shader_compile_to_nir(device, modules[i],
						    stage ? stage->pName : "main", i,
						    stage ? stage->pSpecializationInfo : NULL,
						    flags);

		/* We don't want to alter meta shaders IR directly so clone it
		 * first.
		 */
		if (nir[i]->info.name) {
			nir[i] = nir_shader_clone(NULL, nir[i]);
		}

		radv_stop_feedback(stage_feedbacks[i], false);
	}

	if (nir[MESA_SHADER_TESS_CTRL]) {
		nir_lower_patch_vertices(nir[MESA_SHADER_TESS_EVAL], nir[MESA_SHADER_TESS_CTRL]->info.tess.tcs_vertices_out, NULL);
		merge_tess_info(&nir[MESA_SHADER_TESS_EVAL]->info, &nir[MESA_SHADER_TESS_CTRL]->info);
	}

	if (!(flags & VK_PIPELINE_CREATE_DISABLE_OPTIMIZATION_BIT))
		radv_link_shaders(pipeline, nir);

	for (int i = 0; i < MESA_SHADER_STAGES; ++i) {
		if (nir[i]) {
			NIR_PASS_V(nir[i], nir_lower_bool_to_int32);
		}

		if (radv_can_dump_shader(device, modules[i], false))
			nir_print_shader(nir[i], stderr);
	}

	radv_fill_shader_keys(keys, key, nir);

	if (nir[MESA_SHADER_FRAGMENT]) {
		if (!pipeline->shaders[MESA_SHADER_FRAGMENT]) {
			radv_start_feedback(stage_feedbacks[MESA_SHADER_FRAGMENT]);

			pipeline->shaders[MESA_SHADER_FRAGMENT] =
			       radv_shader_variant_create(device, modules[MESA_SHADER_FRAGMENT], &nir[MESA_SHADER_FRAGMENT], 1,
			                                  pipeline->layout, keys + MESA_SHADER_FRAGMENT,
			                                  &codes[MESA_SHADER_FRAGMENT], &code_sizes[MESA_SHADER_FRAGMENT]);

			radv_stop_feedback(stage_feedbacks[MESA_SHADER_FRAGMENT], false);
		}

		/* TODO: These are no longer used as keys we should refactor this */
		keys[MESA_SHADER_VERTEX].vs.export_prim_id =
		        pipeline->shaders[MESA_SHADER_FRAGMENT]->info.info.ps.prim_id_input;
		keys[MESA_SHADER_VERTEX].vs.export_layer_id =
		        pipeline->shaders[MESA_SHADER_FRAGMENT]->info.info.ps.layer_input;
		keys[MESA_SHADER_TESS_EVAL].tes.export_prim_id =
		        pipeline->shaders[MESA_SHADER_FRAGMENT]->info.info.ps.prim_id_input;
		keys[MESA_SHADER_TESS_EVAL].tes.export_layer_id =
		        pipeline->shaders[MESA_SHADER_FRAGMENT]->info.info.ps.layer_input;
	}

	if (device->physical_device->rad_info.chip_class >= GFX9 && modules[MESA_SHADER_TESS_CTRL]) {
		if (!pipeline->shaders[MESA_SHADER_TESS_CTRL]) {
			struct nir_shader *combined_nir[] = {nir[MESA_SHADER_VERTEX], nir[MESA_SHADER_TESS_CTRL]};
			struct radv_shader_variant_key key = keys[MESA_SHADER_TESS_CTRL];
			key.tcs.vs_key = keys[MESA_SHADER_VERTEX].vs;

			radv_start_feedback(stage_feedbacks[MESA_SHADER_TESS_CTRL]);

			pipeline->shaders[MESA_SHADER_TESS_CTRL] = radv_shader_variant_create(device, modules[MESA_SHADER_TESS_CTRL], combined_nir, 2,
			                                                                      pipeline->layout,
			                                                                      &key, &codes[MESA_SHADER_TESS_CTRL],
			                                                                      &code_sizes[MESA_SHADER_TESS_CTRL]);

			radv_stop_feedback(stage_feedbacks[MESA_SHADER_TESS_CTRL], false);
		}
		modules[MESA_SHADER_VERTEX] = NULL;
		keys[MESA_SHADER_TESS_EVAL].tes.num_patches = pipeline->shaders[MESA_SHADER_TESS_CTRL]->info.tcs.num_patches;
		keys[MESA_SHADER_TESS_EVAL].tes.tcs_num_outputs = util_last_bit64(pipeline->shaders[MESA_SHADER_TESS_CTRL]->info.info.tcs.outputs_written);
	}

	if (device->physical_device->rad_info.chip_class >= GFX9 && modules[MESA_SHADER_GEOMETRY]) {
		gl_shader_stage pre_stage = modules[MESA_SHADER_TESS_EVAL] ? MESA_SHADER_TESS_EVAL : MESA_SHADER_VERTEX;
		if (!pipeline->shaders[MESA_SHADER_GEOMETRY]) {
			struct nir_shader *combined_nir[] = {nir[pre_stage], nir[MESA_SHADER_GEOMETRY]};

			radv_start_feedback(stage_feedbacks[MESA_SHADER_GEOMETRY]);

			pipeline->shaders[MESA_SHADER_GEOMETRY] = radv_shader_variant_create(device, modules[MESA_SHADER_GEOMETRY], combined_nir, 2,
			                                                                     pipeline->layout,
			                                                                     &keys[pre_stage] , &codes[MESA_SHADER_GEOMETRY],
		                                                                     &code_sizes[MESA_SHADER_GEOMETRY]);

			radv_stop_feedback(stage_feedbacks[MESA_SHADER_GEOMETRY], false);
		}
		modules[pre_stage] = NULL;
	}

	for (int i = 0; i < MESA_SHADER_STAGES; ++i) {
		if(modules[i] && !pipeline->shaders[i]) {
			if (i == MESA_SHADER_TESS_CTRL) {
				keys[MESA_SHADER_TESS_CTRL].tcs.num_inputs = util_last_bit64(pipeline->shaders[MESA_SHADER_VERTEX]->info.info.vs.ls_outputs_written);
			}
			if (i == MESA_SHADER_TESS_EVAL) {
				keys[MESA_SHADER_TESS_EVAL].tes.num_patches = pipeline->shaders[MESA_SHADER_TESS_CTRL]->info.tcs.num_patches;
				keys[MESA_SHADER_TESS_EVAL].tes.tcs_num_outputs = util_last_bit64(pipeline->shaders[MESA_SHADER_TESS_CTRL]->info.info.tcs.outputs_written);
			}

			radv_start_feedback(stage_feedbacks[i]);

			pipeline->shaders[i] = radv_shader_variant_create(device, modules[i], &nir[i], 1,
									  pipeline->layout,
									  keys + i, &codes[i],
									  &code_sizes[i]);

			radv_stop_feedback(stage_feedbacks[i], false);
		}
	}

	if(modules[MESA_SHADER_GEOMETRY]) {
		void *gs_copy_code = NULL;
		unsigned gs_copy_code_size = 0;
		if (!pipeline->gs_copy_shader) {
			pipeline->gs_copy_shader = radv_create_gs_copy_shader(
					device, nir[MESA_SHADER_GEOMETRY], &gs_copy_code,
					&gs_copy_code_size,
					keys[MESA_SHADER_GEOMETRY].has_multiview_view_index);
		}

		if (pipeline->gs_copy_shader) {
			void *code[MESA_SHADER_STAGES] = {0};
			unsigned code_size[MESA_SHADER_STAGES] = {0};
			struct radv_shader_variant *variants[MESA_SHADER_STAGES] = {0};

			code[MESA_SHADER_GEOMETRY] = gs_copy_code;
			code_size[MESA_SHADER_GEOMETRY] = gs_copy_code_size;
			variants[MESA_SHADER_GEOMETRY] = pipeline->gs_copy_shader;

			radv_pipeline_cache_insert_shaders(device, cache,
							   gs_copy_hash,
							   variants,
							   (const void**)code,
							   code_size);
		}
		free(gs_copy_code);
	}

	radv_pipeline_cache_insert_shaders(device, cache, hash, pipeline->shaders,
					   (const void**)codes, code_sizes);

	for (int i = 0; i < MESA_SHADER_STAGES; ++i) {
		free(codes[i]);
		if (nir[i]) {
			if (!pipeline->device->keep_shader_info)
				ralloc_free(nir[i]);

			if (radv_can_dump_shader_stats(device, modules[i]))
				radv_shader_dump_stats(device,
						       pipeline->shaders[i],
						       i, stderr);
		}
	}

	if (fs_m.nir)
		ralloc_free(fs_m.nir);

	radv_stop_feedback(pipeline_feedback, false);
}

static uint32_t
radv_pipeline_stage_to_user_data_0(struct radv_pipeline *pipeline,
				   gl_shader_stage stage, enum chip_class chip_class)
{
	bool has_gs = radv_pipeline_has_gs(pipeline);
	bool has_tess = radv_pipeline_has_tess(pipeline);
	switch (stage) {
	case MESA_SHADER_FRAGMENT:
		return R_00B030_SPI_SHADER_USER_DATA_PS_0;
	case MESA_SHADER_VERTEX:
		if (chip_class >= GFX9) {
			return has_tess ? R_00B430_SPI_SHADER_USER_DATA_LS_0 :
			       has_gs ? R_00B330_SPI_SHADER_USER_DATA_ES_0 :
			       R_00B130_SPI_SHADER_USER_DATA_VS_0;
		}
		if (has_tess)
			return R_00B530_SPI_SHADER_USER_DATA_LS_0;
		else
			return has_gs ? R_00B330_SPI_SHADER_USER_DATA_ES_0 : R_00B130_SPI_SHADER_USER_DATA_VS_0;
	case MESA_SHADER_GEOMETRY:
		return chip_class >= GFX9 ? R_00B330_SPI_SHADER_USER_DATA_ES_0 :
		                            R_00B230_SPI_SHADER_USER_DATA_GS_0;
	case MESA_SHADER_COMPUTE:
		return R_00B900_COMPUTE_USER_DATA_0;
	case MESA_SHADER_TESS_CTRL:
		return chip_class >= GFX9 ? R_00B430_SPI_SHADER_USER_DATA_LS_0 :
		                            R_00B430_SPI_SHADER_USER_DATA_HS_0;
	case MESA_SHADER_TESS_EVAL:
		if (chip_class >= GFX9) {
			return has_gs ? R_00B330_SPI_SHADER_USER_DATA_ES_0 :
			       R_00B130_SPI_SHADER_USER_DATA_VS_0;
		}
		if (has_gs)
			return R_00B330_SPI_SHADER_USER_DATA_ES_0;
		else
			return R_00B130_SPI_SHADER_USER_DATA_VS_0;
	default:
		unreachable("unknown shader");
	}
}

struct radv_bin_size_entry {
	unsigned bpp;
	VkExtent2D extent;
};

static VkExtent2D
radv_compute_bin_size(struct radv_pipeline *pipeline, const VkGraphicsPipelineCreateInfo *pCreateInfo)
{
	static const struct radv_bin_size_entry color_size_table[][3][9] = {
		{
			/* One RB / SE */
			{
				/* One shader engine */
				{        0, {128,  128}},
				{        1, { 64,  128}},
				{        2, { 32,  128}},
				{        3, { 16,  128}},
				{       17, {  0,    0}},
				{ UINT_MAX, {  0,    0}},
			},
			{
				/* Two shader engines */
				{        0, {128,  128}},
				{        2, { 64,  128}},
				{        3, { 32,  128}},
				{        5, { 16,  128}},
				{       17, {  0,    0}},
				{ UINT_MAX, {  0,    0}},
			},
			{
				/* Four shader engines */
				{        0, {128,  128}},
				{        3, { 64,  128}},
				{        5, { 16,  128}},
				{       17, {  0,    0}},
				{ UINT_MAX, {  0,    0}},
			},
		},
		{
			/* Two RB / SE */
			{
				/* One shader engine */
				{        0, {128,  128}},
				{        2, { 64,  128}},
				{        3, { 32,  128}},
				{        5, { 16,  128}},
				{       33, {  0,    0}},
				{ UINT_MAX, {  0,    0}},
			},
			{
				/* Two shader engines */
				{        0, {128,  128}},
				{        3, { 64,  128}},
				{        5, { 32,  128}},
				{        9, { 16,  128}},
				{       33, {  0,    0}},
				{ UINT_MAX, {  0,    0}},
			},
			{
				/* Four shader engines */
				{        0, {256,  256}},
				{        2, {128,  256}},
				{        3, {128,  128}},
				{        5, { 64,  128}},
				{        9, { 16,  128}},
				{       33, {  0,    0}},
				{ UINT_MAX, {  0,    0}},
			},
		},
		{
			/* Four RB / SE */
			{
				/* One shader engine */
				{        0, {128,  256}},
				{        2, {128,  128}},
				{        3, { 64,  128}},
				{        5, { 32,  128}},
				{        9, { 16,  128}},
				{       33, {  0,    0}},
				{ UINT_MAX, {  0,    0}},
			},
			{
				/* Two shader engines */
				{        0, {256,  256}},
				{        2, {128,  256}},
				{        3, {128,  128}},
				{        5, { 64,  128}},
				{        9, { 32,  128}},
				{       17, { 16,  128}},
				{       33, {  0,    0}},
				{ UINT_MAX, {  0,    0}},
			},
			{
				/* Four shader engines */
				{        0, {256,  512}},
				{        2, {256,  256}},
				{        3, {128,  256}},
				{        5, {128,  128}},
				{        9, { 64,  128}},
				{       17, { 16,  128}},
				{       33, {  0,    0}},
				{ UINT_MAX, {  0,    0}},
			},
		},
	};
	static const struct radv_bin_size_entry ds_size_table[][3][9] = {
		{
			// One RB / SE
			{
				// One shader engine
				{        0, {128,  256}},
				{        2, {128,  128}},
				{        4, { 64,  128}},
				{        7, { 32,  128}},
				{       13, { 16,  128}},
				{       49, {  0,    0}},
				{ UINT_MAX, {  0,    0}},
			},
			{
				// Two shader engines
				{        0, {256,  256}},
				{        2, {128,  256}},
				{        4, {128,  128}},
				{        7, { 64,  128}},
				{       13, { 32,  128}},
				{       25, { 16,  128}},
				{       49, {  0,    0}},
				{ UINT_MAX, {  0,    0}},
			},
			{
				// Four shader engines
				{        0, {256,  512}},
				{        2, {256,  256}},
				{        4, {128,  256}},
				{        7, {128,  128}},
				{       13, { 64,  128}},
				{       25, { 16,  128}},
				{       49, {  0,    0}},
				{ UINT_MAX, {  0,    0}},
			},
		},
		{
			// Two RB / SE
			{
				// One shader engine
				{        0, {256,  256}},
				{        2, {128,  256}},
				{        4, {128,  128}},
				{        7, { 64,  128}},
				{       13, { 32,  128}},
				{       25, { 16,  128}},
				{       97, {  0,    0}},
				{ UINT_MAX, {  0,    0}},
			},
			{
				// Two shader engines
				{        0, {256,  512}},
				{        2, {256,  256}},
				{        4, {128,  256}},
				{        7, {128,  128}},
				{       13, { 64,  128}},
				{       25, { 32,  128}},
				{       49, { 16,  128}},
				{       97, {  0,    0}},
				{ UINT_MAX, {  0,    0}},
			},
			{
				// Four shader engines
				{        0, {512,  512}},
				{        2, {256,  512}},
				{        4, {256,  256}},
				{        7, {128,  256}},
				{       13, {128,  128}},
				{       25, { 64,  128}},
				{       49, { 16,  128}},
				{       97, {  0,    0}},
				{ UINT_MAX, {  0,    0}},
			},
		},
		{
			// Four RB / SE
			{
				// One shader engine
				{        0, {256,  512}},
				{        2, {256,  256}},
				{        4, {128,  256}},
				{        7, {128,  128}},
				{       13, { 64,  128}},
				{       25, { 32,  128}},
				{       49, { 16,  128}},
				{ UINT_MAX, {  0,    0}},
			},
			{
				// Two shader engines
				{        0, {512,  512}},
				{        2, {256,  512}},
				{        4, {256,  256}},
				{        7, {128,  256}},
				{       13, {128,  128}},
				{       25, { 64,  128}},
				{       49, { 32,  128}},
				{       97, { 16,  128}},
				{ UINT_MAX, {  0,    0}},
			},
			{
				// Four shader engines
				{        0, {512,  512}},
				{        4, {256,  512}},
				{        7, {256,  256}},
				{       13, {128,  256}},
				{       25, {128,  128}},
				{       49, { 64,  128}},
				{       97, { 16,  128}},
				{ UINT_MAX, {  0,    0}},
			},
		},
	};

	RADV_FROM_HANDLE(radv_render_pass, pass, pCreateInfo->renderPass);
	struct radv_subpass *subpass = pass->subpasses + pCreateInfo->subpass;
	VkExtent2D extent = {512, 512};

	unsigned log_num_rb_per_se =
	    util_logbase2_ceil(pipeline->device->physical_device->rad_info.num_render_backends /
	                       pipeline->device->physical_device->rad_info.max_se);
	unsigned log_num_se = util_logbase2_ceil(pipeline->device->physical_device->rad_info.max_se);

	unsigned total_samples = 1u << G_028BE0_MSAA_NUM_SAMPLES(pipeline->graphics.ms.pa_sc_aa_config);
	unsigned ps_iter_samples = 1u << G_028804_PS_ITER_SAMPLES(pipeline->graphics.ms.db_eqaa);
	unsigned effective_samples = total_samples;
	unsigned color_bytes_per_pixel = 0;

	const VkPipelineColorBlendStateCreateInfo *vkblend = pCreateInfo->pColorBlendState;
	if (vkblend) {
		for (unsigned i = 0; i < subpass->color_count; i++) {
			if (!vkblend->pAttachments[i].colorWriteMask)
				continue;

			if (subpass->color_attachments[i].attachment == VK_ATTACHMENT_UNUSED)
				continue;

			VkFormat format = pass->attachments[subpass->color_attachments[i].attachment].format;
			color_bytes_per_pixel += vk_format_get_blocksize(format);
		}

		/* MSAA images typically don't use all samples all the time. */
		if (effective_samples >= 2 && ps_iter_samples <= 1)
			effective_samples = 2;
		color_bytes_per_pixel *= effective_samples;
	}

	const struct radv_bin_size_entry *color_entry = color_size_table[log_num_rb_per_se][log_num_se];
	while(color_entry[1].bpp <= color_bytes_per_pixel)
		++color_entry;

	extent = color_entry->extent;

	if (subpass->depth_stencil_attachment) {
		struct radv_render_pass_attachment *attachment = pass->attachments + subpass->depth_stencil_attachment->attachment;

		/* Coefficients taken from AMDVLK */
		unsigned depth_coeff = vk_format_is_depth(attachment->format) ? 5 : 0;
		unsigned stencil_coeff = vk_format_is_stencil(attachment->format) ? 1 : 0;
		unsigned ds_bytes_per_pixel = 4 * (depth_coeff + stencil_coeff) * total_samples;

		const struct radv_bin_size_entry *ds_entry = ds_size_table[log_num_rb_per_se][log_num_se];
		while(ds_entry[1].bpp <= ds_bytes_per_pixel)
			++ds_entry;

		extent.width = MIN2(extent.width, ds_entry->extent.width);
		extent.height = MIN2(extent.height, ds_entry->extent.height);
	}

	return extent;
}

static void
radv_pipeline_generate_binning_state(struct radeon_cmdbuf *ctx_cs,
				     struct radv_pipeline *pipeline,
				     const VkGraphicsPipelineCreateInfo *pCreateInfo)
{
	if (pipeline->device->physical_device->rad_info.chip_class < GFX9)
		return;

	uint32_t pa_sc_binner_cntl_0 =
	                S_028C44_BINNING_MODE(V_028C44_DISABLE_BINNING_USE_LEGACY_SC) |
	                S_028C44_DISABLE_START_OF_PRIM(1);
	uint32_t db_dfsm_control = S_028060_PUNCHOUT_MODE(V_028060_FORCE_OFF);

	VkExtent2D bin_size = radv_compute_bin_size(pipeline, pCreateInfo);

	unsigned context_states_per_bin; /* allowed range: [1, 6] */
	unsigned persistent_states_per_bin; /* allowed range: [1, 32] */
	unsigned fpovs_per_batch; /* allowed range: [0, 255], 0 = unlimited */

	switch (pipeline->device->physical_device->rad_info.family) {
	case CHIP_VEGA10:
	case CHIP_VEGA12:
	case CHIP_VEGA20:
		context_states_per_bin = 1;
		persistent_states_per_bin = 1;
		fpovs_per_batch = 63;
		break;
	case CHIP_RAVEN:
	case CHIP_RAVEN2:
		context_states_per_bin = 6;
		persistent_states_per_bin = 32;
		fpovs_per_batch = 63;
		break;
	default:
		unreachable("unhandled family while determining binning state.");
	}

	if (pipeline->device->pbb_allowed && bin_size.width && bin_size.height) {
		pa_sc_binner_cntl_0 =
	                S_028C44_BINNING_MODE(V_028C44_BINNING_ALLOWED) |
	                S_028C44_BIN_SIZE_X(bin_size.width == 16) |
	                S_028C44_BIN_SIZE_Y(bin_size.height == 16) |
	                S_028C44_BIN_SIZE_X_EXTEND(util_logbase2(MAX2(bin_size.width, 32)) - 5) |
	                S_028C44_BIN_SIZE_Y_EXTEND(util_logbase2(MAX2(bin_size.height, 32)) - 5) |
	                S_028C44_CONTEXT_STATES_PER_BIN(context_states_per_bin - 1) |
	                S_028C44_PERSISTENT_STATES_PER_BIN(persistent_states_per_bin - 1) |
	                S_028C44_DISABLE_START_OF_PRIM(1) |
	                S_028C44_FPOVS_PER_BATCH(fpovs_per_batch) |
	                S_028C44_OPTIMAL_BIN_SELECTION(1);
	}

	radeon_set_context_reg(ctx_cs, R_028C44_PA_SC_BINNER_CNTL_0,
			       pa_sc_binner_cntl_0);
	radeon_set_context_reg(ctx_cs, R_028060_DB_DFSM_CONTROL,
			       db_dfsm_control);
}


static void
radv_pipeline_generate_depth_stencil_state(struct radeon_cmdbuf *ctx_cs,
                                           struct radv_pipeline *pipeline,
                                           const VkGraphicsPipelineCreateInfo *pCreateInfo,
                                           const struct radv_graphics_pipeline_create_info *extra)
{
	const VkPipelineDepthStencilStateCreateInfo *vkds = pCreateInfo->pDepthStencilState;
	RADV_FROM_HANDLE(radv_render_pass, pass, pCreateInfo->renderPass);
	struct radv_subpass *subpass = pass->subpasses + pCreateInfo->subpass;
	struct radv_shader_variant *ps = pipeline->shaders[MESA_SHADER_FRAGMENT];
	struct radv_render_pass_attachment *attachment = NULL;
	uint32_t db_depth_control = 0, db_stencil_control = 0;
	uint32_t db_render_control = 0, db_render_override2 = 0;
	uint32_t db_render_override = 0;

	if (subpass->depth_stencil_attachment)
		attachment = pass->attachments + subpass->depth_stencil_attachment->attachment;

	bool has_depth_attachment = attachment && vk_format_is_depth(attachment->format);
	bool has_stencil_attachment = attachment && vk_format_is_stencil(attachment->format);

	if (vkds && has_depth_attachment) {
		db_depth_control = S_028800_Z_ENABLE(vkds->depthTestEnable ? 1 : 0) |
		                   S_028800_Z_WRITE_ENABLE(vkds->depthWriteEnable ? 1 : 0) |
		                   S_028800_ZFUNC(vkds->depthCompareOp) |
		                   S_028800_DEPTH_BOUNDS_ENABLE(vkds->depthBoundsTestEnable ? 1 : 0);

		/* from amdvlk: For 4xAA and 8xAA need to decompress on flush for better performance */
		db_render_override2 |= S_028010_DECOMPRESS_Z_ON_FLUSH(attachment->samples > 2);
	}

	if (has_stencil_attachment && vkds && vkds->stencilTestEnable) {
		db_depth_control |= S_028800_STENCIL_ENABLE(1) | S_028800_BACKFACE_ENABLE(1);
		db_depth_control |= S_028800_STENCILFUNC(vkds->front.compareOp);
		db_stencil_control |= S_02842C_STENCILFAIL(si_translate_stencil_op(vkds->front.failOp));
		db_stencil_control |= S_02842C_STENCILZPASS(si_translate_stencil_op(vkds->front.passOp));
		db_stencil_control |= S_02842C_STENCILZFAIL(si_translate_stencil_op(vkds->front.depthFailOp));

		db_depth_control |= S_028800_STENCILFUNC_BF(vkds->back.compareOp);
		db_stencil_control |= S_02842C_STENCILFAIL_BF(si_translate_stencil_op(vkds->back.failOp));
		db_stencil_control |= S_02842C_STENCILZPASS_BF(si_translate_stencil_op(vkds->back.passOp));
		db_stencil_control |= S_02842C_STENCILZFAIL_BF(si_translate_stencil_op(vkds->back.depthFailOp));
	}

	if (attachment && extra) {
		db_render_control |= S_028000_DEPTH_CLEAR_ENABLE(extra->db_depth_clear);
		db_render_control |= S_028000_STENCIL_CLEAR_ENABLE(extra->db_stencil_clear);

		db_render_control |= S_028000_RESUMMARIZE_ENABLE(extra->db_resummarize);
		db_render_control |= S_028000_DEPTH_COMPRESS_DISABLE(extra->db_flush_depth_inplace);
		db_render_control |= S_028000_STENCIL_COMPRESS_DISABLE(extra->db_flush_stencil_inplace);
		db_render_override2 |= S_028010_DISABLE_ZMASK_EXPCLEAR_OPTIMIZATION(extra->db_depth_disable_expclear);
		db_render_override2 |= S_028010_DISABLE_SMEM_EXPCLEAR_OPTIMIZATION(extra->db_stencil_disable_expclear);
	}

	db_render_override |= S_02800C_FORCE_HIS_ENABLE0(V_02800C_FORCE_DISABLE) |
			      S_02800C_FORCE_HIS_ENABLE1(V_02800C_FORCE_DISABLE);

	if (!pCreateInfo->pRasterizationState->depthClampEnable &&
	    ps->info.info.ps.writes_z) {
		/* From VK_EXT_depth_range_unrestricted spec:
		 *
		 * "The behavior described in Primitive Clipping still applies.
		 *  If depth clamping is disabled the depth values are still
		 *  clipped to 0 ≤ zc ≤ wc before the viewport transform. If
		 *  depth clamping is enabled the above equation is ignored and
		 *  the depth values are instead clamped to the VkViewport
		 *  minDepth and maxDepth values, which in the case of this
		 *  extension can be outside of the 0.0 to 1.0 range."
		 */
		db_render_override |= S_02800C_DISABLE_VIEWPORT_CLAMP(1);
	}

	radeon_set_context_reg(ctx_cs, R_028800_DB_DEPTH_CONTROL, db_depth_control);
	radeon_set_context_reg(ctx_cs, R_02842C_DB_STENCIL_CONTROL, db_stencil_control);

	radeon_set_context_reg(ctx_cs, R_028000_DB_RENDER_CONTROL, db_render_control);
	radeon_set_context_reg(ctx_cs, R_02800C_DB_RENDER_OVERRIDE, db_render_override);
	radeon_set_context_reg(ctx_cs, R_028010_DB_RENDER_OVERRIDE2, db_render_override2);
}

static void
radv_pipeline_generate_blend_state(struct radeon_cmdbuf *ctx_cs,
                                   struct radv_pipeline *pipeline,
                                   const struct radv_blend_state *blend)
{
	radeon_set_context_reg_seq(ctx_cs, R_028780_CB_BLEND0_CONTROL, 8);
	radeon_emit_array(ctx_cs, blend->cb_blend_control,
			  8);
	radeon_set_context_reg(ctx_cs, R_028808_CB_COLOR_CONTROL, blend->cb_color_control);
	radeon_set_context_reg(ctx_cs, R_028B70_DB_ALPHA_TO_MASK, blend->db_alpha_to_mask);

	if (pipeline->device->physical_device->has_rbplus) {

		radeon_set_context_reg_seq(ctx_cs, R_028760_SX_MRT0_BLEND_OPT, 8);
		radeon_emit_array(ctx_cs, blend->sx_mrt_blend_opt, 8);
	}

	radeon_set_context_reg(ctx_cs, R_028714_SPI_SHADER_COL_FORMAT, blend->spi_shader_col_format);

	radeon_set_context_reg(ctx_cs, R_028238_CB_TARGET_MASK, blend->cb_target_mask);
	radeon_set_context_reg(ctx_cs, R_02823C_CB_SHADER_MASK, blend->cb_shader_mask);

	pipeline->graphics.col_format = blend->spi_shader_col_format;
	pipeline->graphics.cb_target_mask = blend->cb_target_mask;
}

static const VkConservativeRasterizationModeEXT
radv_get_conservative_raster_mode(const VkPipelineRasterizationStateCreateInfo *pCreateInfo)
{
	const VkPipelineRasterizationConservativeStateCreateInfoEXT *conservative_raster =
		vk_find_struct_const(pCreateInfo->pNext, PIPELINE_RASTERIZATION_CONSERVATIVE_STATE_CREATE_INFO_EXT);

	if (!conservative_raster)
		return VK_CONSERVATIVE_RASTERIZATION_MODE_DISABLED_EXT;
	return conservative_raster->conservativeRasterizationMode;
}

static void
radv_pipeline_generate_raster_state(struct radeon_cmdbuf *ctx_cs,
				    struct radv_pipeline *pipeline,
                                    const VkGraphicsPipelineCreateInfo *pCreateInfo)
{
	const VkPipelineRasterizationStateCreateInfo *vkraster = pCreateInfo->pRasterizationState;
	const VkConservativeRasterizationModeEXT mode =
		radv_get_conservative_raster_mode(vkraster);
	uint32_t pa_sc_conservative_rast = S_028C4C_NULL_SQUAD_AA_MASK_ENABLE(1);
	bool depth_clip_disable = vkraster->depthClampEnable;

	const VkPipelineRasterizationDepthClipStateCreateInfoEXT *depth_clip_state =
		vk_find_struct_const(vkraster->pNext, PIPELINE_RASTERIZATION_DEPTH_CLIP_STATE_CREATE_INFO_EXT);
	if (depth_clip_state) {
		depth_clip_disable = !depth_clip_state->depthClipEnable;
	}

	radeon_set_context_reg(ctx_cs, R_028810_PA_CL_CLIP_CNTL,
	                       S_028810_DX_CLIP_SPACE_DEF(1) | // vulkan uses DX conventions.
	                       S_028810_ZCLIP_NEAR_DISABLE(depth_clip_disable ? 1 : 0) |
	                       S_028810_ZCLIP_FAR_DISABLE(depth_clip_disable ? 1 : 0) |
	                       S_028810_DX_RASTERIZATION_KILL(vkraster->rasterizerDiscardEnable ? 1 : 0) |
	                       S_028810_DX_LINEAR_ATTR_CLIP_ENA(1));

	radeon_set_context_reg(ctx_cs, R_0286D4_SPI_INTERP_CONTROL_0,
	                       S_0286D4_FLAT_SHADE_ENA(1) |
	                       S_0286D4_PNT_SPRITE_ENA(1) |
	                       S_0286D4_PNT_SPRITE_OVRD_X(V_0286D4_SPI_PNT_SPRITE_SEL_S) |
	                       S_0286D4_PNT_SPRITE_OVRD_Y(V_0286D4_SPI_PNT_SPRITE_SEL_T) |
	                       S_0286D4_PNT_SPRITE_OVRD_Z(V_0286D4_SPI_PNT_SPRITE_SEL_0) |
	                       S_0286D4_PNT_SPRITE_OVRD_W(V_0286D4_SPI_PNT_SPRITE_SEL_1) |
	                       S_0286D4_PNT_SPRITE_TOP_1(0)); /* vulkan is top to bottom - 1.0 at bottom */

	radeon_set_context_reg(ctx_cs, R_028BE4_PA_SU_VTX_CNTL,
	                       S_028BE4_PIX_CENTER(1) | // TODO verify
	                       S_028BE4_ROUND_MODE(V_028BE4_X_ROUND_TO_EVEN) |
	                       S_028BE4_QUANT_MODE(V_028BE4_X_16_8_FIXED_POINT_1_256TH));

	radeon_set_context_reg(ctx_cs, R_028814_PA_SU_SC_MODE_CNTL,
	                       S_028814_FACE(vkraster->frontFace) |
	                       S_028814_CULL_FRONT(!!(vkraster->cullMode & VK_CULL_MODE_FRONT_BIT)) |
	                       S_028814_CULL_BACK(!!(vkraster->cullMode & VK_CULL_MODE_BACK_BIT)) |
	                       S_028814_POLY_MODE(vkraster->polygonMode != VK_POLYGON_MODE_FILL) |
	                       S_028814_POLYMODE_FRONT_PTYPE(si_translate_fill(vkraster->polygonMode)) |
	                       S_028814_POLYMODE_BACK_PTYPE(si_translate_fill(vkraster->polygonMode)) |
	                       S_028814_POLY_OFFSET_FRONT_ENABLE(vkraster->depthBiasEnable ? 1 : 0) |
	                       S_028814_POLY_OFFSET_BACK_ENABLE(vkraster->depthBiasEnable ? 1 : 0) |
	                       S_028814_POLY_OFFSET_PARA_ENABLE(vkraster->depthBiasEnable ? 1 : 0));

	/* Conservative rasterization. */
	if (mode != VK_CONSERVATIVE_RASTERIZATION_MODE_DISABLED_EXT) {
		struct radv_multisample_state *ms = &pipeline->graphics.ms;

		ms->pa_sc_aa_config |= S_028BE0_AA_MASK_CENTROID_DTMN(1);
		ms->db_eqaa |= S_028804_ENABLE_POSTZ_OVERRASTERIZATION(1) |
			       S_028804_OVERRASTERIZATION_AMOUNT(4);

		pa_sc_conservative_rast = S_028C4C_PREZ_AA_MASK_ENABLE(1) |
					  S_028C4C_POSTZ_AA_MASK_ENABLE(1) |
					  S_028C4C_CENTROID_SAMPLE_OVERRIDE(1);

		if (mode == VK_CONSERVATIVE_RASTERIZATION_MODE_OVERESTIMATE_EXT) {
			pa_sc_conservative_rast |=
				S_028C4C_OVER_RAST_ENABLE(1) |
				S_028C4C_OVER_RAST_SAMPLE_SELECT(0) |
				S_028C4C_UNDER_RAST_ENABLE(0) |
				S_028C4C_UNDER_RAST_SAMPLE_SELECT(1) |
				S_028C4C_PBB_UNCERTAINTY_REGION_ENABLE(1);
		} else {
			assert(mode == VK_CONSERVATIVE_RASTERIZATION_MODE_UNDERESTIMATE_EXT);
			pa_sc_conservative_rast |=
				S_028C4C_OVER_RAST_ENABLE(0) |
				S_028C4C_OVER_RAST_SAMPLE_SELECT(1) |
				S_028C4C_UNDER_RAST_ENABLE(1) |
				S_028C4C_UNDER_RAST_SAMPLE_SELECT(0) |
				S_028C4C_PBB_UNCERTAINTY_REGION_ENABLE(0);
		}
	}

	radeon_set_context_reg(ctx_cs, R_028C4C_PA_SC_CONSERVATIVE_RASTERIZATION_CNTL,
				   pa_sc_conservative_rast);
}


static void
radv_pipeline_generate_multisample_state(struct radeon_cmdbuf *ctx_cs,
                                         struct radv_pipeline *pipeline)
{
	struct radv_multisample_state *ms = &pipeline->graphics.ms;

	radeon_set_context_reg_seq(ctx_cs, R_028C38_PA_SC_AA_MASK_X0Y0_X1Y0, 2);
	radeon_emit(ctx_cs, ms->pa_sc_aa_mask[0]);
	radeon_emit(ctx_cs, ms->pa_sc_aa_mask[1]);

	radeon_set_context_reg(ctx_cs, R_028804_DB_EQAA, ms->db_eqaa);
	radeon_set_context_reg(ctx_cs, R_028A4C_PA_SC_MODE_CNTL_1, ms->pa_sc_mode_cntl_1);

	/* The exclusion bits can be set to improve rasterization efficiency
	 * if no sample lies on the pixel boundary (-8 sample offset). It's
	 * currently always TRUE because the driver doesn't support 16 samples.
	 */
	bool exclusion = pipeline->device->physical_device->rad_info.chip_class >= CIK;
	radeon_set_context_reg(ctx_cs, R_02882C_PA_SU_PRIM_FILTER_CNTL,
			       S_02882C_XMAX_RIGHT_EXCLUSION(exclusion) |
			       S_02882C_YMAX_BOTTOM_EXCLUSION(exclusion));
}

static void
radv_pipeline_generate_vgt_gs_mode(struct radeon_cmdbuf *ctx_cs,
                                   struct radv_pipeline *pipeline)
{
	const struct radv_vs_output_info *outinfo = get_vs_output_info(pipeline);

	uint32_t vgt_primitiveid_en = false;
	uint32_t vgt_gs_mode = 0;

	if (radv_pipeline_has_gs(pipeline)) {
		const struct radv_shader_variant *gs =
			pipeline->shaders[MESA_SHADER_GEOMETRY];

		vgt_gs_mode = ac_vgt_gs_mode(gs->info.gs.vertices_out,
		                             pipeline->device->physical_device->rad_info.chip_class);
	} else if (outinfo->export_prim_id) {
		vgt_gs_mode = S_028A40_MODE(V_028A40_GS_SCENARIO_A);
		vgt_primitiveid_en = true;
	}

	radeon_set_context_reg(ctx_cs, R_028A84_VGT_PRIMITIVEID_EN, vgt_primitiveid_en);
	radeon_set_context_reg(ctx_cs, R_028A40_VGT_GS_MODE, vgt_gs_mode);
}

static void
radv_pipeline_generate_hw_vs(struct radeon_cmdbuf *ctx_cs,
			     struct radeon_cmdbuf *cs,
			     struct radv_pipeline *pipeline,
			     struct radv_shader_variant *shader)
{
	uint64_t va = radv_buffer_get_va(shader->bo) + shader->bo_offset;

	radeon_set_sh_reg_seq(cs, R_00B120_SPI_SHADER_PGM_LO_VS, 4);
	radeon_emit(cs, va >> 8);
	radeon_emit(cs, S_00B124_MEM_BASE(va >> 40));
	radeon_emit(cs, shader->rsrc1);
	radeon_emit(cs, shader->rsrc2);

	const struct radv_vs_output_info *outinfo = get_vs_output_info(pipeline);
	unsigned clip_dist_mask, cull_dist_mask, total_mask;
	clip_dist_mask = outinfo->clip_dist_mask;
	cull_dist_mask = outinfo->cull_dist_mask;
	total_mask = clip_dist_mask | cull_dist_mask;
	bool misc_vec_ena = outinfo->writes_pointsize ||
		outinfo->writes_layer ||
		outinfo->writes_viewport_index;

	radeon_set_context_reg(ctx_cs, R_0286C4_SPI_VS_OUT_CONFIG,
	                       S_0286C4_VS_EXPORT_COUNT(MAX2(1, outinfo->param_exports) - 1));

	radeon_set_context_reg(ctx_cs, R_02870C_SPI_SHADER_POS_FORMAT,
	                       S_02870C_POS0_EXPORT_FORMAT(V_02870C_SPI_SHADER_4COMP) |
	                       S_02870C_POS1_EXPORT_FORMAT(outinfo->pos_exports > 1 ?
	                                                   V_02870C_SPI_SHADER_4COMP :
	                                                   V_02870C_SPI_SHADER_NONE) |
	                       S_02870C_POS2_EXPORT_FORMAT(outinfo->pos_exports > 2 ?
	                                                   V_02870C_SPI_SHADER_4COMP :
	                                                   V_02870C_SPI_SHADER_NONE) |
	                       S_02870C_POS3_EXPORT_FORMAT(outinfo->pos_exports > 3 ?
	                                                   V_02870C_SPI_SHADER_4COMP :
	                                                   V_02870C_SPI_SHADER_NONE));

	radeon_set_context_reg(ctx_cs, R_028818_PA_CL_VTE_CNTL,
			       S_028818_VTX_W0_FMT(1) |
			       S_028818_VPORT_X_SCALE_ENA(1) | S_028818_VPORT_X_OFFSET_ENA(1) |
			       S_028818_VPORT_Y_SCALE_ENA(1) | S_028818_VPORT_Y_OFFSET_ENA(1) |
			       S_028818_VPORT_Z_SCALE_ENA(1) | S_028818_VPORT_Z_OFFSET_ENA(1));

	radeon_set_context_reg(ctx_cs, R_02881C_PA_CL_VS_OUT_CNTL,
	                       S_02881C_USE_VTX_POINT_SIZE(outinfo->writes_pointsize) |
	                       S_02881C_USE_VTX_RENDER_TARGET_INDX(outinfo->writes_layer) |
	                       S_02881C_USE_VTX_VIEWPORT_INDX(outinfo->writes_viewport_index) |
	                       S_02881C_VS_OUT_MISC_VEC_ENA(misc_vec_ena) |
	                       S_02881C_VS_OUT_MISC_SIDE_BUS_ENA(misc_vec_ena) |
	                       S_02881C_VS_OUT_CCDIST0_VEC_ENA((total_mask & 0x0f) != 0) |
	                       S_02881C_VS_OUT_CCDIST1_VEC_ENA((total_mask & 0xf0) != 0) |
	                       cull_dist_mask << 8 |
	                       clip_dist_mask);

	if (pipeline->device->physical_device->rad_info.chip_class <= VI)
		radeon_set_context_reg(ctx_cs, R_028AB4_VGT_REUSE_OFF,
		                       outinfo->writes_viewport_index);
}

static void
radv_pipeline_generate_hw_es(struct radeon_cmdbuf *cs,
			     struct radv_pipeline *pipeline,
			     struct radv_shader_variant *shader)
{
	uint64_t va = radv_buffer_get_va(shader->bo) + shader->bo_offset;

	radeon_set_sh_reg_seq(cs, R_00B320_SPI_SHADER_PGM_LO_ES, 4);
	radeon_emit(cs, va >> 8);
	radeon_emit(cs, S_00B324_MEM_BASE(va >> 40));
	radeon_emit(cs, shader->rsrc1);
	radeon_emit(cs, shader->rsrc2);
}

static void
radv_pipeline_generate_hw_ls(struct radeon_cmdbuf *cs,
			     struct radv_pipeline *pipeline,
			     struct radv_shader_variant *shader,
			     const struct radv_tessellation_state *tess)
{
	uint64_t va = radv_buffer_get_va(shader->bo) + shader->bo_offset;
	uint32_t rsrc2 = shader->rsrc2;

	radeon_set_sh_reg_seq(cs, R_00B520_SPI_SHADER_PGM_LO_LS, 2);
	radeon_emit(cs, va >> 8);
	radeon_emit(cs, S_00B524_MEM_BASE(va >> 40));

	rsrc2 |= S_00B52C_LDS_SIZE(tess->lds_size);
	if (pipeline->device->physical_device->rad_info.chip_class == CIK &&
	    pipeline->device->physical_device->rad_info.family != CHIP_HAWAII)
		radeon_set_sh_reg(cs, R_00B52C_SPI_SHADER_PGM_RSRC2_LS, rsrc2);

	radeon_set_sh_reg_seq(cs, R_00B528_SPI_SHADER_PGM_RSRC1_LS, 2);
	radeon_emit(cs, shader->rsrc1);
	radeon_emit(cs, rsrc2);
}

static void
radv_pipeline_generate_hw_hs(struct radeon_cmdbuf *cs,
			     struct radv_pipeline *pipeline,
			     struct radv_shader_variant *shader,
			     const struct radv_tessellation_state *tess)
{
	uint64_t va = radv_buffer_get_va(shader->bo) + shader->bo_offset;

	if (pipeline->device->physical_device->rad_info.chip_class >= GFX9) {
		radeon_set_sh_reg_seq(cs, R_00B410_SPI_SHADER_PGM_LO_LS, 2);
		radeon_emit(cs, va >> 8);
		radeon_emit(cs, S_00B414_MEM_BASE(va >> 40));

		radeon_set_sh_reg_seq(cs, R_00B428_SPI_SHADER_PGM_RSRC1_HS, 2);
		radeon_emit(cs, shader->rsrc1);
		radeon_emit(cs, shader->rsrc2 |
		                S_00B42C_LDS_SIZE(tess->lds_size));
	} else {
		radeon_set_sh_reg_seq(cs, R_00B420_SPI_SHADER_PGM_LO_HS, 4);
		radeon_emit(cs, va >> 8);
		radeon_emit(cs, S_00B424_MEM_BASE(va >> 40));
		radeon_emit(cs, shader->rsrc1);
		radeon_emit(cs, shader->rsrc2);
	}
}

static void
radv_pipeline_generate_vertex_shader(struct radeon_cmdbuf *ctx_cs,
				     struct radeon_cmdbuf *cs,
				     struct radv_pipeline *pipeline,
				     const struct radv_tessellation_state *tess)
{
	struct radv_shader_variant *vs;

	/* Skip shaders merged into HS/GS */
	vs = pipeline->shaders[MESA_SHADER_VERTEX];
	if (!vs)
		return;

	if (vs->info.vs.as_ls)
		radv_pipeline_generate_hw_ls(cs, pipeline, vs, tess);
	else if (vs->info.vs.as_es)
		radv_pipeline_generate_hw_es(cs, pipeline, vs);
	else
		radv_pipeline_generate_hw_vs(ctx_cs, cs, pipeline, vs);
}

static void
radv_pipeline_generate_tess_shaders(struct radeon_cmdbuf *ctx_cs,
				    struct radeon_cmdbuf *cs,
				    struct radv_pipeline *pipeline,
				    const struct radv_tessellation_state *tess)
{
	if (!radv_pipeline_has_tess(pipeline))
		return;

	struct radv_shader_variant *tes, *tcs;

	tcs = pipeline->shaders[MESA_SHADER_TESS_CTRL];
	tes = pipeline->shaders[MESA_SHADER_TESS_EVAL];

	if (tes) {
		if (tes->info.tes.as_es)
			radv_pipeline_generate_hw_es(cs, pipeline, tes);
		else
			radv_pipeline_generate_hw_vs(ctx_cs, cs, pipeline, tes);
	}

	radv_pipeline_generate_hw_hs(cs, pipeline, tcs, tess);

	radeon_set_context_reg(ctx_cs, R_028B6C_VGT_TF_PARAM,
			       tess->tf_param);

	if (pipeline->device->physical_device->rad_info.chip_class >= CIK)
		radeon_set_context_reg_idx(ctx_cs, R_028B58_VGT_LS_HS_CONFIG, 2,
					   tess->ls_hs_config);
	else
		radeon_set_context_reg(ctx_cs, R_028B58_VGT_LS_HS_CONFIG,
				       tess->ls_hs_config);
}

static void
radv_pipeline_generate_geometry_shader(struct radeon_cmdbuf *ctx_cs,
				       struct radeon_cmdbuf *cs,
				       struct radv_pipeline *pipeline,
				       const struct radv_gs_state *gs_state)
{
	struct radv_shader_variant *gs;
	unsigned gs_max_out_vertices;
	uint8_t *num_components;
	uint8_t max_stream;
	unsigned offset;
	uint64_t va;

	gs = pipeline->shaders[MESA_SHADER_GEOMETRY];
	if (!gs)
		return;

	gs_max_out_vertices = gs->info.gs.vertices_out;
	max_stream = gs->info.info.gs.max_stream;
	num_components = gs->info.info.gs.num_stream_output_components;

	offset = num_components[0] * gs_max_out_vertices;

	radeon_set_context_reg_seq(ctx_cs, R_028A60_VGT_GSVS_RING_OFFSET_1, 3);
	radeon_emit(ctx_cs, offset);
	if (max_stream >= 1)
		offset += num_components[1] * gs_max_out_vertices;
	radeon_emit(ctx_cs, offset);
	if (max_stream >= 2)
		offset += num_components[2] * gs_max_out_vertices;
	radeon_emit(ctx_cs, offset);
	if (max_stream >= 3)
		offset += num_components[3] * gs_max_out_vertices;
	radeon_set_context_reg(ctx_cs, R_028AB0_VGT_GSVS_RING_ITEMSIZE, offset);

	radeon_set_context_reg(ctx_cs, R_028B38_VGT_GS_MAX_VERT_OUT, gs->info.gs.vertices_out);

	radeon_set_context_reg_seq(ctx_cs, R_028B5C_VGT_GS_VERT_ITEMSIZE, 4);
	radeon_emit(ctx_cs, num_components[0]);
	radeon_emit(ctx_cs, (max_stream >= 1) ? num_components[1] : 0);
	radeon_emit(ctx_cs, (max_stream >= 2) ? num_components[2] : 0);
	radeon_emit(ctx_cs, (max_stream >= 3) ? num_components[3] : 0);

	uint32_t gs_num_invocations = gs->info.gs.invocations;
	radeon_set_context_reg(ctx_cs, R_028B90_VGT_GS_INSTANCE_CNT,
			       S_028B90_CNT(MIN2(gs_num_invocations, 127)) |
			       S_028B90_ENABLE(gs_num_invocations > 0));

	radeon_set_context_reg(ctx_cs, R_028AAC_VGT_ESGS_RING_ITEMSIZE,
			       gs_state->vgt_esgs_ring_itemsize);

	va = radv_buffer_get_va(gs->bo) + gs->bo_offset;

	if (pipeline->device->physical_device->rad_info.chip_class >= GFX9) {
		radeon_set_sh_reg_seq(cs, R_00B210_SPI_SHADER_PGM_LO_ES, 2);
		radeon_emit(cs, va >> 8);
		radeon_emit(cs, S_00B214_MEM_BASE(va >> 40));

		radeon_set_sh_reg_seq(cs, R_00B228_SPI_SHADER_PGM_RSRC1_GS, 2);
		radeon_emit(cs, gs->rsrc1);
		radeon_emit(cs, gs->rsrc2 | S_00B22C_LDS_SIZE(gs_state->lds_size));

		radeon_set_context_reg(ctx_cs, R_028A44_VGT_GS_ONCHIP_CNTL, gs_state->vgt_gs_onchip_cntl);
		radeon_set_context_reg(ctx_cs, R_028A94_VGT_GS_MAX_PRIMS_PER_SUBGROUP, gs_state->vgt_gs_max_prims_per_subgroup);
	} else {
		radeon_set_sh_reg_seq(cs, R_00B220_SPI_SHADER_PGM_LO_GS, 4);
		radeon_emit(cs, va >> 8);
		radeon_emit(cs, S_00B224_MEM_BASE(va >> 40));
		radeon_emit(cs, gs->rsrc1);
		radeon_emit(cs, gs->rsrc2);
	}

	radv_pipeline_generate_hw_vs(ctx_cs, cs, pipeline, pipeline->gs_copy_shader);
}

static uint32_t offset_to_ps_input(uint32_t offset, bool flat_shade, bool float16)
{
	uint32_t ps_input_cntl;
	if (offset <= AC_EXP_PARAM_OFFSET_31) {
		ps_input_cntl = S_028644_OFFSET(offset);
		if (flat_shade)
			ps_input_cntl |= S_028644_FLAT_SHADE(1);
		if (float16) {
			ps_input_cntl |= S_028644_FP16_INTERP_MODE(1) |
			                 S_028644_ATTR0_VALID(1);
		}
	} else {
		/* The input is a DEFAULT_VAL constant. */
		assert(offset >= AC_EXP_PARAM_DEFAULT_VAL_0000 &&
		       offset <= AC_EXP_PARAM_DEFAULT_VAL_1111);
		offset -= AC_EXP_PARAM_DEFAULT_VAL_0000;
		ps_input_cntl = S_028644_OFFSET(0x20) |
			S_028644_DEFAULT_VAL(offset);
	}
	return ps_input_cntl;
}

static void
radv_pipeline_generate_ps_inputs(struct radeon_cmdbuf *ctx_cs,
				 struct radv_pipeline *pipeline)
{
	struct radv_shader_variant *ps = pipeline->shaders[MESA_SHADER_FRAGMENT];
	const struct radv_vs_output_info *outinfo = get_vs_output_info(pipeline);
	uint32_t ps_input_cntl[32];

	unsigned ps_offset = 0;

	if (ps->info.info.ps.prim_id_input) {
		unsigned vs_offset = outinfo->vs_output_param_offset[VARYING_SLOT_PRIMITIVE_ID];
		if (vs_offset != AC_EXP_PARAM_UNDEFINED) {
			ps_input_cntl[ps_offset] = offset_to_ps_input(vs_offset, true, false);
			++ps_offset;
		}
	}

	if (ps->info.info.ps.layer_input ||
	    ps->info.info.ps.uses_input_attachments ||
	    ps->info.info.needs_multiview_view_index) {
		unsigned vs_offset = outinfo->vs_output_param_offset[VARYING_SLOT_LAYER];
		if (vs_offset != AC_EXP_PARAM_UNDEFINED)
			ps_input_cntl[ps_offset] = offset_to_ps_input(vs_offset, true, false);
		else
			ps_input_cntl[ps_offset] = offset_to_ps_input(AC_EXP_PARAM_DEFAULT_VAL_0000, true, false);
		++ps_offset;
	}

	if (ps->info.info.ps.has_pcoord) {
		unsigned val;
		val = S_028644_PT_SPRITE_TEX(1) | S_028644_OFFSET(0x20);
		ps_input_cntl[ps_offset] = val;
		ps_offset++;
	}

	if (ps->info.info.ps.num_input_clips_culls) {
		unsigned vs_offset;

		vs_offset = outinfo->vs_output_param_offset[VARYING_SLOT_CLIP_DIST0];
		if (vs_offset != AC_EXP_PARAM_UNDEFINED) {
			ps_input_cntl[ps_offset] = offset_to_ps_input(vs_offset, false, false);
			++ps_offset;
		}

		vs_offset = outinfo->vs_output_param_offset[VARYING_SLOT_CLIP_DIST1];
		if (vs_offset != AC_EXP_PARAM_UNDEFINED &&
		    ps->info.info.ps.num_input_clips_culls > 4) {
			ps_input_cntl[ps_offset] = offset_to_ps_input(vs_offset, false, false);
			++ps_offset;
		}
	}

	for (unsigned i = 0; i < 32 && (1u << i) <= ps->info.fs.input_mask; ++i) {
		unsigned vs_offset;
		bool flat_shade;
		bool float16;
		if (!(ps->info.fs.input_mask & (1u << i)))
			continue;

		vs_offset = outinfo->vs_output_param_offset[VARYING_SLOT_VAR0 + i];
		if (vs_offset == AC_EXP_PARAM_UNDEFINED) {
			ps_input_cntl[ps_offset] = S_028644_OFFSET(0x20);
			++ps_offset;
			continue;
		}

		flat_shade = !!(ps->info.fs.flat_shaded_mask & (1u << ps_offset));
		float16 = !!(ps->info.fs.float16_shaded_mask & (1u << ps_offset));

		ps_input_cntl[ps_offset] = offset_to_ps_input(vs_offset, flat_shade, float16);
		++ps_offset;
	}

	if (ps_offset) {
		radeon_set_context_reg_seq(ctx_cs, R_028644_SPI_PS_INPUT_CNTL_0, ps_offset);
		for (unsigned i = 0; i < ps_offset; i++) {
			radeon_emit(ctx_cs, ps_input_cntl[i]);
		}
	}
}

static uint32_t
radv_compute_db_shader_control(const struct radv_device *device,
			       const struct radv_pipeline *pipeline,
                               const struct radv_shader_variant *ps)
{
	unsigned z_order;
	if (ps->info.fs.early_fragment_test || !ps->info.info.ps.writes_memory)
		z_order = V_02880C_EARLY_Z_THEN_LATE_Z;
	else
		z_order = V_02880C_LATE_Z;

	bool disable_rbplus = device->physical_device->has_rbplus &&
	                      !device->physical_device->rbplus_allowed;

	/* It shouldn't be needed to export gl_SampleMask when MSAA is disabled
	 * but this appears to break Project Cars (DXVK). See
	 * https://bugs.freedesktop.org/show_bug.cgi?id=109401
	 */
	bool mask_export_enable = ps->info.info.ps.writes_sample_mask;

	return  S_02880C_Z_EXPORT_ENABLE(ps->info.info.ps.writes_z) |
		S_02880C_STENCIL_TEST_VAL_EXPORT_ENABLE(ps->info.info.ps.writes_stencil) |
		S_02880C_KILL_ENABLE(!!ps->info.fs.can_discard) |
		S_02880C_MASK_EXPORT_ENABLE(mask_export_enable) |
		S_02880C_Z_ORDER(z_order) |
		S_02880C_DEPTH_BEFORE_SHADER(ps->info.fs.early_fragment_test) |
		S_02880C_EXEC_ON_HIER_FAIL(ps->info.info.ps.writes_memory) |
		S_02880C_EXEC_ON_NOOP(ps->info.info.ps.writes_memory) |
		S_02880C_DUAL_QUAD_DISABLE(disable_rbplus);
}

static void
radv_pipeline_generate_fragment_shader(struct radeon_cmdbuf *ctx_cs,
				       struct radeon_cmdbuf *cs,
				       struct radv_pipeline *pipeline)
{
	struct radv_shader_variant *ps;
	uint64_t va;
	assert (pipeline->shaders[MESA_SHADER_FRAGMENT]);

	ps = pipeline->shaders[MESA_SHADER_FRAGMENT];
	va = radv_buffer_get_va(ps->bo) + ps->bo_offset;

	radeon_set_sh_reg_seq(cs, R_00B020_SPI_SHADER_PGM_LO_PS, 4);
	radeon_emit(cs, va >> 8);
	radeon_emit(cs, S_00B024_MEM_BASE(va >> 40));
	radeon_emit(cs, ps->rsrc1);
	radeon_emit(cs, ps->rsrc2);

	radeon_set_context_reg(ctx_cs, R_02880C_DB_SHADER_CONTROL,
	                       radv_compute_db_shader_control(pipeline->device,
							      pipeline, ps));

	radeon_set_context_reg(ctx_cs, R_0286CC_SPI_PS_INPUT_ENA,
			       ps->config.spi_ps_input_ena);

	radeon_set_context_reg(ctx_cs, R_0286D0_SPI_PS_INPUT_ADDR,
			       ps->config.spi_ps_input_addr);

	radeon_set_context_reg(ctx_cs, R_0286D8_SPI_PS_IN_CONTROL,
			       S_0286D8_NUM_INTERP(ps->info.fs.num_interp));

	radeon_set_context_reg(ctx_cs, R_0286E0_SPI_BARYC_CNTL, pipeline->graphics.spi_baryc_cntl);

	radeon_set_context_reg(ctx_cs, R_028710_SPI_SHADER_Z_FORMAT,
	                       ac_get_spi_shader_z_format(ps->info.info.ps.writes_z,
	                                                  ps->info.info.ps.writes_stencil,
	                                                  ps->info.info.ps.writes_sample_mask));

	if (pipeline->device->dfsm_allowed) {
		/* optimise this? */
		radeon_emit(cs, PKT3(PKT3_EVENT_WRITE, 0, 0));
		radeon_emit(cs, EVENT_TYPE(V_028A90_FLUSH_DFSM) | EVENT_INDEX(0));
	}
}

static void
radv_pipeline_generate_vgt_vertex_reuse(struct radeon_cmdbuf *ctx_cs,
					struct radv_pipeline *pipeline)
{
	if (pipeline->device->physical_device->rad_info.family < CHIP_POLARIS10)
		return;

	unsigned vtx_reuse_depth = 30;
	if (radv_pipeline_has_tess(pipeline) &&
	    radv_get_shader(pipeline, MESA_SHADER_TESS_EVAL)->info.tes.spacing == TESS_SPACING_FRACTIONAL_ODD) {
		vtx_reuse_depth = 14;
	}
	radeon_set_context_reg(ctx_cs, R_028C58_VGT_VERTEX_REUSE_BLOCK_CNTL,
	                       S_028C58_VTX_REUSE_DEPTH(vtx_reuse_depth));
}

static uint32_t
radv_compute_vgt_shader_stages_en(const struct radv_pipeline *pipeline)
{
	uint32_t stages = 0;
	if (radv_pipeline_has_tess(pipeline)) {
		stages |= S_028B54_LS_EN(V_028B54_LS_STAGE_ON) |
			S_028B54_HS_EN(1) | S_028B54_DYNAMIC_HS(1);

		if (radv_pipeline_has_gs(pipeline))
			stages |=  S_028B54_ES_EN(V_028B54_ES_STAGE_DS) |
				S_028B54_GS_EN(1) |
				S_028B54_VS_EN(V_028B54_VS_STAGE_COPY_SHADER);
		else
			stages |= S_028B54_VS_EN(V_028B54_VS_STAGE_DS);

	} else if (radv_pipeline_has_gs(pipeline))
		stages |= S_028B54_ES_EN(V_028B54_ES_STAGE_REAL) |
			S_028B54_GS_EN(1) |
			S_028B54_VS_EN(V_028B54_VS_STAGE_COPY_SHADER);

	if (pipeline->device->physical_device->rad_info.chip_class >= GFX9)
		stages |= S_028B54_MAX_PRIMGRP_IN_WAVE(2);

	return stages;
}

static uint32_t
radv_compute_cliprect_rule(const VkGraphicsPipelineCreateInfo *pCreateInfo)
{
	const  VkPipelineDiscardRectangleStateCreateInfoEXT *discard_rectangle_info =
			vk_find_struct_const(pCreateInfo->pNext, PIPELINE_DISCARD_RECTANGLE_STATE_CREATE_INFO_EXT);

	if (!discard_rectangle_info)
		return 0xffff;

	unsigned mask = 0;

	for (unsigned i = 0; i < (1u << MAX_DISCARD_RECTANGLES); ++i) {
		/* Interpret i as a bitmask, and then set the bit in the mask if
		 * that combination of rectangles in which the pixel is contained
		 * should pass the cliprect test. */
		unsigned relevant_subset = i & ((1u << discard_rectangle_info->discardRectangleCount) - 1);

		if (discard_rectangle_info->discardRectangleMode == VK_DISCARD_RECTANGLE_MODE_INCLUSIVE_EXT &&
		    !relevant_subset)
			continue;

		if (discard_rectangle_info->discardRectangleMode == VK_DISCARD_RECTANGLE_MODE_EXCLUSIVE_EXT &&
		    relevant_subset)
			continue;

		mask |= 1u << i;
	}

	return mask;
}

static void
radv_pipeline_generate_pm4(struct radv_pipeline *pipeline,
                           const VkGraphicsPipelineCreateInfo *pCreateInfo,
                           const struct radv_graphics_pipeline_create_info *extra,
                           const struct radv_blend_state *blend,
                           const struct radv_tessellation_state *tess,
                           const struct radv_gs_state *gs,
                           unsigned prim, unsigned gs_out)
{
	struct radeon_cmdbuf *ctx_cs = &pipeline->ctx_cs;
	struct radeon_cmdbuf *cs = &pipeline->cs;

	cs->max_dw = 64;
	ctx_cs->max_dw = 256;
	cs->buf = malloc(4 * (cs->max_dw + ctx_cs->max_dw));
	ctx_cs->buf = cs->buf + cs->max_dw;

	radv_pipeline_generate_depth_stencil_state(ctx_cs, pipeline, pCreateInfo, extra);
	radv_pipeline_generate_blend_state(ctx_cs, pipeline, blend);
	radv_pipeline_generate_raster_state(ctx_cs, pipeline, pCreateInfo);
	radv_pipeline_generate_multisample_state(ctx_cs, pipeline);
	radv_pipeline_generate_vgt_gs_mode(ctx_cs, pipeline);
	radv_pipeline_generate_vertex_shader(ctx_cs, cs, pipeline, tess);
	radv_pipeline_generate_tess_shaders(ctx_cs, cs, pipeline, tess);
	radv_pipeline_generate_geometry_shader(ctx_cs, cs, pipeline, gs);
	radv_pipeline_generate_fragment_shader(ctx_cs, cs, pipeline);
	radv_pipeline_generate_ps_inputs(ctx_cs, pipeline);
	radv_pipeline_generate_vgt_vertex_reuse(ctx_cs, pipeline);
	radv_pipeline_generate_binning_state(ctx_cs, pipeline, pCreateInfo);

	radeon_set_context_reg(ctx_cs, R_0286E8_SPI_TMPRING_SIZE,
			       S_0286E8_WAVES(pipeline->max_waves) |
			       S_0286E8_WAVESIZE(pipeline->scratch_bytes_per_wave >> 10));

	radeon_set_context_reg(ctx_cs, R_028B54_VGT_SHADER_STAGES_EN, radv_compute_vgt_shader_stages_en(pipeline));

	if (pipeline->device->physical_device->rad_info.chip_class >= CIK) {
		radeon_set_uconfig_reg_idx(cs, R_030908_VGT_PRIMITIVE_TYPE, 1, prim);
	} else {
		radeon_set_config_reg(cs, R_008958_VGT_PRIMITIVE_TYPE, prim);
	}
	radeon_set_context_reg(ctx_cs, R_028A6C_VGT_GS_OUT_PRIM_TYPE, gs_out);

	radeon_set_context_reg(ctx_cs, R_02820C_PA_SC_CLIPRECT_RULE, radv_compute_cliprect_rule(pCreateInfo));

	pipeline->ctx_cs_hash = _mesa_hash_data(ctx_cs->buf, ctx_cs->cdw * 4);

	assert(ctx_cs->cdw <= ctx_cs->max_dw);
	assert(cs->cdw <= cs->max_dw);
}

static struct radv_ia_multi_vgt_param_helpers
radv_compute_ia_multi_vgt_param_helpers(struct radv_pipeline *pipeline,
                                        const struct radv_tessellation_state *tess,
                                        uint32_t prim)
{
	struct radv_ia_multi_vgt_param_helpers ia_multi_vgt_param = {0};
	const struct radv_device *device = pipeline->device;

	if (radv_pipeline_has_tess(pipeline))
		ia_multi_vgt_param.primgroup_size = tess->num_patches;
	else if (radv_pipeline_has_gs(pipeline))
		ia_multi_vgt_param.primgroup_size = 64;
	else
		ia_multi_vgt_param.primgroup_size = 128; /* recommended without a GS */

	/* GS requirement. */
	ia_multi_vgt_param.partial_es_wave = false;
	if (radv_pipeline_has_gs(pipeline) && device->physical_device->rad_info.chip_class <= VI)
		if (SI_GS_PER_ES / ia_multi_vgt_param.primgroup_size >= pipeline->device->gs_table_depth - 3)
			ia_multi_vgt_param.partial_es_wave = true;

	ia_multi_vgt_param.wd_switch_on_eop = false;
	if (device->physical_device->rad_info.chip_class >= CIK) {
		/* WD_SWITCH_ON_EOP has no effect on GPUs with less than
		 * 4 shader engines. Set 1 to pass the assertion below.
		 * The other cases are hardware requirements. */
		if (device->physical_device->rad_info.max_se < 4 ||
		    prim == V_008958_DI_PT_POLYGON ||
		    prim == V_008958_DI_PT_LINELOOP ||
		    prim == V_008958_DI_PT_TRIFAN ||
		    prim == V_008958_DI_PT_TRISTRIP_ADJ ||
		    (pipeline->graphics.prim_restart_enable &&
		     (device->physical_device->rad_info.family < CHIP_POLARIS10 ||
		      (prim != V_008958_DI_PT_POINTLIST &&
		       prim != V_008958_DI_PT_LINESTRIP))))
			ia_multi_vgt_param.wd_switch_on_eop = true;
	}

	ia_multi_vgt_param.ia_switch_on_eoi = false;
	if (pipeline->shaders[MESA_SHADER_FRAGMENT]->info.info.ps.prim_id_input)
		ia_multi_vgt_param.ia_switch_on_eoi = true;
	if (radv_pipeline_has_gs(pipeline) &&
	    pipeline->shaders[MESA_SHADER_GEOMETRY]->info.info.uses_prim_id)
		ia_multi_vgt_param.ia_switch_on_eoi = true;
	if (radv_pipeline_has_tess(pipeline)) {
		/* SWITCH_ON_EOI must be set if PrimID is used. */
		if (pipeline->shaders[MESA_SHADER_TESS_CTRL]->info.info.uses_prim_id ||
		    radv_get_shader(pipeline, MESA_SHADER_TESS_EVAL)->info.info.uses_prim_id)
			ia_multi_vgt_param.ia_switch_on_eoi = true;
	}

	ia_multi_vgt_param.partial_vs_wave = false;
	if (radv_pipeline_has_tess(pipeline)) {
		/* Bug with tessellation and GS on Bonaire and older 2 SE chips. */
		if ((device->physical_device->rad_info.family == CHIP_TAHITI ||
		     device->physical_device->rad_info.family == CHIP_PITCAIRN ||
		     device->physical_device->rad_info.family == CHIP_BONAIRE) &&
		    radv_pipeline_has_gs(pipeline))
			ia_multi_vgt_param.partial_vs_wave = true;
		/* Needed for 028B6C_DISTRIBUTION_MODE != 0 */
		if (device->has_distributed_tess) {
			if (radv_pipeline_has_gs(pipeline)) {
				if (device->physical_device->rad_info.chip_class <= VI)
					ia_multi_vgt_param.partial_es_wave = true;
			} else {
				ia_multi_vgt_param.partial_vs_wave = true;
			}
		}
	}

	/* Workaround for a VGT hang when strip primitive types are used with
	 * primitive restart.
	 */
	if (pipeline->graphics.prim_restart_enable &&
	    (prim == V_008958_DI_PT_LINESTRIP ||
	     prim == V_008958_DI_PT_TRISTRIP ||
	     prim == V_008958_DI_PT_LINESTRIP_ADJ ||
	     prim == V_008958_DI_PT_TRISTRIP_ADJ)) {
		ia_multi_vgt_param.partial_vs_wave = true;
	}

	if (radv_pipeline_has_gs(pipeline)) {
		/* On these chips there is the possibility of a hang if the
		 * pipeline uses a GS and partial_vs_wave is not set.
		 *
		 * This mostly does not hit 4-SE chips, as those typically set
		 * ia_switch_on_eoi and then partial_vs_wave is set for pipelines
		 * with GS due to another workaround.
		 *
		 * Reproducer: https://bugs.freedesktop.org/show_bug.cgi?id=109242
		 */
		if (device->physical_device->rad_info.family == CHIP_TONGA ||
		    device->physical_device->rad_info.family == CHIP_FIJI ||
		    device->physical_device->rad_info.family == CHIP_POLARIS10 ||
		    device->physical_device->rad_info.family == CHIP_POLARIS11 ||
		    device->physical_device->rad_info.family == CHIP_POLARIS12 ||
	            device->physical_device->rad_info.family == CHIP_VEGAM) {
			ia_multi_vgt_param.partial_vs_wave = true;
		}
	}

	ia_multi_vgt_param.base =
		S_028AA8_PRIMGROUP_SIZE(ia_multi_vgt_param.primgroup_size - 1) |
		/* The following field was moved to VGT_SHADER_STAGES_EN in GFX9. */
		S_028AA8_MAX_PRIMGRP_IN_WAVE(device->physical_device->rad_info.chip_class == VI ? 2 : 0) |
		S_030960_EN_INST_OPT_BASIC(device->physical_device->rad_info.chip_class >= GFX9) |
		S_030960_EN_INST_OPT_ADV(device->physical_device->rad_info.chip_class >= GFX9);

	return ia_multi_vgt_param;
}


static void
radv_compute_vertex_input_state(struct radv_pipeline *pipeline,
                                const VkGraphicsPipelineCreateInfo *pCreateInfo)
{
	const VkPipelineVertexInputStateCreateInfo *vi_info =
		pCreateInfo->pVertexInputState;
	struct radv_vertex_elements_info *velems = &pipeline->vertex_elements;

	for (uint32_t i = 0; i < vi_info->vertexAttributeDescriptionCount; i++) {
		const VkVertexInputAttributeDescription *desc =
			&vi_info->pVertexAttributeDescriptions[i];
		unsigned loc = desc->location;
		const struct vk_format_description *format_desc;

		format_desc = vk_format_description(desc->format);

		velems->format_size[loc] = format_desc->block.bits / 8;
	}

	for (uint32_t i = 0; i < vi_info->vertexBindingDescriptionCount; i++) {
		const VkVertexInputBindingDescription *desc =
			&vi_info->pVertexBindingDescriptions[i];

		pipeline->binding_stride[desc->binding] = desc->stride;
		pipeline->num_vertex_bindings =
			MAX2(pipeline->num_vertex_bindings, desc->binding + 1);
	}
}

static struct radv_shader_variant *
radv_pipeline_get_streamout_shader(struct radv_pipeline *pipeline)
{
	int i;

	for (i = MESA_SHADER_GEOMETRY; i >= MESA_SHADER_VERTEX; i--) {
		struct radv_shader_variant *shader =
			radv_get_shader(pipeline, i);

		if (shader && shader->info.info.so.num_outputs > 0)
			return shader;
	}

	return NULL;
}

static VkResult
radv_pipeline_init(struct radv_pipeline *pipeline,
		   struct radv_device *device,
		   struct radv_pipeline_cache *cache,
		   const VkGraphicsPipelineCreateInfo *pCreateInfo,
		   const struct radv_graphics_pipeline_create_info *extra)
{
	VkResult result;
	bool has_view_index = false;

	RADV_FROM_HANDLE(radv_render_pass, pass, pCreateInfo->renderPass);
	struct radv_subpass *subpass = pass->subpasses + pCreateInfo->subpass;
	if (subpass->view_mask)
		has_view_index = true;

	pipeline->device = device;
	pipeline->layout = radv_pipeline_layout_from_handle(pCreateInfo->layout);
	assert(pipeline->layout);

	struct radv_blend_state blend = radv_pipeline_init_blend_state(pipeline, pCreateInfo, extra);

	const VkPipelineCreationFeedbackCreateInfoEXT *creation_feedback =
		vk_find_struct_const(pCreateInfo->pNext, PIPELINE_CREATION_FEEDBACK_CREATE_INFO_EXT);
	radv_init_feedback(creation_feedback);

	VkPipelineCreationFeedbackEXT *pipeline_feedback = creation_feedback ? creation_feedback->pPipelineCreationFeedback : NULL;

	const VkPipelineShaderStageCreateInfo *pStages[MESA_SHADER_STAGES] = { 0, };
	VkPipelineCreationFeedbackEXT *stage_feedbacks[MESA_SHADER_STAGES] = { 0 };
	for (uint32_t i = 0; i < pCreateInfo->stageCount; i++) {
		gl_shader_stage stage = ffs(pCreateInfo->pStages[i].stage) - 1;
		pStages[stage] = &pCreateInfo->pStages[i];
		if(creation_feedback)
			stage_feedbacks[stage] = &creation_feedback->pPipelineStageCreationFeedbacks[i];
	}

	struct radv_pipeline_key key = radv_generate_graphics_pipeline_key(pipeline, pCreateInfo, &blend, has_view_index);
	radv_create_shaders(pipeline, device, cache, &key, pStages, pCreateInfo->flags, pipeline_feedback, stage_feedbacks);

	pipeline->graphics.spi_baryc_cntl = S_0286E0_FRONT_FACE_ALL_BITS(1);
	radv_pipeline_init_multisample_state(pipeline, &blend, pCreateInfo);
	uint32_t gs_out;
	uint32_t prim = si_translate_prim(pCreateInfo->pInputAssemblyState->topology);

	pipeline->graphics.can_use_guardband = radv_prim_can_use_guardband(pCreateInfo->pInputAssemblyState->topology);

	if (radv_pipeline_has_gs(pipeline)) {
		gs_out = si_conv_gl_prim_to_gs_out(pipeline->shaders[MESA_SHADER_GEOMETRY]->info.gs.output_prim);
		pipeline->graphics.can_use_guardband = gs_out == V_028A6C_OUTPRIM_TYPE_TRISTRIP;
	} else {
		gs_out = si_conv_prim_to_gs_out(pCreateInfo->pInputAssemblyState->topology);
	}
	if (extra && extra->use_rectlist) {
		prim = V_008958_DI_PT_RECTLIST;
		gs_out = V_028A6C_OUTPRIM_TYPE_TRISTRIP;
		pipeline->graphics.can_use_guardband = true;
	}
	pipeline->graphics.prim_restart_enable = !!pCreateInfo->pInputAssemblyState->primitiveRestartEnable;
	/* prim vertex count will need TESS changes */
	pipeline->graphics.prim_vertex_count = prim_size_table[prim];

	radv_pipeline_init_dynamic_state(pipeline, pCreateInfo);

	/* Ensure that some export memory is always allocated, for two reasons:
	 *
	 * 1) Correctness: The hardware ignores the EXEC mask if no export
	 *    memory is allocated, so KILL and alpha test do not work correctly
	 *    without this.
	 * 2) Performance: Every shader needs at least a NULL export, even when
	 *    it writes no color/depth output. The NULL export instruction
	 *    stalls without this setting.
	 *
	 * Don't add this to CB_SHADER_MASK.
	 */
	struct radv_shader_variant *ps = pipeline->shaders[MESA_SHADER_FRAGMENT];
	if (!blend.spi_shader_col_format) {
		if (!ps->info.info.ps.writes_z &&
		    !ps->info.info.ps.writes_stencil &&
		    !ps->info.info.ps.writes_sample_mask)
			blend.spi_shader_col_format = V_028714_SPI_SHADER_32_R;
	}

	for (unsigned i = 0; i < MESA_SHADER_STAGES; i++) {
		if (pipeline->shaders[i]) {
			pipeline->need_indirect_descriptor_sets |= pipeline->shaders[i]->info.need_indirect_descriptor_sets;
		}
	}

	struct radv_gs_state gs = {0};
	if (radv_pipeline_has_gs(pipeline)) {
		gs = calculate_gs_info(pCreateInfo, pipeline);
		calculate_gs_ring_sizes(pipeline, &gs);
	}

	struct radv_tessellation_state tess = {0};
	if (radv_pipeline_has_tess(pipeline)) {
		if (prim == V_008958_DI_PT_PATCH) {
			pipeline->graphics.prim_vertex_count.min = pCreateInfo->pTessellationState->patchControlPoints;
			pipeline->graphics.prim_vertex_count.incr = 1;
		}
		tess = calculate_tess_state(pipeline, pCreateInfo);
	}

	pipeline->graphics.ia_multi_vgt_param = radv_compute_ia_multi_vgt_param_helpers(pipeline, &tess, prim);

	radv_compute_vertex_input_state(pipeline, pCreateInfo);

	for (uint32_t i = 0; i < MESA_SHADER_STAGES; i++)
		pipeline->user_data_0[i] = radv_pipeline_stage_to_user_data_0(pipeline, i, device->physical_device->rad_info.chip_class);

	struct radv_userdata_info *loc = radv_lookup_user_sgpr(pipeline, MESA_SHADER_VERTEX,
							     AC_UD_VS_BASE_VERTEX_START_INSTANCE);
	if (loc->sgpr_idx != -1) {
		pipeline->graphics.vtx_base_sgpr = pipeline->user_data_0[MESA_SHADER_VERTEX];
		pipeline->graphics.vtx_base_sgpr += loc->sgpr_idx * 4;
		if (radv_get_shader(pipeline, MESA_SHADER_VERTEX)->info.info.vs.needs_draw_id)
			pipeline->graphics.vtx_emit_num = 3;
		else
			pipeline->graphics.vtx_emit_num = 2;
	}

	/* Find the last vertex shader stage that eventually uses streamout. */
	pipeline->streamout_shader = radv_pipeline_get_streamout_shader(pipeline);

	result = radv_pipeline_scratch_init(device, pipeline);
	radv_pipeline_generate_pm4(pipeline, pCreateInfo, extra, &blend, &tess, &gs, prim, gs_out);

	return result;
}

VkResult
radv_graphics_pipeline_create(
	VkDevice _device,
	VkPipelineCache _cache,
	const VkGraphicsPipelineCreateInfo *pCreateInfo,
	const struct radv_graphics_pipeline_create_info *extra,
	const VkAllocationCallbacks *pAllocator,
	VkPipeline *pPipeline)
{
	RADV_FROM_HANDLE(radv_device, device, _device);
	RADV_FROM_HANDLE(radv_pipeline_cache, cache, _cache);
	struct radv_pipeline *pipeline;
	VkResult result;

	pipeline = vk_zalloc2(&device->alloc, pAllocator, sizeof(*pipeline), 8,
			      VK_SYSTEM_ALLOCATION_SCOPE_OBJECT);
	if (pipeline == NULL)
		return vk_error(device->instance, VK_ERROR_OUT_OF_HOST_MEMORY);

	result = radv_pipeline_init(pipeline, device, cache,
				    pCreateInfo, extra);
	if (result != VK_SUCCESS) {
		radv_pipeline_destroy(device, pipeline, pAllocator);
		return result;
	}

	*pPipeline = radv_pipeline_to_handle(pipeline);

	return VK_SUCCESS;
}

VkResult radv_CreateGraphicsPipelines(
	VkDevice                                    _device,
	VkPipelineCache                             pipelineCache,
	uint32_t                                    count,
	const VkGraphicsPipelineCreateInfo*         pCreateInfos,
	const VkAllocationCallbacks*                pAllocator,
	VkPipeline*                                 pPipelines)
{
	VkResult result = VK_SUCCESS;
	unsigned i = 0;

	for (; i < count; i++) {
		VkResult r;
		r = radv_graphics_pipeline_create(_device,
						  pipelineCache,
						  &pCreateInfos[i],
						  NULL, pAllocator, &pPipelines[i]);
		if (r != VK_SUCCESS) {
			result = r;
			pPipelines[i] = VK_NULL_HANDLE;
		}
	}

	return result;
}


static void
radv_compute_generate_pm4(struct radv_pipeline *pipeline)
{
	struct radv_shader_variant *compute_shader;
	struct radv_device *device = pipeline->device;
	unsigned compute_resource_limits;
	unsigned waves_per_threadgroup;
	uint64_t va;

	pipeline->cs.buf = malloc(20 * 4);
	pipeline->cs.max_dw = 20;

	compute_shader = pipeline->shaders[MESA_SHADER_COMPUTE];
	va = radv_buffer_get_va(compute_shader->bo) + compute_shader->bo_offset;

	radeon_set_sh_reg_seq(&pipeline->cs, R_00B830_COMPUTE_PGM_LO, 2);
	radeon_emit(&pipeline->cs, va >> 8);
	radeon_emit(&pipeline->cs, S_00B834_DATA(va >> 40));

	radeon_set_sh_reg_seq(&pipeline->cs, R_00B848_COMPUTE_PGM_RSRC1, 2);
	radeon_emit(&pipeline->cs, compute_shader->rsrc1);
	radeon_emit(&pipeline->cs, compute_shader->rsrc2);

	radeon_set_sh_reg(&pipeline->cs, R_00B860_COMPUTE_TMPRING_SIZE,
			  S_00B860_WAVES(pipeline->max_waves) |
			  S_00B860_WAVESIZE(pipeline->scratch_bytes_per_wave >> 10));

	/* Calculate best compute resource limits. */
	waves_per_threadgroup =
		DIV_ROUND_UP(compute_shader->info.cs.block_size[0] *
			     compute_shader->info.cs.block_size[1] *
			     compute_shader->info.cs.block_size[2], 64);
	compute_resource_limits =
		S_00B854_SIMD_DEST_CNTL(waves_per_threadgroup % 4 == 0);

	if (device->physical_device->rad_info.chip_class >= CIK) {
		unsigned num_cu_per_se =
			device->physical_device->rad_info.num_good_compute_units /
			device->physical_device->rad_info.max_se;

		/* Force even distribution on all SIMDs in CU if the workgroup
		 * size is 64. This has shown some good improvements if # of
		 * CUs per SE is not a multiple of 4.
		 */
		if (num_cu_per_se % 4 && waves_per_threadgroup == 1)
			compute_resource_limits |= S_00B854_FORCE_SIMD_DIST(1);
	}

	radeon_set_sh_reg(&pipeline->cs, R_00B854_COMPUTE_RESOURCE_LIMITS,
			  compute_resource_limits);

	radeon_set_sh_reg_seq(&pipeline->cs, R_00B81C_COMPUTE_NUM_THREAD_X, 3);
	radeon_emit(&pipeline->cs,
		    S_00B81C_NUM_THREAD_FULL(compute_shader->info.cs.block_size[0]));
	radeon_emit(&pipeline->cs,
		    S_00B81C_NUM_THREAD_FULL(compute_shader->info.cs.block_size[1]));
	radeon_emit(&pipeline->cs,
		    S_00B81C_NUM_THREAD_FULL(compute_shader->info.cs.block_size[2]));

	assert(pipeline->cs.cdw <= pipeline->cs.max_dw);
}

static VkResult radv_compute_pipeline_create(
	VkDevice                                    _device,
	VkPipelineCache                             _cache,
	const VkComputePipelineCreateInfo*          pCreateInfo,
	const VkAllocationCallbacks*                pAllocator,
	VkPipeline*                                 pPipeline)
{
	RADV_FROM_HANDLE(radv_device, device, _device);
	RADV_FROM_HANDLE(radv_pipeline_cache, cache, _cache);
	const VkPipelineShaderStageCreateInfo *pStages[MESA_SHADER_STAGES] = { 0, };
	VkPipelineCreationFeedbackEXT *stage_feedbacks[MESA_SHADER_STAGES] = { 0 };
	struct radv_pipeline *pipeline;
	VkResult result;

	pipeline = vk_zalloc2(&device->alloc, pAllocator, sizeof(*pipeline), 8,
			      VK_SYSTEM_ALLOCATION_SCOPE_OBJECT);
	if (pipeline == NULL)
		return vk_error(device->instance, VK_ERROR_OUT_OF_HOST_MEMORY);

	pipeline->device = device;
	pipeline->layout = radv_pipeline_layout_from_handle(pCreateInfo->layout);
	assert(pipeline->layout);

	const VkPipelineCreationFeedbackCreateInfoEXT *creation_feedback =
		vk_find_struct_const(pCreateInfo->pNext, PIPELINE_CREATION_FEEDBACK_CREATE_INFO_EXT);
	radv_init_feedback(creation_feedback);

	VkPipelineCreationFeedbackEXT *pipeline_feedback = creation_feedback ? creation_feedback->pPipelineCreationFeedback : NULL;
	if (creation_feedback)
		stage_feedbacks[MESA_SHADER_COMPUTE] = &creation_feedback->pPipelineStageCreationFeedbacks[0];

	pStages[MESA_SHADER_COMPUTE] = &pCreateInfo->stage;
	radv_create_shaders(pipeline, device, cache, &(struct radv_pipeline_key) {0}, pStages, pCreateInfo->flags, pipeline_feedback, stage_feedbacks);

	pipeline->user_data_0[MESA_SHADER_COMPUTE] = radv_pipeline_stage_to_user_data_0(pipeline, MESA_SHADER_COMPUTE, device->physical_device->rad_info.chip_class);
	pipeline->need_indirect_descriptor_sets |= pipeline->shaders[MESA_SHADER_COMPUTE]->info.need_indirect_descriptor_sets;
	result = radv_pipeline_scratch_init(device, pipeline);
	if (result != VK_SUCCESS) {
		radv_pipeline_destroy(device, pipeline, pAllocator);
		return result;
	}

	radv_compute_generate_pm4(pipeline);

	*pPipeline = radv_pipeline_to_handle(pipeline);

	return VK_SUCCESS;
}

VkResult radv_CreateComputePipelines(
	VkDevice                                    _device,
	VkPipelineCache                             pipelineCache,
	uint32_t                                    count,
	const VkComputePipelineCreateInfo*          pCreateInfos,
	const VkAllocationCallbacks*                pAllocator,
	VkPipeline*                                 pPipelines)
{
	VkResult result = VK_SUCCESS;

	unsigned i = 0;
	for (; i < count; i++) {
		VkResult r;
		r = radv_compute_pipeline_create(_device, pipelineCache,
						 &pCreateInfos[i],
						 pAllocator, &pPipelines[i]);
		if (r != VK_SUCCESS) {
			result = r;
			pPipelines[i] = VK_NULL_HANDLE;
		}
	}

	return result;
}<|MERGE_RESOLUTION|>--- conflicted
+++ resolved
@@ -529,11 +529,7 @@
 		 * alpha channel of MRT0 when alpha coverage is enabled because
 		 * the depth attachment needs it.
 		 */
-<<<<<<< HEAD
-		col_format |= V_028714_SPI_SHADER_32_AR;
-=======
 		col_format |= V_028714_SPI_SHADER_32_ABGR;
->>>>>>> ef961309
 	}
 
 	/* If the i-th target format is set, all previous target formats must
@@ -979,11 +975,11 @@
 	};
 
 	if (pCreateInfo->pDepthStencilState &&
-	    subpass->depth_stencil_attachment) {
+	    subpass->depth_stencil_attachment.attachment != VK_ATTACHMENT_UNUSED) {
 		const VkPipelineDepthStencilStateCreateInfo *vkds =
 			pCreateInfo->pDepthStencilState;
 		struct radv_render_pass_attachment *attachment =
-			pass->attachments + subpass->depth_stencil_attachment->attachment;
+			pass->attachments + subpass->depth_stencil_attachment.attachment;
 		bool has_stencil = vk_format_is_stencil(attachment->format);
 		struct radv_dsa_order_invariance order_invariance[2];
 		struct radv_shader_variant *ps =
@@ -1248,6 +1244,25 @@
 	}
 }
 
+static unsigned si_map_swizzle(unsigned swizzle)
+{
+	switch (swizzle) {
+	case VK_SWIZZLE_Y:
+		return V_008F0C_SQ_SEL_Y;
+	case VK_SWIZZLE_Z:
+		return V_008F0C_SQ_SEL_Z;
+	case VK_SWIZZLE_W:
+		return V_008F0C_SQ_SEL_W;
+	case VK_SWIZZLE_0:
+		return V_008F0C_SQ_SEL_0;
+	case VK_SWIZZLE_1:
+		return V_008F0C_SQ_SEL_1;
+	default: /* VK_SWIZZLE_X */
+		return V_008F0C_SQ_SEL_X;
+	}
+}
+
+
 static unsigned radv_dynamic_state_mask(VkDynamicState state)
 {
 	switch(state) {
@@ -1369,7 +1384,15 @@
 	 *    disabled or if the subpass of the render pass the pipeline is
 	 *    created against does not use any color attachments.
 	 */
-	if (subpass->has_color_att && states & RADV_DYNAMIC_BLEND_CONSTANTS) {
+	bool uses_color_att = false;
+	for (unsigned i = 0; i < subpass->color_count; ++i) {
+		if (subpass->color_attachments[i].attachment != VK_ATTACHMENT_UNUSED) {
+			uses_color_att = true;
+			break;
+		}
+	}
+
+	if (uses_color_att && states & RADV_DYNAMIC_BLEND_CONSTANTS) {
 		assert(pCreateInfo->pColorBlendState);
 		typed_memcpy(dynamic->blend_constants,
 			     pCreateInfo->pColorBlendState->blendConstants, 4);
@@ -1387,7 +1410,8 @@
 	 *    disabled or if the subpass of the render pass the pipeline is created
 	 *    against does not use a depth/stencil attachment.
 	 */
-	if (needed_states && subpass->depth_stencil_attachment) {
+	if (needed_states &&
+	    subpass->depth_stencil_attachment.attachment != VK_ATTACHMENT_UNUSED) {
 		assert(pCreateInfo->pDepthStencilState);
 
 		if (states & RADV_DYNAMIC_DEPTH_BOUNDS) {
@@ -1868,29 +1892,12 @@
 	}
 
 	for (unsigned i = 0; i < input_state->vertexAttributeDescriptionCount; ++i) {
-		const VkVertexInputAttributeDescription *desc =
-			&input_state->pVertexAttributeDescriptions[i];
-		const struct vk_format_description *format_desc;
-		unsigned location = desc->location;
-		unsigned binding = desc->binding;
-		unsigned num_format, data_format;
-		int first_non_void;
-
+		unsigned location = input_state->pVertexAttributeDescriptions[i].location;
+		unsigned binding = input_state->pVertexAttributeDescriptions[i].binding;
 		if (binding_input_rate & (1u << binding)) {
 			key.instance_rate_inputs |= 1u << location;
 			key.instance_rate_divisors[location] = instance_rate_divisors[binding];
 		}
-
-		format_desc = vk_format_description(desc->format);
-		first_non_void = vk_format_get_first_non_void_channel(desc->format);
-
-		num_format = radv_translate_buffer_numformat(format_desc, first_non_void);
-		data_format = radv_translate_buffer_dataformat(format_desc, first_non_void);
-
-		key.vertex_attribute_formats[location] = data_format | (num_format << 4);
-		key.vertex_attribute_bindings[location] = desc->binding;
-		key.vertex_attribute_offsets[location] = desc->offset;
-		key.vertex_attribute_strides[location] = input_state->pVertexBindingDescriptions[desc->binding].stride;
 
 		if (pipeline->device->physical_device->rad_info.chip_class <= VI &&
 		    pipeline->device->physical_device->rad_info.family != CHIP_STONEY) {
@@ -1916,29 +1923,7 @@
 			key.vertex_alpha_adjust |= adjust << (2 * location);
 		}
 
-<<<<<<< HEAD
-		switch (desc->format) {
-		case VK_FORMAT_B8G8R8A8_UNORM:
-		case VK_FORMAT_B8G8R8A8_SNORM:
-		case VK_FORMAT_B8G8R8A8_USCALED:
-		case VK_FORMAT_B8G8R8A8_SSCALED:
-		case VK_FORMAT_B8G8R8A8_UINT:
-		case VK_FORMAT_B8G8R8A8_SINT:
-		case VK_FORMAT_B8G8R8A8_SRGB:
-		case VK_FORMAT_A2R10G10B10_UNORM_PACK32:
-		case VK_FORMAT_A2R10G10B10_SNORM_PACK32:
-		case VK_FORMAT_A2R10G10B10_USCALED_PACK32:
-		case VK_FORMAT_A2R10G10B10_SSCALED_PACK32:
-		case VK_FORMAT_A2R10G10B10_UINT_PACK32:
-		case VK_FORMAT_A2R10G10B10_SINT_PACK32:
-			key.vertex_post_shuffle |= 1 << location;
-			break;
-		default:
-			break;
-		}
-=======
 		key.vertex_attribute_provided |= 1 << location;
->>>>>>> ef961309
 	}
 
 	if (pCreateInfo->pTessellationState)
@@ -1967,19 +1952,9 @@
 {
 	keys[MESA_SHADER_VERTEX].vs.instance_rate_inputs = key->instance_rate_inputs;
 	keys[MESA_SHADER_VERTEX].vs.alpha_adjust = key->vertex_alpha_adjust;
-<<<<<<< HEAD
-	keys[MESA_SHADER_VERTEX].vs.post_shuffle = key->vertex_post_shuffle;
-	for (unsigned i = 0; i < MAX_VERTEX_ATTRIBS; ++i) {
-=======
 	keys[MESA_SHADER_VERTEX].vs.vertex_attribute_provided = key->vertex_attribute_provided;
 	for (unsigned i = 0; i < MAX_VERTEX_ATTRIBS; ++i)
->>>>>>> ef961309
 		keys[MESA_SHADER_VERTEX].vs.instance_rate_divisors[i] = key->instance_rate_divisors[i];
-		keys[MESA_SHADER_VERTEX].vs.vertex_attribute_formats[i] = key->vertex_attribute_formats[i];
-		keys[MESA_SHADER_VERTEX].vs.vertex_attribute_bindings[i] = key->vertex_attribute_bindings[i];
-		keys[MESA_SHADER_VERTEX].vs.vertex_attribute_offsets[i] = key->vertex_attribute_offsets[i];
-		keys[MESA_SHADER_VERTEX].vs.vertex_attribute_strides[i] = key->vertex_attribute_strides[i];
-	}
 
 	if (nir[MESA_SHADER_TESS_CTRL]) {
 		keys[MESA_SHADER_VERTEX].vs.as_ls = true;
@@ -2047,52 +2022,12 @@
 }
 
 static
-void radv_init_feedback(const VkPipelineCreationFeedbackCreateInfoEXT *ext)
-{
-	if (!ext)
-		return;
-
-	if (ext->pPipelineCreationFeedback) {
-		ext->pPipelineCreationFeedback->flags = 0;
-		ext->pPipelineCreationFeedback->duration = 0;
-	}
-
-	for (unsigned i = 0; i < ext->pipelineStageCreationFeedbackCount; ++i) {
-		ext->pPipelineStageCreationFeedbacks[i].flags = 0;
-		ext->pPipelineStageCreationFeedbacks[i].duration = 0;
-	}
-}
-
-static
-void radv_start_feedback(VkPipelineCreationFeedbackEXT *feedback)
-{
-	if (!feedback)
-		return;
-
-	feedback->duration -= radv_get_current_time();
-	feedback ->flags = VK_PIPELINE_CREATION_FEEDBACK_VALID_BIT_EXT;
-}
-
-static
-void radv_stop_feedback(VkPipelineCreationFeedbackEXT *feedback, bool cache_hit)
-{
-	if (!feedback)
-		return;
-
-	feedback->duration += radv_get_current_time();
-	feedback ->flags = VK_PIPELINE_CREATION_FEEDBACK_VALID_BIT_EXT |
-	                   (cache_hit ? VK_PIPELINE_CREATION_FEEDBACK_APPLICATION_PIPELINE_CACHE_HIT_BIT_EXT : 0);
-}
-
-static
 void radv_create_shaders(struct radv_pipeline *pipeline,
                          struct radv_device *device,
                          struct radv_pipeline_cache *cache,
                          const struct radv_pipeline_key *key,
                          const VkPipelineShaderStageCreateInfo **pStages,
-                         const VkPipelineCreateFlags flags,
-                         VkPipelineCreationFeedbackEXT *pipeline_feedback,
-                         VkPipelineCreationFeedbackEXT **stage_feedbacks)
+                         const VkPipelineCreateFlags flags)
 {
 	struct radv_shader_module fs_m = {0};
 	struct radv_shader_module *modules[MESA_SHADER_STAGES] = { 0, };
@@ -2102,8 +2037,6 @@
 	struct radv_shader_variant_key keys[MESA_SHADER_STAGES] = {{{{0}}}};
 	unsigned char hash[20], gs_copy_hash[20];
 
-	radv_start_feedback(pipeline_feedback);
-
 	for (unsigned i = 0; i < MESA_SHADER_STAGES; ++i) {
 		if (pStages[i]) {
 			modules[i] = radv_shader_module_from_handle(pStages[i]->module);
@@ -2120,18 +2053,14 @@
 	memcpy(gs_copy_hash, hash, 20);
 	gs_copy_hash[0] ^= 1;
 
-	bool found_in_application_cache = true;
 	if (modules[MESA_SHADER_GEOMETRY]) {
 		struct radv_shader_variant *variants[MESA_SHADER_STAGES] = {0};
-		radv_create_shader_variants_from_pipeline_cache(device, cache, gs_copy_hash, variants,
-		                                                &found_in_application_cache);
+		radv_create_shader_variants_from_pipeline_cache(device, cache, gs_copy_hash, variants);
 		pipeline->gs_copy_shader = variants[MESA_SHADER_GEOMETRY];
 	}
 
-	if (radv_create_shader_variants_from_pipeline_cache(device, cache, hash, pipeline->shaders,
-	                                                    &found_in_application_cache) &&
+	if (radv_create_shader_variants_from_pipeline_cache(device, cache, hash, pipeline->shaders) &&
 	    (!modules[MESA_SHADER_GEOMETRY] || pipeline->gs_copy_shader)) {
-		radv_stop_feedback(pipeline_feedback, found_in_application_cache);
 		return;
 	}
 
@@ -2149,8 +2078,6 @@
 		if (!modules[i])
 			continue;
 
-		radv_start_feedback(stage_feedbacks[i]);
-
 		nir[i] = radv_shader_compile_to_nir(device, modules[i],
 						    stage ? stage->pName : "main", i,
 						    stage ? stage->pSpecializationInfo : NULL,
@@ -2162,8 +2089,6 @@
 		if (nir[i]->info.name) {
 			nir[i] = nir_shader_clone(NULL, nir[i]);
 		}
-
-		radv_stop_feedback(stage_feedbacks[i], false);
 	}
 
 	if (nir[MESA_SHADER_TESS_CTRL]) {
@@ -2187,14 +2112,10 @@
 
 	if (nir[MESA_SHADER_FRAGMENT]) {
 		if (!pipeline->shaders[MESA_SHADER_FRAGMENT]) {
-			radv_start_feedback(stage_feedbacks[MESA_SHADER_FRAGMENT]);
-
 			pipeline->shaders[MESA_SHADER_FRAGMENT] =
 			       radv_shader_variant_create(device, modules[MESA_SHADER_FRAGMENT], &nir[MESA_SHADER_FRAGMENT], 1,
 			                                  pipeline->layout, keys + MESA_SHADER_FRAGMENT,
 			                                  &codes[MESA_SHADER_FRAGMENT], &code_sizes[MESA_SHADER_FRAGMENT]);
-
-			radv_stop_feedback(stage_feedbacks[MESA_SHADER_FRAGMENT], false);
 		}
 
 		/* TODO: These are no longer used as keys we should refactor this */
@@ -2213,15 +2134,10 @@
 			struct nir_shader *combined_nir[] = {nir[MESA_SHADER_VERTEX], nir[MESA_SHADER_TESS_CTRL]};
 			struct radv_shader_variant_key key = keys[MESA_SHADER_TESS_CTRL];
 			key.tcs.vs_key = keys[MESA_SHADER_VERTEX].vs;
-
-			radv_start_feedback(stage_feedbacks[MESA_SHADER_TESS_CTRL]);
-
 			pipeline->shaders[MESA_SHADER_TESS_CTRL] = radv_shader_variant_create(device, modules[MESA_SHADER_TESS_CTRL], combined_nir, 2,
 			                                                                      pipeline->layout,
 			                                                                      &key, &codes[MESA_SHADER_TESS_CTRL],
 			                                                                      &code_sizes[MESA_SHADER_TESS_CTRL]);
-
-			radv_stop_feedback(stage_feedbacks[MESA_SHADER_TESS_CTRL], false);
 		}
 		modules[MESA_SHADER_VERTEX] = NULL;
 		keys[MESA_SHADER_TESS_EVAL].tes.num_patches = pipeline->shaders[MESA_SHADER_TESS_CTRL]->info.tcs.num_patches;
@@ -2232,15 +2148,10 @@
 		gl_shader_stage pre_stage = modules[MESA_SHADER_TESS_EVAL] ? MESA_SHADER_TESS_EVAL : MESA_SHADER_VERTEX;
 		if (!pipeline->shaders[MESA_SHADER_GEOMETRY]) {
 			struct nir_shader *combined_nir[] = {nir[pre_stage], nir[MESA_SHADER_GEOMETRY]};
-
-			radv_start_feedback(stage_feedbacks[MESA_SHADER_GEOMETRY]);
-
 			pipeline->shaders[MESA_SHADER_GEOMETRY] = radv_shader_variant_create(device, modules[MESA_SHADER_GEOMETRY], combined_nir, 2,
 			                                                                     pipeline->layout,
 			                                                                     &keys[pre_stage] , &codes[MESA_SHADER_GEOMETRY],
 		                                                                     &code_sizes[MESA_SHADER_GEOMETRY]);
-
-			radv_stop_feedback(stage_feedbacks[MESA_SHADER_GEOMETRY], false);
 		}
 		modules[pre_stage] = NULL;
 	}
@@ -2254,15 +2165,10 @@
 				keys[MESA_SHADER_TESS_EVAL].tes.num_patches = pipeline->shaders[MESA_SHADER_TESS_CTRL]->info.tcs.num_patches;
 				keys[MESA_SHADER_TESS_EVAL].tes.tcs_num_outputs = util_last_bit64(pipeline->shaders[MESA_SHADER_TESS_CTRL]->info.info.tcs.outputs_written);
 			}
-
-			radv_start_feedback(stage_feedbacks[i]);
-
 			pipeline->shaders[i] = radv_shader_variant_create(device, modules[i], &nir[i], 1,
 									  pipeline->layout,
 									  keys + i, &codes[i],
 									  &code_sizes[i]);
-
-			radv_stop_feedback(stage_feedbacks[i], false);
 		}
 	}
 
@@ -2312,8 +2218,6 @@
 
 	if (fs_m.nir)
 		ralloc_free(fs_m.nir);
-
-	radv_stop_feedback(pipeline_feedback, false);
 }
 
 static uint32_t
@@ -2614,8 +2518,8 @@
 
 	extent = color_entry->extent;
 
-	if (subpass->depth_stencil_attachment) {
-		struct radv_render_pass_attachment *attachment = pass->attachments + subpass->depth_stencil_attachment->attachment;
+	if (subpass->depth_stencil_attachment.attachment != VK_ATTACHMENT_UNUSED) {
+		struct radv_render_pass_attachment *attachment = pass->attachments + subpass->depth_stencil_attachment.attachment;
 
 		/* Coefficients taken from AMDVLK */
 		unsigned depth_coeff = vk_format_is_depth(attachment->format) ? 5 : 0;
@@ -2706,8 +2610,8 @@
 	uint32_t db_render_control = 0, db_render_override2 = 0;
 	uint32_t db_render_override = 0;
 
-	if (subpass->depth_stencil_attachment)
-		attachment = pass->attachments + subpass->depth_stencil_attachment->attachment;
+	if (subpass->depth_stencil_attachment.attachment != VK_ATTACHMENT_UNUSED)
+		attachment = pass->attachments + subpass->depth_stencil_attachment.attachment;
 
 	bool has_depth_attachment = attachment && vk_format_is_depth(attachment->format);
 	bool has_stencil_attachment = attachment && vk_format_is_stencil(attachment->format);
@@ -2749,7 +2653,8 @@
 	db_render_override |= S_02800C_FORCE_HIS_ENABLE0(V_02800C_FORCE_DISABLE) |
 			      S_02800C_FORCE_HIS_ENABLE1(V_02800C_FORCE_DISABLE);
 
-	if (!pCreateInfo->pRasterizationState->depthClampEnable &&
+	if (pipeline->device->enabled_extensions.EXT_depth_range_unrestricted &&
+	    !pCreateInfo->pRasterizationState->depthClampEnable &&
 	    ps->info.info.ps.writes_z) {
 		/* From VK_EXT_depth_range_unrestricted spec:
 		 *
@@ -2818,18 +2723,11 @@
 	const VkConservativeRasterizationModeEXT mode =
 		radv_get_conservative_raster_mode(vkraster);
 	uint32_t pa_sc_conservative_rast = S_028C4C_NULL_SQUAD_AA_MASK_ENABLE(1);
-	bool depth_clip_disable = vkraster->depthClampEnable;
-
-	const VkPipelineRasterizationDepthClipStateCreateInfoEXT *depth_clip_state =
-		vk_find_struct_const(vkraster->pNext, PIPELINE_RASTERIZATION_DEPTH_CLIP_STATE_CREATE_INFO_EXT);
-	if (depth_clip_state) {
-		depth_clip_disable = !depth_clip_state->depthClipEnable;
-	}
 
 	radeon_set_context_reg(ctx_cs, R_028810_PA_CL_CLIP_CNTL,
 	                       S_028810_DX_CLIP_SPACE_DEF(1) | // vulkan uses DX conventions.
-	                       S_028810_ZCLIP_NEAR_DISABLE(depth_clip_disable ? 1 : 0) |
-	                       S_028810_ZCLIP_FAR_DISABLE(depth_clip_disable ? 1 : 0) |
+	                       S_028810_ZCLIP_NEAR_DISABLE(vkraster->depthClampEnable ? 1 : 0) |
+	                       S_028810_ZCLIP_FAR_DISABLE(vkraster->depthClampEnable ? 1 : 0) |
 	                       S_028810_DX_RASTERIZATION_KILL(vkraster->rasterizerDiscardEnable ? 1 : 0) |
 	                       S_028810_DX_LINEAR_ATTR_CLIP_ENA(1));
 
@@ -3302,6 +3200,7 @@
 			       const struct radv_pipeline *pipeline,
                                const struct radv_shader_variant *ps)
 {
+	const struct radv_multisample_state *ms = &pipeline->graphics.ms;
 	unsigned z_order;
 	if (ps->info.fs.early_fragment_test || !ps->info.info.ps.writes_memory)
 		z_order = V_02880C_EARLY_Z_THEN_LATE_Z;
@@ -3622,10 +3521,24 @@
 			&vi_info->pVertexAttributeDescriptions[i];
 		unsigned loc = desc->location;
 		const struct vk_format_description *format_desc;
-
+		int first_non_void;
+		uint32_t num_format, data_format;
 		format_desc = vk_format_description(desc->format);
-
+		first_non_void = vk_format_get_first_non_void_channel(desc->format);
+
+		num_format = radv_translate_buffer_numformat(format_desc, first_non_void);
+		data_format = radv_translate_buffer_dataformat(format_desc, first_non_void);
+
+		velems->rsrc_word3[loc] = S_008F0C_DST_SEL_X(si_map_swizzle(format_desc->swizzle[0])) |
+			S_008F0C_DST_SEL_Y(si_map_swizzle(format_desc->swizzle[1])) |
+			S_008F0C_DST_SEL_Z(si_map_swizzle(format_desc->swizzle[2])) |
+			S_008F0C_DST_SEL_W(si_map_swizzle(format_desc->swizzle[3])) |
+			S_008F0C_NUM_FORMAT(num_format) |
+			S_008F0C_DATA_FORMAT(data_format);
 		velems->format_size[loc] = format_desc->block.bits / 8;
+		velems->offset[loc] = desc->offset;
+		velems->binding[loc] = desc->binding;
+		velems->count = MAX2(velems->count, loc + 1);
 	}
 
 	for (uint32_t i = 0; i < vi_info->vertexBindingDescriptionCount; i++) {
@@ -3633,8 +3546,6 @@
 			&vi_info->pVertexBindingDescriptions[i];
 
 		pipeline->binding_stride[desc->binding] = desc->stride;
-		pipeline->num_vertex_bindings =
-			MAX2(pipeline->num_vertex_bindings, desc->binding + 1);
 	}
 }
 
@@ -3659,7 +3570,8 @@
 		   struct radv_device *device,
 		   struct radv_pipeline_cache *cache,
 		   const VkGraphicsPipelineCreateInfo *pCreateInfo,
-		   const struct radv_graphics_pipeline_create_info *extra)
+		   const struct radv_graphics_pipeline_create_info *extra,
+		   const VkAllocationCallbacks *alloc)
 {
 	VkResult result;
 	bool has_view_index = false;
@@ -3668,6 +3580,8 @@
 	struct radv_subpass *subpass = pass->subpasses + pCreateInfo->subpass;
 	if (subpass->view_mask)
 		has_view_index = true;
+	if (alloc == NULL)
+		alloc = &device->alloc;
 
 	pipeline->device = device;
 	pipeline->layout = radv_pipeline_layout_from_handle(pCreateInfo->layout);
@@ -3675,23 +3589,14 @@
 
 	struct radv_blend_state blend = radv_pipeline_init_blend_state(pipeline, pCreateInfo, extra);
 
-	const VkPipelineCreationFeedbackCreateInfoEXT *creation_feedback =
-		vk_find_struct_const(pCreateInfo->pNext, PIPELINE_CREATION_FEEDBACK_CREATE_INFO_EXT);
-	radv_init_feedback(creation_feedback);
-
-	VkPipelineCreationFeedbackEXT *pipeline_feedback = creation_feedback ? creation_feedback->pPipelineCreationFeedback : NULL;
-
 	const VkPipelineShaderStageCreateInfo *pStages[MESA_SHADER_STAGES] = { 0, };
-	VkPipelineCreationFeedbackEXT *stage_feedbacks[MESA_SHADER_STAGES] = { 0 };
 	for (uint32_t i = 0; i < pCreateInfo->stageCount; i++) {
 		gl_shader_stage stage = ffs(pCreateInfo->pStages[i].stage) - 1;
 		pStages[stage] = &pCreateInfo->pStages[i];
-		if(creation_feedback)
-			stage_feedbacks[stage] = &creation_feedback->pPipelineStageCreationFeedbacks[i];
 	}
 
 	struct radv_pipeline_key key = radv_generate_graphics_pipeline_key(pipeline, pCreateInfo, &blend, has_view_index);
-	radv_create_shaders(pipeline, device, cache, &key, pStages, pCreateInfo->flags, pipeline_feedback, stage_feedbacks);
+	radv_create_shaders(pipeline, device, cache, &key, pStages, pCreateInfo->flags);
 
 	pipeline->graphics.spi_baryc_cntl = S_0286E0_FRONT_FACE_ALL_BITS(1);
 	radv_pipeline_init_multisample_state(pipeline, &blend, pCreateInfo);
@@ -3804,7 +3709,7 @@
 		return vk_error(device->instance, VK_ERROR_OUT_OF_HOST_MEMORY);
 
 	result = radv_pipeline_init(pipeline, device, cache,
-				    pCreateInfo, extra);
+				    pCreateInfo, extra, pAllocator);
 	if (result != VK_SUCCESS) {
 		radv_pipeline_destroy(device, pipeline, pAllocator);
 		return result;
@@ -3914,7 +3819,6 @@
 	RADV_FROM_HANDLE(radv_device, device, _device);
 	RADV_FROM_HANDLE(radv_pipeline_cache, cache, _cache);
 	const VkPipelineShaderStageCreateInfo *pStages[MESA_SHADER_STAGES] = { 0, };
-	VkPipelineCreationFeedbackEXT *stage_feedbacks[MESA_SHADER_STAGES] = { 0 };
 	struct radv_pipeline *pipeline;
 	VkResult result;
 
@@ -3927,16 +3831,8 @@
 	pipeline->layout = radv_pipeline_layout_from_handle(pCreateInfo->layout);
 	assert(pipeline->layout);
 
-	const VkPipelineCreationFeedbackCreateInfoEXT *creation_feedback =
-		vk_find_struct_const(pCreateInfo->pNext, PIPELINE_CREATION_FEEDBACK_CREATE_INFO_EXT);
-	radv_init_feedback(creation_feedback);
-
-	VkPipelineCreationFeedbackEXT *pipeline_feedback = creation_feedback ? creation_feedback->pPipelineCreationFeedback : NULL;
-	if (creation_feedback)
-		stage_feedbacks[MESA_SHADER_COMPUTE] = &creation_feedback->pPipelineStageCreationFeedbacks[0];
-
 	pStages[MESA_SHADER_COMPUTE] = &pCreateInfo->stage;
-	radv_create_shaders(pipeline, device, cache, &(struct radv_pipeline_key) {0}, pStages, pCreateInfo->flags, pipeline_feedback, stage_feedbacks);
+	radv_create_shaders(pipeline, device, cache, &(struct radv_pipeline_key) {0}, pStages, pCreateInfo->flags);
 
 	pipeline->user_data_0[MESA_SHADER_COMPUTE] = radv_pipeline_stage_to_user_data_0(pipeline, MESA_SHADER_COMPUTE, device->physical_device->rad_info.chip_class);
 	pipeline->need_indirect_descriptor_sets |= pipeline->shaders[MESA_SHADER_COMPUTE]->info.need_indirect_descriptor_sets;
