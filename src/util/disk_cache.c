/*
 * Copyright © 2014 Intel Corporation
 *
 * Permission is hereby granted, free of charge, to any person obtaining a
 * copy of this software and associated documentation files (the "Software"),
 * to deal in the Software without restriction, including without limitation
 * the rights to use, copy, modify, merge, publish, distribute, sublicense,
 * and/or sell copies of the Software, and to permit persons to whom the
 * Software is furnished to do so, subject to the following conditions:
 *
 * The above copyright notice and this permission notice (including the next
 * paragraph) shall be included in all copies or substantial portions of the
 * Software.
 *
 * THE SOFTWARE IS PROVIDED "AS IS", WITHOUT WARRANTY OF ANY KIND, EXPRESS OR
 * IMPLIED, INCLUDING BUT NOT LIMITED TO THE WARRANTIES OF MERCHANTABILITY,
 * FITNESS FOR A PARTICULAR PURPOSE AND NONINFRINGEMENT.  IN NO EVENT SHALL
 * THE AUTHORS OR COPYRIGHT HOLDERS BE LIABLE FOR ANY CLAIM, DAMAGES OR OTHER
 * LIABILITY, WHETHER IN AN ACTION OF CONTRACT, TORT OR OTHERWISE, ARISING
 * FROM, OUT OF OR IN CONNECTION WITH THE SOFTWARE OR THE USE OR OTHER DEALINGS
 * IN THE SOFTWARE.
 */

#ifdef ENABLE_SHADER_CACHE

#include <ctype.h>
#include <ftw.h>
#include <string.h>
#include <stdlib.h>
#include <stdio.h>
#include <sys/file.h>
#include <sys/types.h>
#include <sys/stat.h>
#include <sys/mman.h>
#include <unistd.h>
#include <fcntl.h>
#include <pwd.h>
#include <errno.h>
#include <dirent.h>
#include "zlib.h"

#include "util/crc32.h"
#include "util/debug.h"
#include "util/rand_xor.h"
#include "util/u_atomic.h"
#include "util/u_queue.h"
#include "util/mesa-sha1.h"
#include "util/ralloc.h"
#include "main/compiler.h"
#include "main/errors.h"

#include "disk_cache.h"

/* Number of bits to mask off from a cache key to get an index. */
#define CACHE_INDEX_KEY_BITS 16

/* Mask for computing an index from a key. */
#define CACHE_INDEX_KEY_MASK ((1 << CACHE_INDEX_KEY_BITS) - 1)

/* The number of keys that can be stored in the index. */
#define CACHE_INDEX_MAX_KEYS (1 << CACHE_INDEX_KEY_BITS)

/* The cache version should be bumped whenever a change is made to the
 * structure of cache entries or the index. This will give any 3rd party
 * applications reading the cache entries a chance to adjust to the changes.
 *
 * - The cache version is checked internally when reading a cache entry. If we
 *   ever have a mismatch we are in big trouble as this means we had a cache
 *   collision. In case of such an event please check the skys for giant
 *   asteroids and that the entire Mesa team hasn't been eaten by wolves.
 *
 * - There is no strict requirement that cache versions be backwards
 *   compatible but effort should be taken to limit disruption where possible.
 */
#define CACHE_VERSION 1

struct disk_cache {
   /* The path to the cache directory. */
   char *path;
   bool path_init_failed;

   /* Thread queue for compressing and writing cache entries to disk */
   struct util_queue cache_queue;

   /* Seed for rand, which is used to pick a random directory */
   uint64_t seed_xorshift128plus[2];

   /* A pointer to the mmapped index file within the cache directory. */
   uint8_t *index_mmap;
   size_t index_mmap_size;

   /* Pointer to total size of all objects in cache (within index_mmap) */
   uint64_t *size;

   /* Pointer to stored keys, (within index_mmap). */
   uint8_t *stored_keys;

   /* Maximum size of all cached objects (in bytes). */
   uint64_t max_size;

   /* Driver cache keys. */
   uint8_t *driver_keys_blob;
   size_t driver_keys_blob_size;

   disk_cache_put_cb blob_put_cb;
   disk_cache_get_cb blob_get_cb;
};

struct disk_cache_put_job {
   struct util_queue_fence fence;

   struct disk_cache *cache;

   cache_key key;

   /* Copy of cache data to be compressed and written. */
   void *data;

   /* Size of data to be compressed and written. */
   size_t size;

   struct cache_item_metadata cache_item_metadata;
};

/* Create a directory named 'path' if it does not already exist.
 *
 * Returns: 0 if path already exists as a directory or if created.
 *         -1 in all other cases.
 */
static int
mkdir_if_needed(const char *path)
{
   struct stat sb;

   /* If the path exists already, then our work is done if it's a
    * directory, but it's an error if it is not.
    */
   if (stat(path, &sb) == 0) {
      if (S_ISDIR(sb.st_mode)) {
         return 0;
      } else {
         fprintf(stderr, "Cannot use %s for shader cache (not a directory)"
                         "---disabling.\n", path);
         return -1;
      }
   }

   int ret = mkdir(path, 0755);
   if (ret == 0 || (ret == -1 && errno == EEXIST))
     return 0;

   fprintf(stderr, "Failed to create %s for shader cache (%s)---disabling.\n",
           path, strerror(errno));

   return -1;
}

/* Concatenate an existing path and a new name to form a new path.  If the new
 * path does not exist as a directory, create it then return the resulting
 * name of the new path (ralloc'ed off of 'ctx').
 *
 * Returns NULL on any error, such as:
 *
 *      <path> does not exist or is not a directory
 *      <path>/<name> exists but is not a directory
 *      <path>/<name> cannot be created as a directory
 */
static char *
concatenate_and_mkdir(void *ctx, const char *path, const char *name)
{
   char *new_path;
   struct stat sb;

   if (stat(path, &sb) != 0 || ! S_ISDIR(sb.st_mode))
      return NULL;

   new_path = ralloc_asprintf(ctx, "%s/%s", path, name);

   if (mkdir_if_needed(new_path) == 0)
      return new_path;
   else
      return NULL;
}

#define DRV_KEY_CPY(_dst, _src, _src_size) \
do {                                       \
   memcpy(_dst, _src, _src_size);          \
   _dst += _src_size;                      \
} while (0);

struct disk_cache *
disk_cache_create(const char *gpu_name, const char *driver_id,
                  uint64_t driver_flags)
{
   void *local;
   struct disk_cache *cache = NULL;
   char *path, *max_size_str;
   uint64_t max_size;
   int fd = -1;
   struct stat sb;
   size_t size;

   uint8_t cache_version = CACHE_VERSION;
   size_t cv_size = sizeof(cache_version);

   /* If running as a users other than the real user disable cache */
   if (geteuid() != getuid())
      return NULL;

   /* A ralloc context for transient data during this invocation. */
   local = ralloc_context(NULL);
   if (local == NULL)
      goto fail;

   /* At user request, disable shader cache entirely. */
   if (env_var_as_boolean("MESA_GLSL_CACHE_DISABLE", false))
      goto fail;

   cache = rzalloc(NULL, struct disk_cache);
   if (cache == NULL)
      goto fail;

   /* Assume failure. */
   cache->path_init_failed = true;

   /* Determine path for cache based on the first defined name as follows:
    *
    *   $MESA_GLSL_CACHE_DIR
    *   $XDG_CACHE_HOME/mesa_shader_cache
    *   <pwd.pw_dir>/.cache/mesa_shader_cache
    */
   path = getenv("MESA_GLSL_CACHE_DIR");
   if (path) {
      if (mkdir_if_needed(path) == -1)
         goto path_fail;

      path = concatenate_and_mkdir(local, path, CACHE_DIR_NAME);
      if (path == NULL)
         goto path_fail;
   }

   if (path == NULL) {
      char *xdg_cache_home = getenv("XDG_CACHE_HOME");

      if (xdg_cache_home) {
         if (mkdir_if_needed(xdg_cache_home) == -1)
            goto path_fail;

         path = concatenate_and_mkdir(local, xdg_cache_home, CACHE_DIR_NAME);
         if (path == NULL)
            goto path_fail;
      }
   }

   if (path == NULL) {
      char *buf;
      size_t buf_size;
      struct passwd pwd, *result;

      buf_size = sysconf(_SC_GETPW_R_SIZE_MAX);
      if (buf_size == -1)
         buf_size = 512;

      /* Loop until buf_size is large enough to query the directory */
      while (1) {
         buf = ralloc_size(local, buf_size);

         getpwuid_r(getuid(), &pwd, buf, buf_size, &result);
         if (result)
            break;

         if (errno == ERANGE) {
            ralloc_free(buf);
            buf = NULL;
            buf_size *= 2;
         } else {
            goto path_fail;
         }
      }

      path = concatenate_and_mkdir(local, pwd.pw_dir, ".cache");
      if (path == NULL)
         goto path_fail;

      path = concatenate_and_mkdir(local, path, CACHE_DIR_NAME);
      if (path == NULL)
         goto path_fail;
   }

   cache->path = ralloc_strdup(cache, path);
   if (cache->path == NULL)
      goto path_fail;

   path = ralloc_asprintf(local, "%s/index", cache->path);
   if (path == NULL)
      goto path_fail;

   fd = open(path, O_RDWR | O_CREAT | O_CLOEXEC, 0644);
   if (fd == -1)
      goto path_fail;

   if (fstat(fd, &sb) == -1)
      goto path_fail;

   /* Force the index file to be the expected size. */
   size = sizeof(*cache->size) + CACHE_INDEX_MAX_KEYS * CACHE_KEY_SIZE;
   if (sb.st_size != size) {
      if (ftruncate(fd, size) == -1)
         goto path_fail;
   }

   /* We map this shared so that other processes see updates that we
    * make.
    *
    * Note: We do use atomic addition to ensure that multiple
    * processes don't scramble the cache size recorded in the
    * index. But we don't use any locking to prevent multiple
    * processes from updating the same entry simultaneously. The idea
    * is that if either result lands entirely in the index, then
    * that's equivalent to a well-ordered write followed by an
    * eviction and a write. On the other hand, if the simultaneous
    * writes result in a corrupt entry, that's not really any
    * different than both entries being evicted, (since within the
    * guarantees of the cryptographic hash, a corrupt entry is
    * unlikely to ever match a real cache key).
    */
   cache->index_mmap = mmap(NULL, size, PROT_READ | PROT_WRITE,
                            MAP_SHARED, fd, 0);
   if (cache->index_mmap == MAP_FAILED)
      goto path_fail;
   cache->index_mmap_size = size;

   cache->size = (uint64_t *) cache->index_mmap;
   cache->stored_keys = cache->index_mmap + sizeof(uint64_t);

   max_size = 0;

   max_size_str = getenv("MESA_GLSL_CACHE_MAX_SIZE");
   if (max_size_str) {
      char *end;
      max_size = strtoul(max_size_str, &end, 10);
      if (end == max_size_str) {
         max_size = 0;
      } else {
         switch (*end) {
         case 'K':
         case 'k':
            max_size *= 1024;
            break;
         case 'M':
         case 'm':
            max_size *= 1024*1024;
            break;
         case '\0':
         case 'G':
         case 'g':
         default:
            max_size *= 1024*1024*1024;
            break;
         }
      }
   }

   /* Default to 1GB for maximum cache size. */
   if (max_size == 0) {
      max_size = 1024*1024*1024;
   }

   cache->max_size = max_size;

   /* 1 thread was chosen because we don't really care about getting things
    * to disk quickly just that it's not blocking other tasks.
    *
    * The queue will resize automatically when it's full, so adding new jobs
    * doesn't stall.
    */
   util_queue_init(&cache->cache_queue, "disk$", 32, 1,
                   UTIL_QUEUE_INIT_RESIZE_IF_FULL |
                   UTIL_QUEUE_INIT_USE_MINIMUM_PRIORITY |
                   UTIL_QUEUE_INIT_SET_FULL_THREAD_AFFINITY);

   cache->path_init_failed = false;

 path_fail:

   if (fd != -1)
      close(fd);

   cache->driver_keys_blob_size = cv_size;

   /* Create driver id keys */
   size_t id_size = strlen(driver_id) + 1;
   size_t gpu_name_size = strlen(gpu_name) + 1;
   cache->driver_keys_blob_size += id_size;
   cache->driver_keys_blob_size += gpu_name_size;

   /* We sometimes store entire structs that contains a pointers in the cache,
    * use pointer size as a key to avoid hard to debug issues.
    */
   uint8_t ptr_size = sizeof(void *);
   size_t ptr_size_size = sizeof(ptr_size);
   cache->driver_keys_blob_size += ptr_size_size;

   size_t driver_flags_size = sizeof(driver_flags);
   cache->driver_keys_blob_size += driver_flags_size;

   cache->driver_keys_blob =
      ralloc_size(cache, cache->driver_keys_blob_size);
   if (!cache->driver_keys_blob)
      goto fail;

   uint8_t *drv_key_blob = cache->driver_keys_blob;
   DRV_KEY_CPY(drv_key_blob, &cache_version, cv_size)
   DRV_KEY_CPY(drv_key_blob, driver_id, id_size)
   DRV_KEY_CPY(drv_key_blob, gpu_name, gpu_name_size)
   DRV_KEY_CPY(drv_key_blob, &ptr_size, ptr_size_size)
   DRV_KEY_CPY(drv_key_blob, &driver_flags, driver_flags_size)

   /* Seed our rand function */
   s_rand_xorshift128plus(cache->seed_xorshift128plus, true);

   ralloc_free(local);

   return cache;

 fail:
   if (cache)
      ralloc_free(cache);
   ralloc_free(local);

   return NULL;
}

void
disk_cache_destroy(struct disk_cache *cache)
{
   if (cache && !cache->path_init_failed) {
      util_queue_destroy(&cache->cache_queue);
      munmap(cache->index_mmap, cache->index_mmap_size);
   }

   ralloc_free(cache);
}

/* Return a filename within the cache's directory corresponding to 'key'. The
 * returned filename is ralloced with 'cache' as the parent context.
 *
 * Returns NULL if out of memory.
 */
static char *
get_cache_file(struct disk_cache *cache, const cache_key key)
{
   char buf[41];
   char *filename;

   if (cache->path_init_failed)
      return NULL;

   _mesa_sha1_format(buf, key);
   if (asprintf(&filename, "%s/%c%c/%s", cache->path, buf[0],
                buf[1], buf + 2) == -1)
      return NULL;

   return filename;
}

/* Create the directory that will be needed for the cache file for \key.
 *
 * Obviously, the implementation here must closely match
 * _get_cache_file above.
*/
static void
make_cache_file_directory(struct disk_cache *cache, const cache_key key)
{
   char *dir;
   char buf[41];

   _mesa_sha1_format(buf, key);
   if (asprintf(&dir, "%s/%c%c", cache->path, buf[0], buf[1]) == -1)
      return;

   mkdir_if_needed(dir);
   free(dir);
}

/* Given a directory path and predicate function, find the entry with
 * the oldest access time in that directory for which the predicate
 * returns true.
 *
 * Returns: A malloc'ed string for the path to the chosen file, (or
 * NULL on any error). The caller should free the string when
 * finished.
 */
static char *
<<<<<<< HEAD
choose_random_file_matching(const char *dir_path,
                            bool (*predicate)(struct dirent *,
                                              const char *dir_path))
=======
choose_lru_file_matching(const char *dir_path,
                         bool (*predicate)(const char *dir_path,
                                           const struct stat *,
                                           const char *, const size_t))
>>>>>>> b85ca86c
{
   DIR *dir;
   struct dirent *entry;
   char *filename;
   char *lru_name = NULL;
   time_t lru_atime = 0;

   dir = opendir(dir_path);
   if (dir == NULL)
      return NULL;

   while (1) {
      entry = readdir(dir);
      if (entry == NULL)
         break;
<<<<<<< HEAD
      if (!predicate(entry, dir_path))
         continue;
=======
>>>>>>> b85ca86c

      struct stat sb;
      if (fstatat(dirfd(dir), entry->d_name, &sb, 0) == 0) {
         if (!lru_atime || (sb.st_atime < lru_atime)) {
            size_t len = strlen(entry->d_name);

            if (!predicate(dir_path, &sb, entry->d_name, len))
               continue;

<<<<<<< HEAD
   rewinddir(dir);
   count = 0;

   while (1) {
      entry = readdir(dir);
      if (entry == NULL)
         break;
      if (!predicate(entry, dir_path))
         continue;
      if (count == victim)
         break;

      count++;
=======
            char *tmp = realloc(lru_name, len + 1);
            if (tmp) {
               lru_name = tmp;
               memcpy(lru_name, entry->d_name, len + 1);
               lru_atime = sb.st_atime;
            }
         }
      }
>>>>>>> b85ca86c
   }

   if (lru_name == NULL) {
      closedir(dir);
      return NULL;
   }

   if (asprintf(&filename, "%s/%s", dir_path, lru_name) < 0)
      filename = NULL;

   free(lru_name);
   closedir(dir);

   return filename;
}

/* Is entry a regular file, and not having a name with a trailing
 * ".tmp"
 */
static bool
<<<<<<< HEAD
is_regular_non_tmp_file(struct dirent *entry, const char *path)
{
   char *filename;
   if (asprintf(&filename, "%s/%s", path, entry->d_name) == -1)
      return false;

   struct stat sb;
   int res = stat(filename, &sb);
   free(filename);

   if (res == -1 || !S_ISREG(sb.st_mode))
      return false;

   size_t len = strlen (entry->d_name);
   if (len >= 4 && strcmp(&entry->d_name[len-4], ".tmp") == 0)
=======
is_regular_non_tmp_file(const char *path, const struct stat *sb,
                        const char *d_name, const size_t len)
{
   if (!S_ISREG(sb->st_mode))
      return false;

   if (len >= 4 && strcmp(&d_name[len-4], ".tmp") == 0)
>>>>>>> b85ca86c
      return false;

   return true;
}

/* Returns the size of the deleted file, (or 0 on any error). */
static size_t
unlink_lru_file_from_directory(const char *path)
{
   struct stat sb;
   char *filename;

   filename = choose_lru_file_matching(path, is_regular_non_tmp_file);
   if (filename == NULL)
      return 0;

   if (stat(filename, &sb) == -1) {
      free (filename);
      return 0;
   }

   unlink(filename);
   free (filename);

   return sb.st_blocks * 512;
}

/* Is entry a directory with a two-character name, (and not the
 * special name of ".."). We also return false if the dir is empty.
 */
static bool
<<<<<<< HEAD
is_two_character_sub_directory(struct dirent *entry, const char *path)
{
   char *subdir;
   if (asprintf(&subdir, "%s/%s", path, entry->d_name) == -1)
      return false;

   struct stat sb;
   int res = stat(subdir, &sb);
   free(subdir);

   if (res == -1 || !S_ISDIR(sb.st_mode))
=======
is_two_character_sub_directory(const char *path, const struct stat *sb,
                               const char *d_name, const size_t len)
{
   if (!S_ISDIR(sb->st_mode))
      return false;

   if (len != 2)
>>>>>>> b85ca86c
      return false;

   if (strcmp(d_name, "..") == 0)
      return false;

   char *subdir;
   if (asprintf(&subdir, "%s/%s", path, d_name) == -1)
      return false;
   DIR *dir = opendir(subdir);
   free(subdir);

   if (dir == NULL)
     return false;

   unsigned subdir_entries = 0;
   struct dirent *d;
   while ((d = readdir(dir)) != NULL) {
      if(++subdir_entries > 2)
         break;
   }
   closedir(dir);

   /* If dir only contains '.' and '..' it must be empty */
   if (subdir_entries <= 2)
      return false;

   return true;
}

static void
evict_lru_item(struct disk_cache *cache)
{
   char *dir_path;

   /* With a reasonably-sized, full cache, (and with keys generated
    * from a cryptographic hash), we can choose two random hex digits
    * and reasonably expect the directory to exist with a file in it.
    * Provides pseudo-LRU eviction to reduce checking all cache files.
    */
   uint64_t rand64 = rand_xorshift128plus(cache->seed_xorshift128plus);
   if (asprintf(&dir_path, "%s/%02" PRIx64 , cache->path, rand64 & 0xff) < 0)
      return;

   size_t size = unlink_lru_file_from_directory(dir_path);

   free(dir_path);

   if (size) {
      p_atomic_add(cache->size, - (uint64_t)size);
      return;
   }

   /* In the case where the random choice of directory didn't find
    * something, we choose the least recently accessed from the
    * existing directories.
    *
    * Really, the only reason this code exists is to allow the unit
    * tests to work, (which use an artificially-small cache to be able
    * to force a single cached item to be evicted).
    */
   dir_path = choose_lru_file_matching(cache->path,
                                       is_two_character_sub_directory);
   if (dir_path == NULL)
      return;

   size = unlink_lru_file_from_directory(dir_path);

   free(dir_path);

   if (size)
      p_atomic_add(cache->size, - (uint64_t)size);
}

void
disk_cache_remove(struct disk_cache *cache, const cache_key key)
{
   struct stat sb;

   char *filename = get_cache_file(cache, key);
   if (filename == NULL) {
      return;
   }

   if (stat(filename, &sb) == -1) {
      free(filename);
      return;
   }

   unlink(filename);
   free(filename);

   if (sb.st_blocks)
      p_atomic_add(cache->size, - (uint64_t)sb.st_blocks * 512);
}

static ssize_t
read_all(int fd, void *buf, size_t count)
{
   char *in = buf;
   ssize_t read_ret;
   size_t done;

   for (done = 0; done < count; done += read_ret) {
      read_ret = read(fd, in + done, count - done);
      if (read_ret == -1 || read_ret == 0)
         return -1;
   }
   return done;
}

static ssize_t
write_all(int fd, const void *buf, size_t count)
{
   const char *out = buf;
   ssize_t written;
   size_t done;

   for (done = 0; done < count; done += written) {
      written = write(fd, out + done, count - done);
      if (written == -1)
         return -1;
   }
   return done;
}

/* From the zlib docs:
 *    "If the memory is available, buffers sizes on the order of 128K or 256K
 *    bytes should be used."
 */
#define BUFSIZE 256 * 1024

/**
 * Compresses cache entry in memory and writes it to disk. Returns the size
 * of the data written to disk.
 */
static size_t
deflate_and_write_to_disk(const void *in_data, size_t in_data_size, int dest,
                          const char *filename)
{
   unsigned char out[BUFSIZE];

   /* allocate deflate state */
   z_stream strm;
   strm.zalloc = Z_NULL;
   strm.zfree = Z_NULL;
   strm.opaque = Z_NULL;
   strm.next_in = (uint8_t *) in_data;
   strm.avail_in = in_data_size;

   int ret = deflateInit(&strm, Z_BEST_COMPRESSION);
   if (ret != Z_OK)
       return 0;

   /* compress until end of in_data */
   size_t compressed_size = 0;
   int flush;
   do {
      int remaining = in_data_size - BUFSIZE;
      flush = remaining > 0 ? Z_NO_FLUSH : Z_FINISH;
      in_data_size -= BUFSIZE;

      /* Run deflate() on input until the output buffer is not full (which
       * means there is no more data to deflate).
       */
      do {
         strm.avail_out = BUFSIZE;
         strm.next_out = out;

         ret = deflate(&strm, flush);    /* no bad return value */
         assert(ret != Z_STREAM_ERROR);  /* state not clobbered */

         size_t have = BUFSIZE - strm.avail_out;
         compressed_size += have;

         ssize_t written = write_all(dest, out, have);
         if (written == -1) {
            (void)deflateEnd(&strm);
            return 0;
         }
      } while (strm.avail_out == 0);

      /* all input should be used */
      assert(strm.avail_in == 0);

   } while (flush != Z_FINISH);

   /* stream should be complete */
   assert(ret == Z_STREAM_END);

   /* clean up and return */
   (void)deflateEnd(&strm);
   return compressed_size;
}

static struct disk_cache_put_job *
create_put_job(struct disk_cache *cache, const cache_key key,
               const void *data, size_t size,
               struct cache_item_metadata *cache_item_metadata)
{
   struct disk_cache_put_job *dc_job = (struct disk_cache_put_job *)
      malloc(sizeof(struct disk_cache_put_job) + size);

   if (dc_job) {
      dc_job->cache = cache;
      memcpy(dc_job->key, key, sizeof(cache_key));
      dc_job->data = dc_job + 1;
      memcpy(dc_job->data, data, size);
      dc_job->size = size;

      /* Copy the cache item metadata */
      if (cache_item_metadata) {
         dc_job->cache_item_metadata.type = cache_item_metadata->type;
         if (cache_item_metadata->type == CACHE_ITEM_TYPE_GLSL) {
            dc_job->cache_item_metadata.num_keys =
               cache_item_metadata->num_keys;
            dc_job->cache_item_metadata.keys = (cache_key *)
               malloc(cache_item_metadata->num_keys * sizeof(cache_key));

            if (!dc_job->cache_item_metadata.keys)
               goto fail;

            memcpy(dc_job->cache_item_metadata.keys,
                   cache_item_metadata->keys,
                   sizeof(cache_key) * cache_item_metadata->num_keys);
         }
      } else {
         dc_job->cache_item_metadata.type = CACHE_ITEM_TYPE_UNKNOWN;
         dc_job->cache_item_metadata.keys = NULL;
      }
   }

   return dc_job;

fail:
   free(dc_job);

   return NULL;
}

static void
destroy_put_job(void *job, int thread_index)
{
   if (job) {
      struct disk_cache_put_job *dc_job = (struct disk_cache_put_job *) job;
      free(dc_job->cache_item_metadata.keys);

      free(job);
   }
}

struct cache_entry_file_data {
   uint32_t crc32;
   uint32_t uncompressed_size;
};

static void
cache_put(void *job, int thread_index)
{
   assert(job);

   int fd = -1, fd_final = -1, err, ret;
   unsigned i = 0;
   char *filename = NULL, *filename_tmp = NULL;
   struct disk_cache_put_job *dc_job = (struct disk_cache_put_job *) job;

   filename = get_cache_file(dc_job->cache, dc_job->key);
   if (filename == NULL)
      goto done;

   /* If the cache is too large, evict something else first. */
   while (*dc_job->cache->size + dc_job->size > dc_job->cache->max_size &&
          i < 8) {
      evict_lru_item(dc_job->cache);
      i++;
   }

   /* Write to a temporary file to allow for an atomic rename to the
    * final destination filename, (to prevent any readers from seeing
    * a partially written file).
    */
   if (asprintf(&filename_tmp, "%s.tmp", filename) == -1)
      goto done;

   fd = open(filename_tmp, O_WRONLY | O_CLOEXEC | O_CREAT, 0644);

   /* Make the two-character subdirectory within the cache as needed. */
   if (fd == -1) {
      if (errno != ENOENT)
         goto done;

      make_cache_file_directory(dc_job->cache, dc_job->key);

      fd = open(filename_tmp, O_WRONLY | O_CLOEXEC | O_CREAT, 0644);
      if (fd == -1)
         goto done;
   }

   /* With the temporary file open, we take an exclusive flock on
    * it. If the flock fails, then another process still has the file
    * open with the flock held. So just let that file be responsible
    * for writing the file.
    */
   err = flock(fd, LOCK_EX | LOCK_NB);
   if (err == -1)
      goto done;

   /* Now that we have the lock on the open temporary file, we can
    * check to see if the destination file already exists. If so,
    * another process won the race between when we saw that the file
    * didn't exist and now. In this case, we don't do anything more,
    * (to ensure the size accounting of the cache doesn't get off).
    */
   fd_final = open(filename, O_RDONLY | O_CLOEXEC);
   if (fd_final != -1) {
      unlink(filename_tmp);
      goto done;
   }

   /* OK, we're now on the hook to write out a file that we know is
    * not in the cache, and is also not being written out to the cache
    * by some other process.
    */

   /* Write the driver_keys_blob, this can be used find information about the
    * mesa version that produced the entry or deal with hash collisions,
    * should that ever become a real problem.
    */
   ret = write_all(fd, dc_job->cache->driver_keys_blob,
                   dc_job->cache->driver_keys_blob_size);
   if (ret == -1) {
      unlink(filename_tmp);
      goto done;
   }

   /* Write the cache item metadata. This data can be used to deal with
    * hash collisions, as well as providing useful information to 3rd party
    * tools reading the cache files.
    */
   ret = write_all(fd, &dc_job->cache_item_metadata.type,
                   sizeof(uint32_t));
   if (ret == -1) {
      unlink(filename_tmp);
      goto done;
   }

   if (dc_job->cache_item_metadata.type == CACHE_ITEM_TYPE_GLSL) {
      ret = write_all(fd, &dc_job->cache_item_metadata.num_keys,
                      sizeof(uint32_t));
      if (ret == -1) {
         unlink(filename_tmp);
         goto done;
      }

      ret = write_all(fd, dc_job->cache_item_metadata.keys[0],
                      dc_job->cache_item_metadata.num_keys *
                      sizeof(cache_key));
      if (ret == -1) {
         unlink(filename_tmp);
         goto done;
      }
   }

   /* Create CRC of the data. We will read this when restoring the cache and
    * use it to check for corruption.
    */
   struct cache_entry_file_data cf_data;
   cf_data.crc32 = util_hash_crc32(dc_job->data, dc_job->size);
   cf_data.uncompressed_size = dc_job->size;

   size_t cf_data_size = sizeof(cf_data);
   ret = write_all(fd, &cf_data, cf_data_size);
   if (ret == -1) {
      unlink(filename_tmp);
      goto done;
   }

   /* Now, finally, write out the contents to the temporary file, then
    * rename them atomically to the destination filename, and also
    * perform an atomic increment of the total cache size.
    */
   size_t file_size = deflate_and_write_to_disk(dc_job->data, dc_job->size,
                                                fd, filename_tmp);
   if (file_size == 0) {
      unlink(filename_tmp);
      goto done;
   }
   ret = rename(filename_tmp, filename);
   if (ret == -1) {
      unlink(filename_tmp);
      goto done;
   }

   struct stat sb;
   if (stat(filename, &sb) == -1) {
      /* Something went wrong remove the file */
      unlink(filename);
      goto done;
   }

   p_atomic_add(dc_job->cache->size, sb.st_blocks * 512);

 done:
   if (fd_final != -1)
      close(fd_final);
   /* This close finally releases the flock, (now that the final file
    * has been renamed into place and the size has been added).
    */
   if (fd != -1)
      close(fd);
   free(filename_tmp);
   free(filename);
}

void
disk_cache_put(struct disk_cache *cache, const cache_key key,
               const void *data, size_t size,
               struct cache_item_metadata *cache_item_metadata)
{
   if (cache->blob_put_cb) {
      cache->blob_put_cb(key, CACHE_KEY_SIZE, data, size);
      return;
   }

   if (cache->path_init_failed)
      return;

   struct disk_cache_put_job *dc_job =
      create_put_job(cache, key, data, size, cache_item_metadata);

   if (dc_job) {
      util_queue_fence_init(&dc_job->fence);
      util_queue_add_job(&cache->cache_queue, dc_job, &dc_job->fence,
                         cache_put, destroy_put_job);
   }
}

/**
 * Decompresses cache entry, returns true if successful.
 */
static bool
inflate_cache_data(uint8_t *in_data, size_t in_data_size,
                   uint8_t *out_data, size_t out_data_size)
{
   z_stream strm;

   /* allocate inflate state */
   strm.zalloc = Z_NULL;
   strm.zfree = Z_NULL;
   strm.opaque = Z_NULL;
   strm.next_in = in_data;
   strm.avail_in = in_data_size;
   strm.next_out = out_data;
   strm.avail_out = out_data_size;

   int ret = inflateInit(&strm);
   if (ret != Z_OK)
      return false;

   ret = inflate(&strm, Z_NO_FLUSH);
   assert(ret != Z_STREAM_ERROR);  /* state not clobbered */

   /* Unless there was an error we should have decompressed everything in one
    * go as we know the uncompressed file size.
    */
   if (ret != Z_STREAM_END) {
      (void)inflateEnd(&strm);
      return false;
   }
   assert(strm.avail_out == 0);

   /* clean up and return */
   (void)inflateEnd(&strm);
   return true;
}

void *
disk_cache_get(struct disk_cache *cache, const cache_key key, size_t *size)
{
   int fd = -1, ret;
   struct stat sb;
   char *filename = NULL;
   uint8_t *data = NULL;
   uint8_t *uncompressed_data = NULL;
   uint8_t *file_header = NULL;

   if (size)
      *size = 0;

   if (cache->blob_get_cb) {
      /* This is what Android EGL defines as the maxValueSize in egl_cache_t
       * class implementation.
       */
      const signed long max_blob_size = 64 * 1024;
      void *blob = malloc(max_blob_size);
      if (!blob)
         return NULL;

      signed long bytes =
         cache->blob_get_cb(key, CACHE_KEY_SIZE, blob, max_blob_size);

      if (!bytes) {
         free(blob);
         return NULL;
      }

      if (size)
         *size = bytes;
      return blob;
   }

   filename = get_cache_file(cache, key);
   if (filename == NULL)
      goto fail;

   fd = open(filename, O_RDONLY | O_CLOEXEC);
   if (fd == -1)
      goto fail;

   if (fstat(fd, &sb) == -1)
      goto fail;

   data = malloc(sb.st_size);
   if (data == NULL)
      goto fail;

   size_t ck_size = cache->driver_keys_blob_size;
   file_header = malloc(ck_size);
   if (!file_header)
      goto fail;

   if (sb.st_size < ck_size)
      goto fail;

   ret = read_all(fd, file_header, ck_size);
   if (ret == -1)
      goto fail;

   /* Check for extremely unlikely hash collisions */
   if (memcmp(cache->driver_keys_blob, file_header, ck_size) != 0) {
      assert(!"Mesa cache keys mismatch!");
      goto fail;
   }

   size_t cache_item_md_size = sizeof(uint32_t);
   uint32_t md_type;
   ret = read_all(fd, &md_type, cache_item_md_size);
   if (ret == -1)
      goto fail;

   if (md_type == CACHE_ITEM_TYPE_GLSL) {
      uint32_t num_keys;
      cache_item_md_size += sizeof(uint32_t);
      ret = read_all(fd, &num_keys, sizeof(uint32_t));
      if (ret == -1)
         goto fail;

      /* The cache item metadata is currently just used for distributing
       * precompiled shaders, they are not used by Mesa so just skip them for
       * now.
       * TODO: pass the metadata back to the caller and do some basic
       * validation.
       */
      cache_item_md_size += num_keys * sizeof(cache_key);
      ret = lseek(fd, num_keys * sizeof(cache_key), SEEK_CUR);
      if (ret == -1)
         goto fail;
   }

   /* Load the CRC that was created when the file was written. */
   struct cache_entry_file_data cf_data;
   size_t cf_data_size = sizeof(cf_data);
   ret = read_all(fd, &cf_data, cf_data_size);
   if (ret == -1)
      goto fail;

   /* Load the actual cache data. */
   size_t cache_data_size =
      sb.st_size - cf_data_size - ck_size - cache_item_md_size;
   ret = read_all(fd, data, cache_data_size);
   if (ret == -1)
      goto fail;

   /* Uncompress the cache data */
   uncompressed_data = malloc(cf_data.uncompressed_size);
   if (!inflate_cache_data(data, cache_data_size, uncompressed_data,
                           cf_data.uncompressed_size))
      goto fail;

   /* Check the data for corruption */
   if (cf_data.crc32 != util_hash_crc32(uncompressed_data,
                                        cf_data.uncompressed_size))
      goto fail;

   free(data);
   free(filename);
   free(file_header);
   close(fd);

   if (size)
      *size = cf_data.uncompressed_size;

   return uncompressed_data;

 fail:
   if (data)
      free(data);
   if (uncompressed_data)
      free(uncompressed_data);
   if (filename)
      free(filename);
   if (file_header)
      free(file_header);
   if (fd != -1)
      close(fd);

   return NULL;
}

void
disk_cache_put_key(struct disk_cache *cache, const cache_key key)
{
   const uint32_t *key_chunk = (const uint32_t *) key;
   int i = CPU_TO_LE32(*key_chunk) & CACHE_INDEX_KEY_MASK;
   unsigned char *entry;

   if (cache->blob_put_cb) {
      cache->blob_put_cb(key, CACHE_KEY_SIZE, key_chunk, sizeof(uint32_t));
      return;
   }

   if (cache->path_init_failed)
      return;

   entry = &cache->stored_keys[i * CACHE_KEY_SIZE];

   memcpy(entry, key, CACHE_KEY_SIZE);
}

/* This function lets us test whether a given key was previously
 * stored in the cache with disk_cache_put_key(). The implement is
 * efficient by not using syscalls or hitting the disk. It's not
 * race-free, but the races are benign. If we race with someone else
 * calling disk_cache_put_key, then that's just an extra cache miss and an
 * extra recompile.
 */
bool
disk_cache_has_key(struct disk_cache *cache, const cache_key key)
{
   const uint32_t *key_chunk = (const uint32_t *) key;
   int i = CPU_TO_LE32(*key_chunk) & CACHE_INDEX_KEY_MASK;
   unsigned char *entry;

   if (cache->blob_get_cb) {
      uint32_t blob;
      return cache->blob_get_cb(key, CACHE_KEY_SIZE, &blob, sizeof(uint32_t));
   }

   if (cache->path_init_failed)
      return false;

   entry = &cache->stored_keys[i * CACHE_KEY_SIZE];

   return memcmp(entry, key, CACHE_KEY_SIZE) == 0;
}

<<<<<<< HEAD
=======
void
disk_cache_compute_key(struct disk_cache *cache, const void *data, size_t size,
                       cache_key key)
{
   struct mesa_sha1 ctx;

   _mesa_sha1_init(&ctx);
   _mesa_sha1_update(&ctx, cache->driver_keys_blob,
                     cache->driver_keys_blob_size);
   _mesa_sha1_update(&ctx, data, size);
   _mesa_sha1_final(&ctx, key);
}

void
disk_cache_set_callbacks(struct disk_cache *cache, disk_cache_put_cb put,
                         disk_cache_get_cb get)
{
   cache->blob_put_cb = put;
   cache->blob_get_cb = get;
}

>>>>>>> b85ca86c
#endif /* ENABLE_SHADER_CACHE */<|MERGE_RESOLUTION|>--- conflicted
+++ resolved
@@ -492,16 +492,10 @@
  * finished.
  */
 static char *
-<<<<<<< HEAD
-choose_random_file_matching(const char *dir_path,
-                            bool (*predicate)(struct dirent *,
-                                              const char *dir_path))
-=======
 choose_lru_file_matching(const char *dir_path,
                          bool (*predicate)(const char *dir_path,
                                            const struct stat *,
                                            const char *, const size_t))
->>>>>>> b85ca86c
 {
    DIR *dir;
    struct dirent *entry;
@@ -517,11 +511,6 @@
       entry = readdir(dir);
       if (entry == NULL)
          break;
-<<<<<<< HEAD
-      if (!predicate(entry, dir_path))
-         continue;
-=======
->>>>>>> b85ca86c
 
       struct stat sb;
       if (fstatat(dirfd(dir), entry->d_name, &sb, 0) == 0) {
@@ -531,21 +520,6 @@
             if (!predicate(dir_path, &sb, entry->d_name, len))
                continue;
 
-<<<<<<< HEAD
-   rewinddir(dir);
-   count = 0;
-
-   while (1) {
-      entry = readdir(dir);
-      if (entry == NULL)
-         break;
-      if (!predicate(entry, dir_path))
-         continue;
-      if (count == victim)
-         break;
-
-      count++;
-=======
             char *tmp = realloc(lru_name, len + 1);
             if (tmp) {
                lru_name = tmp;
@@ -554,7 +528,6 @@
             }
          }
       }
->>>>>>> b85ca86c
    }
 
    if (lru_name == NULL) {
@@ -575,23 +548,6 @@
  * ".tmp"
  */
 static bool
-<<<<<<< HEAD
-is_regular_non_tmp_file(struct dirent *entry, const char *path)
-{
-   char *filename;
-   if (asprintf(&filename, "%s/%s", path, entry->d_name) == -1)
-      return false;
-
-   struct stat sb;
-   int res = stat(filename, &sb);
-   free(filename);
-
-   if (res == -1 || !S_ISREG(sb.st_mode))
-      return false;
-
-   size_t len = strlen (entry->d_name);
-   if (len >= 4 && strcmp(&entry->d_name[len-4], ".tmp") == 0)
-=======
 is_regular_non_tmp_file(const char *path, const struct stat *sb,
                         const char *d_name, const size_t len)
 {
@@ -599,7 +555,6 @@
       return false;
 
    if (len >= 4 && strcmp(&d_name[len-4], ".tmp") == 0)
->>>>>>> b85ca86c
       return false;
 
    return true;
@@ -631,19 +586,6 @@
  * special name of ".."). We also return false if the dir is empty.
  */
 static bool
-<<<<<<< HEAD
-is_two_character_sub_directory(struct dirent *entry, const char *path)
-{
-   char *subdir;
-   if (asprintf(&subdir, "%s/%s", path, entry->d_name) == -1)
-      return false;
-
-   struct stat sb;
-   int res = stat(subdir, &sb);
-   free(subdir);
-
-   if (res == -1 || !S_ISDIR(sb.st_mode))
-=======
 is_two_character_sub_directory(const char *path, const struct stat *sb,
                                const char *d_name, const size_t len)
 {
@@ -651,7 +593,6 @@
       return false;
 
    if (len != 2)
->>>>>>> b85ca86c
       return false;
 
    if (strcmp(d_name, "..") == 0)
@@ -1317,8 +1258,6 @@
    return memcmp(entry, key, CACHE_KEY_SIZE) == 0;
 }
 
-<<<<<<< HEAD
-=======
 void
 disk_cache_compute_key(struct disk_cache *cache, const void *data, size_t size,
                        cache_key key)
@@ -1340,5 +1279,4 @@
    cache->blob_get_cb = get;
 }
 
->>>>>>> b85ca86c
 #endif /* ENABLE_SHADER_CACHE */