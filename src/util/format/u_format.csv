--- conflicted
+++ resolved
@@ -533,24 +533,6 @@
 
 PIPE_FORMAT_A8R8G8B8_UINT           , plain, 1, 1, 1, up8 , up8 , up8 , up8 , yzwx, rgb
 PIPE_FORMAT_A8B8G8R8_UINT           , plain, 1, 1, 1, up8 , up8 , up8 , up8 , wzyx, rgb
-<<<<<<< HEAD
-PIPE_FORMAT_A2R10G10B10_UINT        , plain, 1, 1, 1, up2 , up10, up10, up10, yzwx, rgb, up10, up10, up10, up2 , zyxw
-PIPE_FORMAT_A2B10G10R10_UINT        , plain, 1, 1, 1, up2 , up10, up10, up10, wzyx, rgb, up10, up10, up10, up2 , xyzw
-PIPE_FORMAT_B10G10R10A2_UINT        , plain, 1, 1, 1, up10, up10, up10, up2, zyxw, rgb, up2 , up10, up10, up10, yzwx
-PIPE_FORMAT_B10G10R10A2_SINT        , plain, 1, 1, 1, sp10, sp10, sp10, sp2, zyxw, rgb, sp2 , sp10, sp10, sp10, yzwx
-PIPE_FORMAT_R5G6B5_UINT             , plain, 1, 1, 1, up5 , up6 , up5 ,     , xyz1, rgb, up5 , up6 , up5 ,     , zyx1
-PIPE_FORMAT_B5G6R5_UINT             , plain, 1, 1, 1, up5 , up6 , up5 ,     , zyx1, rgb, up5 , up6 , up5 ,     , xyz1
-PIPE_FORMAT_R3G3B2_UINT             , plain, 1, 1, 1, up3 , up3 , up2 ,     , xyz1, rgb, up3 , up3 , up2 ,     , zyx1
-PIPE_FORMAT_B2G3R3_UINT             , plain, 1, 1, 1, up2 , up3 , up3 ,     , zyx1, rgb, up3 , up3 , up2 ,     , xyz1
-PIPE_FORMAT_R4G4B4A4_UINT           , plain, 1, 1, 1, up4 , up4 , up4 , up4 , xyzw, rgb, up4 , up4 , up4 , up4 , wzyx
-PIPE_FORMAT_B4G4R4A4_UINT           , plain, 1, 1, 1, up4 , up4 , up4 , up4 , zyxw, rgb, up4 , up4 , up4 , up4 , yzwx
-PIPE_FORMAT_A4R4G4B4_UINT           , plain, 1, 1, 1, up4 , up4 , up4 , up4 , yzwx, rgb, up4 , up4 , up4 , up4 , zyxw
-PIPE_FORMAT_A4B4G4R4_UINT           , plain, 1, 1, 1, up4 , up4 , up4 , up4 , wzyx, rgb, up4 , up4 , up4 , up4 , xyzw
-PIPE_FORMAT_A1R5G5B5_UINT           , plain, 1, 1, 1, up1 , up5 , up5 , up5 , yzwx, rgb, up5 , up5 , up5 , up1 , zyxw
-PIPE_FORMAT_A1B5G5R5_UINT           , plain, 1, 1, 1, up1 , up5 , up5 , up5 , wzyx, rgb, up5 , up5 , up5 , up1 , xyzw
-PIPE_FORMAT_R5G5B5A1_UINT           , plain, 1, 1, 1, up5 , up5 , up5 , up1 , xyzw, rgb, up5 , up5 , up5 , up1 , wzyx
-PIPE_FORMAT_B5G5R5A1_UINT           , plain, 1, 1, 1, up5 , up5 , up5 , up1 , zyxw, rgb, up1 , up5 , up5 , up5 , yzwx
-=======
 PIPE_FORMAT_A2R10G10B10_UINT        , plain, 1, 1, 1, up2 , up10, up10, up10, yzwx, rgb
 PIPE_FORMAT_A2B10G10R10_UINT        , plain, 1, 1, 1, up2 , up10, up10, up10, wzyx, rgb
 PIPE_FORMAT_B10G10R10A2_UINT        , plain, 1, 1, 1, up10, up10, up10, up2, zyxw, rgb
@@ -567,7 +549,6 @@
 PIPE_FORMAT_A1B5G5R5_UINT           , plain, 1, 1, 1, up1 , up5 , up5 , up5 , wzyx, rgb
 PIPE_FORMAT_R5G5B5A1_UINT           , plain, 1, 1, 1, up5 , up5 , up5 , up1 , xyzw, rgb
 PIPE_FORMAT_B5G5R5A1_UINT           , plain, 1, 1, 1, up5 , up5 , up5 , up1 , zyxw, rgb
->>>>>>> be466399
 
 PIPE_FORMAT_R8G8B8X8_SNORM          , plain, 1, 1, 1, sn8,  sn8,  sn8,  x8,  xyz1, rgb
 PIPE_FORMAT_R8G8B8X8_SRGB           , plain, 1, 1, 1, un8,  un8,  un8,  x8,  xyz1, srgb
