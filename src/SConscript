import filecmp
import os
import subprocess

Import('*')

if env['platform'] == 'windows':
    SConscript('getopt/SConscript')

SConscript('util/SConscript')
SConscript('compiler/SConscript')

if env['hostonly']:
    # We are just compiling the things necessary on the host for cross
    # compilation
    Return()


def write_git_sha1_h_file(filename):
    """Mesa looks for a git_sha1.h file at compile time in order to display
    the current git hash id in the GL_VERSION string.  This function tries
    to retrieve the git hashid and write the header file.  An empty file
    will be created if anything goes wrong."""

    args = [ 'git', 'rev-parse', '--short=10', 'HEAD' ]
    try:
        (commit, foo) = subprocess.Popen(args, stdout=subprocess.PIPE).communicate()
    except:
        print "Warning: exception in write_git_sha1_h_file()"
        # git log command didn't work
        if not os.path.exists(filename):
            dirname = os.path.dirname(filename)
            if dirname and not os.path.exists(dirname):
                os.makedirs(dirname)
            # create an empty file if none already exists
            f = open(filename, "w")
            f.close()
        return

    # note that commit[:-1] removes the trailing newline character
    commit = '#define MESA_GIT_SHA1 "git-%s"\n' % commit[:-1]
    tempfile = "git_sha1.h.tmp"
    f = open(tempfile, "w")
    f.write(commit)
    f.close()
    if not os.path.exists(filename) or not filecmp.cmp(tempfile, filename):
        # The filename does not exist or it's different from the new file,
        # so replace old file with new.
        if os.path.exists(filename):
            os.remove(filename)
        os.rename(tempfile, filename)
    return


# Create the git_sha1.h header file
write_git_sha1_h_file("git_sha1.h")
# and update CPPPATH so the git_sha1.h header can be found
env.Append(CPPPATH = ["#" + env['build_dir']])



if env['platform'] != 'windows':
    SConscript('loader/SConscript')

# When env['gles'] is set, the targets defined in mapi/glapi/SConscript are not
# used.  libgl-xlib and libgl-gdi adapt themselves to use the targets defined
# in mapi/glapi-shared/SConscript.  mesa/SConscript also adapts itself to
# enable OpenGL ES support.
SConscript('mapi/glapi/gen/SConscript')
SConscript('mapi/glapi/SConscript')

# Haiku C++ libGL dispatch (renderers depend on libgl)
if env['platform'] in ['haiku']:
    SConscript('hgl/SConscript')

SConscript('mesa/SConscript')

if not env['embedded']:
    if env['platform'] not in ('cygwin', 'darwin', 'freebsd', 'haiku', 'windows'):
        SConscript('glx/SConscript')
<<<<<<< HEAD
    if env['platform'] not in ['darwin', 'haiku', 'sunos']:
        SConscript('egl/main/SConscript')
=======
    if env['platform'] == 'haiku':
        SConscript('egl/SConscript')
>>>>>>> 367bafc7

    if env['gles']:
        SConscript('mapi/shared-glapi/SConscript')

SConscript('gallium/SConscript')
<|MERGE_RESOLUTION|>--- conflicted
+++ resolved
@@ -78,13 +78,8 @@
 if not env['embedded']:
     if env['platform'] not in ('cygwin', 'darwin', 'freebsd', 'haiku', 'windows'):
         SConscript('glx/SConscript')
-<<<<<<< HEAD
-    if env['platform'] not in ['darwin', 'haiku', 'sunos']:
-        SConscript('egl/main/SConscript')
-=======
     if env['platform'] == 'haiku':
         SConscript('egl/SConscript')
->>>>>>> 367bafc7
 
     if env['gles']:
         SConscript('mapi/shared-glapi/SConscript')
