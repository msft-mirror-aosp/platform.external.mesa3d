--- conflicted
+++ resolved
@@ -1353,28 +1353,6 @@
 
    device_data->vtable.EndCommandBuffer(draw->command_buffer);
 
-<<<<<<< HEAD
-   VkPipelineStageFlags *stages_wait = (VkPipelineStageFlags*) malloc(sizeof(VkPipelineStageFlags) * n_wait_semaphores);
-   for (unsigned i = 0; i < n_wait_semaphores; i++)
-   {
-      // wait in the fragment stage until the swapchain image is ready
-      stages_wait[i] = VK_PIPELINE_STAGE_FRAGMENT_SHADER_BIT;
-   }
-   
-   VkSubmitInfo submit_info = {};
-   submit_info.sType = VK_STRUCTURE_TYPE_SUBMIT_INFO;
-   submit_info.commandBufferCount = 1;
-   submit_info.pCommandBuffers = &draw->command_buffer;
-   submit_info.pWaitDstStageMask = stages_wait;
-   submit_info.waitSemaphoreCount = n_wait_semaphores;
-   submit_info.pWaitSemaphores = wait_semaphores;
-   submit_info.signalSemaphoreCount = 1;
-   submit_info.pSignalSemaphores = &draw->semaphore;
-
-   device_data->vtable.QueueSubmit(device_data->graphic_queue->queue, 1, &submit_info, draw->fence);
-   
-   free(stages_wait);
-=======
    /* When presenting on a different queue than where we're drawing the
     * overlay *AND* when the application does not provide a semaphore to
     * vkQueuePresent, insert our own cross engine synchronization
@@ -1424,7 +1402,6 @@
 
       free(stages_wait);
    }
->>>>>>> 6d8c6860
 
    return draw;
 }
