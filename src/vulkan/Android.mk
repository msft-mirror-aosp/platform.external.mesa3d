# Copyright © 2017 Mauro Rossi <issor.oruam@gmail.com>
# Copyright © 2017 Intel Corporation
#
# Permission is hereby granted, free of charge, to any person obtaining a
# copy of this software and associated documentation files (the "Software"),
# to deal in the Software without restriction, including without limitation
# the rights to use, copy, modify, merge, publish, distribute, sublicense,
# and/or sell copies of the Software, and to permit persons to whom the
# Software is furnished to do so, subject to the following conditions:
#
# The above copyright notice and this permission notice (including the next
# paragraph) shall be included in all copies or substantial portions of the
# Software.
#
# THE SOFTWARE IS PROVIDED "AS IS", WITHOUT WARRANTY OF ANY KIND, EXPRESS OR
# IMPLIED, INCLUDING BUT NOT LIMITED TO THE WARRANTIES OF MERCHANTABILITY,
# FITNESS FOR A PARTICULAR PURPOSE AND NONINFRINGEMENT.  IN NO EVENT SHALL
# THE AUTHORS OR COPYRIGHT HOLDERS BE LIABLE FOR ANY CLAIM, DAMAGES OR OTHER
# LIABILITY, WHETHER IN AN ACTION OF CONTRACT, TORT OR OTHERWISE, ARISING
# FROM, OUT OF OR IN CONNECTION WITH THE SOFTWARE OR THE USE OR OTHER DEALINGS
# IN THE SOFTWARE.

LOCAL_PATH := $(call my-dir)

# Import variables
include $(LOCAL_PATH)/Makefile.sources

#
# libmesa_vulkan_util
#

include $(CLEAR_VARS)
LOCAL_MODULE := libmesa_vulkan_util
LOCAL_MODULE_CLASS := STATIC_LIBRARIES

intermediates := $(call local-generated-sources-dir)
prebuilt_intermediates := $(MESA_TOP)/prebuilt-intermediates

LOCAL_C_INCLUDES := \
	$(MESA_TOP)/include/vulkan \
	$(MESA_TOP)/src/vulkan/util

LOCAL_GENERATED_SOURCES := $(addprefix $(intermediates)/, \
	$(VULKAN_UTIL_GENERATED_FILES))

LOCAL_SRC_FILES := $(VULKAN_UTIL_FILES) $(VULKAN_WSI_FILES)

<<<<<<< HEAD
LOCAL_EXPORT_C_INCLUDE_DIRS := \
        $(intermediates)

$(intermediates)/util/vk_enum_to_str.c: $(prebuilt_intermediates)/util/vk_enum_to_str.c
	@mkdir -p $(dir $@)
	@cp -f $< $@
=======
vulkan_api_xml = $(MESA_TOP)/src/vulkan/registry/vk.xml

$(LOCAL_GENERATED_SOURCES): $(MESA_TOP)/src/vulkan/util/gen_enum_to_str.py \
		$(vulkan_api_xml)
	@echo "target Generated: $(PRIVATE_MODULE) <= $(notdir $(@))"
	@mkdir -p $(dir $@)
	$(hide) $(MESA_PYTHON2) $(MESA_TOP)/src/vulkan/util/gen_enum_to_str.py \
	    --xml $(vulkan_api_xml) \
	    --outdir $(dir $@)
>>>>>>> f163900f

$(intermediates)/util/vk_enum_to_str.h: $(prebuilt_intermediates)/util/vk_enum_to_str.h
	@mkdir -p $(dir $@)
	@cp -f $< $@

ifeq ($(filter $(MESA_ANDROID_MAJOR_VERSION), 4 5 6 7),)
LOCAL_HEADER_LIBRARIES += libcutils_headers libnativebase_headers libsystem_headers
LOCAL_STATIC_LIBRARIES += libarect
LOCAL_SHARED_LIBRARIES += libnativewindow
endif

ifeq ($(filter $(MESA_ANDROID_MAJOR_VERSION), 4 5 6 7),)
LOCAL_SHARED_LIBRARIES += libnativewindow
endif

include $(MESA_COMMON_MK)
include $(BUILD_STATIC_LIBRARY)<|MERGE_RESOLUTION|>--- conflicted
+++ resolved
@@ -34,7 +34,6 @@
 LOCAL_MODULE_CLASS := STATIC_LIBRARIES
 
 intermediates := $(call local-generated-sources-dir)
-prebuilt_intermediates := $(MESA_TOP)/prebuilt-intermediates
 
 LOCAL_C_INCLUDES := \
 	$(MESA_TOP)/include/vulkan \
@@ -45,14 +44,6 @@
 
 LOCAL_SRC_FILES := $(VULKAN_UTIL_FILES) $(VULKAN_WSI_FILES)
 
-<<<<<<< HEAD
-LOCAL_EXPORT_C_INCLUDE_DIRS := \
-        $(intermediates)
-
-$(intermediates)/util/vk_enum_to_str.c: $(prebuilt_intermediates)/util/vk_enum_to_str.c
-	@mkdir -p $(dir $@)
-	@cp -f $< $@
-=======
 vulkan_api_xml = $(MESA_TOP)/src/vulkan/registry/vk.xml
 
 $(LOCAL_GENERATED_SOURCES): $(MESA_TOP)/src/vulkan/util/gen_enum_to_str.py \
@@ -62,11 +53,9 @@
 	$(hide) $(MESA_PYTHON2) $(MESA_TOP)/src/vulkan/util/gen_enum_to_str.py \
 	    --xml $(vulkan_api_xml) \
 	    --outdir $(dir $@)
->>>>>>> f163900f
 
-$(intermediates)/util/vk_enum_to_str.h: $(prebuilt_intermediates)/util/vk_enum_to_str.h
-	@mkdir -p $(dir $@)
-	@cp -f $< $@
+LOCAL_EXPORT_C_INCLUDE_DIRS := \
+        $(intermediates)
 
 ifeq ($(filter $(MESA_ANDROID_MAJOR_VERSION), 4 5 6 7),)
 LOCAL_HEADER_LIBRARIES += libcutils_headers libnativebase_headers libsystem_headers
@@ -74,9 +63,5 @@
 LOCAL_SHARED_LIBRARIES += libnativewindow
 endif
 
-ifeq ($(filter $(MESA_ANDROID_MAJOR_VERSION), 4 5 6 7),)
-LOCAL_SHARED_LIBRARIES += libnativewindow
-endif
-
 include $(MESA_COMMON_MK)
 include $(BUILD_STATIC_LIBRARY)