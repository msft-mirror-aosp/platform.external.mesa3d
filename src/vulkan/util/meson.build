# Copyright © 2017 Intel Corporation

# Permission is hereby granted, free of charge, to any person obtaining a copy
# of this software and associated documentation files (the "Software"), to deal
# in the Software without restriction, including without limitation the rights
# to use, copy, modify, merge, publish, distribute, sublicense, and/or sell
# copies of the Software, and to permit persons to whom the Software is
# furnished to do so, subject to the following conditions:

# The above copyright notice and this permission notice shall be included in
# all copies or substantial portions of the Software.

# THE SOFTWARE IS PROVIDED "AS IS", WITHOUT WARRANTY OF ANY KIND, EXPRESS OR
# IMPLIED, INCLUDING BUT NOT LIMITED TO THE WARRANTIES OF MERCHANTABILITY,
# FITNESS FOR A PARTICULAR PURPOSE AND NONINFRINGEMENT. IN NO EVENT SHALL THE
# AUTHORS OR COPYRIGHT HOLDERS BE LIABLE FOR ANY CLAIM, DAMAGES OR OTHER
# LIABILITY, WHETHER IN AN ACTION OF CONTRACT, TORT OR OTHERWISE, ARISING FROM,
# OUT OF OR IN CONNECTION WITH THE SOFTWARE OR THE USE OR OTHER DEALINGS IN THE
# SOFTWARE.

files_vulkan_util = files(
  'vk_alloc.h',
  'vk_debug_report.c',
  'vk_debug_report.h',
  'vk_format.c',
  'vk_util.c',
  'vk_util.h',
)

vk_enum_to_str = custom_target(
  'vk_enum_to_str',
  input : ['gen_enum_to_str.py', vk_api_xml],
  output : ['vk_enum_to_str.c', 'vk_enum_to_str.h'],
  command : [
    prog_python, '@INPUT0@', '--xml', '@INPUT1@',
    '--outdir', meson.current_build_dir()
  ],
)

libvulkan_util = static_library(
  'vulkan_util',
  [files_vulkan_util, vk_enum_to_str],
  include_directories : inc_common,
  dependencies : vulkan_wsi_deps,
  c_args : [c_vis_args, vulkan_wsi_args],
  build_by_default : false,
)

idep_vulkan_util_headers = declare_dependency(
  sources : vk_enum_to_str[1],
  include_directories : include_directories('.')
)

idep_vulkan_util = declare_dependency(
<<<<<<< HEAD
  sources : vk_enum_to_str[1],
  link_with : libvulkan_util,
  include_directories : include_directories('.'),
=======
  link_with : libvulkan_util,
>>>>>>> 4392cf2d
  dependencies : idep_vulkan_util_headers
)<|MERGE_RESOLUTION|>--- conflicted
+++ resolved
@@ -52,12 +52,6 @@
 )
 
 idep_vulkan_util = declare_dependency(
-<<<<<<< HEAD
-  sources : vk_enum_to_str[1],
   link_with : libvulkan_util,
-  include_directories : include_directories('.'),
-=======
-  link_with : libvulkan_util,
->>>>>>> 4392cf2d
   dependencies : idep_vulkan_util_headers
 )