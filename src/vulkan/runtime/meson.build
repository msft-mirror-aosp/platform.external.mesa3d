--- conflicted
+++ resolved
@@ -25,22 +25,10 @@
   'vk_device_memory.c',
   'vk_fence.c',
   'vk_framebuffer.c',
-<<<<<<< HEAD
-  'vk_framebuffer.h',
-=======
   'vk_graphics_state.c',
->>>>>>> e63b0571
   'vk_image.c',
   'vk_log.c',
-<<<<<<< HEAD
-  'vk_log.h',
-  'vk_meta_object_list.c',
-  'vk_meta_object_list.h',
   'vk_object.c',
-  'vk_object.h',
-=======
-  'vk_object.c',
->>>>>>> e63b0571
   'vk_physical_device.c',
   'vk_pipeline_layout.c',
   'vk_query_pool.c',
@@ -48,20 +36,12 @@
   'vk_render_pass.c',
   'vk_sampler.c',
   'vk_semaphore.c',
-<<<<<<< HEAD
-  'vk_semaphore.h',
-=======
->>>>>>> e63b0571
   'vk_standard_sample_locations.c',
   'vk_sync.c',
   'vk_sync_binary.c',
   'vk_sync_dummy.c',
   'vk_sync_timeline.c',
   'vk_synchronization.c',
-<<<<<<< HEAD
-  'vk_synchronization.h',
-=======
->>>>>>> e63b0571
   'vk_video.c',
   'vk_ycbcr_conversion.c',
 )
@@ -69,64 +49,18 @@
 vulkan_lite_runtime_deps = [
   vulkan_wsi_deps,
   idep_mesautil,
+  idep_nir_headers,
   idep_vulkan_util,
 ]
 
-<<<<<<< HEAD
-vulkan_compiler_files = files(
-  'vk_graphics_state.c',
-  'vk_graphics_state.h',
-  'vk_meta.c',
-  'vk_meta.h',
-  'vk_meta_blit_resolve.c',
-  'vk_meta_draw_rects.c',
-  'vk_meta_clear.c',
-  'vk_nir.c',
-  'vk_nir.h',
-  'vk_nir_convert_ycbcr.c',
-  'vk_nir_convert_ycbcr.h',
-  'vk_pipeline.c',
-  'vk_pipeline.h',
-  'vk_pipeline_cache.c',
-  'vk_pipeline_cache.h',
-  'vk_shader.c',
-  'vk_shader.h',
-  'vk_shader_module.c',
-  'vk_shader_module.h',
-  'vk_texcompress_etc2.c',
-  'vk_texcompress_etc2.h',
-)
-
-if with_vk_compiler
-  vulkan_runtime_deps += [idep_vtn, idep_nir]
-  vulkan_runtime_files += vulkan_compiler_files
-endif
-
-=======
->>>>>>> e63b0571
 if dep_libdrm.found()
   vulkan_lite_runtime_files += files('vk_drm_syncobj.c')
   vulkan_lite_runtime_deps += dep_libdrm
 endif
 
 if with_platform_android
-<<<<<<< HEAD
-  vulkan_runtime_files += files('vk_android.c', 'vk_android.h')
-  vulkan_runtime_deps += dep_android
-endif
-
-if prog_glslang.found() and with_vk_compiler
-  vulkan_runtime_files += files('vk_texcompress_astc.c', 'vk_texcompress_astc.h')
-  vulkan_runtime_files += custom_target(
-    'astc_spv.h',
-    input : astc_decoder_glsl_file,
-    output : 'astc_spv.h',
-    command : [prog_glslang, '-V', '-S', 'comp', '-x', '-o', '@OUTPUT@', '@INPUT@'] + glslang_quiet,
-    )
-=======
   vulkan_lite_runtime_files += files('vk_android.c')
   vulkan_lite_runtime_deps += [dep_android, idep_u_gralloc]
->>>>>>> e63b0571
 endif
 
 vk_common_entrypoints = custom_target(
@@ -313,10 +247,6 @@
   idep_vulkan_lite_runtime = declare_dependency(
     # Instruct users of this library to link with --whole-archive.  Otherwise,
     # our weak function overloads may not resolve properly.
-<<<<<<< HEAD
-    link_whole : libvulkan_runtime,
-    dependencies : [idep_vulkan_runtime_headers, idep_vulkan_common_entrypoints_h]
-=======
     link_whole : [libvulkan_lite_runtime, libvulkan_lite_instance],
     dependencies : idep_vulkan_lite_runtime_headers
   )
@@ -353,7 +283,6 @@
       glslang_quiet, glslang_depfile,
     ],
     depfile : 'astc_spv.h.d',
->>>>>>> e63b0571
   )
 endif
 
