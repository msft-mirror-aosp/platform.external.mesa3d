--- conflicted
+++ resolved
@@ -66,10 +66,7 @@
 	egl_window->surface = surface;
 	egl_window->private = NULL;
 	egl_window->resize_callback = NULL;
-<<<<<<< HEAD
-=======
 	egl_window->destroy_window_callback = NULL;
->>>>>>> 367bafc7
 	wl_egl_window_resize(egl_window, width, height, 0, 0);
 	egl_window->attached_width  = 0;
 	egl_window->attached_height = 0;
