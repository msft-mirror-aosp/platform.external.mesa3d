/*
 * Copyright © 2011 Intel Corporation
 *
 * Permission is hereby granted, free of charge, to any person obtaining a
 * copy of this software and associated documentation files (the "Software"),
 * to deal in the Software without restriction, including without limitation
 * the rights to use, copy, modify, merge, publish, distribute, sublicense,
 * and/or sell copies of the Software, and to permit persons to whom the
 * Software is furnished to do so, subject to the following conditions:
 *
 * The above copyright notice and this permission notice (including the next
 * paragraph) shall be included in all copies or substantial portions of the
 * Software.
 *
 * THE SOFTWARE IS PROVIDED "AS IS", WITHOUT WARRANTY OF ANY KIND,
 * EXPRESS OR IMPLIED, INCLUDING BUT NOT LIMITED TO THE WARRANTIES OF
 * MERCHANTABILITY, FITNESS FOR A PARTICULAR PURPOSE AND
 * NONINFRINGEMENT.  IN NO EVENT SHALL THE AUTHORS OR COPYRIGHT
 * HOLDERS BE LIABLE FOR ANY CLAIM, DAMAGES OR OTHER LIABILITY,
 * WHETHER IN AN ACTION OF CONTRACT, TORT OR OTHERWISE, ARISING FROM,
 * OUT OF OR IN CONNECTION WITH THE SOFTWARE OR THE USE OR OTHER
 * DEALINGS IN THE SOFTWARE.
 *
 * Authors:
 *    Kristian Høgsberg <krh@bitplanet.net>
 */

#ifndef EGL_DRI2_INCLUDED
#define EGL_DRI2_INCLUDED

#include <stdbool.h>
#include <stdint.h>

#ifdef HAVE_X11_PLATFORM
#include <xcb/xcb.h>
#include <xcb/dri2.h>
#include <xcb/xfixes.h>
#include <X11/Xlib-xcb.h>

#ifdef HAVE_DRI3
#include "loader_dri3_helper.h"
#endif
#endif

#ifdef HAVE_WAYLAND_PLATFORM
/* forward declarations to avoid pulling wayland headers everywhere */
struct wl_egl_window;
struct wl_event_queue;
struct wl_callback;
struct wl_display;
struct wl_drm;
struct wl_registry;
struct wl_shm;
struct wl_surface;
struct zwp_linux_dmabuf_v1;
#endif

#include <GL/gl.h>
#include <GL/internal/dri_interface.h>

#ifdef HAVE_DRM_PLATFORM
#include <gbm_driint.h>
#endif

#ifdef HAVE_ANDROID_PLATFORM
#define LOG_TAG "EGL-DRI2"

#include <system/window.h>
#include <hardware/gralloc.h>
#endif /* HAVE_ANDROID_PLATFORM */

#include "eglconfig.h"
#include "eglcontext.h"
#include "egldevice.h"
#include "egldisplay.h"
#include "egldriver.h"
#include "eglcurrent.h"
#include "egllog.h"
#include "eglsurface.h"
#include "eglimage.h"
#include "eglsync.h"

#include "util/u_vector.h"
#include "util/bitset.h"

#define EGL_DRI2_MAX_FORMATS 10

struct wl_buffer;

struct dri2_egl_display_vtbl {
   int (*authenticate)(_EGLDisplay *disp, uint32_t id);

   _EGLSurface* (*create_window_surface)(_EGLDriver *drv, _EGLDisplay *disp,
                                         _EGLConfig *config,
                                         void *native_window,
                                         const EGLint *attrib_list);

   _EGLSurface* (*create_pixmap_surface)(_EGLDriver *drv, _EGLDisplay *disp,
                                         _EGLConfig *config,
                                         void *native_pixmap,
                                         const EGLint *attrib_list);

   _EGLSurface* (*create_pbuffer_surface)(_EGLDriver *drv, _EGLDisplay *disp,
                                          _EGLConfig *config,
                                          const EGLint *attrib_list);

   EGLBoolean (*destroy_surface)(_EGLDriver *drv, _EGLDisplay *disp,
                                 _EGLSurface *surface);

   EGLBoolean (*swap_interval)(_EGLDriver *drv, _EGLDisplay *disp,
                               _EGLSurface *surf, EGLint interval);

   _EGLImage* (*create_image)(_EGLDriver *drv, _EGLDisplay *disp,
                              _EGLContext *ctx, EGLenum target,
                              EGLClientBuffer buffer,
                              const EGLint *attr_list);

   EGLBoolean (*swap_buffers)(_EGLDriver *drv, _EGLDisplay *disp,
                              _EGLSurface *surf);

   EGLBoolean (*swap_buffers_with_damage)(_EGLDriver *drv, _EGLDisplay *disp,
                                          _EGLSurface *surface,
                                          const EGLint *rects, EGLint n_rects);

   EGLBoolean (*swap_buffers_region)(_EGLDriver *drv, _EGLDisplay *disp,
                                     _EGLSurface *surf, EGLint numRects,
                                     const EGLint *rects);

   EGLBoolean (*post_sub_buffer)(_EGLDriver *drv, _EGLDisplay *disp,
                                 _EGLSurface *surf,
                                 EGLint x, EGLint y,
                                 EGLint width, EGLint height);

   EGLBoolean (*copy_buffers)(_EGLDriver *drv, _EGLDisplay *disp,
                              _EGLSurface *surf, void *native_pixmap_target);

   EGLint (*query_buffer_age)(_EGLDriver *drv, _EGLDisplay *disp,
                              _EGLSurface *surf);

   EGLBoolean (*query_surface)(_EGLDriver *drv, _EGLDisplay *disp,
                               _EGLSurface *surf, EGLint attribute,
                               EGLint *value);

   struct wl_buffer* (*create_wayland_buffer_from_image)(
                        _EGLDriver *drv, _EGLDisplay *disp, _EGLImage *img);

   EGLBoolean (*get_sync_values)(_EGLDisplay *display, _EGLSurface *surface,
                                 EGLuint64KHR *ust, EGLuint64KHR *msc,
                                 EGLuint64KHR *sbc);

   __DRIdrawable *(*get_dri_drawable)(_EGLSurface *surf);

   void (*close_screen_notify)(_EGLDisplay *disp);

   /* Used in EGL_KHR_mutable_render_buffer to update the native window's
    * shared buffer mode.
    */
   bool (*set_shared_buffer_mode)(_EGLDisplay *disp, _EGLSurface *surf,
                                  bool mode);
};

struct dri2_egl_display
{
   const struct dri2_egl_display_vtbl *vtbl;

   int                       dri2_major;
   int                       dri2_minor;
   __DRIscreen              *dri_screen;
   bool                      own_dri_screen;
   const __DRIconfig       **driver_configs;
   void                     *driver;
   const __DRIcoreExtension       *core;
   const __DRIimageDriverExtension *image_driver;
   const __DRIdri2Extension       *dri2;
   const __DRIswrastExtension     *swrast;
   const __DRI2flushExtension     *flush;
   const __DRI2flushControlExtension *flush_control;
   const __DRItexBufferExtension  *tex_buffer;
   const __DRIimageExtension      *image;
   const __DRIrobustnessExtension *robustness;
   const __DRInoErrorExtension    *no_error;
   const __DRI2configQueryExtension *config;
   const __DRI2fenceExtension *fence;
   const __DRI2bufferDamageExtension *buffer_damage;
   const __DRI2blobExtension *blob;
   const __DRI2rendererQueryExtension *rendererQuery;
   const __DRI2interopExtension *interop;
   const __DRIconfigOptionsExtension *configOptions;
   const __DRImutableRenderBufferDriverExtension *mutable_render_buffer;
   int                       fd;

   /* dri2_initialize/dri2_terminate increment/decrement this count, so does
    * dri2_make_current (tracks if there are active contexts/surfaces). */
   int                       ref_count;

   bool                      own_device;
   bool                      invalidate_available;
   int                       min_swap_interval;
   int                       max_swap_interval;
   int                       default_swap_interval;
#ifdef HAVE_DRM_PLATFORM
   struct gbm_dri_device    *gbm_dri;
#endif

   char                     *driver_name;

   const __DRIextension    **loader_extensions;
   const __DRIextension    **driver_extensions;

#ifdef HAVE_X11_PLATFORM
   xcb_connection_t         *conn;
   xcb_screen_t             *screen;
   bool                     swap_available;
#ifdef HAVE_DRI3
   bool                     multibuffers_available;
   int                      dri3_major_version;
   int                      dri3_minor_version;
   int                      present_major_version;
   int                      present_minor_version;
   struct loader_dri3_extensions loader_dri3_ext;
#endif
#endif

#ifdef HAVE_WAYLAND_PLATFORM
   struct wl_display        *wl_dpy;
   struct wl_display        *wl_dpy_wrapper;
   struct wl_registry       *wl_registry;
   struct wl_drm            *wl_server_drm;
   struct wl_drm            *wl_drm;
   struct wl_shm            *wl_shm;
   struct wl_event_queue    *wl_queue;
   struct zwp_linux_dmabuf_v1 *wl_dmabuf;
   struct u_vector          *wl_modifiers;
   bool                      authenticated;
   BITSET_DECLARE(formats, EGL_DRI2_MAX_FORMATS);
   uint32_t                  capabilities;
   char                     *device_name;
#endif

#ifdef HAVE_ANDROID_PLATFORM
   const gralloc_module_t *gralloc;
#endif

   bool                      is_render_node;
   bool                      is_different_gpu;
};

struct dri2_egl_context
{
   _EGLContext   base;
   __DRIcontext *dri_context;
};

#ifdef HAVE_WAYLAND_PLATFORM
enum wayland_buffer_type {
   WL_BUFFER_FRONT,
   WL_BUFFER_BACK,
   WL_BUFFER_THIRD,
   WL_BUFFER_COUNT
};
#endif

struct dri2_egl_surface
{
   _EGLSurface          base;
   __DRIdrawable       *dri_drawable;
   __DRIbuffer          buffers[5];
   bool                 have_fake_front;

#ifdef HAVE_X11_PLATFORM
   xcb_drawable_t       drawable;
   xcb_xfixes_region_t  region;
   int                  depth;
   int                  bytes_per_pixel;
   xcb_gcontext_t       gc;
   xcb_gcontext_t       swapgc;
#endif

#ifdef HAVE_WAYLAND_PLATFORM
   struct wl_egl_window  *wl_win;
   int                    dx;
   int                    dy;
   struct wl_event_queue *wl_queue;
   struct wl_surface     *wl_surface_wrapper;
   struct wl_display     *wl_dpy_wrapper;
   struct wl_drm         *wl_drm_wrapper;
   struct wl_callback    *throttle_callback;
   int                    format;
#endif

#ifdef HAVE_DRM_PLATFORM
   struct gbm_dri_surface *gbm_surf;
#endif

   /* EGL-owned buffers */
   __DRIbuffer           *local_buffers[__DRI_BUFFER_COUNT];

#if defined(HAVE_WAYLAND_PLATFORM) || defined(HAVE_DRM_PLATFORM)
   struct {
#ifdef HAVE_WAYLAND_PLATFORM
      struct wl_buffer   *wl_buffer;
      bool                wl_release;
      __DRIimage         *dri_image;
      /* for is_different_gpu case. NULL else */
      __DRIimage         *linear_copy;
      /* for swrast */
      void *data;
      int data_size;
#endif
#ifdef HAVE_DRM_PLATFORM
      struct gbm_bo       *bo;
#endif
      bool                locked;
      int                 age;
   } color_buffers[4], *back, *current;
#endif

#ifdef HAVE_ANDROID_PLATFORM
   struct ANativeWindow *window;
   struct ANativeWindowBuffer *buffer;
   __DRIimage *dri_image_back;
   __DRIimage *dri_image_front;

   /* Used to record all the buffers created by ANativeWindow and their ages.
    * Allocate number of color_buffers based on query to android bufferqueue
    * and save color_buffers_count.
    */
   int color_buffers_count;
   struct {
      struct ANativeWindowBuffer *buffer;
      int age;
   } *color_buffers, *back;
#endif

   /* surfaceless and device */
   __DRIimage           *front;
   unsigned int         visual;

   int out_fence_fd;
   EGLBoolean enable_out_fence;

   /* swrast device */
   char *swrast_device_buffer;
};

struct dri2_egl_config
{
   _EGLConfig         base;
   const __DRIconfig *dri_config[2][2];
};

struct dri2_egl_image
{
   _EGLImage   base;
   __DRIimage *dri_image;
};

struct dri2_egl_sync {
   _EGLSync base;
   mtx_t mutex;
   cnd_t cond;
   int refcount;
   void *fence;
};

/* From xmlpool/options.h, user exposed so should be stable */
#define DRI_CONF_VBLANK_NEVER 0
#define DRI_CONF_VBLANK_DEF_INTERVAL_0 1
#define DRI_CONF_VBLANK_DEF_INTERVAL_1 2
#define DRI_CONF_VBLANK_ALWAYS_SYNC 3

/* standard typecasts */
_EGL_DRIVER_STANDARD_TYPECASTS(dri2_egl)
_EGL_DRIVER_TYPECAST(dri2_egl_image, _EGLImage, obj)
_EGL_DRIVER_TYPECAST(dri2_egl_sync, _EGLSync, obj)

extern const __DRIimageLookupExtension image_lookup_extension;
extern const __DRIuseInvalidateExtension use_invalidate;
extern const __DRIbackgroundCallableExtension background_callable_extension;
extern const __DRIswrastLoaderExtension swrast_pbuffer_loader_extension;

EGLBoolean
dri2_load_driver(_EGLDisplay *disp);

/* Helper for platforms not using dri2_create_screen */
void
dri2_setup_screen(_EGLDisplay *disp);

void
dri2_setup_swap_interval(_EGLDisplay *disp, int max_swap_interval);

EGLBoolean
dri2_load_driver_swrast(_EGLDisplay *disp);

EGLBoolean
dri2_load_driver_dri3(_EGLDisplay *disp);

EGLBoolean
dri2_create_screen(_EGLDisplay *disp);

EGLBoolean
dri2_setup_extensions(_EGLDisplay *disp);

__DRIdrawable *
dri2_surface_get_dri_drawable(_EGLSurface *surf);

__DRIimage *
dri2_lookup_egl_image(__DRIscreen *screen, void *image, void *data);

void
dri2_get_shifts_and_sizes(const __DRIcoreExtension *core,
		          const __DRIconfig *config, int *shifts,
			  unsigned int *sizes);

void
dri2_get_render_type_float(const __DRIcoreExtension *core,
                           const __DRIconfig *config,
                           bool *is_float);

unsigned int
dri2_image_format_for_pbuffer_config(struct dri2_egl_display *dri2_dpy,
                                     const __DRIconfig *config);

struct dri2_egl_config *
dri2_add_config(_EGLDisplay *disp, const __DRIconfig *dri_config, int id,
                EGLint surface_type, const EGLint *attr_list,
                const int *rgba_shifts, const unsigned int *rgba_sizes);

_EGLImage *
dri2_create_image_khr(_EGLDriver *drv, _EGLDisplay *disp,
                      _EGLContext *ctx, EGLenum target,
                      EGLClientBuffer buffer, const EGLint *attr_list);

_EGLImage *
dri2_create_image_dma_buf(_EGLDisplay *disp, _EGLContext *ctx,
                          EGLClientBuffer buffer, const EGLint *attr_list);

#ifdef HAVE_X11_PLATFORM
EGLBoolean
dri2_initialize_x11(_EGLDriver *drv, _EGLDisplay *disp);
void
dri2_teardown_x11(struct dri2_egl_display *dri2_dpy);
unsigned int
dri2_x11_get_red_mask_for_depth(struct dri2_egl_display *dri2_dpy, int depth);
#else
static inline EGLBoolean
dri2_initialize_x11(_EGLDriver *drv, _EGLDisplay *disp)
{
   return _eglError(EGL_NOT_INITIALIZED, "X11 platform not built");
}
static inline void
dri2_teardown_x11(struct dri2_egl_display *dri2_dpy) {}
static inline unsigned int
dri2_x11_get_red_mask_for_depth(struct dri2_egl_display *dri2_dpy, int depth)
{
   return 0;
}
#endif

#ifdef HAVE_DRM_PLATFORM
EGLBoolean
dri2_initialize_drm(_EGLDriver *drv, _EGLDisplay *disp);
void
dri2_teardown_drm(struct dri2_egl_display *dri2_dpy);
#else
static inline EGLBoolean
dri2_initialize_drm(_EGLDriver *drv, _EGLDisplay *disp)
{
   return _eglError(EGL_NOT_INITIALIZED, "GBM/DRM platform not built");
}
static inline void
dri2_teardown_drm(struct dri2_egl_display *dri2_dpy) {}
#endif

#ifdef HAVE_WAYLAND_PLATFORM
EGLBoolean
dri2_initialize_wayland(_EGLDriver *drv, _EGLDisplay *disp);
void
dri2_teardown_wayland(struct dri2_egl_display *dri2_dpy);
bool
dri2_wl_is_format_supported(void* user_data, uint32_t format);
#else
static inline EGLBoolean
dri2_initialize_wayland(_EGLDriver *drv, _EGLDisplay *disp)
{
   return _eglError(EGL_NOT_INITIALIZED, "Wayland platform not built");
}
static inline void
dri2_teardown_wayland(struct dri2_egl_display *dri2_dpy) {}
#endif

#ifdef HAVE_ANDROID_PLATFORM
EGLBoolean
dri2_initialize_android(_EGLDriver *drv, _EGLDisplay *disp);
#else
static inline EGLBoolean
dri2_initialize_android(_EGLDriver *drv, _EGLDisplay *disp)
{
   return _eglError(EGL_NOT_INITIALIZED, "Android platform not built");
}
#endif

#ifdef HAVE_SURFACELESS_PLATFORM
EGLBoolean
dri2_initialize_surfaceless(_EGLDriver *drv, _EGLDisplay *disp);
#else
static inline EGLBoolean
dri2_initialize_surfaceless(_EGLDriver *drv, _EGLDisplay *disp)
{
   return _eglError(EGL_NOT_INITIALIZED, "Surfaceless platform not built");
}
#endif

EGLBoolean
dri2_initialize_device(_EGLDriver *drv, _EGLDisplay *disp);
static inline void
dri2_teardown_device(struct dri2_egl_display *dri2_dpy) { /* noop */ }

void
dri2_flush_drawable_for_swapbuffers(_EGLDisplay *disp, _EGLSurface *draw);

const __DRIconfig *
dri2_get_dri_config(struct dri2_egl_config *conf, EGLint surface_type,
                    EGLenum colorspace);

static inline void
dri2_set_WL_bind_wayland_display(_EGLDriver *drv, _EGLDisplay *disp)
{
#ifdef HAVE_WAYLAND_PLATFORM
   struct dri2_egl_display *dri2_dpy = dri2_egl_display(disp);

   (void) drv;

   if (dri2_dpy->device_name && dri2_dpy->image) {
       if (dri2_dpy->image->base.version >= 10 &&
           dri2_dpy->image->getCapabilities != NULL) {
           int capabilities;

           capabilities =
               dri2_dpy->image->getCapabilities(dri2_dpy->dri_screen);
           disp->Extensions.WL_bind_wayland_display =
               (capabilities & __DRI_IMAGE_CAP_GLOBAL_NAMES) != 0;
       } else {
           disp->Extensions.WL_bind_wayland_display = EGL_TRUE;
       }
   }
#endif
}

void
dri2_display_destroy(_EGLDisplay *disp);

__DRIbuffer *
dri2_egl_surface_alloc_local_buffer(struct dri2_egl_surface *dri2_surf,
                                    unsigned int att, unsigned int format);

void
dri2_egl_surface_free_local_buffers(struct dri2_egl_surface *dri2_surf);

EGLBoolean
dri2_init_surface(_EGLSurface *surf, _EGLDisplay *disp, EGLint type,
        _EGLConfig *conf, const EGLint *attrib_list,
        EGLBoolean enable_out_fence, void *native_surface);

void
dri2_fini_surface(_EGLSurface *surf);

EGLBoolean
dri2_create_drawable(struct dri2_egl_display *dri2_dpy,
                     const __DRIconfig *config,
<<<<<<< HEAD
                     struct dri2_egl_surface *dri2_surf);
=======
                     struct dri2_egl_surface *dri2_surf,
                     void *loaderPrivate);
>>>>>>> 4392cf2d

static inline uint64_t
combine_u32_into_u64(uint32_t hi, uint32_t lo)
{
   return (((uint64_t) hi) << 32) | (((uint64_t) lo) & 0xffffffff);
}

#endif /* EGL_DRI2_INCLUDED */<|MERGE_RESOLUTION|>--- conflicted
+++ resolved
@@ -568,12 +568,8 @@
 EGLBoolean
 dri2_create_drawable(struct dri2_egl_display *dri2_dpy,
                      const __DRIconfig *config,
-<<<<<<< HEAD
-                     struct dri2_egl_surface *dri2_surf);
-=======
                      struct dri2_egl_surface *dri2_surf,
                      void *loaderPrivate);
->>>>>>> 4392cf2d
 
 static inline uint64_t
 combine_u32_into_u64(uint32_t hi, uint32_t lo)
