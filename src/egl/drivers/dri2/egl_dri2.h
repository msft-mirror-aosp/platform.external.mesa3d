/*
 * Copyright © 2011 Intel Corporation
 *
 * Permission is hereby granted, free of charge, to any person obtaining a
 * copy of this software and associated documentation files (the "Software"),
 * to deal in the Software without restriction, including without limitation
 * the rights to use, copy, modify, merge, publish, distribute, sublicense,
 * and/or sell copies of the Software, and to permit persons to whom the
 * Software is furnished to do so, subject to the following conditions:
 *
 * The above copyright notice and this permission notice (including the next
 * paragraph) shall be included in all copies or substantial portions of the
 * Software.
 *
 * THE SOFTWARE IS PROVIDED "AS IS", WITHOUT WARRANTY OF ANY KIND,
 * EXPRESS OR IMPLIED, INCLUDING BUT NOT LIMITED TO THE WARRANTIES OF
 * MERCHANTABILITY, FITNESS FOR A PARTICULAR PURPOSE AND
 * NONINFRINGEMENT.  IN NO EVENT SHALL THE AUTHORS OR COPYRIGHT
 * HOLDERS BE LIABLE FOR ANY CLAIM, DAMAGES OR OTHER LIABILITY,
 * WHETHER IN AN ACTION OF CONTRACT, TORT OR OTHERWISE, ARISING FROM,
 * OUT OF OR IN CONNECTION WITH THE SOFTWARE OR THE USE OR OTHER
 * DEALINGS IN THE SOFTWARE.
 *
 * Authors:
 *    Kristian Høgsberg <krh@bitplanet.net>
 */

#ifndef EGL_DRI2_INCLUDED
#define EGL_DRI2_INCLUDED

#include <stdint.h>

#ifdef HAVE_X11_PLATFORM
#include <xcb/xcb.h>
#include <xcb/dri2.h>
#include <xcb/xfixes.h>
#include <X11/Xlib-xcb.h>

#ifdef HAVE_DRI3
#include "loader_dri3_helper.h"
#endif
#endif

#ifdef HAVE_WAYLAND_PLATFORM
#include <wayland-client.h>
#include "wayland-egl-priv.h"
#endif

#include <GL/gl.h>
#include <GL/internal/dri_interface.h>

#ifdef HAVE_DRM_PLATFORM
#include <gbm_driint.h>
#endif

#ifdef HAVE_ANDROID_PLATFORM
#define LOG_TAG "EGL-DRI2"

#if ANDROID_VERSION >= 0x0400
#  include <system/window.h>
#else
#  define android_native_buffer_t ANativeWindowBuffer
#  include <ui/egl/android_natives.h>
#  include <ui/android_native_buffer.h>
#endif

#include <hardware/gralloc.h>
#include <gralloc_drm_handle.h>
#include <cutils/log.h>

#endif /* HAVE_ANDROID_PLATFORM */

#include "eglconfig.h"
#include "eglcontext.h"
#include "egldisplay.h"
#include "egldriver.h"
#include "eglcurrent.h"
#include "egllog.h"
#include "eglsurface.h"
#include "eglimage.h"
#include "eglsync.h"

#define ARRAY_SIZE(a) (sizeof(a) / sizeof((a)[0]))

struct wl_buffer;

struct dri2_egl_driver
{
   _EGLDriver base;

   void *handle;
   _EGLProc (*get_proc_address)(const char *procname);
   void (*glFlush)(void);
};

struct dri2_egl_display_vtbl {
   int (*authenticate)(_EGLDisplay *disp, uint32_t id);

   _EGLSurface* (*create_window_surface)(_EGLDriver *drv, _EGLDisplay *dpy,
                                         _EGLConfig *config,
                                         void *native_window,
                                         const EGLint *attrib_list);

   _EGLSurface* (*create_pixmap_surface)(_EGLDriver *drv, _EGLDisplay *dpy,
                                         _EGLConfig *config,
                                         void *native_pixmap,
                                         const EGLint *attrib_list);

   _EGLSurface* (*create_pbuffer_surface)(_EGLDriver *drv, _EGLDisplay *dpy,
                                          _EGLConfig *config,
                                          const EGLint *attrib_list);

   EGLBoolean (*destroy_surface)(_EGLDriver *drv, _EGLDisplay *dpy,
                                 _EGLSurface *surface);

   EGLBoolean (*swap_interval)(_EGLDriver *drv, _EGLDisplay *dpy,
                               _EGLSurface *surf, EGLint interval);

   _EGLImage* (*create_image)(_EGLDriver *drv, _EGLDisplay *dpy,
                              _EGLContext *ctx, EGLenum target,
                              EGLClientBuffer buffer,
                              const EGLint *attr_list);

   EGLBoolean (*swap_buffers)(_EGLDriver *drv, _EGLDisplay *dpy,
                              _EGLSurface *surf);

   EGLBoolean (*swap_buffers_with_damage)(_EGLDriver *drv, _EGLDisplay *dpy,
                                          _EGLSurface *surface,
                                          const EGLint *rects, EGLint n_rects);

   EGLBoolean (*swap_buffers_region)(_EGLDriver *drv, _EGLDisplay *dpy,
                                     _EGLSurface *surf, EGLint numRects,
                                     const EGLint *rects);

   EGLBoolean (*post_sub_buffer)(_EGLDriver *drv, _EGLDisplay *dpy,
                                 _EGLSurface *surf,
                                 EGLint x, EGLint y,
                                 EGLint width, EGLint height);

   EGLBoolean (*copy_buffers)(_EGLDriver *drv, _EGLDisplay *dpy,
                              _EGLSurface *surf, void *native_pixmap_target);

   EGLint (*query_buffer_age)(_EGLDriver *drv, _EGLDisplay *dpy,
                              _EGLSurface *surf);

   EGLBoolean (*query_surface)(_EGLDriver *drv, _EGLDisplay *dpy,
                               _EGLSurface *surf, EGLint attribute,
                               EGLint *value);

   struct wl_buffer* (*create_wayland_buffer_from_image)(
                        _EGLDriver *drv, _EGLDisplay *dpy, _EGLImage *img);

   EGLBoolean (*get_sync_values)(_EGLDisplay *display, _EGLSurface *surface,
                                 EGLuint64KHR *ust, EGLuint64KHR *msc,
                                 EGLuint64KHR *sbc);

   __DRIdrawable *(*get_dri_drawable)(_EGLSurface *surf);
};

struct dri2_egl_display
{
   const struct dri2_egl_display_vtbl *vtbl;

   int                       dri2_major;
   int                       dri2_minor;
   __DRIscreen              *dri_screen;
   int                       own_dri_screen;
   const __DRIconfig       **driver_configs;
   void                     *driver;
   const __DRIcoreExtension       *core;
   const __DRIimageDriverExtension *image_driver;
   const __DRIdri2Extension       *dri2;
   const __DRIswrastExtension     *swrast;
   const __DRI2flushExtension     *flush;
   const __DRItexBufferExtension  *tex_buffer;
   const __DRIimageExtension      *image;
   const __DRIrobustnessExtension *robustness;
   const __DRI2configQueryExtension *config;
   const __DRI2fenceExtension *fence;
   const __DRI2rendererQueryExtension *rendererQuery;
   const __DRI2interopExtension *interop;
   int                       fd;

   /* dri2_initialize/dri2_terminate increment/decrement this count, so does
    * dri2_make_current (tracks if there are active contexts/surfaces). */
   int                       ref_count;

   int                       own_device;
   int                       invalidate_available;
   int                       min_swap_interval;
   int                       max_swap_interval;
   int                       default_swap_interval;
#ifdef HAVE_DRM_PLATFORM
   struct gbm_dri_device    *gbm_dri;
#endif

   char                     *driver_name;

   const __DRIextension    **loader_extensions;
   const __DRIextension    **driver_extensions;

#ifdef HAVE_X11_PLATFORM
   xcb_connection_t         *conn;
   int                      screen;
   int                      swap_available;
#ifdef HAVE_DRI3
   struct loader_dri3_extensions loader_dri3_ext;
#endif
#endif

#ifdef HAVE_WAYLAND_PLATFORM
   struct wl_display        *wl_dpy;
   struct wl_registry       *wl_registry;
   struct wl_drm            *wl_server_drm;
   struct wl_drm            *wl_drm;
<<<<<<< HEAD
   struct wl_event_queue    *wl_queue;
   int			     authenticated;
   int			     formats;
=======
   struct wl_shm            *wl_shm;
   struct wl_event_queue    *wl_queue;
   int                       authenticated;
   int                       formats;
   uint32_t                  capabilities;
   char                     *device_name;
>>>>>>> 3ef8d428
#endif

   int                       is_render_node;
   int                       is_different_gpu;
};

struct dri2_egl_context
{
   _EGLContext   base;
   __DRIcontext *dri_context;
};

#ifdef HAVE_WAYLAND_PLATFORM
enum wayland_buffer_type {
   WL_BUFFER_FRONT,
   WL_BUFFER_BACK,
   WL_BUFFER_THIRD,
   WL_BUFFER_COUNT
};
#endif

struct dri2_egl_surface
{
   _EGLSurface          base;
   __DRIdrawable       *dri_drawable;
   __DRIbuffer          buffers[5];
   int                  buffer_count;
   int                  have_fake_front;

#ifdef HAVE_X11_PLATFORM
   xcb_drawable_t       drawable;
   xcb_xfixes_region_t  region;
   int                  depth;
   int                  bytes_per_pixel;
   xcb_gcontext_t       gc;
   xcb_gcontext_t       swapgc;
#endif

#ifdef HAVE_WAYLAND_PLATFORM
   struct wl_egl_window  *wl_win;
   int                    dx;
   int                    dy;
<<<<<<< HEAD
   __DRIbuffer           *dri_buffers[__DRI_BUFFER_COUNT];
   __DRIbuffer           *third_buffer;
   __DRIbuffer           *pending_buffer;
   struct wl_callback    *frame_callback;
   struct wl_callback    *pending_buffer_callback;
   int			  format;
=======
   struct wl_callback    *throttle_callback;
   int                    format;
>>>>>>> 3ef8d428
#endif

#ifdef HAVE_DRM_PLATFORM
   struct gbm_dri_surface *gbm_surf;
#endif

#if defined(HAVE_WAYLAND_PLATFORM) || defined(HAVE_DRM_PLATFORM)
   __DRIbuffer           *dri_buffers[__DRI_BUFFER_COUNT];
   struct {
#ifdef HAVE_WAYLAND_PLATFORM
      struct wl_buffer   *wl_buffer;
      __DRIimage         *dri_image;
      /* for is_different_gpu case. NULL else */
      __DRIimage         *linear_copy;
      /* for swrast */
      void *data;
      int data_size;
#endif
#ifdef HAVE_DRM_PLATFORM
      struct gbm_bo       *bo;
#endif
      int                 locked;
      int                 age;
   } color_buffers[4], *back, *current;
#endif

#ifdef HAVE_ANDROID_PLATFORM
   struct ANativeWindow *window;
   struct ANativeWindowBuffer *buffer;
   __DRIimage *dri_image;

   /* EGL-owned buffers */
   __DRIbuffer           *local_buffers[__DRI_BUFFER_COUNT];
#endif

#if defined(HAVE_SURFACELESS_PLATFORM)
      __DRIimage           *front;
      unsigned int         visual;
#endif
};

struct dri2_egl_config
{
   _EGLConfig         base;
   const __DRIconfig *dri_single_config[2];
   const __DRIconfig *dri_double_config[2];
};

struct dri2_egl_image
{
   _EGLImage   base;
   __DRIimage *dri_image;
};

struct dri2_egl_sync {
   _EGLSync base;
   mtx_t mutex;
   cnd_t cond;
   int refcount;
   void *fence;
};

/* From xmlpool/options.h, user exposed so should be stable */
#define DRI_CONF_VBLANK_NEVER 0
#define DRI_CONF_VBLANK_DEF_INTERVAL_0 1
#define DRI_CONF_VBLANK_DEF_INTERVAL_1 2
#define DRI_CONF_VBLANK_ALWAYS_SYNC 3

/* standard typecasts */
_EGL_DRIVER_STANDARD_TYPECASTS(dri2_egl)
_EGL_DRIVER_TYPECAST(dri2_egl_image, _EGLImage, obj)
_EGL_DRIVER_TYPECAST(dri2_egl_sync, _EGLSync, obj)

extern const __DRIimageLookupExtension image_lookup_extension;
extern const __DRIuseInvalidateExtension use_invalidate;

EGLBoolean
dri2_load_driver(_EGLDisplay *disp);

/* Helper for platforms not using dri2_create_screen */
void
dri2_setup_screen(_EGLDisplay *disp);

EGLBoolean
dri2_load_driver_swrast(_EGLDisplay *disp);

EGLBoolean
dri2_load_driver_dri3(_EGLDisplay *disp);

EGLBoolean
dri2_create_screen(_EGLDisplay *disp);

__DRIdrawable *
dri2_surface_get_dri_drawable(_EGLSurface *surf);

__DRIimage *
dri2_lookup_egl_image(__DRIscreen *screen, void *image, void *data);

struct dri2_egl_config *
dri2_add_config(_EGLDisplay *disp, const __DRIconfig *dri_config, int id,
                EGLint surface_type, const EGLint *attr_list,
                const unsigned int *rgba_masks);

_EGLImage *
dri2_create_image_khr(_EGLDriver *drv, _EGLDisplay *disp,
                      _EGLContext *ctx, EGLenum target,
                      EGLClientBuffer buffer, const EGLint *attr_list);

_EGLImage *
dri2_create_image_dma_buf(_EGLDisplay *disp, _EGLContext *ctx,
                          EGLClientBuffer buffer, const EGLint *attr_list);

EGLBoolean
dri2_initialize_x11(_EGLDriver *drv, _EGLDisplay *disp);

EGLBoolean
dri2_initialize_drm(_EGLDriver *drv, _EGLDisplay *disp);

EGLBoolean
dri2_initialize_wayland(_EGLDriver *drv, _EGLDisplay *disp);

EGLBoolean
dri2_initialize_android(_EGLDriver *drv, _EGLDisplay *disp);

EGLBoolean
dri2_initialize_surfaceless(_EGLDriver *drv, _EGLDisplay *disp);

void
dri2_flush_drawable_for_swapbuffers(_EGLDisplay *disp, _EGLSurface *draw);

const __DRIconfig *
dri2_get_dri_config(struct dri2_egl_config *conf, EGLint surface_type,
                    EGLenum colorspace);

static inline void
dri2_set_WL_bind_wayland_display(_EGLDriver *drv, _EGLDisplay *disp)
{
#ifdef HAVE_WAYLAND_PLATFORM
   struct dri2_egl_display *dri2_dpy = dri2_egl_display(disp);

   (void) drv;

   if (dri2_dpy->device_name && dri2_dpy->image) {
       if (dri2_dpy->image->base.version >= 10 &&
           dri2_dpy->image->getCapabilities != NULL) {
           int capabilities;

           capabilities =
               dri2_dpy->image->getCapabilities(dri2_dpy->dri_screen);
           disp->Extensions.WL_bind_wayland_display =
               (capabilities & __DRI_IMAGE_CAP_GLOBAL_NAMES) != 0;
       } else {
           disp->Extensions.WL_bind_wayland_display = EGL_TRUE;
       }
   }
#endif
}

#endif /* EGL_DRI2_INCLUDED */<|MERGE_RESOLUTION|>--- conflicted
+++ resolved
@@ -213,18 +213,12 @@
    struct wl_registry       *wl_registry;
    struct wl_drm            *wl_server_drm;
    struct wl_drm            *wl_drm;
-<<<<<<< HEAD
-   struct wl_event_queue    *wl_queue;
-   int			     authenticated;
-   int			     formats;
-=======
    struct wl_shm            *wl_shm;
    struct wl_event_queue    *wl_queue;
    int                       authenticated;
    int                       formats;
    uint32_t                  capabilities;
    char                     *device_name;
->>>>>>> 3ef8d428
 #endif
 
    int                       is_render_node;
@@ -267,17 +261,8 @@
    struct wl_egl_window  *wl_win;
    int                    dx;
    int                    dy;
-<<<<<<< HEAD
-   __DRIbuffer           *dri_buffers[__DRI_BUFFER_COUNT];
-   __DRIbuffer           *third_buffer;
-   __DRIbuffer           *pending_buffer;
-   struct wl_callback    *frame_callback;
-   struct wl_callback    *pending_buffer_callback;
-   int			  format;
-=======
    struct wl_callback    *throttle_callback;
    int                    format;
->>>>>>> 3ef8d428
 #endif
 
 #ifdef HAVE_DRM_PLATFORM
