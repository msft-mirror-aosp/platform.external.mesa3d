--- conflicted
+++ resolved
@@ -290,26 +290,8 @@
                           attrib_list, false))
       goto cleanup_surf;
 
-<<<<<<< HEAD
-   if (dri2_dpy->dri2) {
-      if (conf->RedSize == 5)
-         dri2_surf->format = WL_DRM_FORMAT_RGB565;
-      else if (conf->AlphaSize == 0)
-         dri2_surf->format = WL_DRM_FORMAT_XRGB8888;
-      else
-         dri2_surf->format = WL_DRM_FORMAT_ARGB8888;
-   } else {
-      if (conf->RedSize == 5)
-         dri2_surf->format = WL_SHM_FORMAT_RGB565;
-      else if (conf->AlphaSize == 0)
-         dri2_surf->format = WL_SHM_FORMAT_XRGB8888;
-      else
-         dri2_surf->format = WL_SHM_FORMAT_ARGB8888;
-   }
-=======
    config = dri2_get_dri_config(dri2_conf, EGL_WINDOW_BIT,
                                 dri2_surf->base.GLColorspace);
->>>>>>> b85ca86c
 
    if (!config) {
       _eglError(EGL_BAD_MATCH, "Unsupported surfacetype/colorspace configuration");
