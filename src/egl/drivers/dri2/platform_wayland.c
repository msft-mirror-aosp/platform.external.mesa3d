/*
 * Copyright © 2011-2012 Intel Corporation
 * Copyright © 2012 Collabora, Ltd.
 *
 * Permission is hereby granted, free of charge, to any person obtaining a
 * copy of this software and associated documentation files (the "Software"),
 * to deal in the Software without restriction, including without limitation
 * the rights to use, copy, modify, merge, publish, distribute, sublicense,
 * and/or sell copies of the Software, and to permit persons to whom the
 * Software is furnished to do so, subject to the following conditions:
 *
 * The above copyright notice and this permission notice (including the next
 * paragraph) shall be included in all copies or substantial portions of the
 * Software.
 *
 * THE SOFTWARE IS PROVIDED "AS IS", WITHOUT WARRANTY OF ANY KIND,
 * EXPRESS OR IMPLIED, INCLUDING BUT NOT LIMITED TO THE WARRANTIES OF
 * MERCHANTABILITY, FITNESS FOR A PARTICULAR PURPOSE AND
 * NONINFRINGEMENT.  IN NO EVENT SHALL THE AUTHORS OR COPYRIGHT
 * HOLDERS BE LIABLE FOR ANY CLAIM, DAMAGES OR OTHER LIABILITY,
 * WHETHER IN AN ACTION OF CONTRACT, TORT OR OTHERWISE, ARISING FROM,
 * OUT OF OR IN CONNECTION WITH THE SOFTWARE OR THE USE OR OTHER
 * DEALINGS IN THE SOFTWARE.
 *
 * Authors:
 *    Kristian Høgsberg <krh@bitplanet.net>
 *    Benjamin Franzke <benjaminfranzke@googlemail.com>
 */

#include <stdint.h>
#include <stdlib.h>
#include <string.h>
#include <limits.h>
#include <dlfcn.h>
#include <errno.h>
#include <unistd.h>
#include <fcntl.h>
#include <xf86drm.h>
#include <sys/mman.h>

#include "egl_dri2.h"
#include "egl_dri2_fallbacks.h"
#include "loader.h"

#include <wayland-client.h>
#include "wayland-drm-client-protocol.h"

enum wl_drm_format_flags {
   HAS_ARGB8888 = 1,
   HAS_XRGB8888 = 2,
   HAS_RGB565 = 4,
};

static EGLBoolean
dri2_wl_swap_interval(_EGLDriver *drv, _EGLDisplay *disp, _EGLSurface *surf,
                      EGLint interval);

static void
sync_callback(void *data, struct wl_callback *callback, uint32_t serial)
{
   int *done = data;

   *done = 1;
   wl_callback_destroy(callback);
}

static const struct wl_callback_listener sync_listener = {
   .done = sync_callback
};

static int
roundtrip(struct dri2_egl_display *dri2_dpy)
{
   struct wl_callback *callback;
   int done = 0, ret = 0;

   callback = wl_display_sync(dri2_dpy->wl_dpy);
   wl_callback_add_listener(callback, &sync_listener, &done);
   wl_proxy_set_queue((struct wl_proxy *) callback, dri2_dpy->wl_queue);
   while (ret != -1 && !done)
      ret = wl_display_dispatch_queue(dri2_dpy->wl_dpy, dri2_dpy->wl_queue);

   if (!done)
      wl_callback_destroy(callback);

   return ret;
}

static void
sync_callback(void *data, struct wl_callback *callback, uint32_t serial)
{
   int *done = data;

   *done = 1;
   wl_callback_destroy(callback);
}

static const struct wl_callback_listener sync_listener = {
   sync_callback
};

static int
roundtrip(struct dri2_egl_display *dri2_dpy)
{
   struct wl_callback *callback;
   int done = 0, ret = 0;

   callback = wl_display_sync(dri2_dpy->wl_dpy);
   wl_callback_add_listener(callback, &sync_listener, &done);
   wl_proxy_set_queue((struct wl_proxy *) callback, dri2_dpy->wl_queue);
   while (ret != -1 && !done)
      ret = wl_display_dispatch_queue(dri2_dpy->wl_dpy, dri2_dpy->wl_queue);

   if (!done)
      wl_callback_destroy(callback);

   return ret;
}

static void
wl_buffer_release(void *data, struct wl_buffer *buffer)
{
   struct dri2_egl_surface *dri2_surf = data;
   int i;

   for (i = 0; i < ARRAY_SIZE(dri2_surf->color_buffers); ++i)
      if (dri2_surf->color_buffers[i].wl_buffer == buffer)
         break;

   if (i == ARRAY_SIZE(dri2_surf->color_buffers)) {
      wl_buffer_destroy(buffer);
      return;
   }

   dri2_surf->color_buffers[i].locked = 0;
}

static const struct wl_buffer_listener wl_buffer_listener = {
   .release = wl_buffer_release
};

static void
resize_callback(struct wl_egl_window *wl_win, void *data)
{
   struct dri2_egl_surface *dri2_surf = data;
   struct dri2_egl_display *dri2_dpy =
      dri2_egl_display(dri2_surf->base.Resource.Display);

   (*dri2_dpy->flush->invalidate)(dri2_surf->dri_drawable);
}

/**
 * Called via eglCreateWindowSurface(), drv->API.CreateWindowSurface().
 */
static _EGLSurface *
dri2_wl_create_surface(_EGLDriver *drv, _EGLDisplay *disp,
                       _EGLConfig *conf, void *native_window,
                       const EGLint *attrib_list)
{
   struct dri2_egl_display *dri2_dpy = dri2_egl_display(disp);
   struct dri2_egl_config *dri2_conf = dri2_egl_config(conf);
   struct wl_egl_window *window = native_window;
   struct dri2_egl_surface *dri2_surf;
<<<<<<< HEAD
   int i;
=======
   const __DRIconfig *config;
>>>>>>> 3ef8d428

   (void) drv;

   dri2_surf = calloc(1, sizeof *dri2_surf);
   if (!dri2_surf) {
      _eglError(EGL_BAD_ALLOC, "dri2_create_surface");
      return NULL;
   }

<<<<<<< HEAD
   for (i = 0; i < __DRI_BUFFER_COUNT; ++i)
      dri2_surf->dri_buffers[i] = NULL;

   dri2_surf->pending_buffer = NULL;
   dri2_surf->third_buffer = NULL;
   dri2_surf->frame_callback = NULL;
   dri2_surf->pending_buffer_callback = NULL;
=======
   if (!_eglInitSurface(&dri2_surf->base, disp, EGL_WINDOW_BIT, conf, attrib_list))
      goto cleanup_surf;
>>>>>>> 3ef8d428

   if (conf->RedSize == 5)
      dri2_surf->format = WL_DRM_FORMAT_RGB565;
   else if (conf->AlphaSize == 0)
      dri2_surf->format = WL_DRM_FORMAT_XRGB8888;
   else
      dri2_surf->format = WL_DRM_FORMAT_ARGB8888;

   if (!window) {
      _eglError(EGL_BAD_NATIVE_WINDOW, "dri2_create_surface");
      goto cleanup_surf;
   }

   dri2_surf->wl_win = window;

<<<<<<< HEAD
      dri2_surf->wl_win->private = dri2_surf;
      dri2_surf->wl_win->resize_callback = resize_callback;

      dri2_surf->base.Width =  -1;
      dri2_surf->base.Height = -1;
      break;
   default: 
      goto cleanup_surf;
   }
=======
   dri2_surf->wl_win->private = dri2_surf;
   dri2_surf->wl_win->resize_callback = resize_callback;

   dri2_surf->base.Width =  -1;
   dri2_surf->base.Height = -1;

   config = dri2_get_dri_config(dri2_conf, EGL_WINDOW_BIT,
                                dri2_surf->base.GLColorspace);
>>>>>>> 3ef8d428

   dri2_surf->dri_drawable = 
      (*dri2_dpy->dri2->createNewDrawable)(dri2_dpy->dri_screen, config,
                                           dri2_surf);
   if (dri2_surf->dri_drawable == NULL) {
      _eglError(EGL_BAD_ALLOC, "dri2->createNewDrawable");
      goto cleanup_surf;
   }

   return &dri2_surf->base;

 cleanup_surf:
   free(dri2_surf);

   return NULL;
}

/**
 * Called via eglCreateWindowSurface(), drv->API.CreateWindowSurface().
 */
static _EGLSurface *
dri2_wl_create_window_surface(_EGLDriver *drv, _EGLDisplay *disp,
                              _EGLConfig *conf, void *native_window,
                              const EGLint *attrib_list)
{
   struct dri2_egl_display *dri2_dpy = dri2_egl_display(disp);
   _EGLSurface *surf;

   surf = dri2_wl_create_surface(drv, disp, conf, native_window, attrib_list);

   if (surf != NULL)
      dri2_wl_swap_interval(drv, disp, surf, dri2_dpy->default_swap_interval);

   return surf;
}

<<<<<<< HEAD
=======
static _EGLSurface *
dri2_wl_create_pixmap_surface(_EGLDriver *drv, _EGLDisplay *disp,
                              _EGLConfig *conf, void *native_window,
                              const EGLint *attrib_list)
{
   /* From the EGL_EXT_platform_wayland spec, version 3:
    *
    *   It is not valid to call eglCreatePlatformPixmapSurfaceEXT with a <dpy>
    *   that belongs to Wayland. Any such call fails and generates
    *   EGL_BAD_PARAMETER.
    */
   _eglError(EGL_BAD_PARAMETER, "cannot create EGL pixmap surfaces on "
             "Wayland");
   return NULL;
}

>>>>>>> 3ef8d428
/**
 * Called via eglDestroySurface(), drv->API.DestroySurface().
 */
static EGLBoolean
dri2_wl_destroy_surface(_EGLDriver *drv, _EGLDisplay *disp, _EGLSurface *surf)
{
   struct dri2_egl_display *dri2_dpy = dri2_egl_display(disp);
   struct dri2_egl_surface *dri2_surf = dri2_egl_surface(surf);
   int i;

   (void) drv;

   (*dri2_dpy->core->destroyDrawable)(dri2_surf->dri_drawable);

<<<<<<< HEAD
   for (i = 0; i < WL_BUFFER_COUNT; ++i)
      if (dri2_surf->wl_drm_buffer[i])
         wl_buffer_destroy(dri2_surf->wl_drm_buffer[i]);

   for (i = 0; i < __DRI_BUFFER_COUNT; ++i)
      if (dri2_surf->dri_buffers[i])
         dri2_dpy->dri2->releaseBuffer(dri2_dpy->dri_screen,
                                       dri2_surf->dri_buffers[i]);
=======
   for (i = 0; i < ARRAY_SIZE(dri2_surf->color_buffers); i++) {
      if (dri2_surf->color_buffers[i].wl_buffer)
         wl_buffer_destroy(dri2_surf->color_buffers[i].wl_buffer);
      if (dri2_surf->color_buffers[i].dri_image)
         dri2_dpy->image->destroyImage(dri2_surf->color_buffers[i].dri_image);
      if (dri2_surf->color_buffers[i].linear_copy)
         dri2_dpy->image->destroyImage(dri2_surf->color_buffers[i].linear_copy);
      if (dri2_surf->color_buffers[i].data)
         munmap(dri2_surf->color_buffers[i].data,
                dri2_surf->color_buffers[i].data_size);
   }
>>>>>>> 3ef8d428

   if (dri2_dpy->dri2) {
      for (i = 0; i < __DRI_BUFFER_COUNT; i++)
         if (dri2_surf->dri_buffers[i] &&
             dri2_surf->dri_buffers[i]->attachment != __DRI_BUFFER_BACK_LEFT)
            dri2_dpy->dri2->releaseBuffer(dri2_dpy->dri_screen,
                                          dri2_surf->dri_buffers[i]);
   }

<<<<<<< HEAD
   if (dri2_surf->frame_callback)
      wl_callback_destroy(dri2_surf->frame_callback);
=======
   if (dri2_surf->throttle_callback)
      wl_callback_destroy(dri2_surf->throttle_callback);

   dri2_surf->wl_win->private = NULL;
   dri2_surf->wl_win->resize_callback = NULL;

   free(surf);
>>>>>>> 3ef8d428

   if (dri2_surf->pending_buffer_callback)
      wl_callback_destroy(dri2_surf->pending_buffer_callback);

<<<<<<< HEAD

   if (dri2_surf->base.Type == EGL_WINDOW_BIT) {
      dri2_surf->wl_win->private = NULL;
      dri2_surf->wl_win->resize_callback = NULL;
   }

   free(surf);

   return EGL_TRUE;
}

static struct wl_buffer *
wayland_create_buffer(struct dri2_egl_surface *dri2_surf,
                      __DRIbuffer *buffer)
=======
static void
dri2_wl_release_buffers(struct dri2_egl_surface *dri2_surf)
>>>>>>> 3ef8d428
{
   struct dri2_egl_display *dri2_dpy =
      dri2_egl_display(dri2_surf->base.Resource.Display);
   int i;

   for (i = 0; i < ARRAY_SIZE(dri2_surf->color_buffers); i++) {
      if (dri2_surf->color_buffers[i].wl_buffer &&
          !dri2_surf->color_buffers[i].locked)
         wl_buffer_destroy(dri2_surf->color_buffers[i].wl_buffer);
      if (dri2_surf->color_buffers[i].dri_image)
         dri2_dpy->image->destroyImage(dri2_surf->color_buffers[i].dri_image);
      if (dri2_surf->color_buffers[i].linear_copy)
         dri2_dpy->image->destroyImage(dri2_surf->color_buffers[i].linear_copy);
      if (dri2_surf->color_buffers[i].data)
         munmap(dri2_surf->color_buffers[i].data,
                dri2_surf->color_buffers[i].data_size);

      dri2_surf->color_buffers[i].wl_buffer = NULL;
      dri2_surf->color_buffers[i].dri_image = NULL;
      dri2_surf->color_buffers[i].linear_copy = NULL;
      dri2_surf->color_buffers[i].data = NULL;
      dri2_surf->color_buffers[i].locked = 0;
   }

   if (dri2_dpy->dri2) {
      for (i = 0; i < __DRI_BUFFER_COUNT; i++)
         if (dri2_surf->dri_buffers[i] &&
             dri2_surf->dri_buffers[i]->attachment != __DRI_BUFFER_BACK_LEFT)
            dri2_dpy->dri2->releaseBuffer(dri2_dpy->dri_screen,
                                          dri2_surf->dri_buffers[i]);
   }
}

static int
get_back_bo(struct dri2_egl_surface *dri2_surf)
{
   struct dri2_egl_display *dri2_dpy =
      dri2_egl_display(dri2_surf->base.Resource.Display);
   int i, use_flags;
   unsigned int dri_image_format;

   /* currently supports three WL DRM formats,
    * WL_DRM_FORMAT_ARGB8888, WL_DRM_FORMAT_XRGB8888,
    * and WL_DRM_FORMAT_RGB565
    */
   switch (dri2_surf->format) {
   case WL_DRM_FORMAT_ARGB8888:
      dri_image_format = __DRI_IMAGE_FORMAT_ARGB8888;
      break;
   case WL_DRM_FORMAT_XRGB8888:
      dri_image_format = __DRI_IMAGE_FORMAT_XRGB8888;
      break;
<<<<<<< HEAD
   }
}

static void
dri2_release_pending_buffer(void *data,
			    struct wl_callback *callback, uint32_t time)
{
   struct dri2_egl_surface *dri2_surf = data;
   struct dri2_egl_display *dri2_dpy =
      dri2_egl_display(dri2_surf->base.Resource.Display);
=======
   case WL_DRM_FORMAT_RGB565:
      dri_image_format = __DRI_IMAGE_FORMAT_RGB565;
      break;
   default:
      /* format is not supported */
      return -1;
   }
>>>>>>> 3ef8d428

   /* We always want to throttle to some event (either a frame callback or
    * a sync request) after the commit so that we can be sure the
    * compositor has had a chance to handle it and send us a release event
    * before we look for a free buffer */
   while (dri2_surf->throttle_callback != NULL)
      if (wl_display_dispatch_queue(dri2_dpy->wl_dpy,
                                    dri2_dpy->wl_queue) == -1)
         return -1;

   if (dri2_surf->back == NULL) {
      for (i = 0; i < ARRAY_SIZE(dri2_surf->color_buffers); i++) {
         /* Get an unlocked buffer, preferrably one with a dri_buffer
          * already allocated. */
         if (dri2_surf->color_buffers[i].locked)
            continue;
         if (dri2_surf->back == NULL)
            dri2_surf->back = &dri2_surf->color_buffers[i];
         else if (dri2_surf->back->dri_image == NULL)
            dri2_surf->back = &dri2_surf->color_buffers[i];
      }
   }

<<<<<<< HEAD
   wl_callback_destroy(callback);
   dri2_surf->pending_buffer_callback = NULL;
}
=======
   if (dri2_surf->back == NULL)
      return -1;

   use_flags = __DRI_IMAGE_USE_SHARE | __DRI_IMAGE_USE_BACKBUFFER;

   if (dri2_dpy->is_different_gpu &&
       dri2_surf->back->linear_copy == NULL) {
       dri2_surf->back->linear_copy =
          dri2_dpy->image->createImage(dri2_dpy->dri_screen,
                                      dri2_surf->base.Width,
                                      dri2_surf->base.Height,
                                      dri_image_format,
                                      use_flags |
                                      __DRI_IMAGE_USE_LINEAR,
                                      NULL);
      if (dri2_surf->back->linear_copy == NULL)
          return -1;
   }
>>>>>>> 3ef8d428

   if (dri2_surf->back->dri_image == NULL) {
      dri2_surf->back->dri_image =
         dri2_dpy->image->createImage(dri2_dpy->dri_screen,
                                      dri2_surf->base.Width,
                                      dri2_surf->base.Height,
                                      dri_image_format,
                                      dri2_dpy->is_different_gpu ?
                                         0 : use_flags,
                                      NULL);
      dri2_surf->back->age = 0;
   }
   if (dri2_surf->back->dri_image == NULL)
      return -1;

   dri2_surf->back->locked = 1;

<<<<<<< HEAD
   if (dri2_surf->third_buffer) {
      dri2_dpy->dri2->releaseBuffer(dri2_dpy->dri_screen,
                                    dri2_surf->third_buffer);
      dri2_surf->third_buffer = NULL;
   }

   for (i = 0; i < __DRI_BUFFER_COUNT; ++i) {
      if (dri2_surf->dri_buffers[i]) {
         switch (i) {
         case __DRI_BUFFER_FRONT_LEFT:
            if (dri2_surf->pending_buffer)
               roundtrip(dri2_dpy);
            dri2_surf->pending_buffer = dri2_surf->dri_buffers[i];
            callback = wl_display_sync(dri2_dpy->wl_dpy);
	    wl_callback_add_listener(callback,
				     &release_buffer_listener, dri2_surf);
            wl_proxy_set_queue((struct wl_proxy *) callback,
                               dri2_dpy->wl_queue);
            dri2_surf->pending_buffer_callback = callback;
            break;
         default:
            dri2_dpy->dri2->releaseBuffer(dri2_dpy->dri_screen,
                                          dri2_surf->dri_buffers[i]);
            break;
         }
         dri2_surf->dri_buffers[i] = NULL;
      }
   }
=======
   return 0;
>>>>>>> 3ef8d428
}


static void
back_bo_to_dri_buffer(struct dri2_egl_surface *dri2_surf, __DRIbuffer *buffer)
{
   struct dri2_egl_display *dri2_dpy =
      dri2_egl_display(dri2_surf->base.Resource.Display);
   __DRIimage *image;
   int name, pitch;

   image = dri2_surf->back->dri_image;

   dri2_dpy->image->queryImage(image, __DRI_IMAGE_ATTRIB_NAME, &name);
   dri2_dpy->image->queryImage(image, __DRI_IMAGE_ATTRIB_STRIDE, &pitch);

   buffer->attachment = __DRI_BUFFER_BACK_LEFT;
   buffer->name = name;
   buffer->pitch = pitch;
   buffer->cpp = 4;
   buffer->flags = 0;
}

static int
get_aux_bo(struct dri2_egl_surface *dri2_surf,
	   unsigned int attachment, unsigned int format, __DRIbuffer *buffer)
{
   struct dri2_egl_display *dri2_dpy =
      dri2_egl_display(dri2_surf->base.Resource.Display);
   __DRIbuffer *b = dri2_surf->dri_buffers[attachment];

   if (b == NULL) {
      b = dri2_dpy->dri2->allocateBuffer(dri2_dpy->dri_screen,
					 attachment, format,
					 dri2_surf->base.Width,
					 dri2_surf->base.Height);
      dri2_surf->dri_buffers[attachment] = b;
   }
   if (b == NULL)
      return -1;

   memcpy(buffer, b, sizeof *buffer);

   return 0;
}

static int
update_buffers(struct dri2_egl_surface *dri2_surf)
{
   struct dri2_egl_display *dri2_dpy =
      dri2_egl_display(dri2_surf->base.Resource.Display);
   int i;

<<<<<<< HEAD
   /* There might be a buffer release already queued that wasn't processed */
   wl_display_dispatch_queue_pending(dri2_dpy->wl_dpy, dri2_dpy->wl_queue);

   if (dri2_surf->base.Type == EGL_WINDOW_BIT &&
       (dri2_surf->base.Width != dri2_surf->wl_win->width || 
        dri2_surf->base.Height != dri2_surf->wl_win->height)) {
=======
   if (dri2_surf->base.Width != dri2_surf->wl_win->width ||
       dri2_surf->base.Height != dri2_surf->wl_win->height) {
>>>>>>> 3ef8d428

      dri2_wl_release_buffers(dri2_surf);

      dri2_surf->base.Width  = dri2_surf->wl_win->width;
      dri2_surf->base.Height = dri2_surf->wl_win->height;
      dri2_surf->dx = dri2_surf->wl_win->dx;
      dri2_surf->dy = dri2_surf->wl_win->dy;
   }

   if (get_back_bo(dri2_surf) < 0) {
      _eglError(EGL_BAD_ALLOC, "failed to allocate color buffer");
      return -1;
   }

   /* If we have an extra unlocked buffer at this point, we had to do triple
    * buffering for a while, but now can go back to just double buffering.
    * That means we can free any unlocked buffer now. */
   for (i = 0; i < ARRAY_SIZE(dri2_surf->color_buffers); i++) {
      if (!dri2_surf->color_buffers[i].locked &&
          dri2_surf->color_buffers[i].wl_buffer) {
         wl_buffer_destroy(dri2_surf->color_buffers[i].wl_buffer);
         dri2_dpy->image->destroyImage(dri2_surf->color_buffers[i].dri_image);
         if (dri2_dpy->is_different_gpu)
            dri2_dpy->image->destroyImage(dri2_surf->color_buffers[i].linear_copy);
         dri2_surf->color_buffers[i].wl_buffer = NULL;
         dri2_surf->color_buffers[i].dri_image = NULL;
         dri2_surf->color_buffers[i].linear_copy = NULL;
      }
   }

   return 0;
}

static __DRIbuffer *
dri2_wl_get_buffers_with_format(__DRIdrawable * driDrawable,
                                int *width, int *height,
                                unsigned int *attachments, int count,
                                int *out_count, void *loaderPrivate)
{
   struct dri2_egl_surface *dri2_surf = loaderPrivate;
   int i, j;

   if (update_buffers(dri2_surf) < 0)
      return NULL;

<<<<<<< HEAD
         if (attachments[i] == __DRI_BUFFER_BACK_LEFT)
            dri2_process_back_buffer(dri2_surf, attachments[i+1]);
=======
   for (i = 0, j = 0; i < 2 * count; i += 2, j++) {
      switch (attachments[i]) {
      case __DRI_BUFFER_BACK_LEFT:
         back_bo_to_dri_buffer(dri2_surf, &dri2_surf->buffers[j]);
	 break;
      default:
	 if (get_aux_bo(dri2_surf, attachments[i], attachments[i + 1],
			&dri2_surf->buffers[j]) < 0) {
	    _eglError(EGL_BAD_ALLOC, "failed to allocate aux buffer");
	    return NULL;
	 }
	 break;
>>>>>>> 3ef8d428
      }
   }

<<<<<<< HEAD
   assert(dri2_surf->dri_buffers[__DRI_BUFFER_BACK_LEFT]);

   *out_count = dri2_surf->buffer_count;
   if (dri2_surf->buffer_count == 0)
=======
   *out_count = j;
   if (j == 0)
>>>>>>> 3ef8d428
	   return NULL;

   *width = dri2_surf->base.Width;
   *height = dri2_surf->base.Height;

   return dri2_surf->buffers;
}

static __DRIbuffer *
dri2_wl_get_buffers(__DRIdrawable * driDrawable,
                    int *width, int *height,
                    unsigned int *attachments, int count,
                    int *out_count, void *loaderPrivate)
{
   struct dri2_egl_surface *dri2_surf = loaderPrivate;
   unsigned int *attachments_with_format;
   __DRIbuffer *buffer;
   unsigned int bpp;

   int i;

   switch (dri2_surf->format) {
   case WL_DRM_FORMAT_ARGB8888:
   case WL_DRM_FORMAT_XRGB8888:
      bpp = 32;
      break;
   case WL_DRM_FORMAT_RGB565:
      bpp = 16;
      break;
   default:
      /* format is not supported */
      return NULL;
   }

   attachments_with_format = calloc(count, 2 * sizeof(unsigned int));
   if (!attachments_with_format) {
      *out_count = 0;
      return NULL;
   }

   for (i = 0; i < count; ++i) {
      attachments_with_format[2*i] = attachments[i];
      attachments_with_format[2*i + 1] = bpp;
   }

   buffer =
      dri2_wl_get_buffers_with_format(driDrawable,
                                      width, height,
                                      attachments_with_format, count,
                                      out_count, loaderPrivate);

   free(attachments_with_format);

   return buffer;
}

static int
image_get_buffers(__DRIdrawable *driDrawable,
                  unsigned int format,
                  uint32_t *stamp,
                  void *loaderPrivate,
                  uint32_t buffer_mask,
                  struct __DRIimageList *buffers)
{
   struct dri2_egl_surface *dri2_surf = loaderPrivate;

   if (update_buffers(dri2_surf) < 0)
      return 0;

   buffers->image_mask = __DRI_IMAGE_BUFFER_BACK;
   buffers->back = dri2_surf->back->dri_image;

   return 1;
}

static void
dri2_wl_flush_front_buffer(__DRIdrawable * driDrawable, void *loaderPrivate)
{
   (void) driDrawable;
   (void) loaderPrivate;
}

static const __DRIdri2LoaderExtension dri2_loader_extension = {
   .base = { __DRI_DRI2_LOADER, 3 },

   .getBuffers           = dri2_wl_get_buffers,
   .flushFrontBuffer     = dri2_wl_flush_front_buffer,
   .getBuffersWithFormat = dri2_wl_get_buffers_with_format,
};

static const __DRIimageLoaderExtension image_loader_extension = {
   .base = { __DRI_IMAGE_LOADER, 1 },

   .getBuffers          = image_get_buffers,
   .flushFrontBuffer    = dri2_wl_flush_front_buffer,
};

static void
wayland_throttle_callback(void *data,
                          struct wl_callback *callback,
                          uint32_t time)
{
   struct dri2_egl_surface *dri2_surf = data;

<<<<<<< HEAD
   dri2_surf->frame_callback = NULL;
=======
   dri2_surf->throttle_callback = NULL;
>>>>>>> 3ef8d428
   wl_callback_destroy(callback);
}

static const struct wl_callback_listener throttle_listener = {
   .done = wayland_throttle_callback
};

static void
create_wl_buffer(struct dri2_egl_surface *dri2_surf)
{
   struct dri2_egl_display *dri2_dpy =
      dri2_egl_display(dri2_surf->base.Resource.Display);
   __DRIimage *image;
   int fd, stride, name;

   if (dri2_surf->current->wl_buffer != NULL)
      return;

   if (dri2_dpy->is_different_gpu) {
      image = dri2_surf->current->linear_copy;
   } else {
      image = dri2_surf->current->dri_image;
   }
   if (dri2_dpy->capabilities & WL_DRM_CAPABILITY_PRIME) {
      dri2_dpy->image->queryImage(image, __DRI_IMAGE_ATTRIB_FD, &fd);
      dri2_dpy->image->queryImage(image, __DRI_IMAGE_ATTRIB_STRIDE, &stride);

      dri2_surf->current->wl_buffer =
         wl_drm_create_prime_buffer(dri2_dpy->wl_drm,
                                    fd,
                                    dri2_surf->base.Width,
                                    dri2_surf->base.Height,
                                    dri2_surf->format,
                                    0, stride,
                                    0, 0,
                                    0, 0);
      close(fd);
   } else {
      dri2_dpy->image->queryImage(image, __DRI_IMAGE_ATTRIB_NAME, &name);
      dri2_dpy->image->queryImage(image, __DRI_IMAGE_ATTRIB_STRIDE, &stride);

      dri2_surf->current->wl_buffer =
         wl_drm_create_buffer(dri2_dpy->wl_drm,
                              name,
                              dri2_surf->base.Width,
                              dri2_surf->base.Height,
                              stride,
                              dri2_surf->format);
   }

   wl_proxy_set_queue((struct wl_proxy *) dri2_surf->current->wl_buffer,
                      dri2_dpy->wl_queue);
   wl_buffer_add_listener(dri2_surf->current->wl_buffer,
                          &wl_buffer_listener, dri2_surf);
}

static EGLBoolean
try_damage_buffer(struct dri2_egl_surface *dri2_surf,
                  const EGLint *rects,
                  EGLint n_rects)
{
/* The WL_SURFACE_DAMAGE_BUFFER_SINCE_VERSION macro and
 * wl_proxy_get_version() were both introduced in wayland 1.10.
 * Instead of bumping our wayland dependency we just make this
 * function conditional on the required 1.10 features, falling
 * back to old (correct but suboptimal) behaviour for older
 * wayland.
 */
#ifdef WL_SURFACE_DAMAGE_BUFFER_SINCE_VERSION
   int i;

   if (wl_proxy_get_version((struct wl_proxy *) dri2_surf->wl_win->surface)
       < WL_SURFACE_DAMAGE_BUFFER_SINCE_VERSION)
      return EGL_FALSE;

   for (i = 0; i < n_rects; i++) {
      const int *rect = &rects[i * 4];

      wl_surface_damage_buffer(dri2_surf->wl_win->surface,
                               rect[0],
                               dri2_surf->base.Height - rect[1] - rect[3],
                               rect[2], rect[3]);
   }
   return EGL_TRUE;
#endif
   return EGL_FALSE;
}
/**
 * Called via eglSwapBuffers(), drv->API.SwapBuffers().
 */
static EGLBoolean
dri2_wl_swap_buffers_with_damage(_EGLDriver *drv,
                                 _EGLDisplay *disp,
                                 _EGLSurface *draw,
                                 const EGLint *rects,
                                 EGLint n_rects)
{
   struct dri2_egl_display *dri2_dpy = dri2_egl_display(disp);
   struct dri2_egl_surface *dri2_surf = dri2_egl_surface(draw);
<<<<<<< HEAD
   struct dri2_egl_driver *dri2_drv = dri2_egl_driver(drv);
   int ret = 0;

   while (dri2_surf->frame_callback && ret != -1)
      ret = wl_display_dispatch_queue(dri2_dpy->wl_dpy, dri2_dpy->wl_queue);
   if (ret < 0)
      return EGL_FALSE;

   dri2_surf->frame_callback = wl_surface_frame(dri2_surf->wl_win->surface);
   wl_callback_add_listener(dri2_surf->frame_callback,
                            &frame_listener, dri2_surf);
   wl_proxy_set_queue((struct wl_proxy *) dri2_surf->frame_callback,
                      dri2_dpy->wl_queue);
=======
   int i;

   for (i = 0; i < ARRAY_SIZE(dri2_surf->color_buffers); i++)
      if (dri2_surf->color_buffers[i].age > 0)
         dri2_surf->color_buffers[i].age++;

   /* Make sure we have a back buffer in case we're swapping without ever
    * rendering. */
   if (get_back_bo(dri2_surf) < 0) {
      _eglError(EGL_BAD_ALLOC, "dri2_swap_buffers");
      return EGL_FALSE;
   }
>>>>>>> 3ef8d428

   if (draw->SwapInterval > 0) {
      dri2_surf->throttle_callback =
         wl_surface_frame(dri2_surf->wl_win->surface);
      wl_callback_add_listener(dri2_surf->throttle_callback,
                               &throttle_listener, dri2_surf);
      wl_proxy_set_queue((struct wl_proxy *) dri2_surf->throttle_callback,
                         dri2_dpy->wl_queue);
   }

   dri2_surf->back->age = 1;
   dri2_surf->current = dri2_surf->back;
   dri2_surf->back = NULL;

   create_wl_buffer(dri2_surf);

   wl_surface_attach(dri2_surf->wl_win->surface,
                     dri2_surf->current->wl_buffer,
                     dri2_surf->dx, dri2_surf->dy);

   dri2_surf->wl_win->attached_width  = dri2_surf->base.Width;
   dri2_surf->wl_win->attached_height = dri2_surf->base.Height;
   /* reset resize growing parameters */
   dri2_surf->dx = 0;
   dri2_surf->dy = 0;

   /* If the compositor doesn't support damage_buffer, we deliberately
    * ignore the damage region and post maximum damage, due to
    * https://bugs.freedesktop.org/78190 */
   if (!n_rects || !try_damage_buffer(dri2_surf, rects, n_rects))
      wl_surface_damage(dri2_surf->wl_win->surface,
                        0, 0, INT32_MAX, INT32_MAX);

   if (dri2_dpy->is_different_gpu) {
      _EGLContext *ctx = _eglGetCurrentContext();
      struct dri2_egl_context *dri2_ctx = dri2_egl_context(ctx);
      dri2_dpy->image->blitImage(dri2_ctx->dri_context,
                                 dri2_surf->current->linear_copy,
                                 dri2_surf->current->dri_image,
                                 0, 0, dri2_surf->base.Width,
                                 dri2_surf->base.Height,
                                 0, 0, dri2_surf->base.Width,
                                 dri2_surf->base.Height, 0);
   }

   dri2_flush_drawable_for_swapbuffers(disp, draw);
   (*dri2_dpy->flush->invalidate)(dri2_surf->dri_drawable);

   wl_surface_commit(dri2_surf->wl_win->surface);

   /* If we're not waiting for a frame callback then we'll at least throttle
    * to a sync callback so that we always give a chance for the compositor to
    * handle the commit and send a release event before checking for a free
    * buffer */
   if (dri2_surf->throttle_callback == NULL) {
      dri2_surf->throttle_callback = wl_display_sync(dri2_dpy->wl_dpy);
      wl_callback_add_listener(dri2_surf->throttle_callback,
                               &throttle_listener, dri2_surf);
      wl_proxy_set_queue((struct wl_proxy *) dri2_surf->throttle_callback,
                         dri2_dpy->wl_queue);
   }

   wl_display_flush(dri2_dpy->wl_dpy);

   return EGL_TRUE;
}

<<<<<<< HEAD
      wl_surface_damage(dri2_surf->wl_win->surface, 0, 0,
	    dri2_surf->base.Width, dri2_surf->base.Height);

      wl_surface_commit(dri2_surf->wl_win->surface);
   }
=======
static EGLint
dri2_wl_query_buffer_age(_EGLDriver *drv,
                         _EGLDisplay *disp, _EGLSurface *surface)
{
   struct dri2_egl_surface *dri2_surf = dri2_egl_surface(surface);
>>>>>>> 3ef8d428

   if (get_back_bo(dri2_surf) < 0) {
      _eglError(EGL_BAD_ALLOC, "dri2_query_buffer_age");
      return 0;
   }

   return dri2_surf->back->age;
}

static EGLBoolean
dri2_wl_swap_buffers(_EGLDriver *drv, _EGLDisplay *disp, _EGLSurface *draw)
{
   return dri2_wl_swap_buffers_with_damage (drv, disp, draw, NULL, 0);
}

<<<<<<< HEAD
=======
static struct wl_buffer *
dri2_wl_create_wayland_buffer_from_image(_EGLDriver *drv,
                                          _EGLDisplay *disp,
                                          _EGLImage *img)
{
   struct dri2_egl_display *dri2_dpy = dri2_egl_display(disp);
   struct dri2_egl_image *dri2_img = dri2_egl_image(img);
   __DRIimage *image = dri2_img->dri_image;
   struct wl_buffer *buffer;
   int width, height, format, pitch;
   enum wl_drm_format wl_format;

   dri2_dpy->image->queryImage(image, __DRI_IMAGE_ATTRIB_FORMAT, &format);

   switch (format) {
   case __DRI_IMAGE_FORMAT_ARGB8888:
      if (!(dri2_dpy->formats & HAS_ARGB8888))
         goto bad_format;
      wl_format = WL_DRM_FORMAT_ARGB8888;
      break;
   case __DRI_IMAGE_FORMAT_XRGB8888:
      if (!(dri2_dpy->formats & HAS_XRGB8888))
         goto bad_format;
      wl_format = WL_DRM_FORMAT_XRGB8888;
      break;
   default:
      goto bad_format;
   }

   dri2_dpy->image->queryImage(image, __DRI_IMAGE_ATTRIB_WIDTH, &width);
   dri2_dpy->image->queryImage(image, __DRI_IMAGE_ATTRIB_HEIGHT, &height);
   dri2_dpy->image->queryImage(image, __DRI_IMAGE_ATTRIB_STRIDE, &pitch);

   if (dri2_dpy->capabilities & WL_DRM_CAPABILITY_PRIME) {
      int fd;

      dri2_dpy->image->queryImage(image, __DRI_IMAGE_ATTRIB_FD, &fd);

      buffer =
         wl_drm_create_prime_buffer(dri2_dpy->wl_drm,
                                    fd,
                                    width, height,
                                    wl_format,
                                    0, pitch,
                                    0, 0,
                                    0, 0);

      close(fd);
   } else {
      int name;

      dri2_dpy->image->queryImage(image, __DRI_IMAGE_ATTRIB_NAME, &name);

      buffer =
         wl_drm_create_buffer(dri2_dpy->wl_drm,
                              name,
                              width, height,
                              pitch,
                              wl_format);
   }

   /* The buffer object will have been created with our internal event queue
    * because it is using the wl_drm object as a proxy factory. We want the
    * buffer to be used by the application so we'll reset it to the display's
    * default event queue */
   if (buffer)
      wl_proxy_set_queue((struct wl_proxy *) buffer, NULL);

   return buffer;

bad_format:
   _eglError(EGL_BAD_MATCH, "unsupported image format");
   return NULL;
}

>>>>>>> 3ef8d428
static int
dri2_wl_authenticate(_EGLDisplay *disp, uint32_t id)
{
   struct dri2_egl_display *dri2_dpy = dri2_egl_display(disp);
   int ret = 0;

   if (dri2_dpy->is_render_node) {
      _eglLog(_EGL_WARNING, "wayland-egl: client asks server to "
                            "authenticate for render-nodes");
      return 0;
   }
   dri2_dpy->authenticated = 0;

   wl_drm_authenticate(dri2_dpy->wl_drm, id);
   if (roundtrip(dri2_dpy) < 0)
      ret = -1;

   if (!dri2_dpy->authenticated)
      ret = -1;

   /* reset authenticated */
   dri2_dpy->authenticated = 1;

   return ret;
}

static void
drm_handle_device(void *data, struct wl_drm *drm, const char *device)
{
   struct dri2_egl_display *dri2_dpy = data;
   drm_magic_t magic;

   dri2_dpy->device_name = strdup(device);
   if (!dri2_dpy->device_name)
      return;

   dri2_dpy->fd = loader_open_device(dri2_dpy->device_name);
   if (dri2_dpy->fd == -1) {
      _eglLog(_EGL_WARNING, "wayland-egl: could not open %s (%s)",
	      dri2_dpy->device_name, strerror(errno));
      return;
   }

   if (drmGetNodeTypeFromFd(dri2_dpy->fd) == DRM_NODE_RENDER) {
      dri2_dpy->authenticated = 1;
   } else {
      drmGetMagic(dri2_dpy->fd, &magic);
      wl_drm_authenticate(dri2_dpy->wl_drm, magic);
   }
}

static void
drm_handle_format(void *data, struct wl_drm *drm, uint32_t format)
{
   struct dri2_egl_display *dri2_dpy = data;

   switch (format) {
   case WL_DRM_FORMAT_ARGB8888:
      dri2_dpy->formats |= HAS_ARGB8888;
      break;
   case WL_DRM_FORMAT_XRGB8888:
      dri2_dpy->formats |= HAS_XRGB8888;
      break;
   case WL_DRM_FORMAT_RGB565:
      dri2_dpy->formats |= HAS_RGB565;
      break;
   }
}

static void
drm_handle_capabilities(void *data, struct wl_drm *drm, uint32_t value)
{
   struct dri2_egl_display *dri2_dpy = data;

   dri2_dpy->capabilities = value;
}

static void
drm_handle_authenticated(void *data, struct wl_drm *drm)
{
   struct dri2_egl_display *dri2_dpy = data;

   dri2_dpy->authenticated = 1;
}

static const struct wl_drm_listener drm_listener = {
   .device = drm_handle_device,
   .format = drm_handle_format,
   .authenticated = drm_handle_authenticated,
   .capabilities = drm_handle_capabilities
};

static void
<<<<<<< HEAD
registry_handle_global(void *data, struct wl_registry *registry, uint32_t name,
=======
registry_handle_global_drm(void *data, struct wl_registry *registry, uint32_t name,
>>>>>>> 3ef8d428
		       const char *interface, uint32_t version)
{
   struct dri2_egl_display *dri2_dpy = data;

<<<<<<< HEAD
   if (strcmp(interface, "wl_drm") == 0) {
      dri2_dpy->wl_drm =
         wl_registry_bind(registry, name, &wl_drm_interface, 1);
=======
   if (version > 1)
      version = 2;
   if (strcmp(interface, "wl_drm") == 0) {
      dri2_dpy->wl_drm =
         wl_registry_bind(registry, name, &wl_drm_interface, version);
>>>>>>> 3ef8d428
      wl_drm_add_listener(dri2_dpy->wl_drm, &drm_listener, dri2_dpy);
   }
}

<<<<<<< HEAD
static const struct wl_registry_listener registry_listener = {
	registry_handle_global
};

EGLBoolean
dri2_initialize_wayland(_EGLDriver *drv, _EGLDisplay *disp)
{
   struct dri2_egl_display *dri2_dpy;
   const __DRIconfig *config;
   uint32_t types;
   int i;
   static const unsigned int argb_masks[4] =
      { 0xff0000, 0xff00, 0xff, 0xff000000 };
   static const unsigned int rgb_masks[4] = { 0xff0000, 0xff00, 0xff, 0 };

   drv->API.CreateWindowSurface = dri2_create_window_surface;
   drv->API.DestroySurface = dri2_destroy_surface;
   drv->API.SwapBuffers = dri2_swap_buffers;
   drv->API.Terminate = dri2_terminate;

   dri2_dpy = malloc(sizeof *dri2_dpy);
=======
static void
registry_handle_global_remove(void *data, struct wl_registry *registry,
			      uint32_t name)
{
}

static const struct wl_registry_listener registry_listener_drm = {
   .global = registry_handle_global_drm,
   .global_remove = registry_handle_global_remove
};

static EGLBoolean
dri2_wl_swap_interval(_EGLDriver *drv,
                   _EGLDisplay *disp,
                   _EGLSurface *surf,
                   EGLint interval)
{
   if (interval > surf->Config->MaxSwapInterval)
      interval = surf->Config->MaxSwapInterval;
   else if (interval < surf->Config->MinSwapInterval)
      interval = surf->Config->MinSwapInterval;

   surf->SwapInterval = interval;

   return EGL_TRUE;
}

static void
dri2_wl_setup_swap_interval(struct dri2_egl_display *dri2_dpy)
{
   GLint vblank_mode = DRI_CONF_VBLANK_DEF_INTERVAL_1;

   /* We can't use values greater than 1 on Wayland because we are using the
    * frame callback to synchronise the frame and the only way we be sure to
    * get a frame callback is to attach a new buffer. Therefore we can't just
    * sit drawing nothing to wait until the next ‘n’ frame callbacks */

   if (dri2_dpy->config)
      dri2_dpy->config->configQueryi(dri2_dpy->dri_screen,
                                     "vblank_mode", &vblank_mode);
   switch (vblank_mode) {
   case DRI_CONF_VBLANK_NEVER:
      dri2_dpy->min_swap_interval = 0;
      dri2_dpy->max_swap_interval = 0;
      dri2_dpy->default_swap_interval = 0;
      break;
   case DRI_CONF_VBLANK_ALWAYS_SYNC:
      dri2_dpy->min_swap_interval = 1;
      dri2_dpy->max_swap_interval = 1;
      dri2_dpy->default_swap_interval = 1;
      break;
   case DRI_CONF_VBLANK_DEF_INTERVAL_0:
      dri2_dpy->min_swap_interval = 0;
      dri2_dpy->max_swap_interval = 1;
      dri2_dpy->default_swap_interval = 0;
      break;
   default:
   case DRI_CONF_VBLANK_DEF_INTERVAL_1:
      dri2_dpy->min_swap_interval = 0;
      dri2_dpy->max_swap_interval = 1;
      dri2_dpy->default_swap_interval = 1;
      break;
   }
}

static struct dri2_egl_display_vtbl dri2_wl_display_vtbl = {
   .authenticate = dri2_wl_authenticate,
   .create_window_surface = dri2_wl_create_window_surface,
   .create_pixmap_surface = dri2_wl_create_pixmap_surface,
   .create_pbuffer_surface = dri2_fallback_create_pbuffer_surface,
   .destroy_surface = dri2_wl_destroy_surface,
   .create_image = dri2_create_image_khr,
   .swap_interval = dri2_wl_swap_interval,
   .swap_buffers = dri2_wl_swap_buffers,
   .swap_buffers_with_damage = dri2_wl_swap_buffers_with_damage,
   .swap_buffers_region = dri2_fallback_swap_buffers_region,
   .post_sub_buffer = dri2_fallback_post_sub_buffer,
   .copy_buffers = dri2_fallback_copy_buffers,
   .query_buffer_age = dri2_wl_query_buffer_age,
   .create_wayland_buffer_from_image = dri2_wl_create_wayland_buffer_from_image,
   .get_sync_values = dri2_fallback_get_sync_values,
   .get_dri_drawable = dri2_surface_get_dri_drawable,
};

static const __DRIextension *dri2_loader_extensions[] = {
   &dri2_loader_extension.base,
   &image_lookup_extension.base,
   &use_invalidate.base,
   NULL,
};

static const __DRIextension *image_loader_extensions[] = {
   &image_loader_extension.base,
   &image_lookup_extension.base,
   &use_invalidate.base,
   NULL,
};

static EGLBoolean
dri2_wl_add_configs_for_visuals(_EGLDriver *drv, _EGLDisplay *disp)
{
   struct dri2_egl_display *dri2_dpy = dri2_egl_display(disp);
   static const struct {
      const char *format_name;
      int has_format;
      unsigned int rgba_masks[4];
   } visuals[] = {
      { "XRGB8888", HAS_XRGB8888, { 0xff0000, 0xff00, 0x00ff, 0xff000000 } },
      { "ARGB8888", HAS_ARGB8888, { 0xff0000, 0xff00, 0x00ff, 0 } },
      { "RGB565",   HAS_RGB565,   { 0x00f800, 0x07e0, 0x001f, 0 } },
   };
   unsigned int format_count[ARRAY_SIZE(visuals)] = { 0 };
   unsigned int count, i, j;

   count = 0;
   for (i = 0; dri2_dpy->driver_configs[i]; i++) {
      for (j = 0; j < ARRAY_SIZE(visuals); j++) {
         struct dri2_egl_config *dri2_conf;

         if (!(dri2_dpy->formats & visuals[j].has_format))
            continue;

         dri2_conf = dri2_add_config(disp, dri2_dpy->driver_configs[i],
               count + 1, EGL_WINDOW_BIT, NULL, visuals[j].rgba_masks);
         if (dri2_conf) {
            count++;
            format_count[j]++;
         }
      }
   }

   for (i = 0; i < ARRAY_SIZE(format_count); i++) {
      if (!format_count[i]) {
         _eglLog(_EGL_DEBUG, "No DRI config supports native format %s",
                 visuals[i].format_name);
      }
   }

   return (count != 0);
}

static EGLBoolean
dri2_initialize_wayland_drm(_EGLDriver *drv, _EGLDisplay *disp)
{
   struct dri2_egl_display *dri2_dpy;

   loader_set_logger(_eglLog);

   dri2_dpy = calloc(1, sizeof *dri2_dpy);
>>>>>>> 3ef8d428
   if (!dri2_dpy)
      return _eglError(EGL_BAD_ALLOC, "eglInitialize");

   disp->DriverData = (void *) dri2_dpy;
   if (disp->PlatformDisplay == NULL) {
      dri2_dpy->wl_dpy = wl_display_connect(NULL);
      if (dri2_dpy->wl_dpy == NULL)
         goto cleanup_dpy;
      dri2_dpy->own_device = 1;
   } else {
      dri2_dpy->wl_dpy = disp->PlatformDisplay;
   }

   dri2_dpy->wl_queue = wl_display_create_queue(dri2_dpy->wl_dpy);
<<<<<<< HEAD
=======

   if (dri2_dpy->own_device)
      wl_display_dispatch_pending(dri2_dpy->wl_dpy);

>>>>>>> 3ef8d428
   dri2_dpy->wl_registry = wl_display_get_registry(dri2_dpy->wl_dpy);
   wl_proxy_set_queue((struct wl_proxy *) dri2_dpy->wl_registry,
                      dri2_dpy->wl_queue);
   wl_registry_add_listener(dri2_dpy->wl_registry,
<<<<<<< HEAD
                            &registry_listener, dri2_dpy);
   if (roundtrip(dri2_dpy) < 0 || dri2_dpy->wl_drm == NULL)
      goto cleanup_dpy;
=======
                            &registry_listener_drm, dri2_dpy);
   if (roundtrip(dri2_dpy) < 0 || dri2_dpy->wl_drm == NULL)
      goto cleanup_registry;
>>>>>>> 3ef8d428

   if (roundtrip(dri2_dpy) < 0 || dri2_dpy->fd == -1)
      goto cleanup_drm;

   if (roundtrip(dri2_dpy) < 0 || !dri2_dpy->authenticated)
      goto cleanup_fd;

   dri2_dpy->fd = loader_get_user_preferred_fd(dri2_dpy->fd,
                                               &dri2_dpy->is_different_gpu);
   if (dri2_dpy->is_different_gpu) {
      free(dri2_dpy->device_name);
      dri2_dpy->device_name = loader_get_device_name_for_fd(dri2_dpy->fd);
      if (!dri2_dpy->device_name) {
         _eglError(EGL_BAD_ALLOC, "wayland-egl: failed to get device name "
                                  "for requested GPU");
         goto cleanup_fd;
      }
   }

   /* we have to do the check now, because loader_get_user_preferred_fd
    * will return a render-node when the requested gpu is different
    * to the server, but also if the client asks for the same gpu than
    * the server by requesting its pci-id */
   dri2_dpy->is_render_node = drmGetNodeTypeFromFd(dri2_dpy->fd) == DRM_NODE_RENDER;

   dri2_dpy->driver_name = loader_get_driver_for_fd(dri2_dpy->fd);
   if (dri2_dpy->driver_name == NULL) {
      _eglError(EGL_BAD_ALLOC, "DRI2: failed to get driver name");
      goto cleanup_fd;
   }

   if (!dri2_load_driver(disp))
      goto cleanup_driver_name;

   /* render nodes cannot use Gem names, and thus do not support
    * the __DRI_DRI2_LOADER extension */
   if (!dri2_dpy->is_render_node)
      dri2_dpy->loader_extensions = dri2_loader_extensions;
   else
      dri2_dpy->loader_extensions = image_loader_extensions;

   if (!dri2_create_screen(disp))
      goto cleanup_driver;

<<<<<<< HEAD
   types = EGL_WINDOW_BIT;
   for (i = 0; dri2_dpy->driver_configs[i]; i++) {
      config = dri2_dpy->driver_configs[i];
      if (dri2_dpy->formats & HAS_XRGB8888)
	 dri2_add_config(disp, config, i + 1, 0, types, NULL, rgb_masks);
      if (dri2_dpy->formats & HAS_ARGB8888)
	 dri2_add_config(disp, config, i + 1, 0, types, NULL, argb_masks);
   }

   disp->Extensions.WL_bind_wayland_display = EGL_TRUE;
   dri2_dpy->authenticate = dri2_wayland_authenticate;
=======
   dri2_wl_setup_swap_interval(dri2_dpy);

   /* To use Prime, we must have _DRI_IMAGE v7 at least.
    * createImageFromFds support indicates that Prime export/import
    * is supported by the driver. Fall back to
    * gem names if we don't have Prime support. */

   if (dri2_dpy->image->base.version < 7 ||
       dri2_dpy->image->createImageFromFds == NULL)
      dri2_dpy->capabilities &= ~WL_DRM_CAPABILITY_PRIME;

   /* We cannot use Gem names with render-nodes, only prime fds (dma-buf).
    * The server needs to accept them */
   if (dri2_dpy->is_render_node &&
       !(dri2_dpy->capabilities & WL_DRM_CAPABILITY_PRIME)) {
      _eglLog(_EGL_WARNING, "wayland-egl: display is not render-node capable");
      goto cleanup_screen;
   }

   if (dri2_dpy->is_different_gpu &&
       (dri2_dpy->image->base.version < 9 ||
        dri2_dpy->image->blitImage == NULL)) {
      _eglLog(_EGL_WARNING, "wayland-egl: Different GPU selected, but the "
                            "Image extension in the driver is not "
                            "compatible. Version 9 or later and blitImage() "
                            "are required");
      goto cleanup_screen;
   }

   if (!dri2_wl_add_configs_for_visuals(drv, disp)) {
      _eglError(EGL_NOT_INITIALIZED, "DRI2: failed to add configs");
      goto cleanup_screen;
   }

   dri2_set_WL_bind_wayland_display(drv, disp);
   /* When cannot convert EGLImage to wl_buffer when on a different gpu,
    * because the buffer of the EGLImage has likely a tiling mode the server
    * gpu won't support. These is no way to check for now. Thus do not support the
    * extension */
   if (!dri2_dpy->is_different_gpu) {
      disp->Extensions.WL_create_wayland_buffer_from_image = EGL_TRUE;
   } else {
      dri2_wl_display_vtbl.create_wayland_buffer_from_image =
         dri2_fallback_create_wayland_buffer_from_image;
   }
   disp->Extensions.EXT_buffer_age = EGL_TRUE;
>>>>>>> 3ef8d428

   disp->Extensions.EXT_swap_buffers_with_damage = EGL_TRUE;

   /* Fill vtbl last to prevent accidentally calling virtual function during
    * initialization.
    */
   dri2_dpy->vtbl = &dri2_wl_display_vtbl;

   return EGL_TRUE;

 cleanup_screen:
   dri2_dpy->core->destroyScreen(dri2_dpy->dri_screen);
 cleanup_driver:
   dlclose(dri2_dpy->driver);
 cleanup_driver_name:
   free(dri2_dpy->driver_name);
 cleanup_fd:
   close(dri2_dpy->fd);
 cleanup_drm:
   free(dri2_dpy->device_name);
   wl_drm_destroy(dri2_dpy->wl_drm);
 cleanup_registry:
   wl_registry_destroy(dri2_dpy->wl_registry);
   wl_event_queue_destroy(dri2_dpy->wl_queue);
 cleanup_dpy:
   free(dri2_dpy);
   disp->DriverData = NULL;

   return EGL_FALSE;
}

static int
dri2_wl_swrast_get_stride_for_format(int format, int w)
{
   if (format == WL_SHM_FORMAT_RGB565)
      return 2 * w;
   else /* ARGB8888 || XRGB8888 */
      return 4 * w;
}

/*
 * Taken from weston shared/os-compatibility.c
 */

#ifndef HAVE_MKOSTEMP

static int
set_cloexec_or_close(int fd)
{
   long flags;

   if (fd == -1)
      return -1;

   flags = fcntl(fd, F_GETFD);
   if (flags == -1)
      goto err;

   if (fcntl(fd, F_SETFD, flags | FD_CLOEXEC) == -1)
      goto err;

   return fd;

err:
   close(fd);
   return -1;
}

#endif

/*
 * Taken from weston shared/os-compatibility.c
 */

static int
create_tmpfile_cloexec(char *tmpname)
{
   int fd;

#ifdef HAVE_MKOSTEMP
   fd = mkostemp(tmpname, O_CLOEXEC);
   if (fd >= 0)
      unlink(tmpname);
#else
   fd = mkstemp(tmpname);
   if (fd >= 0) {
      fd = set_cloexec_or_close(fd);
      unlink(tmpname);
   }
#endif

   return fd;
}

/*
 * Taken from weston shared/os-compatibility.c
 *
 * Create a new, unique, anonymous file of the given size, and
 * return the file descriptor for it. The file descriptor is set
 * CLOEXEC. The file is immediately suitable for mmap()'ing
 * the given size at offset zero.
 *
 * The file should not have a permanent backing store like a disk,
 * but may have if XDG_RUNTIME_DIR is not properly implemented in OS.
 *
 * The file name is deleted from the file system.
 *
 * The file is suitable for buffer sharing between processes by
 * transmitting the file descriptor over Unix sockets using the
 * SCM_RIGHTS methods.
 *
 * If the C library implements posix_fallocate(), it is used to
 * guarantee that disk space is available for the file at the
 * given size. If disk space is insufficent, errno is set to ENOSPC.
 * If posix_fallocate() is not supported, program may receive
 * SIGBUS on accessing mmap()'ed file contents instead.
 */
static int
os_create_anonymous_file(off_t size)
{
   static const char template[] = "/mesa-shared-XXXXXX";
   const char *path;
   char *name;
   int fd;
   int ret;

   path = getenv("XDG_RUNTIME_DIR");
   if (!path) {
      errno = ENOENT;
      return -1;
   }

   name = malloc(strlen(path) + sizeof(template));
   if (!name)
      return -1;

   strcpy(name, path);
   strcat(name, template);

   fd = create_tmpfile_cloexec(name);

   free(name);

   if (fd < 0)
      return -1;

   ret = ftruncate(fd, size);
   if (ret < 0) {
      close(fd);
      return -1;
   }

   return fd;
}


static EGLBoolean
dri2_wl_swrast_allocate_buffer(struct dri2_egl_display *dri2_dpy,
                               int format, int w, int h,
                               void **data, int *size,
                               struct wl_buffer **buffer)
{
   struct wl_shm_pool *pool;
   int fd, stride, size_map;
   void *data_map;

   stride = dri2_wl_swrast_get_stride_for_format(format, w);
   size_map = h * stride;

   /* Create a sharable buffer */
   fd = os_create_anonymous_file(size_map);
   if (fd < 0)
      return EGL_FALSE;

   data_map = mmap(NULL, size_map, PROT_READ | PROT_WRITE, MAP_SHARED, fd, 0);
   if (data_map == MAP_FAILED) {
      close(fd);
      return EGL_FALSE;
   }

   /* Share it in a wl_buffer */
   pool = wl_shm_create_pool(dri2_dpy->wl_shm, fd, size_map);
   *buffer = wl_shm_pool_create_buffer(pool, 0, w, h, stride, format);
   wl_shm_pool_destroy(pool);
   close(fd);

   *data = data_map;
   *size = size_map;
   return EGL_TRUE;
}

static int
swrast_update_buffers(struct dri2_egl_surface *dri2_surf)
{
   struct dri2_egl_display *dri2_dpy =
      dri2_egl_display(dri2_surf->base.Resource.Display);
   int i;

   /* we need to do the following operations only once per frame */
   if (dri2_surf->back)
      return 0;

   if (dri2_surf->base.Width != dri2_surf->wl_win->width ||
       dri2_surf->base.Height != dri2_surf->wl_win->height) {

      dri2_wl_release_buffers(dri2_surf);

      dri2_surf->base.Width  = dri2_surf->wl_win->width;
      dri2_surf->base.Height = dri2_surf->wl_win->height;
      dri2_surf->dx = dri2_surf->wl_win->dx;
      dri2_surf->dy = dri2_surf->wl_win->dy;
      dri2_surf->current = NULL;
   }

   /* find back buffer */

   /* We always want to throttle to some event (either a frame callback or
    * a sync request) after the commit so that we can be sure the
    * compositor has had a chance to handle it and send us a release event
    * before we look for a free buffer */
   while (dri2_surf->throttle_callback != NULL)
      if (wl_display_dispatch_queue(dri2_dpy->wl_dpy,
                                    dri2_dpy->wl_queue) == -1)
         return -1;

   /* try get free buffer already created */
   for (i = 0; i < ARRAY_SIZE(dri2_surf->color_buffers); i++) {
      if (!dri2_surf->color_buffers[i].locked &&
          dri2_surf->color_buffers[i].wl_buffer) {
          dri2_surf->back = &dri2_surf->color_buffers[i];
          break;
      }
   }

   /* else choose any another free location */
   if (!dri2_surf->back) {
      for (i = 0; i < ARRAY_SIZE(dri2_surf->color_buffers); i++) {
         if (!dri2_surf->color_buffers[i].locked) {
             dri2_surf->back = &dri2_surf->color_buffers[i];
             if (!dri2_wl_swrast_allocate_buffer(dri2_dpy,
                                                 dri2_surf->format,
                                                 dri2_surf->base.Width,
                                                 dri2_surf->base.Height,
                                                 &dri2_surf->back->data,
                                                 &dri2_surf->back->data_size,
                                                 &dri2_surf->back->wl_buffer)) {
                _eglError(EGL_BAD_ALLOC, "failed to allocate color buffer");
                 return -1;
             }
             wl_proxy_set_queue((struct wl_proxy *) dri2_surf->back->wl_buffer,
                                dri2_dpy->wl_queue);
             wl_buffer_add_listener(dri2_surf->back->wl_buffer,
                                    &wl_buffer_listener, dri2_surf);
             break;
         }
      }
   }

   if (!dri2_surf->back) {
      _eglError(EGL_BAD_ALLOC, "failed to find free buffer");
      return -1;
   }

   dri2_surf->back->locked = 1;

   /* If we have an extra unlocked buffer at this point, we had to do triple
    * buffering for a while, but now can go back to just double buffering.
    * That means we can free any unlocked buffer now. */
   for (i = 0; i < ARRAY_SIZE(dri2_surf->color_buffers); i++) {
      if (!dri2_surf->color_buffers[i].locked &&
          dri2_surf->color_buffers[i].wl_buffer) {
         wl_buffer_destroy(dri2_surf->color_buffers[i].wl_buffer);
         munmap(dri2_surf->color_buffers[i].data,
                dri2_surf->color_buffers[i].data_size);
         dri2_surf->color_buffers[i].wl_buffer = NULL;
         dri2_surf->color_buffers[i].data = NULL;
      }
   }

   return 0;
}

static void*
dri2_wl_swrast_get_frontbuffer_data(struct dri2_egl_surface *dri2_surf)
{
   /* if there has been a resize: */
   if (!dri2_surf->current)
      return NULL;

   return dri2_surf->current->data;
}

static void*
dri2_wl_swrast_get_backbuffer_data(struct dri2_egl_surface *dri2_surf)
{
   assert(dri2_surf->back);
   return dri2_surf->back->data;
}

static void
dri2_wl_swrast_commit_backbuffer(struct dri2_egl_surface *dri2_surf)
{
   struct dri2_egl_display *dri2_dpy = dri2_egl_display(dri2_surf->base.Resource.Display);

   if (dri2_surf->base.SwapInterval > 0) {
      dri2_surf->throttle_callback =
         wl_surface_frame(dri2_surf->wl_win->surface);
      wl_callback_add_listener(dri2_surf->throttle_callback,
                               &throttle_listener, dri2_surf);
      wl_proxy_set_queue((struct wl_proxy *) dri2_surf->throttle_callback,
                         dri2_dpy->wl_queue);
   }

   dri2_surf->current = dri2_surf->back;
   dri2_surf->back = NULL;

   wl_surface_attach(dri2_surf->wl_win->surface,
                     dri2_surf->current->wl_buffer,
                     dri2_surf->dx, dri2_surf->dy);

   dri2_surf->wl_win->attached_width  = dri2_surf->base.Width;
   dri2_surf->wl_win->attached_height = dri2_surf->base.Height;
   /* reset resize growing parameters */
   dri2_surf->dx = 0;
   dri2_surf->dy = 0;

   wl_surface_damage(dri2_surf->wl_win->surface,
                     0, 0, INT32_MAX, INT32_MAX);
   wl_surface_commit(dri2_surf->wl_win->surface);

   /* If we're not waiting for a frame callback then we'll at least throttle
    * to a sync callback so that we always give a chance for the compositor to
    * handle the commit and send a release event before checking for a free
    * buffer */
   if (dri2_surf->throttle_callback == NULL) {
      dri2_surf->throttle_callback = wl_display_sync(dri2_dpy->wl_dpy);
      wl_callback_add_listener(dri2_surf->throttle_callback,
                               &throttle_listener, dri2_surf);
      wl_proxy_set_queue((struct wl_proxy *) dri2_surf->throttle_callback,
                         dri2_dpy->wl_queue);
   }

   wl_display_flush(dri2_dpy->wl_dpy);
}

static void
dri2_wl_swrast_get_drawable_info(__DRIdrawable * draw,
                                 int *x, int *y, int *w, int *h,
                                 void *loaderPrivate)
{
   struct dri2_egl_surface *dri2_surf = loaderPrivate;

   (void) swrast_update_buffers(dri2_surf);
   *x = 0;
   *y = 0;
   *w = dri2_surf->base.Width;
   *h = dri2_surf->base.Height;
}

static void
dri2_wl_swrast_get_image(__DRIdrawable * read,
                         int x, int y, int w, int h,
                         char *data, void *loaderPrivate)
{
   struct dri2_egl_surface *dri2_surf = loaderPrivate;
   int copy_width = dri2_wl_swrast_get_stride_for_format(dri2_surf->format, w);
   int x_offset = dri2_wl_swrast_get_stride_for_format(dri2_surf->format, x);
   int src_stride = dri2_wl_swrast_get_stride_for_format(dri2_surf->format, dri2_surf->base.Width);
   int dst_stride = copy_width;
   char *src, *dst;

   src = dri2_wl_swrast_get_frontbuffer_data(dri2_surf);
   if (!src) {
      memset(data, 0, copy_width * h);
      return;
   }

   assert(data != src);
   assert(copy_width <= src_stride);

   src += x_offset;
   src += y * src_stride;
   dst = data;

   if (copy_width > src_stride-x_offset)
      copy_width = src_stride-x_offset;
   if (h > dri2_surf->base.Height-y)
      h = dri2_surf->base.Height-y;

   for (; h>0; h--) {
      memcpy(dst, src, copy_width);
      src += src_stride;
      dst += dst_stride;
   }
}

static void
dri2_wl_swrast_put_image2(__DRIdrawable * draw, int op,
                         int x, int y, int w, int h, int stride,
                         char *data, void *loaderPrivate)
{
   struct dri2_egl_surface *dri2_surf = loaderPrivate;
   int copy_width = dri2_wl_swrast_get_stride_for_format(dri2_surf->format, w);
   int dst_stride = dri2_wl_swrast_get_stride_for_format(dri2_surf->format, dri2_surf->base.Width);
   int x_offset = dri2_wl_swrast_get_stride_for_format(dri2_surf->format, x);
   char *src, *dst;

   assert(copy_width <= stride);

   (void) swrast_update_buffers(dri2_surf);
   dst = dri2_wl_swrast_get_backbuffer_data(dri2_surf);

   /* partial copy, copy old content */
   if (copy_width < dst_stride)
      dri2_wl_swrast_get_image(draw, 0, 0,
                               dri2_surf->base.Width, dri2_surf->base.Height,
                               dst, loaderPrivate);

   dst += x_offset;
   dst += y * dst_stride;

   src = data;

   /* drivers expect we do these checks (and some rely on it) */
   if (copy_width > dst_stride-x_offset)
      copy_width = dst_stride-x_offset;
   if (h > dri2_surf->base.Height-y)
      h = dri2_surf->base.Height-y;

   for (; h>0; h--) {
      memcpy(dst, src, copy_width);
      src += stride;
      dst += dst_stride;
   }
   dri2_wl_swrast_commit_backbuffer(dri2_surf);
}

static void
dri2_wl_swrast_put_image(__DRIdrawable * draw, int op,
                         int x, int y, int w, int h,
                         char *data, void *loaderPrivate)
{
   struct dri2_egl_surface *dri2_surf = loaderPrivate;
   int stride;

   stride = dri2_wl_swrast_get_stride_for_format(dri2_surf->format, w);
   dri2_wl_swrast_put_image2(draw, op, x, y, w, h,
                             stride, data, loaderPrivate);
}

/**
 * Called via eglCreateWindowSurface(), drv->API.CreateWindowSurface().
 */
static _EGLSurface *
dri2_wl_swrast_create_window_surface(_EGLDriver *drv, _EGLDisplay *disp,
                                     _EGLConfig *conf, void *native_window,
                                     const EGLint *attrib_list)
{
   struct dri2_egl_display *dri2_dpy = dri2_egl_display(disp);
   struct dri2_egl_config *dri2_conf = dri2_egl_config(conf);
   struct wl_egl_window *window = native_window;
   struct dri2_egl_surface *dri2_surf;
   const __DRIconfig *config;

   (void) drv;

   dri2_surf = calloc(1, sizeof *dri2_surf);
   if (!dri2_surf) {
      _eglError(EGL_BAD_ALLOC, "dri2_create_surface");
      return NULL;
   }

   if (!_eglInitSurface(&dri2_surf->base, disp, EGL_WINDOW_BIT, conf, attrib_list))
      goto cleanup_surf;

   if (conf->RedSize == 5)
      dri2_surf->format = WL_SHM_FORMAT_RGB565;
   else if (conf->AlphaSize == 0)
      dri2_surf->format = WL_SHM_FORMAT_XRGB8888;
   else
      dri2_surf->format = WL_SHM_FORMAT_ARGB8888;

   dri2_surf->wl_win = window;

   dri2_surf->base.Width = -1;
   dri2_surf->base.Height = -1;

   config = dri2_get_dri_config(dri2_conf, EGL_WINDOW_BIT,
                                dri2_surf->base.GLColorspace);

   dri2_surf->dri_drawable =
      (*dri2_dpy->swrast->createNewDrawable)(dri2_dpy->dri_screen,
                                             config, dri2_surf);
   if (dri2_surf->dri_drawable == NULL) {
      _eglError(EGL_BAD_ALLOC, "swrast->createNewDrawable");
      goto cleanup_dri_drawable;
   }

   dri2_wl_swap_interval(drv, disp, &dri2_surf->base,
                         dri2_dpy->default_swap_interval);

   return &dri2_surf->base;

 cleanup_dri_drawable:
   dri2_dpy->core->destroyDrawable(dri2_surf->dri_drawable);
 cleanup_surf:
   free(dri2_surf);

   return NULL;
}

static EGLBoolean
dri2_wl_swrast_swap_buffers(_EGLDriver *drv, _EGLDisplay *disp, _EGLSurface *draw)
{
   struct dri2_egl_display *dri2_dpy = dri2_egl_display(disp);
   struct dri2_egl_surface *dri2_surf = dri2_egl_surface(draw);

   dri2_dpy->core->swapBuffers(dri2_surf->dri_drawable);
   return EGL_TRUE;
}

static void
shm_handle_format(void *data, struct wl_shm *shm, uint32_t format)
{
   struct dri2_egl_display *dri2_dpy = data;

   switch (format) {
   case WL_SHM_FORMAT_ARGB8888:
      dri2_dpy->formats |= HAS_ARGB8888;
      break;
   case WL_SHM_FORMAT_XRGB8888:
      dri2_dpy->formats |= HAS_XRGB8888;
      break;
   case WL_SHM_FORMAT_RGB565:
      dri2_dpy->formats |= HAS_RGB565;
      break;
   }
}

static const struct wl_shm_listener shm_listener = {
   .format = shm_handle_format
};

static void
registry_handle_global_swrast(void *data, struct wl_registry *registry, uint32_t name,
                              const char *interface, uint32_t version)
{
   struct dri2_egl_display *dri2_dpy = data;

   if (strcmp(interface, "wl_shm") == 0) {
      dri2_dpy->wl_shm =
         wl_registry_bind(registry, name, &wl_shm_interface, 1);
      wl_shm_add_listener(dri2_dpy->wl_shm, &shm_listener, dri2_dpy);
   }
}

static const struct wl_registry_listener registry_listener_swrast = {
   .global = registry_handle_global_swrast,
   .global_remove = registry_handle_global_remove
};

static struct dri2_egl_display_vtbl dri2_wl_swrast_display_vtbl = {
   .authenticate = NULL,
   .create_window_surface = dri2_wl_swrast_create_window_surface,
   .create_pixmap_surface = dri2_wl_create_pixmap_surface,
   .create_pbuffer_surface = dri2_fallback_create_pbuffer_surface,
   .destroy_surface = dri2_wl_destroy_surface,
   .create_image = dri2_fallback_create_image_khr,
   .swap_interval = dri2_wl_swap_interval,
   .swap_buffers = dri2_wl_swrast_swap_buffers,
   .swap_buffers_with_damage = dri2_fallback_swap_buffers_with_damage,
   .swap_buffers_region = dri2_fallback_swap_buffers_region,
   .post_sub_buffer = dri2_fallback_post_sub_buffer,
   .copy_buffers = dri2_fallback_copy_buffers,
   .query_buffer_age = dri2_fallback_query_buffer_age,
   .create_wayland_buffer_from_image = dri2_fallback_create_wayland_buffer_from_image,
   .get_sync_values = dri2_fallback_get_sync_values,
   .get_dri_drawable = dri2_surface_get_dri_drawable,
};

static const __DRIswrastLoaderExtension swrast_loader_extension = {
   .base = { __DRI_SWRAST_LOADER, 2 },

   .getDrawableInfo = dri2_wl_swrast_get_drawable_info,
   .putImage        = dri2_wl_swrast_put_image,
   .getImage        = dri2_wl_swrast_get_image,
   .putImage2       = dri2_wl_swrast_put_image2,
};

static const __DRIextension *swrast_loader_extensions[] = {
   &swrast_loader_extension.base,
   NULL,
};

static EGLBoolean
dri2_initialize_wayland_swrast(_EGLDriver *drv, _EGLDisplay *disp)
{
   struct dri2_egl_display *dri2_dpy;

   loader_set_logger(_eglLog);

   dri2_dpy = calloc(1, sizeof *dri2_dpy);
   if (!dri2_dpy)
      return _eglError(EGL_BAD_ALLOC, "eglInitialize");

   disp->DriverData = (void *) dri2_dpy;
   if (disp->PlatformDisplay == NULL) {
      dri2_dpy->wl_dpy = wl_display_connect(NULL);
      if (dri2_dpy->wl_dpy == NULL)
         goto cleanup_dpy;
      dri2_dpy->own_device = 1;
   } else {
      dri2_dpy->wl_dpy = disp->PlatformDisplay;
   }

   dri2_dpy->wl_queue = wl_display_create_queue(dri2_dpy->wl_dpy);

   if (dri2_dpy->own_device)
      wl_display_dispatch_pending(dri2_dpy->wl_dpy);

   dri2_dpy->wl_registry = wl_display_get_registry(dri2_dpy->wl_dpy);
   wl_proxy_set_queue((struct wl_proxy *) dri2_dpy->wl_registry,
                      dri2_dpy->wl_queue);
   wl_registry_add_listener(dri2_dpy->wl_registry,
                            &registry_listener_swrast, dri2_dpy);

   if (roundtrip(dri2_dpy) < 0 || dri2_dpy->wl_shm == NULL)
      goto cleanup_registry;

   if (roundtrip(dri2_dpy) < 0 || dri2_dpy->formats == 0)
      goto cleanup_shm;

   dri2_dpy->fd = -1;
   dri2_dpy->driver_name = strdup("swrast");
   if (!dri2_load_driver_swrast(disp))
      goto cleanup_shm;

   dri2_dpy->loader_extensions = swrast_loader_extensions;

   if (!dri2_create_screen(disp))
      goto cleanup_driver;

   dri2_wl_setup_swap_interval(dri2_dpy);

   if (!dri2_wl_add_configs_for_visuals(drv, disp)) {
      _eglError(EGL_NOT_INITIALIZED, "DRI2: failed to add configs");
      goto cleanup_screen;
   }

   /* Fill vtbl last to prevent accidentally calling virtual function during
    * initialization.
    */
   dri2_dpy->vtbl = &dri2_wl_swrast_display_vtbl;

   return EGL_TRUE;

 cleanup_screen:
   dri2_dpy->core->destroyScreen(dri2_dpy->dri_screen);
 cleanup_driver:
   dlclose(dri2_dpy->driver);
 cleanup_shm:
   wl_shm_destroy(dri2_dpy->wl_shm);
 cleanup_registry:
   wl_registry_destroy(dri2_dpy->wl_registry);
   wl_event_queue_destroy(dri2_dpy->wl_queue);
 cleanup_dpy:
   free(dri2_dpy);
   disp->DriverData = NULL;

   return EGL_FALSE;
}

EGLBoolean
dri2_initialize_wayland(_EGLDriver *drv, _EGLDisplay *disp)
{
   EGLBoolean initialized = EGL_TRUE;

   int hw_accel = (getenv("LIBGL_ALWAYS_SOFTWARE") == NULL);

   if (hw_accel) {
      if (!dri2_initialize_wayland_drm(drv, disp)) {
         initialized = dri2_initialize_wayland_swrast(drv, disp);
      }
   } else {
      initialized = dri2_initialize_wayland_swrast(drv, disp);
   }

   return initialized;

}<|MERGE_RESOLUTION|>--- conflicted
+++ resolved
@@ -87,37 +87,6 @@
 }
 
 static void
-sync_callback(void *data, struct wl_callback *callback, uint32_t serial)
-{
-   int *done = data;
-
-   *done = 1;
-   wl_callback_destroy(callback);
-}
-
-static const struct wl_callback_listener sync_listener = {
-   sync_callback
-};
-
-static int
-roundtrip(struct dri2_egl_display *dri2_dpy)
-{
-   struct wl_callback *callback;
-   int done = 0, ret = 0;
-
-   callback = wl_display_sync(dri2_dpy->wl_dpy);
-   wl_callback_add_listener(callback, &sync_listener, &done);
-   wl_proxy_set_queue((struct wl_proxy *) callback, dri2_dpy->wl_queue);
-   while (ret != -1 && !done)
-      ret = wl_display_dispatch_queue(dri2_dpy->wl_dpy, dri2_dpy->wl_queue);
-
-   if (!done)
-      wl_callback_destroy(callback);
-
-   return ret;
-}
-
-static void
 wl_buffer_release(void *data, struct wl_buffer *buffer)
 {
    struct dri2_egl_surface *dri2_surf = data;
@@ -161,11 +130,7 @@
    struct dri2_egl_config *dri2_conf = dri2_egl_config(conf);
    struct wl_egl_window *window = native_window;
    struct dri2_egl_surface *dri2_surf;
-<<<<<<< HEAD
-   int i;
-=======
    const __DRIconfig *config;
->>>>>>> 3ef8d428
 
    (void) drv;
 
@@ -175,18 +140,8 @@
       return NULL;
    }
 
-<<<<<<< HEAD
-   for (i = 0; i < __DRI_BUFFER_COUNT; ++i)
-      dri2_surf->dri_buffers[i] = NULL;
-
-   dri2_surf->pending_buffer = NULL;
-   dri2_surf->third_buffer = NULL;
-   dri2_surf->frame_callback = NULL;
-   dri2_surf->pending_buffer_callback = NULL;
-=======
    if (!_eglInitSurface(&dri2_surf->base, disp, EGL_WINDOW_BIT, conf, attrib_list))
       goto cleanup_surf;
->>>>>>> 3ef8d428
 
    if (conf->RedSize == 5)
       dri2_surf->format = WL_DRM_FORMAT_RGB565;
@@ -202,17 +157,6 @@
 
    dri2_surf->wl_win = window;
 
-<<<<<<< HEAD
-      dri2_surf->wl_win->private = dri2_surf;
-      dri2_surf->wl_win->resize_callback = resize_callback;
-
-      dri2_surf->base.Width =  -1;
-      dri2_surf->base.Height = -1;
-      break;
-   default: 
-      goto cleanup_surf;
-   }
-=======
    dri2_surf->wl_win->private = dri2_surf;
    dri2_surf->wl_win->resize_callback = resize_callback;
 
@@ -221,7 +165,6 @@
 
    config = dri2_get_dri_config(dri2_conf, EGL_WINDOW_BIT,
                                 dri2_surf->base.GLColorspace);
->>>>>>> 3ef8d428
 
    dri2_surf->dri_drawable = 
       (*dri2_dpy->dri2->createNewDrawable)(dri2_dpy->dri_screen, config,
@@ -258,8 +201,6 @@
    return surf;
 }
 
-<<<<<<< HEAD
-=======
 static _EGLSurface *
 dri2_wl_create_pixmap_surface(_EGLDriver *drv, _EGLDisplay *disp,
                               _EGLConfig *conf, void *native_window,
@@ -276,7 +217,6 @@
    return NULL;
 }
 
->>>>>>> 3ef8d428
 /**
  * Called via eglDestroySurface(), drv->API.DestroySurface().
  */
@@ -291,16 +231,6 @@
 
    (*dri2_dpy->core->destroyDrawable)(dri2_surf->dri_drawable);
 
-<<<<<<< HEAD
-   for (i = 0; i < WL_BUFFER_COUNT; ++i)
-      if (dri2_surf->wl_drm_buffer[i])
-         wl_buffer_destroy(dri2_surf->wl_drm_buffer[i]);
-
-   for (i = 0; i < __DRI_BUFFER_COUNT; ++i)
-      if (dri2_surf->dri_buffers[i])
-         dri2_dpy->dri2->releaseBuffer(dri2_dpy->dri_screen,
-                                       dri2_surf->dri_buffers[i]);
-=======
    for (i = 0; i < ARRAY_SIZE(dri2_surf->color_buffers); i++) {
       if (dri2_surf->color_buffers[i].wl_buffer)
          wl_buffer_destroy(dri2_surf->color_buffers[i].wl_buffer);
@@ -312,7 +242,6 @@
          munmap(dri2_surf->color_buffers[i].data,
                 dri2_surf->color_buffers[i].data_size);
    }
->>>>>>> 3ef8d428
 
    if (dri2_dpy->dri2) {
       for (i = 0; i < __DRI_BUFFER_COUNT; i++)
@@ -322,10 +251,6 @@
                                           dri2_surf->dri_buffers[i]);
    }
 
-<<<<<<< HEAD
-   if (dri2_surf->frame_callback)
-      wl_callback_destroy(dri2_surf->frame_callback);
-=======
    if (dri2_surf->throttle_callback)
       wl_callback_destroy(dri2_surf->throttle_callback);
 
@@ -333,30 +258,12 @@
    dri2_surf->wl_win->resize_callback = NULL;
 
    free(surf);
->>>>>>> 3ef8d428
-
-   if (dri2_surf->pending_buffer_callback)
-      wl_callback_destroy(dri2_surf->pending_buffer_callback);
-
-<<<<<<< HEAD
-
-   if (dri2_surf->base.Type == EGL_WINDOW_BIT) {
-      dri2_surf->wl_win->private = NULL;
-      dri2_surf->wl_win->resize_callback = NULL;
-   }
-
-   free(surf);
 
    return EGL_TRUE;
 }
 
-static struct wl_buffer *
-wayland_create_buffer(struct dri2_egl_surface *dri2_surf,
-                      __DRIbuffer *buffer)
-=======
 static void
 dri2_wl_release_buffers(struct dri2_egl_surface *dri2_surf)
->>>>>>> 3ef8d428
 {
    struct dri2_egl_display *dri2_dpy =
       dri2_egl_display(dri2_surf->base.Resource.Display);
@@ -409,18 +316,6 @@
    case WL_DRM_FORMAT_XRGB8888:
       dri_image_format = __DRI_IMAGE_FORMAT_XRGB8888;
       break;
-<<<<<<< HEAD
-   }
-}
-
-static void
-dri2_release_pending_buffer(void *data,
-			    struct wl_callback *callback, uint32_t time)
-{
-   struct dri2_egl_surface *dri2_surf = data;
-   struct dri2_egl_display *dri2_dpy =
-      dri2_egl_display(dri2_surf->base.Resource.Display);
-=======
    case WL_DRM_FORMAT_RGB565:
       dri_image_format = __DRI_IMAGE_FORMAT_RGB565;
       break;
@@ -428,7 +323,6 @@
       /* format is not supported */
       return -1;
    }
->>>>>>> 3ef8d428
 
    /* We always want to throttle to some event (either a frame callback or
     * a sync request) after the commit so that we can be sure the
@@ -452,11 +346,6 @@
       }
    }
 
-<<<<<<< HEAD
-   wl_callback_destroy(callback);
-   dri2_surf->pending_buffer_callback = NULL;
-}
-=======
    if (dri2_surf->back == NULL)
       return -1;
 
@@ -475,7 +364,6 @@
       if (dri2_surf->back->linear_copy == NULL)
           return -1;
    }
->>>>>>> 3ef8d428
 
    if (dri2_surf->back->dri_image == NULL) {
       dri2_surf->back->dri_image =
@@ -493,38 +381,7 @@
 
    dri2_surf->back->locked = 1;
 
-<<<<<<< HEAD
-   if (dri2_surf->third_buffer) {
-      dri2_dpy->dri2->releaseBuffer(dri2_dpy->dri_screen,
-                                    dri2_surf->third_buffer);
-      dri2_surf->third_buffer = NULL;
-   }
-
-   for (i = 0; i < __DRI_BUFFER_COUNT; ++i) {
-      if (dri2_surf->dri_buffers[i]) {
-         switch (i) {
-         case __DRI_BUFFER_FRONT_LEFT:
-            if (dri2_surf->pending_buffer)
-               roundtrip(dri2_dpy);
-            dri2_surf->pending_buffer = dri2_surf->dri_buffers[i];
-            callback = wl_display_sync(dri2_dpy->wl_dpy);
-	    wl_callback_add_listener(callback,
-				     &release_buffer_listener, dri2_surf);
-            wl_proxy_set_queue((struct wl_proxy *) callback,
-                               dri2_dpy->wl_queue);
-            dri2_surf->pending_buffer_callback = callback;
-            break;
-         default:
-            dri2_dpy->dri2->releaseBuffer(dri2_dpy->dri_screen,
-                                          dri2_surf->dri_buffers[i]);
-            break;
-         }
-         dri2_surf->dri_buffers[i] = NULL;
-      }
-   }
-=======
    return 0;
->>>>>>> 3ef8d428
 }
 
 
@@ -578,17 +435,8 @@
       dri2_egl_display(dri2_surf->base.Resource.Display);
    int i;
 
-<<<<<<< HEAD
-   /* There might be a buffer release already queued that wasn't processed */
-   wl_display_dispatch_queue_pending(dri2_dpy->wl_dpy, dri2_dpy->wl_queue);
-
-   if (dri2_surf->base.Type == EGL_WINDOW_BIT &&
-       (dri2_surf->base.Width != dri2_surf->wl_win->width || 
-        dri2_surf->base.Height != dri2_surf->wl_win->height)) {
-=======
    if (dri2_surf->base.Width != dri2_surf->wl_win->width ||
        dri2_surf->base.Height != dri2_surf->wl_win->height) {
->>>>>>> 3ef8d428
 
       dri2_wl_release_buffers(dri2_surf);
 
@@ -634,10 +482,6 @@
    if (update_buffers(dri2_surf) < 0)
       return NULL;
 
-<<<<<<< HEAD
-         if (attachments[i] == __DRI_BUFFER_BACK_LEFT)
-            dri2_process_back_buffer(dri2_surf, attachments[i+1]);
-=======
    for (i = 0, j = 0; i < 2 * count; i += 2, j++) {
       switch (attachments[i]) {
       case __DRI_BUFFER_BACK_LEFT:
@@ -650,19 +494,11 @@
 	    return NULL;
 	 }
 	 break;
->>>>>>> 3ef8d428
       }
    }
 
-<<<<<<< HEAD
-   assert(dri2_surf->dri_buffers[__DRI_BUFFER_BACK_LEFT]);
-
-   *out_count = dri2_surf->buffer_count;
-   if (dri2_surf->buffer_count == 0)
-=======
    *out_count = j;
    if (j == 0)
->>>>>>> 3ef8d428
 	   return NULL;
 
    *width = dri2_surf->base.Width;
@@ -767,11 +603,7 @@
 {
    struct dri2_egl_surface *dri2_surf = data;
 
-<<<<<<< HEAD
-   dri2_surf->frame_callback = NULL;
-=======
    dri2_surf->throttle_callback = NULL;
->>>>>>> 3ef8d428
    wl_callback_destroy(callback);
 }
 
@@ -871,21 +703,6 @@
 {
    struct dri2_egl_display *dri2_dpy = dri2_egl_display(disp);
    struct dri2_egl_surface *dri2_surf = dri2_egl_surface(draw);
-<<<<<<< HEAD
-   struct dri2_egl_driver *dri2_drv = dri2_egl_driver(drv);
-   int ret = 0;
-
-   while (dri2_surf->frame_callback && ret != -1)
-      ret = wl_display_dispatch_queue(dri2_dpy->wl_dpy, dri2_dpy->wl_queue);
-   if (ret < 0)
-      return EGL_FALSE;
-
-   dri2_surf->frame_callback = wl_surface_frame(dri2_surf->wl_win->surface);
-   wl_callback_add_listener(dri2_surf->frame_callback,
-                            &frame_listener, dri2_surf);
-   wl_proxy_set_queue((struct wl_proxy *) dri2_surf->frame_callback,
-                      dri2_dpy->wl_queue);
-=======
    int i;
 
    for (i = 0; i < ARRAY_SIZE(dri2_surf->color_buffers); i++)
@@ -898,7 +715,6 @@
       _eglError(EGL_BAD_ALLOC, "dri2_swap_buffers");
       return EGL_FALSE;
    }
->>>>>>> 3ef8d428
 
    if (draw->SwapInterval > 0) {
       dri2_surf->throttle_callback =
@@ -966,19 +782,11 @@
    return EGL_TRUE;
 }
 
-<<<<<<< HEAD
-      wl_surface_damage(dri2_surf->wl_win->surface, 0, 0,
-	    dri2_surf->base.Width, dri2_surf->base.Height);
-
-      wl_surface_commit(dri2_surf->wl_win->surface);
-   }
-=======
 static EGLint
 dri2_wl_query_buffer_age(_EGLDriver *drv,
                          _EGLDisplay *disp, _EGLSurface *surface)
 {
    struct dri2_egl_surface *dri2_surf = dri2_egl_surface(surface);
->>>>>>> 3ef8d428
 
    if (get_back_bo(dri2_surf) < 0) {
       _eglError(EGL_BAD_ALLOC, "dri2_query_buffer_age");
@@ -994,8 +802,6 @@
    return dri2_wl_swap_buffers_with_damage (drv, disp, draw, NULL, 0);
 }
 
-<<<<<<< HEAD
-=======
 static struct wl_buffer *
 dri2_wl_create_wayland_buffer_from_image(_EGLDriver *drv,
                                           _EGLDisplay *disp,
@@ -1071,7 +877,6 @@
    return NULL;
 }
 
->>>>>>> 3ef8d428
 static int
 dri2_wl_authenticate(_EGLDisplay *disp, uint32_t id)
 {
@@ -1165,53 +970,20 @@
 };
 
 static void
-<<<<<<< HEAD
-registry_handle_global(void *data, struct wl_registry *registry, uint32_t name,
-=======
 registry_handle_global_drm(void *data, struct wl_registry *registry, uint32_t name,
->>>>>>> 3ef8d428
 		       const char *interface, uint32_t version)
 {
    struct dri2_egl_display *dri2_dpy = data;
 
-<<<<<<< HEAD
-   if (strcmp(interface, "wl_drm") == 0) {
-      dri2_dpy->wl_drm =
-         wl_registry_bind(registry, name, &wl_drm_interface, 1);
-=======
    if (version > 1)
       version = 2;
    if (strcmp(interface, "wl_drm") == 0) {
       dri2_dpy->wl_drm =
          wl_registry_bind(registry, name, &wl_drm_interface, version);
->>>>>>> 3ef8d428
       wl_drm_add_listener(dri2_dpy->wl_drm, &drm_listener, dri2_dpy);
    }
 }
 
-<<<<<<< HEAD
-static const struct wl_registry_listener registry_listener = {
-	registry_handle_global
-};
-
-EGLBoolean
-dri2_initialize_wayland(_EGLDriver *drv, _EGLDisplay *disp)
-{
-   struct dri2_egl_display *dri2_dpy;
-   const __DRIconfig *config;
-   uint32_t types;
-   int i;
-   static const unsigned int argb_masks[4] =
-      { 0xff0000, 0xff00, 0xff, 0xff000000 };
-   static const unsigned int rgb_masks[4] = { 0xff0000, 0xff00, 0xff, 0 };
-
-   drv->API.CreateWindowSurface = dri2_create_window_surface;
-   drv->API.DestroySurface = dri2_destroy_surface;
-   drv->API.SwapBuffers = dri2_swap_buffers;
-   drv->API.Terminate = dri2_terminate;
-
-   dri2_dpy = malloc(sizeof *dri2_dpy);
-=======
 static void
 registry_handle_global_remove(void *data, struct wl_registry *registry,
 			      uint32_t name)
@@ -1361,7 +1133,6 @@
    loader_set_logger(_eglLog);
 
    dri2_dpy = calloc(1, sizeof *dri2_dpy);
->>>>>>> 3ef8d428
    if (!dri2_dpy)
       return _eglError(EGL_BAD_ALLOC, "eglInitialize");
 
@@ -1376,26 +1147,17 @@
    }
 
    dri2_dpy->wl_queue = wl_display_create_queue(dri2_dpy->wl_dpy);
-<<<<<<< HEAD
-=======
 
    if (dri2_dpy->own_device)
       wl_display_dispatch_pending(dri2_dpy->wl_dpy);
 
->>>>>>> 3ef8d428
    dri2_dpy->wl_registry = wl_display_get_registry(dri2_dpy->wl_dpy);
    wl_proxy_set_queue((struct wl_proxy *) dri2_dpy->wl_registry,
                       dri2_dpy->wl_queue);
    wl_registry_add_listener(dri2_dpy->wl_registry,
-<<<<<<< HEAD
-                            &registry_listener, dri2_dpy);
-   if (roundtrip(dri2_dpy) < 0 || dri2_dpy->wl_drm == NULL)
-      goto cleanup_dpy;
-=======
                             &registry_listener_drm, dri2_dpy);
    if (roundtrip(dri2_dpy) < 0 || dri2_dpy->wl_drm == NULL)
       goto cleanup_registry;
->>>>>>> 3ef8d428
 
    if (roundtrip(dri2_dpy) < 0 || dri2_dpy->fd == -1)
       goto cleanup_drm;
@@ -1440,19 +1202,6 @@
    if (!dri2_create_screen(disp))
       goto cleanup_driver;
 
-<<<<<<< HEAD
-   types = EGL_WINDOW_BIT;
-   for (i = 0; dri2_dpy->driver_configs[i]; i++) {
-      config = dri2_dpy->driver_configs[i];
-      if (dri2_dpy->formats & HAS_XRGB8888)
-	 dri2_add_config(disp, config, i + 1, 0, types, NULL, rgb_masks);
-      if (dri2_dpy->formats & HAS_ARGB8888)
-	 dri2_add_config(disp, config, i + 1, 0, types, NULL, argb_masks);
-   }
-
-   disp->Extensions.WL_bind_wayland_display = EGL_TRUE;
-   dri2_dpy->authenticate = dri2_wayland_authenticate;
-=======
    dri2_wl_setup_swap_interval(dri2_dpy);
 
    /* To use Prime, we must have _DRI_IMAGE v7 at least.
@@ -1499,7 +1248,6 @@
          dri2_fallback_create_wayland_buffer_from_image;
    }
    disp->Extensions.EXT_buffer_age = EGL_TRUE;
->>>>>>> 3ef8d428
 
    disp->Extensions.EXT_swap_buffers_with_damage = EGL_TRUE;
 
