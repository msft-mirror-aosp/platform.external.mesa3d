--- conflicted
+++ resolved
@@ -34,26 +34,18 @@
 #include <fcntl.h>
 #include <xf86drm.h>
 #include <stdbool.h>
-<<<<<<< HEAD
-#include <sync/sync.h>
-=======
 #include <stdio.h>
 #include <sync/sync.h>
 #include <sys/types.h>
->>>>>>> b85ca86c
 
 #include "loader.h"
 #include "egl_dri2.h"
 #include "egl_dri2_fallbacks.h"
-<<<<<<< HEAD
-#include "platform_android_gralloc_drm.h"
-=======
 
 #ifdef HAVE_DRM_GRALLOC
 #include <gralloc_drm_handle.h>
 #include "gralloc_drm.h"
 #endif /* HAVE_DRM_GRALLOC */
->>>>>>> b85ca86c
 
 #define ALIGN(val, align)	(((val) + (align) - 1) & ~((align) - 1))
 
@@ -232,8 +224,6 @@
    }
 
    dri2_surf->buffer->common.incRef(&dri2_surf->buffer->common);
-<<<<<<< HEAD
-=======
 
    /* Record all the buffers created by ANativeWindow and update back buffer
     * for updating buffer's age in swap_buffers.
@@ -261,7 +251,6 @@
       dri2_surf->color_buffers[0].buffer = dri2_surf->buffer;
       dri2_surf->back = &dri2_surf->color_buffers[0];
    }
->>>>>>> b85ca86c
 
    return EGL_TRUE;
 }
@@ -277,16 +266,11 @@
     */
    mtx_unlock(&disp->Mutex);
 
-<<<<<<< HEAD
-   /* Queue the buffer without a sync fence. This informs the ANativeWindow
-    * that it may access the buffer immediately.
-=======
    /* Queue the buffer with stored out fence fd. The ANativeWindow or buffer
     * consumer may choose to wait for the fence to signal before accessing
     * it. If fence fd value is -1, buffer can be accessed by consumer
     * immediately. Consumer or application shouldn't rely on timestamp
     * associated with fence if the fence fd is -1.
->>>>>>> b85ca86c
     *
     * Ownership of fd is transferred to consumer after queueBuffer and the
     * consumer is responsible for closing it. Caller must not use the fd
@@ -826,13 +810,8 @@
     * so they can be interpreted as offsets. */
    offsets[0] = (size_t)ycbcr.y;
    /* We assume here that all the planes are located in one DMA-buf. */
-<<<<<<< HEAD
-   is_ycrcb = (size_t)ycbcr.cr < (size_t)ycbcr.cb;
-   if (is_ycrcb) {
-=======
    if ((size_t)ycbcr.cr < (size_t)ycbcr.cb) {
       chroma_order = YCrCb;
->>>>>>> b85ca86c
       offsets[1] = (size_t)ycbcr.cr;
       offsets[2] = (size_t)ycbcr.cb;
    } else {
@@ -1227,100 +1206,7 @@
    return (config_count != 0);
 }
 
-<<<<<<< HEAD
-static int
-droid_open_device(struct dri2_egl_display *dri2_dpy)
-{
-   int fd = -1, err = -EINVAL;
-
-   if (dri2_dpy->gralloc->perform)
-         err = dri2_dpy->gralloc->perform(dri2_dpy->gralloc,
-                                          GRALLOC_MODULE_PERFORM_GET_DRM_FD,
-                                          &fd);
-   if (err || fd < 0) {
-      _eglLog(_EGL_DEBUG, "fail to get drm fd");
-      fd = -1;
-   }
-
-   return (fd >= 0) ? fcntl(fd, F_DUPFD_CLOEXEC, 3) : -1;
-}
-
-#define DRM_RENDER_DEV_NAME  "%s/renderD%d"
-
-static int
-droid_probe_device(_EGLDisplay *dpy)
-{
-   struct dri2_egl_display *dri2_dpy = dpy->DriverData;
-   const int limit = 64;
-   const int base = 128;
-   int fd;
-   int i;
-
-   for (i = 0; i < limit; ++i) {
-      char *card_path;
-      if (asprintf(&card_path, DRM_RENDER_DEV_NAME, DRM_DIR_NAME, base + i) < 0)
-         continue;
-
-      fd = loader_open_device(card_path);
-      free(card_path);
-      if (fd < 0)
-         continue;
-
-      dri2_dpy->driver_name = loader_get_driver_for_fd(fd);
-      if (!dri2_dpy->driver_name) {
-         close(fd);
-         continue;
-      }
-
-      dri2_dpy->fd = fd;
-      if (dri2_load_driver(dpy))
-         return 0;
-
-      close(fd);
-      dri2_dpy->fd = -1;
-      free(dri2_dpy->driver_name);
-      dri2_dpy->driver_name = NULL;
-   }
-
-   return -1;
-}
-
-/* support versions < JellyBean */
-#ifndef ALOGW
-#define ALOGW LOGW
-#endif
-#ifndef ALOGD
-#define ALOGD LOGD
-#endif
-#ifndef ALOGI
-#define ALOGI LOGI
-#endif
-
-static void
-droid_log(EGLint level, const char *msg)
-{
-   switch (level) {
-   case _EGL_DEBUG:
-      ALOGD("%s", msg);
-      break;
-   case _EGL_INFO:
-      ALOGI("%s", msg);
-      break;
-   case _EGL_WARNING:
-      ALOGW("%s", msg);
-      break;
-   case _EGL_FATAL:
-      LOG_FATAL("%s", msg);
-      break;
-   default:
-      break;
-   }
-}
-
-static struct dri2_egl_display_vtbl droid_display_vtbl = {
-=======
 static const struct dri2_egl_display_vtbl droid_display_vtbl = {
->>>>>>> b85ca86c
    .authenticate = NULL,
    .create_window_surface = droid_create_window_surface,
    .create_pixmap_surface = dri2_fallback_create_pixmap_surface,
@@ -1688,30 +1574,11 @@
    if (!device_opened)
       device_opened = droid_open_device(disp, true);
 
-<<<<<<< HEAD
-   dri2_dpy->fd = droid_open_device(dri2_dpy);
-   if (dri2_dpy->fd >= 0) {
-      dri2_dpy->driver_name = loader_get_driver_for_fd(dri2_dpy->fd);
-      if (dri2_dpy->driver_name == NULL) {
-         err = "DRI2: failed to get driver name";
-         goto cleanup_device;
-      }
-
-      if (!dri2_load_driver(dpy)) {
-         err = "DRI2: failed to load driver";
-         goto cleanup_driver_name;
-      }
-   } else if (droid_probe_device(dpy) < 0) {
-=======
    if (!device_opened) {
->>>>>>> b85ca86c
       err = "DRI2: failed to open device";
       goto cleanup;
    }
 
-<<<<<<< HEAD
-   dri2_dpy->is_render_node = drmGetNodeTypeFromFd(dri2_dpy->fd) == DRM_NODE_RENDER;
-=======
    dev = _eglAddDevice(dri2_dpy->fd, false);
    if (!dev) {
       err = "DRI2: failed to find EGLDevice";
@@ -1726,7 +1593,6 @@
    }
 
    dri2_setup_screen(disp);
->>>>>>> b85ca86c
 
    /* We set the maximum swap interval as 1 for Android platform, since it is
     * the maximum value supported by Android according to the value of
