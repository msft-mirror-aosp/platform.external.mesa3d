/*
 * Mesa 3-D graphics library
 *
 * Copyright (C) 2010-2011 Chia-I Wu <olvaffe@gmail.com>
 * Copyright (C) 2010-2011 LunarG Inc.
 *
 * Based on platform_x11, which has
 *
 * Copyright © 2011 Intel Corporation
 *
 * Permission is hereby granted, free of charge, to any person obtaining a
 * copy of this software and associated documentation files (the "Software"),
 * to deal in the Software without restriction, including without limitation
 * the rights to use, copy, modify, merge, publish, distribute, sublicense,
 * and/or sell copies of the Software, and to permit persons to whom the
 * Software is furnished to do so, subject to the following conditions:
 *
 * The above copyright notice and this permission notice shall be included
 * in all copies or substantial portions of the Software.
 *
 * THE SOFTWARE IS PROVIDED "AS IS", WITHOUT WARRANTY OF ANY KIND, EXPRESS OR
 * IMPLIED, INCLUDING BUT NOT LIMITED TO THE WARRANTIES OF MERCHANTABILITY,
 * FITNESS FOR A PARTICULAR PURPOSE AND NONINFRINGEMENT.  IN NO EVENT SHALL
 * THE AUTHORS OR COPYRIGHT HOLDERS BE LIABLE FOR ANY CLAIM, DAMAGES OR OTHER
 * LIABILITY, WHETHER IN AN ACTION OF CONTRACT, TORT OR OTHERWISE, ARISING
 * FROM, OUT OF OR IN CONNECTION WITH THE SOFTWARE OR THE USE OR OTHER
 * DEALINGS IN THE SOFTWARE.
 */

#include <cutils/properties.h>
#include <errno.h>
#include <dirent.h>
#include <dlfcn.h>
#include <fcntl.h>
#include <xf86drm.h>
#include <stdbool.h>
#include <stdio.h>
#include <sync/sync.h>
#include <sys/types.h>

#include "loader.h"
#include "egl_dri2.h"
#include "egl_dri2_fallbacks.h"

#ifdef HAVE_DRM_GRALLOC
#include <gralloc_drm_handle.h>
#include "gralloc_drm.h"
#endif /* HAVE_DRM_GRALLOC */

#define ALIGN(val, align)	(((val) + (align) - 1) & ~((align) - 1))

struct droid_yuv_format {
   /* Lookup keys */
   int native; /* HAL_PIXEL_FORMAT_ */
   int is_ycrcb; /* 0 if chroma order is {Cb, Cr}, 1 if {Cr, Cb} */
   int chroma_step; /* Distance in bytes between subsequent chroma pixels. */

   /* Result */
   int fourcc; /* __DRI_IMAGE_FOURCC_ */
};

/* The following table is used to look up a DRI image FourCC based
 * on native format and information contained in android_ycbcr struct. */
static const struct droid_yuv_format droid_yuv_formats[] = {
   /* Native format, YCrCb, Chroma step, DRI image FourCC */
   { HAL_PIXEL_FORMAT_YCbCr_420_888,   0, 2, __DRI_IMAGE_FOURCC_NV12 },
   { HAL_PIXEL_FORMAT_YCbCr_420_888,   0, 1, __DRI_IMAGE_FOURCC_YUV420 },
   { HAL_PIXEL_FORMAT_YCbCr_420_888,   1, 1, __DRI_IMAGE_FOURCC_YVU420 },
   { HAL_PIXEL_FORMAT_YV12,            1, 1, __DRI_IMAGE_FOURCC_YVU420 },
   /* HACK: See droid_create_image_from_prime_fd() and
    * https://issuetracker.google.com/32077885. */
   { HAL_PIXEL_FORMAT_IMPLEMENTATION_DEFINED,   0, 2, __DRI_IMAGE_FOURCC_NV12 },
   { HAL_PIXEL_FORMAT_IMPLEMENTATION_DEFINED,   0, 1, __DRI_IMAGE_FOURCC_YUV420 },
   { HAL_PIXEL_FORMAT_IMPLEMENTATION_DEFINED,   1, 1, __DRI_IMAGE_FOURCC_YVU420 },
   { HAL_PIXEL_FORMAT_IMPLEMENTATION_DEFINED,   1, 1, __DRI_IMAGE_FOURCC_AYUV },
};

static int
get_fourcc_yuv(int native, int is_ycrcb, int chroma_step)
{
   for (int i = 0; i < ARRAY_SIZE(droid_yuv_formats); ++i)
      if (droid_yuv_formats[i].native == native &&
          droid_yuv_formats[i].is_ycrcb == is_ycrcb &&
          droid_yuv_formats[i].chroma_step == chroma_step)
         return droid_yuv_formats[i].fourcc;

   return -1;
}

static bool
is_yuv(int native)
{
   for (int i = 0; i < ARRAY_SIZE(droid_yuv_formats); ++i)
      if (droid_yuv_formats[i].native == native)
         return true;

   return false;
}

static int
get_format_bpp(int native)
{
   int bpp;

   switch (native) {
   case HAL_PIXEL_FORMAT_RGBA_8888:
   case HAL_PIXEL_FORMAT_IMPLEMENTATION_DEFINED:
      /*
       * HACK: Hardcode this to RGBX_8888 as per cros_gralloc hack.
       * TODO: Remove this once https://issuetracker.google.com/32077885 is fixed.
       */
   case HAL_PIXEL_FORMAT_RGBX_8888:
   case HAL_PIXEL_FORMAT_BGRA_8888:
      bpp = 4;
      break;
   case HAL_PIXEL_FORMAT_RGB_565:
      bpp = 2;
      break;
   default:
      bpp = 0;
      break;
   }

   return bpp;
}

/* createImageFromFds requires fourcc format */
static int get_fourcc(int native)
{
   switch (native) {
   case HAL_PIXEL_FORMAT_RGB_565:   return __DRI_IMAGE_FOURCC_RGB565;
   case HAL_PIXEL_FORMAT_BGRA_8888: return __DRI_IMAGE_FOURCC_ARGB8888;
   case HAL_PIXEL_FORMAT_RGBA_8888: return __DRI_IMAGE_FOURCC_ABGR8888;
   case HAL_PIXEL_FORMAT_IMPLEMENTATION_DEFINED:
      /*
       * HACK: Hardcode this to RGBX_8888 as per cros_gralloc hack.
       * TODO: Remove this once https://issuetracker.google.com/32077885 is fixed.
       */
   case HAL_PIXEL_FORMAT_RGBX_8888: return __DRI_IMAGE_FOURCC_XBGR8888;
   default:
      _eglLog(_EGL_WARNING, "unsupported native buffer format 0x%x", native);
   }
   return -1;
}

static int get_format(int format)
{
   switch (format) {
   case HAL_PIXEL_FORMAT_BGRA_8888: return __DRI_IMAGE_FORMAT_ARGB8888;
   case HAL_PIXEL_FORMAT_RGB_565:   return __DRI_IMAGE_FORMAT_RGB565;
   case HAL_PIXEL_FORMAT_RGBA_8888: return __DRI_IMAGE_FORMAT_ABGR8888;
   case HAL_PIXEL_FORMAT_IMPLEMENTATION_DEFINED:
      /*
       * HACK: Hardcode this to RGBX_8888 as per cros_gralloc hack.
       * TODO: Revert this once https://issuetracker.google.com/32077885 is fixed.
       */
   case HAL_PIXEL_FORMAT_RGBX_8888: return __DRI_IMAGE_FORMAT_XBGR8888;
   default:
      _eglLog(_EGL_WARNING, "unsupported native buffer format 0x%x", format);
   }
   return -1;
}

static int
get_native_buffer_fd(struct ANativeWindowBuffer *buf)
{
   native_handle_t *handle = (native_handle_t *)buf->handle;
   /*
    * Various gralloc implementations exist, but the dma-buf fd tends
    * to be first. Access it directly to avoid a dependency on specific
    * gralloc versions.
    */
   return (handle && handle->numFds) ? handle->data[0] : -1;
}

#ifdef HAVE_DRM_GRALLOC
static int
get_native_buffer_name(struct ANativeWindowBuffer *buf)
{
   return gralloc_drm_get_gem_handle(buf->handle);
}
#endif /* HAVE_DRM_GRALLOC */

static EGLBoolean
droid_window_dequeue_buffer(struct dri2_egl_surface *dri2_surf)
{
   int fence_fd;

   if (dri2_surf->window->dequeueBuffer(dri2_surf->window, &dri2_surf->buffer,
                                        &fence_fd))
      return EGL_FALSE;

   /* If access to the buffer is controlled by a sync fence, then block on the
    * fence.
    *
    * It may be more performant to postpone blocking until there is an
    * immediate need to write to the buffer. But doing so would require adding
    * hooks to the DRI2 loader.
    *
    * From the ANativeWindow::dequeueBuffer documentation:
    *
    *    The libsync fence file descriptor returned in the int pointed to by
    *    the fenceFd argument will refer to the fence that must signal
    *    before the dequeued buffer may be written to.  A value of -1
    *    indicates that the caller may access the buffer immediately without
    *    waiting on a fence.  If a valid file descriptor is returned (i.e.
    *    any value except -1) then the caller is responsible for closing the
    *    file descriptor.
    */
    if (fence_fd >= 0) {
       /* From the SYNC_IOC_WAIT documentation in <linux/sync.h>:
        *
        *    Waits indefinitely if timeout < 0.
        */
        int timeout = -1;
        sync_wait(fence_fd, timeout);
        close(fence_fd);
   }

   dri2_surf->buffer->common.incRef(&dri2_surf->buffer->common);

   /* Record all the buffers created by ANativeWindow and update back buffer
    * for updating buffer's age in swap_buffers.
    */
   EGLBoolean updated = EGL_FALSE;
   for (int i = 0; i < ARRAY_SIZE(dri2_surf->color_buffers); i++) {
      if (!dri2_surf->color_buffers[i].buffer) {
         dri2_surf->color_buffers[i].buffer = dri2_surf->buffer;
      }
      if (dri2_surf->color_buffers[i].buffer == dri2_surf->buffer) {
         dri2_surf->back = &dri2_surf->color_buffers[i];
         updated = EGL_TRUE;
         break;
      }
   }

   if (!updated) {
      /* In case of all the buffers were recreated by ANativeWindow, reset
       * the color_buffers
       */
      for (int i = 0; i < ARRAY_SIZE(dri2_surf->color_buffers); i++) {
         dri2_surf->color_buffers[i].buffer = NULL;
         dri2_surf->color_buffers[i].age = 0;
      }
      dri2_surf->color_buffers[0].buffer = dri2_surf->buffer;
      dri2_surf->back = &dri2_surf->color_buffers[0];
   }

   return EGL_TRUE;
}

static EGLBoolean
droid_window_enqueue_buffer(_EGLDisplay *disp, struct dri2_egl_surface *dri2_surf)
{
   struct dri2_egl_display *dri2_dpy = dri2_egl_display(disp);

   /* To avoid blocking other EGL calls, release the display mutex before
    * we enter droid_window_enqueue_buffer() and re-acquire the mutex upon
    * return.
    */
   mtx_unlock(&disp->Mutex);

   /* Queue the buffer with stored out fence fd. The ANativeWindow or buffer
    * consumer may choose to wait for the fence to signal before accessing
    * it. If fence fd value is -1, buffer can be accessed by consumer
    * immediately. Consumer or application shouldn't rely on timestamp
    * associated with fence if the fence fd is -1.
    *
    * Ownership of fd is transferred to consumer after queueBuffer and the
    * consumer is responsible for closing it. Caller must not use the fd
    * after passing it to queueBuffer.
    */
   int fence_fd = dri2_surf->out_fence_fd;
   dri2_surf->out_fence_fd = -1;
   dri2_surf->window->queueBuffer(dri2_surf->window, dri2_surf->buffer,
                                  fence_fd);

   dri2_surf->buffer->common.decRef(&dri2_surf->buffer->common);
   dri2_surf->buffer = NULL;
   dri2_surf->back = NULL;

   mtx_lock(&disp->Mutex);

   if (dri2_surf->dri_image_back) {
      dri2_dpy->image->destroyImage(dri2_surf->dri_image_back);
      dri2_surf->dri_image_back = NULL;
   }

   return EGL_TRUE;
}

static void
droid_window_cancel_buffer(struct dri2_egl_surface *dri2_surf)
{
   int ret;
   int fence_fd = dri2_surf->out_fence_fd;

   dri2_surf->out_fence_fd = -1;
   ret = dri2_surf->window->cancelBuffer(dri2_surf->window,
                                         dri2_surf->buffer, fence_fd);
   if (ret < 0) {
      _eglLog(_EGL_WARNING, "ANativeWindow::cancelBuffer failed");
      dri2_surf->base.Lost = EGL_TRUE;
   }
}

static bool
droid_set_shared_buffer_mode(_EGLDisplay *disp, _EGLSurface *surf, bool mode)
{
#if ANDROID_API_LEVEL >= 24
   struct dri2_egl_display *dri2_dpy = dri2_egl_display(disp);
   struct dri2_egl_surface *dri2_surf = dri2_egl_surface(surf);
   struct ANativeWindow *window = dri2_surf->window;

   assert(surf->Type == EGL_WINDOW_BIT);
   assert(_eglSurfaceHasMutableRenderBuffer(&dri2_surf->base));

   _eglLog(_EGL_DEBUG, "%s: mode=%d", __func__, mode);

   if (native_window_set_shared_buffer_mode(window, mode)) {
      _eglLog(_EGL_WARNING, "failed native_window_set_shared_buffer_mode"
              "(window=%p, mode=%d)", window, mode);
      return false;
   }

   return true;
#else
   _eglLog(_EGL_FATAL, "%s:%d: internal error: unreachable", __FILE__, __LINE__);
   return false;
#endif
}

static _EGLSurface *
droid_create_surface(_EGLDriver *drv, _EGLDisplay *disp, EGLint type,
		    _EGLConfig *conf, void *native_window,
		    const EGLint *attrib_list)
{
   __DRIcreateNewDrawableFunc createNewDrawable;
   struct dri2_egl_display *dri2_dpy = dri2_egl_display(disp);
   struct dri2_egl_config *dri2_conf = dri2_egl_config(conf);
   struct dri2_egl_surface *dri2_surf;
   struct ANativeWindow *window = native_window;
   const __DRIconfig *config;

   dri2_surf = calloc(1, sizeof *dri2_surf);
   if (!dri2_surf) {
      _eglError(EGL_BAD_ALLOC, "droid_create_surface");
      return NULL;
   }

   if (!dri2_init_surface(&dri2_surf->base, disp, type, conf, attrib_list, true))
      goto cleanup_surface;

   if (type == EGL_WINDOW_BIT) {
      int format;

      if (window->common.magic != ANDROID_NATIVE_WINDOW_MAGIC) {
         _eglError(EGL_BAD_NATIVE_WINDOW, "droid_create_surface");
         goto cleanup_surface;
      }
      if (window->query(window, NATIVE_WINDOW_FORMAT, &format)) {
         _eglError(EGL_BAD_NATIVE_WINDOW, "droid_create_surface");
         goto cleanup_surface;
      }

      if (format != dri2_conf->base.NativeVisualID) {
         _eglLog(_EGL_WARNING, "Native format mismatch: 0x%x != 0x%x",
               format, dri2_conf->base.NativeVisualID);
      }

      window->query(window, NATIVE_WINDOW_WIDTH, &dri2_surf->base.Width);
      window->query(window, NATIVE_WINDOW_HEIGHT, &dri2_surf->base.Height);
   }

   config = dri2_get_dri_config(dri2_conf, type,
                                dri2_surf->base.GLColorspace);
   if (!config) {
      _eglError(EGL_BAD_MATCH, "Unsupported surfacetype/colorspace configuration");
      goto cleanup_surface;
   }

   if (dri2_dpy->image_driver)
      createNewDrawable = dri2_dpy->image_driver->createNewDrawable;
   else
      createNewDrawable = dri2_dpy->dri2->createNewDrawable;

   dri2_surf->dri_drawable = (*createNewDrawable)(dri2_dpy->dri_screen, config,
                                                  dri2_surf);
   if (dri2_surf->dri_drawable == NULL) {
      _eglError(EGL_BAD_ALLOC, "createNewDrawable");
      goto cleanup_surface;
   }

   if (window) {
      window->common.incRef(&window->common);
      dri2_surf->window = window;
   }

   return &dri2_surf->base;

cleanup_surface:
   free(dri2_surf);

   return NULL;
}

static _EGLSurface *
droid_create_window_surface(_EGLDriver *drv, _EGLDisplay *disp,
                            _EGLConfig *conf, void *native_window,
                            const EGLint *attrib_list)
{
   return droid_create_surface(drv, disp, EGL_WINDOW_BIT, conf,
                               native_window, attrib_list);
}

static _EGLSurface *
droid_create_pbuffer_surface(_EGLDriver *drv, _EGLDisplay *disp,
			    _EGLConfig *conf, const EGLint *attrib_list)
{
   return droid_create_surface(drv, disp, EGL_PBUFFER_BIT, conf,
			      NULL, attrib_list);
}

static EGLBoolean
droid_destroy_surface(_EGLDriver *drv, _EGLDisplay *disp, _EGLSurface *surf)
{
   struct dri2_egl_display *dri2_dpy = dri2_egl_display(disp);
   struct dri2_egl_surface *dri2_surf = dri2_egl_surface(surf);

   dri2_egl_surface_free_local_buffers(dri2_surf);

   if (dri2_surf->base.Type == EGL_WINDOW_BIT) {
      if (dri2_surf->buffer)
         droid_window_cancel_buffer(dri2_surf);

      dri2_surf->window->common.decRef(&dri2_surf->window->common);
   }

   if (dri2_surf->dri_image_back) {
      _eglLog(_EGL_DEBUG, "%s : %d : destroy dri_image_back", __func__, __LINE__);
      dri2_dpy->image->destroyImage(dri2_surf->dri_image_back);
      dri2_surf->dri_image_back = NULL;
   }

   if (dri2_surf->dri_image_front) {
      _eglLog(_EGL_DEBUG, "%s : %d : destroy dri_image_front", __func__, __LINE__);
      dri2_dpy->image->destroyImage(dri2_surf->dri_image_front);
      dri2_surf->dri_image_front = NULL;
   }

   dri2_dpy->core->destroyDrawable(dri2_surf->dri_drawable);

   dri2_fini_surface(surf);
   free(dri2_surf);

   return EGL_TRUE;
}

static EGLBoolean
droid_swap_interval(_EGLDriver *drv, _EGLDisplay *dpy,
                   _EGLSurface *surf, EGLint interval)
{
   struct dri2_egl_surface *dri2_surf = dri2_egl_surface(surf);
   struct ANativeWindow *window = dri2_surf->window;

   if (window->setSwapInterval(window, interval))
      return EGL_FALSE;

   surf->SwapInterval = interval;
   return EGL_TRUE;
}

static int
update_buffers(struct dri2_egl_surface *dri2_surf)
{
   if (dri2_surf->base.Lost)
      return -1;

   if (dri2_surf->base.Type != EGL_WINDOW_BIT)
      return 0;

   /* try to dequeue the next back buffer */
   if (!dri2_surf->buffer && !droid_window_dequeue_buffer(dri2_surf)) {
      _eglLog(_EGL_WARNING, "Could not dequeue buffer from native window");
      dri2_surf->base.Lost = EGL_TRUE;
      return -1;
   }

   /* free outdated buffers and update the surface size */
   if (dri2_surf->base.Width != dri2_surf->buffer->width ||
       dri2_surf->base.Height != dri2_surf->buffer->height) {
      dri2_egl_surface_free_local_buffers(dri2_surf);
      dri2_surf->base.Width = dri2_surf->buffer->width;
      dri2_surf->base.Height = dri2_surf->buffer->height;
   }

   return 0;
}

static int
get_front_bo(struct dri2_egl_surface *dri2_surf, unsigned int format)
{
   struct dri2_egl_display *dri2_dpy =
      dri2_egl_display(dri2_surf->base.Resource.Display);

   if (dri2_surf->dri_image_front)
      return 0;

   if (dri2_surf->base.Type == EGL_WINDOW_BIT) {
      /* According current EGL spec, front buffer rendering
       * for window surface is not supported now.
       * and mesa doesn't have the implementation of this case.
       * Add warning message, but not treat it as error.
       */
      _eglLog(_EGL_DEBUG, "DRI driver requested unsupported front buffer for window surface");
   } else if (dri2_surf->base.Type == EGL_PBUFFER_BIT) {
      dri2_surf->dri_image_front =
          dri2_dpy->image->createImage(dri2_dpy->dri_screen,
                                              dri2_surf->base.Width,
                                              dri2_surf->base.Height,
                                              format,
                                              0,
                                              dri2_surf);
      if (!dri2_surf->dri_image_front) {
         _eglLog(_EGL_WARNING, "dri2_image_front allocation failed");
         return -1;
      }
   }

   return 0;
}

static int
get_back_bo(struct dri2_egl_surface *dri2_surf)
{
   struct dri2_egl_display *dri2_dpy =
      dri2_egl_display(dri2_surf->base.Resource.Display);
   int fourcc, pitch;
   int offset = 0, fd;

   if (dri2_surf->dri_image_back)
      return 0;

   if (dri2_surf->base.Type == EGL_WINDOW_BIT) {
      if (!dri2_surf->buffer) {
         _eglLog(_EGL_WARNING, "Could not get native buffer");
         return -1;
      }

      fd = get_native_buffer_fd(dri2_surf->buffer);
      if (fd < 0) {
         _eglLog(_EGL_WARNING, "Could not get native buffer FD");
         return -1;
      }

      fourcc = get_fourcc(dri2_surf->buffer->format);

      pitch = dri2_surf->buffer->stride *
         get_format_bpp(dri2_surf->buffer->format);

      if (fourcc == -1 || pitch == 0) {
         _eglLog(_EGL_WARNING, "Invalid buffer fourcc(%x) or pitch(%d)",
                 fourcc, pitch);
         return -1;
      }

      dri2_surf->dri_image_back =
         dri2_dpy->image->createImageFromFds(dri2_dpy->dri_screen,
                                             dri2_surf->base.Width,
                                             dri2_surf->base.Height,
                                             fourcc,
                                             &fd,
                                             1,
                                             &pitch,
                                             &offset,
                                             dri2_surf);
      if (!dri2_surf->dri_image_back) {
         _eglLog(_EGL_WARNING, "failed to create DRI image from FD");
         return -1;
      }
   } else if (dri2_surf->base.Type == EGL_PBUFFER_BIT) {
      /* The EGL 1.5 spec states that pbuffers are single-buffered. Specifically,
       * the spec states that they have a back buffer but no front buffer, in
       * contrast to pixmaps, which have a front buffer but no back buffer.
       *
       * Single-buffered surfaces with no front buffer confuse Mesa; so we deviate
       * from the spec, following the precedent of Mesa's EGL X11 platform. The
       * X11 platform correctly assigns pbuffers to single-buffered configs, but
       * assigns the pbuffer a front buffer instead of a back buffer.
       *
       * Pbuffers in the X11 platform mostly work today, so let's just copy its
       * behavior instead of trying to fix (and hence potentially breaking) the
       * world.
       */
      _eglLog(_EGL_DEBUG, "DRI driver requested unsupported back buffer for pbuffer surface");
   }

   return 0;
}

/* Some drivers will pass multiple bits in buffer_mask.
 * For such case, will go through all the bits, and
 * will not return error when unsupported buffer is requested, only
 * return error when the allocation for supported buffer failed.
 */
static int
droid_image_get_buffers(__DRIdrawable *driDrawable,
                  unsigned int format,
                  uint32_t *stamp,
                  void *loaderPrivate,
                  uint32_t buffer_mask,
                  struct __DRIimageList *images)
{
   struct dri2_egl_surface *dri2_surf = loaderPrivate;

   images->image_mask = 0;
   images->front = NULL;
   images->back = NULL;

   if (update_buffers(dri2_surf) < 0)
      return 0;

   if (_eglSurfaceInSharedBufferMode(&dri2_surf->base)) {
      if (get_back_bo(dri2_surf) < 0)
         return 0;

      /* We have dri_image_back because this is a window surface and
       * get_back_bo() succeeded.
       */
      assert(dri2_surf->dri_image_back);
      images->back = dri2_surf->dri_image_back;
      images->image_mask |= __DRI_IMAGE_BUFFER_SHARED;

      /* There exists no accompanying back nor front buffer. */
      return 1;
   }

   if (buffer_mask & __DRI_IMAGE_BUFFER_FRONT) {
      if (get_front_bo(dri2_surf, format) < 0)
         return 0;

      if (dri2_surf->dri_image_front) {
         images->front = dri2_surf->dri_image_front;
         images->image_mask |= __DRI_IMAGE_BUFFER_FRONT;
      }
   }

   if (buffer_mask & __DRI_IMAGE_BUFFER_BACK) {
      if (get_back_bo(dri2_surf) < 0)
         return 0;

      if (dri2_surf->dri_image_back) {
         images->back = dri2_surf->dri_image_back;
         images->image_mask |= __DRI_IMAGE_BUFFER_BACK;
      }
   }

   return 1;
}

static EGLint
droid_query_buffer_age(_EGLDriver *drv,
                          _EGLDisplay *disp, _EGLSurface *surface)
{
   struct dri2_egl_surface *dri2_surf = dri2_egl_surface(surface);

   if (update_buffers(dri2_surf) < 0) {
      _eglError(EGL_BAD_ALLOC, "droid_query_buffer_age");
      return -1;
   }

   return dri2_surf->back ? dri2_surf->back->age : 0;
}

static EGLBoolean
droid_swap_buffers(_EGLDriver *drv, _EGLDisplay *disp, _EGLSurface *draw)
{
   struct dri2_egl_display *dri2_dpy = dri2_egl_display(disp);
   struct dri2_egl_surface *dri2_surf = dri2_egl_surface(draw);
   const bool has_mutable_rb = _eglSurfaceHasMutableRenderBuffer(draw);

   /* From the EGL_KHR_mutable_render_buffer spec (v12):
    *
    *    If surface is a single-buffered window, pixmap, or pbuffer surface
    *    for which there is no pending change to the EGL_RENDER_BUFFER
    *    attribute, eglSwapBuffers has no effect.
    */
   if (has_mutable_rb &&
       draw->RequestedRenderBuffer == EGL_SINGLE_BUFFER &&
       draw->ActiveRenderBuffer == EGL_SINGLE_BUFFER) {
      _eglLog(_EGL_DEBUG, "%s: remain in shared buffer mode", __func__);
      return EGL_TRUE;
   }

   for (int i = 0; i < ARRAY_SIZE(dri2_surf->color_buffers); i++) {
      if (dri2_surf->color_buffers[i].age > 0)
         dri2_surf->color_buffers[i].age++;
   }

   /* "XXX: we don't use get_back_bo() since it causes regressions in
    * several dEQP tests.
    */
   if (dri2_surf->back)
      dri2_surf->back->age = 1;

   dri2_flush_drawable_for_swapbuffers(disp, draw);

   /* dri2_surf->buffer can be null even when no error has occured. For
    * example, if the user has called no GL rendering commands since the
    * previous eglSwapBuffers, then the driver may have not triggered
    * a callback to ANativeWindow::dequeueBuffer, in which case
    * dri2_surf->buffer remains null.
    */
   if (dri2_surf->buffer)
      droid_window_enqueue_buffer(disp, dri2_surf);

   dri2_dpy->flush->invalidate(dri2_surf->dri_drawable);

   /* Update the shared buffer mode */
   if (has_mutable_rb &&
       draw->ActiveRenderBuffer != draw->RequestedRenderBuffer) {
       bool mode = (draw->RequestedRenderBuffer == EGL_SINGLE_BUFFER);
      _eglLog(_EGL_DEBUG, "%s: change to shared buffer mode %d",
              __func__, mode);

      if (!droid_set_shared_buffer_mode(disp, draw, mode))
         return EGL_FALSE;
      draw->ActiveRenderBuffer = draw->RequestedRenderBuffer;
   }

   return EGL_TRUE;
}

#if ANDROID_API_LEVEL >= 23
static EGLBoolean
droid_set_damage_region(_EGLDriver *drv,
                        _EGLDisplay *disp,
                        _EGLSurface *draw, const EGLint* rects, EGLint n_rects)
{
   struct dri2_egl_display *dri2_dpy = dri2_egl_display(disp);
   struct dri2_egl_surface *dri2_surf = dri2_egl_surface(draw);
   android_native_rect_t* droid_rects = NULL;
   int ret;

   if (n_rects == 0)
      return EGL_TRUE;

   droid_rects = malloc(n_rects * sizeof(android_native_rect_t));
   if (droid_rects == NULL)
     return _eglError(EGL_BAD_ALLOC, "eglSetDamageRegionKHR");

   for (EGLint num_drects = 0; num_drects < n_rects; num_drects++) {
      EGLint i = num_drects * 4;
      droid_rects[num_drects].left = rects[i];
      droid_rects[num_drects].bottom = rects[i + 1];
      droid_rects[num_drects].right = rects[i] + rects[i + 2];
      droid_rects[num_drects].top = rects[i + 1] + rects[i + 3];
   }

   /*
    * XXX/TODO: Need to check for other return values
    */

   ret = native_window_set_surface_damage(dri2_surf->window, droid_rects, n_rects);
   free(droid_rects);

   return ret == 0 ? EGL_TRUE : EGL_FALSE;
}
#endif

static _EGLImage *
droid_create_image_from_prime_fd_yuv(_EGLDisplay *disp, _EGLContext *ctx,
                                     struct ANativeWindowBuffer *buf, int fd)
{
   struct dri2_egl_display *dri2_dpy = dri2_egl_display(disp);
   struct android_ycbcr ycbcr;
   size_t offsets[3];
   size_t pitches[3];
   int is_ycrcb;
   int fourcc;
   int ret;

   if (!dri2_dpy->gralloc->lock_ycbcr) {
      _eglLog(_EGL_WARNING, "Gralloc does not support lock_ycbcr");
      return NULL;
   }

   memset(&ycbcr, 0, sizeof(ycbcr));
   ret = dri2_dpy->gralloc->lock_ycbcr(dri2_dpy->gralloc, buf->handle,
                                       0, 0, 0, 0, 0, &ycbcr);
   if (ret) {
      /* HACK: See droid_create_image_from_prime_fd() and
       * https://issuetracker.google.com/32077885.*/
      if (buf->format == HAL_PIXEL_FORMAT_IMPLEMENTATION_DEFINED)
         return NULL;

      _eglLog(_EGL_WARNING, "gralloc->lock_ycbcr failed: %d", ret);
      return NULL;
   }
   dri2_dpy->gralloc->unlock(dri2_dpy->gralloc, buf->handle);

   /* When lock_ycbcr's usage argument contains no SW_READ/WRITE flags
    * it will return the .y/.cb/.cr pointers based on a NULL pointer,
    * so they can be interpreted as offsets. */
   offsets[0] = (size_t)ycbcr.y;
   /* We assume here that all the planes are located in one DMA-buf. */
   is_ycrcb = (size_t)ycbcr.cr < (size_t)ycbcr.cb;
   if (is_ycrcb) {
      offsets[1] = (size_t)ycbcr.cr;
      offsets[2] = (size_t)ycbcr.cb;
   } else {
      offsets[1] = (size_t)ycbcr.cb;
      offsets[2] = (size_t)ycbcr.cr;
   }

   /* .ystride is the line length (in bytes) of the Y plane,
    * .cstride is the line length (in bytes) of any of the remaining
    * Cb/Cr/CbCr planes, assumed to be the same for Cb and Cr for fully
    * planar formats. */
   pitches[0] = ycbcr.ystride;
   pitches[1] = pitches[2] = ycbcr.cstride;

   /* .chroma_step is the byte distance between the same chroma channel
    * values of subsequent pixels, assumed to be the same for Cb and Cr. */
   fourcc = get_fourcc_yuv(buf->format, is_ycrcb, ycbcr.chroma_step);
   if (fourcc == -1) {
      _eglLog(_EGL_WARNING, "unsupported YUV format, native = %x, is_ycrcb = %d, chroma_step = %d",
              buf->format, is_ycrcb, ycbcr.chroma_step);
      return NULL;
   }

   if (ycbcr.chroma_step == 2) {
      /* Semi-planar Y + CbCr or Y + CrCb format. */
      const EGLint attr_list_2plane[] = {
         EGL_WIDTH, buf->width,
         EGL_HEIGHT, buf->height,
         EGL_LINUX_DRM_FOURCC_EXT, fourcc,
         EGL_DMA_BUF_PLANE0_FD_EXT, fd,
         EGL_DMA_BUF_PLANE0_PITCH_EXT, pitches[0],
         EGL_DMA_BUF_PLANE0_OFFSET_EXT, offsets[0],
         EGL_DMA_BUF_PLANE1_FD_EXT, fd,
         EGL_DMA_BUF_PLANE1_PITCH_EXT, pitches[1],
         EGL_DMA_BUF_PLANE1_OFFSET_EXT, offsets[1],
         EGL_NONE, 0
      };

      return dri2_create_image_dma_buf(disp, ctx, NULL, attr_list_2plane);
   } else {
      /* Fully planar Y + Cb + Cr or Y + Cr + Cb format. */
      const EGLint attr_list_3plane[] = {
         EGL_WIDTH, buf->width,
         EGL_HEIGHT, buf->height,
         EGL_LINUX_DRM_FOURCC_EXT, fourcc,
         EGL_DMA_BUF_PLANE0_FD_EXT, fd,
         EGL_DMA_BUF_PLANE0_PITCH_EXT, pitches[0],
         EGL_DMA_BUF_PLANE0_OFFSET_EXT, offsets[0],
         EGL_DMA_BUF_PLANE1_FD_EXT, fd,
         EGL_DMA_BUF_PLANE1_PITCH_EXT, pitches[1],
         EGL_DMA_BUF_PLANE1_OFFSET_EXT, offsets[1],
         EGL_DMA_BUF_PLANE2_FD_EXT, fd,
         EGL_DMA_BUF_PLANE2_PITCH_EXT, pitches[2],
         EGL_DMA_BUF_PLANE2_OFFSET_EXT, offsets[2],
         EGL_NONE, 0
      };

      return dri2_create_image_dma_buf(disp, ctx, NULL, attr_list_3plane);
   }
}

static _EGLImage *
droid_create_image_from_prime_fd(_EGLDisplay *disp, _EGLContext *ctx,
                                 struct ANativeWindowBuffer *buf, int fd)
{
   unsigned int pitch;

   if (is_yuv(buf->format)) {
      _EGLImage *image;

      image = droid_create_image_from_prime_fd_yuv(disp, ctx, buf, fd);
      /*
       * HACK: https://issuetracker.google.com/32077885
       * There is no API available to properly query the IMPLEMENTATION_DEFINED
       * format. As a workaround we rely here on gralloc allocating either
       * an arbitrary YCbCr 4:2:0 or RGBX_8888, with the latter being recognized
       * by lock_ycbcr failing.
       */
      if (image || buf->format != HAL_PIXEL_FORMAT_IMPLEMENTATION_DEFINED)
         return image;
   }

   const int fourcc = get_fourcc(buf->format);
   if (fourcc == -1) {
      _eglError(EGL_BAD_PARAMETER, "eglCreateEGLImageKHR");
      return NULL;
   }

   pitch = buf->stride * get_format_bpp(buf->format);
   if (pitch == 0) {
      _eglError(EGL_BAD_PARAMETER, "eglCreateEGLImageKHR");
      return NULL;
   }

   const EGLint attr_list[] = {
      EGL_WIDTH, buf->width,
      EGL_HEIGHT, buf->height,
      EGL_LINUX_DRM_FOURCC_EXT, fourcc,
      EGL_DMA_BUF_PLANE0_FD_EXT, fd,
      EGL_DMA_BUF_PLANE0_PITCH_EXT, pitch,
      EGL_DMA_BUF_PLANE0_OFFSET_EXT, 0,
      EGL_NONE, 0
   };

   return dri2_create_image_dma_buf(disp, ctx, NULL, attr_list);
}

#ifdef HAVE_DRM_GRALLOC
static _EGLImage *
droid_create_image_from_name(_EGLDisplay *disp, _EGLContext *ctx,
                             struct ANativeWindowBuffer *buf)
{
   struct dri2_egl_display *dri2_dpy = dri2_egl_display(disp);
   struct dri2_egl_image *dri2_img;
   int name;
   int format;

   name = get_native_buffer_name(buf);
   if (!name) {
      _eglError(EGL_BAD_PARAMETER, "eglCreateEGLImageKHR");
      return NULL;
   }

   format = get_format(buf->format);
   if (format == -1)
       return NULL;

   dri2_img = calloc(1, sizeof(*dri2_img));
   if (!dri2_img) {
      _eglError(EGL_BAD_ALLOC, "droid_create_image_mesa_drm");
      return NULL;
   }

   _eglInitImage(&dri2_img->base, disp);

   dri2_img->dri_image =
      dri2_dpy->image->createImageFromName(dri2_dpy->dri_screen,
					   buf->width,
					   buf->height,
					   format,
					   name,
					   buf->stride,
					   dri2_img);
   if (!dri2_img->dri_image) {
      free(dri2_img);
      _eglError(EGL_BAD_ALLOC, "droid_create_image_mesa_drm");
      return NULL;
   }

   return &dri2_img->base;
}
#endif /* HAVE_DRM_GRALLOC */

static EGLBoolean
droid_query_surface(_EGLDriver *drv, _EGLDisplay *dpy, _EGLSurface *surf,
                    EGLint attribute, EGLint *value)
{
   struct dri2_egl_surface *dri2_surf = dri2_egl_surface(surf);
   switch (attribute) {
      case EGL_WIDTH:
         if (dri2_surf->base.Type == EGL_WINDOW_BIT && dri2_surf->window) {
            dri2_surf->window->query(dri2_surf->window,
                                     NATIVE_WINDOW_DEFAULT_WIDTH, value);
            return EGL_TRUE;
         }
         break;
      case EGL_HEIGHT:
         if (dri2_surf->base.Type == EGL_WINDOW_BIT && dri2_surf->window) {
            dri2_surf->window->query(dri2_surf->window,
                                     NATIVE_WINDOW_DEFAULT_HEIGHT, value);
            return EGL_TRUE;
         }
         break;
      default:
         break;
   }
   return _eglQuerySurface(drv, dpy, surf, attribute, value);
}

static _EGLImage *
dri2_create_image_android_native_buffer(_EGLDisplay *disp,
                                        _EGLContext *ctx,
                                        struct ANativeWindowBuffer *buf)
{
   int fd;

   if (ctx != NULL) {
      /* From the EGL_ANDROID_image_native_buffer spec:
       *
       *     * If <target> is EGL_NATIVE_BUFFER_ANDROID and <ctx> is not
       *       EGL_NO_CONTEXT, the error EGL_BAD_CONTEXT is generated.
       */
      _eglError(EGL_BAD_CONTEXT, "eglCreateEGLImageKHR: for "
                "EGL_NATIVE_BUFFER_ANDROID, the context must be "
                "EGL_NO_CONTEXT");
      return NULL;
   }

   if (!buf || buf->common.magic != ANDROID_NATIVE_BUFFER_MAGIC ||
       buf->common.version != sizeof(*buf)) {
      _eglError(EGL_BAD_PARAMETER, "eglCreateEGLImageKHR");
      return NULL;
   }

   fd = get_native_buffer_fd(buf);
   if (fd >= 0)
      return droid_create_image_from_prime_fd(disp, ctx, buf, fd);

#ifdef HAVE_DRM_GRALLOC
   return droid_create_image_from_name(disp, ctx, buf);
#else
   return NULL;
#endif
}

static _EGLImage *
droid_create_image_khr(_EGLDriver *drv, _EGLDisplay *disp,
		       _EGLContext *ctx, EGLenum target,
		       EGLClientBuffer buffer, const EGLint *attr_list)
{
   switch (target) {
   case EGL_NATIVE_BUFFER_ANDROID:
      return dri2_create_image_android_native_buffer(disp, ctx,
            (struct ANativeWindowBuffer *) buffer);
   default:
      return dri2_create_image_khr(drv, disp, ctx, target, buffer, attr_list);
   }
}

static void
droid_flush_front_buffer(__DRIdrawable * driDrawable, void *loaderPrivate)
{
}

#ifdef HAVE_DRM_GRALLOC
static int
droid_get_buffers_parse_attachments(struct dri2_egl_surface *dri2_surf,
                                    unsigned int *attachments, int count)
{
   int num_buffers = 0;

   /* fill dri2_surf->buffers */
   for (int i = 0; i < count * 2; i += 2) {
      __DRIbuffer *buf, *local;

      assert(num_buffers < ARRAY_SIZE(dri2_surf->buffers));
      buf = &dri2_surf->buffers[num_buffers];

      switch (attachments[i]) {
      case __DRI_BUFFER_BACK_LEFT:
         if (dri2_surf->base.Type == EGL_WINDOW_BIT) {
            buf->attachment = attachments[i];
            buf->name = get_native_buffer_name(dri2_surf->buffer);
            buf->cpp = get_format_bpp(dri2_surf->buffer->format);
            buf->pitch = dri2_surf->buffer->stride * buf->cpp;
            buf->flags = 0;

            if (buf->name)
               num_buffers++;

            break;
         }
         /* fall through for pbuffers */
      case __DRI_BUFFER_DEPTH:
      case __DRI_BUFFER_STENCIL:
      case __DRI_BUFFER_ACCUM:
      case __DRI_BUFFER_DEPTH_STENCIL:
      case __DRI_BUFFER_HIZ:
         local = dri2_egl_surface_alloc_local_buffer(dri2_surf,
               attachments[i], attachments[i + 1]);

         if (local) {
            *buf = *local;
            num_buffers++;
         }
         break;
      case __DRI_BUFFER_FRONT_LEFT:
      case __DRI_BUFFER_FRONT_RIGHT:
      case __DRI_BUFFER_FAKE_FRONT_LEFT:
      case __DRI_BUFFER_FAKE_FRONT_RIGHT:
      case __DRI_BUFFER_BACK_RIGHT:
      default:
         /* no front or right buffers */
         break;
      }
   }

   return num_buffers;
}

static __DRIbuffer *
droid_get_buffers_with_format(__DRIdrawable * driDrawable,
			     int *width, int *height,
			     unsigned int *attachments, int count,
			     int *out_count, void *loaderPrivate)
{
   struct dri2_egl_surface *dri2_surf = loaderPrivate;

   if (update_buffers(dri2_surf) < 0)
      return NULL;

   *out_count = droid_get_buffers_parse_attachments(dri2_surf, attachments, count);

   if (width)
      *width = dri2_surf->base.Width;
   if (height)
      *height = dri2_surf->base.Height;

   return dri2_surf->buffers;
}
#endif /* HAVE_DRM_GRALLOC */

static unsigned
droid_get_capability(void *loaderPrivate, enum dri_loader_cap cap)
{
   /* Note: loaderPrivate is _EGLDisplay* */
   switch (cap) {
   case DRI_LOADER_CAP_RGBA_ORDERING:
      return 1;
   default:
      return 0;
   }
}

static EGLBoolean
droid_add_configs_for_visuals(_EGLDriver *drv, _EGLDisplay *dpy)
{
   struct dri2_egl_display *dri2_dpy = dri2_egl_display(dpy);
   static const struct {
      int format;
      unsigned int rgba_masks[4];
   } visuals[] = {
      { HAL_PIXEL_FORMAT_RGBA_8888, { 0x000000ff, 0x0000ff00, 0x00ff0000, 0xff000000 } },
      { HAL_PIXEL_FORMAT_RGBX_8888, { 0x000000ff, 0x0000ff00, 0x00ff0000, 0x00000000 } },
      { HAL_PIXEL_FORMAT_RGB_565,   { 0x0000f800, 0x000007e0, 0x0000001f, 0x00000000 } },
      { HAL_PIXEL_FORMAT_BGRA_8888, { 0x00ff0000, 0x0000ff00, 0x000000ff, 0xff000000 } },
   };

   unsigned int format_count[ARRAY_SIZE(visuals)] = { 0 };
   int config_count = 0;

   /* The nesting of loops is significant here. Also significant is the order
    * of the HAL pixel formats. Many Android apps (such as Google's official
    * NDK GLES2 example app), and even portions the core framework code (such
    * as SystemServiceManager in Nougat), incorrectly choose their EGLConfig.
    * They neglect to match the EGLConfig's EGL_NATIVE_VISUAL_ID against the
    * window's native format, and instead choose the first EGLConfig whose
    * channel sizes match those of the native window format while ignoring the
    * channel *ordering*.
    *
    * We can detect such buggy clients in logcat when they call
    * eglCreateSurface, by detecting the mismatch between the EGLConfig's
    * format and the window's format.
    *
    * As a workaround, we generate EGLConfigs such that all EGLConfigs for HAL
    * pixel format i precede those for HAL pixel format i+1. In my
    * (chadversary) testing on Android Nougat, this was good enough to pacify
    * the buggy clients.
    */
   for (int i = 0; i < ARRAY_SIZE(visuals); i++) {
      for (int j = 0; dri2_dpy->driver_configs[j]; j++) {
         const EGLint surface_type = EGL_WINDOW_BIT | EGL_PBUFFER_BIT;

         const EGLint config_attrs[] = {
           EGL_NATIVE_VISUAL_ID,   visuals[i].format,
           EGL_NATIVE_VISUAL_TYPE, visuals[i].format,
           EGL_FRAMEBUFFER_TARGET_ANDROID, EGL_TRUE,
           EGL_RECORDABLE_ANDROID, EGL_TRUE,
           EGL_NONE
         };

         struct dri2_egl_config *dri2_conf =
            dri2_add_config(dpy, dri2_dpy->driver_configs[j],
                            config_count + 1, surface_type, config_attrs,
                            visuals[i].rgba_masks);
         if (dri2_conf) {
            if (dri2_conf->base.ConfigID == config_count + 1)
               config_count++;
            format_count[i]++;
         }
      }
   }

   for (int i = 0; i < ARRAY_SIZE(format_count); i++) {
      if (!format_count[i]) {
         _eglLog(_EGL_DEBUG, "No DRI config supports native format 0x%x",
                 visuals[i].format);
      }
   }

   return (config_count != 0);
}

<<<<<<< HEAD
=======
static EGLBoolean
droid_probe_device(_EGLDisplay *disp);

#ifdef HAVE_DRM_GRALLOC
static EGLBoolean
droid_open_device_drm_gralloc(_EGLDisplay *disp)
{
   struct dri2_egl_display *dri2_dpy = dri2_egl_display(disp);
   int fd = -1, err = -EINVAL;

   if (dri2_dpy->gralloc->perform)
         err = dri2_dpy->gralloc->perform(dri2_dpy->gralloc,
                                          GRALLOC_MODULE_PERFORM_GET_DRM_FD,
                                          &fd);
   if (err || fd < 0) {
      _eglLog(_EGL_WARNING, "fail to get drm fd");
      return EGL_FALSE;
   }

   dri2_dpy->fd = fcntl(fd, F_DUPFD_CLOEXEC, 3);
   if (dri2_dpy->fd < 0)
     return EGL_FALSE;

   return droid_probe_device(disp);
}
#endif /* HAVE_DRM_GRALLOC */

>>>>>>> f163900f
static const struct dri2_egl_display_vtbl droid_display_vtbl = {
   .authenticate = NULL,
   .create_window_surface = droid_create_window_surface,
   .create_pixmap_surface = dri2_fallback_create_pixmap_surface,
   .create_pbuffer_surface = droid_create_pbuffer_surface,
   .destroy_surface = droid_destroy_surface,
   .create_image = droid_create_image_khr,
   .swap_buffers = droid_swap_buffers,
   .swap_buffers_with_damage = dri2_fallback_swap_buffers_with_damage, /* Android implements the function */
   .swap_buffers_region = dri2_fallback_swap_buffers_region,
   .swap_interval = droid_swap_interval,
#if ANDROID_API_LEVEL >= 23
   .set_damage_region = droid_set_damage_region,
#else
   .set_damage_region = dri2_fallback_set_damage_region,
#endif
   .post_sub_buffer = dri2_fallback_post_sub_buffer,
   .copy_buffers = dri2_fallback_copy_buffers,
   .query_buffer_age = droid_query_buffer_age,
   .query_surface = droid_query_surface,
   .create_wayland_buffer_from_image = dri2_fallback_create_wayland_buffer_from_image,
   .get_sync_values = dri2_fallback_get_sync_values,
   .get_dri_drawable = dri2_surface_get_dri_drawable,
   .set_shared_buffer_mode = droid_set_shared_buffer_mode,
};

#ifdef HAVE_DRM_GRALLOC
static const __DRIdri2LoaderExtension droid_dri2_loader_extension = {
   .base = { __DRI_DRI2_LOADER, 4 },

   .getBuffers           = NULL,
   .flushFrontBuffer     = droid_flush_front_buffer,
   .getBuffersWithFormat = droid_get_buffers_with_format,
   .getCapability        = droid_get_capability,
};
#endif /* HAVE_DRM_GRALLOC */

static const __DRIimageLoaderExtension droid_image_loader_extension = {
   .base = { __DRI_IMAGE_LOADER, 2 },

   .getBuffers          = droid_image_get_buffers,
   .flushFrontBuffer    = droid_flush_front_buffer,
   .getCapability       = droid_get_capability,
};

#ifdef HAVE_DRM_GRALLOC
static const __DRIextension *droid_dri2_loader_extensions[] = {
   &droid_dri2_loader_extension.base,
   &image_lookup_extension.base,
   &use_invalidate.base,
   /* No __DRI_MUTABLE_RENDER_BUFFER_LOADER because it requires
    * __DRI_IMAGE_LOADER.
    */
   NULL,
};
#endif /* HAVE_DRM_GRALLOC */
<<<<<<< HEAD
=======

static void
droid_display_shared_buffer(__DRIdrawable *driDrawable, int fence_fd,
                            void *loaderPrivate)
{
   struct dri2_egl_surface *dri2_surf = loaderPrivate;
   struct ANativeWindowBuffer *old_buffer UNUSED = dri2_surf->buffer;

   if (!_eglSurfaceInSharedBufferMode(&dri2_surf->base)) {
      _eglLog(_EGL_WARNING, "%s: internal error: buffer is not shared",
              __func__);
      return;
   }

   if (fence_fd >= 0) {
      /* The driver's fence is more recent than the surface's out fence, if it
       * exists at all. So use the driver's fence.
       */
      if (dri2_surf->out_fence_fd >= 0) {
         close(dri2_surf->out_fence_fd);
         dri2_surf->out_fence_fd = -1;
      }
   } else if (dri2_surf->out_fence_fd >= 0) {
      fence_fd = dri2_surf->out_fence_fd;
      dri2_surf->out_fence_fd = -1;
   }

   if (dri2_surf->window->queueBuffer(dri2_surf->window, dri2_surf->buffer,
                                      fence_fd)) {
      _eglLog(_EGL_WARNING, "%s: ANativeWindow::queueBuffer failed", __func__);
      close(fence_fd);
      return;
   }

   fence_fd = -1;

   if (dri2_surf->window->dequeueBuffer(dri2_surf->window, &dri2_surf->buffer,
                                        &fence_fd)) {
      /* Tear down the surface because it no longer has a back buffer. */
      struct dri2_egl_display *dri2_dpy =
         dri2_egl_display(dri2_surf->base.Resource.Display);

      _eglLog(_EGL_WARNING, "%s: ANativeWindow::dequeueBuffer failed", __func__);

      dri2_surf->base.Lost = true;
      dri2_surf->buffer = NULL;
      dri2_surf->back = NULL;

      if (dri2_surf->dri_image_back) {
         dri2_dpy->image->destroyImage(dri2_surf->dri_image_back);
         dri2_surf->dri_image_back = NULL;
      }

      dri2_dpy->flush->invalidate(dri2_surf->dri_drawable);
      return;
   }

   if (fence_fd < 0)
      return;

   /* Access to the buffer is controlled by a sync fence. Block on it.
    *
    * Ideally, we would submit the fence to the driver, and the driver would
    * postpone command execution until it signalled. But DRI lacks API for
    * that (as of 2018-04-11).
    *
    *  SYNC_IOC_WAIT waits forever if timeout < 0
    */
   sync_wait(fence_fd, -1);
   close(fence_fd);
}

static const __DRImutableRenderBufferLoaderExtension droid_mutable_render_buffer_extension = {
   .base = { __DRI_MUTABLE_RENDER_BUFFER_LOADER, 1 },
   .displaySharedBuffer = droid_display_shared_buffer,
};
>>>>>>> f163900f

static const __DRIextension *droid_image_loader_extensions[] = {
   &droid_image_loader_extension.base,
   &image_lookup_extension.base,
   &use_invalidate.base,
   &droid_mutable_render_buffer_extension.base,
   NULL,
};

static EGLBoolean
droid_load_driver(_EGLDisplay *disp)
{
   struct dri2_egl_display *dri2_dpy = disp->DriverData;
   const char *err;

   dri2_dpy->driver_name = loader_get_driver_for_fd(dri2_dpy->fd);
   if (dri2_dpy->driver_name == NULL)
      return false;

   dri2_dpy->is_render_node = drmGetNodeTypeFromFd(dri2_dpy->fd) == DRM_NODE_RENDER;

   if (!dri2_dpy->is_render_node) {
#ifdef HAVE_DRM_GRALLOC
       /* Handle control nodes using __DRI_DRI2_LOADER extension and GEM names
        * for backwards compatibility with drm_gralloc. (Do not use on new
        * systems.) */
       dri2_dpy->loader_extensions = droid_dri2_loader_extensions;
       if (!dri2_load_driver(disp)) {
          err = "DRI2: failed to load driver";
          goto error;
       }
#else
       err = "DRI2: handle is not for a render node";
       goto error;
#endif
   } else {
       dri2_dpy->loader_extensions = droid_image_loader_extensions;
       if (!dri2_load_driver_dri3(disp)) {
          err = "DRI3: failed to load driver";
          goto error;
       }
    }

   return true;

error:
   free(dri2_dpy->driver_name);
   dri2_dpy->driver_name = NULL;
   return false;
}

static void
droid_unload_driver(_EGLDisplay *disp)
{
   struct dri2_egl_display *dri2_dpy = dri2_egl_display(disp);

   dlclose(dri2_dpy->driver);
   dri2_dpy->driver = NULL;
   free(dri2_dpy->driver_name);
   dri2_dpy->driver_name = NULL;
}

static int
droid_filter_device(_EGLDisplay *disp, int fd, const char *vendor)
{
   drmVersionPtr ver = drmGetVersion(fd);
   if (!ver)
      return -1;

   if (strcmp(vendor, ver->name) != 0) {
      drmFreeVersion(ver);
      return -1;
   }

   drmFreeVersion(ver);
   return 0;
}

static EGLBoolean
droid_probe_device(_EGLDisplay *disp)
{
  /* Check that the device is supported, by attempting to:
   * - load the dri module
   * - and, create a screen
   */
   if (!droid_load_driver(disp))
      return EGL_FALSE;

   if (!dri2_create_screen(disp)) {
      _eglLog(_EGL_WARNING, "DRI2: failed to create screen");
      droid_unload_driver(disp);
      return EGL_FALSE;
   }
   return EGL_TRUE;
}

static EGLBoolean
droid_open_device(_EGLDisplay *disp)
{
#define MAX_DRM_DEVICES 32
   struct dri2_egl_display *dri2_dpy = dri2_egl_display(disp);
   drmDevicePtr device, devices[MAX_DRM_DEVICES] = { NULL };
   int num_devices;

   char *vendor_name = NULL;
   char vendor_buf[PROPERTY_VALUE_MAX];

   if (property_get("drm.gpu.vendor_name", vendor_buf, NULL) > 0)
      vendor_name = vendor_buf;

   num_devices = drmGetDevices2(0, devices, ARRAY_SIZE(devices));
   if (num_devices < 0)
      return EGL_FALSE;

   for (int i = 0; i < num_devices; i++) {
      device = devices[i];

      if (!(device->available_nodes & (1 << DRM_NODE_RENDER)))
         continue;

      dri2_dpy->fd = loader_open_device(device->nodes[DRM_NODE_RENDER]);
      if (dri2_dpy->fd < 0) {
         _eglLog(_EGL_WARNING, "%s() Failed to open DRM device %s",
                 __func__, device->nodes[DRM_NODE_RENDER]);
         continue;
      }

      /* If a vendor is explicitly provided, we use only that.
       * Otherwise we fall-back the first device that is supported.
       */
      if (vendor_name) {
         if (droid_filter_device(disp, dri2_dpy->fd, vendor_name)) {
            /* Device does not match - try next device */
            close(dri2_dpy->fd);
            dri2_dpy->fd = -1;
            continue;
         }
         /* If the requested device matches - use it. Regardless if
          * init fails, do not fall-back to any other device.
          */
         if (!droid_probe_device(disp)) {
            close(dri2_dpy->fd);
            dri2_dpy->fd = -1;
         }

         break;
      }
      if (droid_probe_device(disp))
         break;

      /* No explicit request - attempt the next device */
      close(dri2_dpy->fd);
      dri2_dpy->fd = -1;
   }
   drmFreeDevices(devices, num_devices);

   if (dri2_dpy->fd < 0) {
      _eglLog(_EGL_WARNING, "Failed to open %s DRM device",
            vendor_name ? "desired": "any");
      return EGL_FALSE;
   }

   return EGL_TRUE;
#undef MAX_DRM_DEVICES
}

EGLBoolean
droid_load_driver(_EGLDisplay *disp)
{
   struct dri2_egl_display *dri2_dpy = disp->DriverData;
   const char *err;

   dri2_dpy->driver_name = loader_get_driver_for_fd(dri2_dpy->fd);
   if (dri2_dpy->driver_name == NULL) {
      err = "DRI2: failed to get driver name";
      goto error;
   }

   dri2_dpy->is_render_node = drmGetNodeTypeFromFd(dri2_dpy->fd) == DRM_NODE_RENDER;

   if (!dri2_dpy->is_render_node) {
#ifdef HAVE_DRM_GRALLOC
      dri2_dpy->loader_extensions = droid_dri2_loader_extensions;
      if (!dri2_load_driver(disp)) {
         err = "DRI2: failed to load driver";
         goto error;
      }
   } else {
      /* render nodes cannot use Gem names, and thus do not support
       * the __DRI_DRI2_LOADER extension */
      dri2_dpy->loader_extensions = droid_image_loader_extensions;
      if (!dri2_load_driver_dri3(disp)) {
         err = "DRI3: failed to load driver";
         goto error;
      }
#else
      err = "DRI2: handle is not for a render node";
      goto error;
   }

   dri2_dpy->loader_extensions = droid_image_loader_extensions;
   if (!dri2_load_driver_dri3(disp)) {
      err = "DRI3: failed to load driver";
      goto error;
#endif
   }

   return EGL_TRUE;

error:
   free(dri2_dpy->driver_name);
   dri2_dpy->driver_name = NULL;
   return _eglError(EGL_NOT_INITIALIZED, err);
}

static int
droid_probe_driver(int fd, void *data)
{
   _EGLDisplay *disp = data;
   struct dri2_egl_display *dri2_dpy = disp->DriverData;
   dri2_dpy->fd = fd;

   if (!droid_load_driver(disp))
      return false;

   /* Since this probe can succeed, but another filter may failed
      this string needs to be deallocated either way.
      Once an FD has been found, this string will be set a second time. */
   free(dri2_dpy->driver_name);
   dri2_dpy->driver_name = NULL;
   return true;
}

static int
droid_open_device(_EGLDisplay *disp)
{
   const int MAX_DRM_DEVICES = 32;
   int prop_set, num_devices, ret;
   int fd = -1, fallback_fd = -1;

   char vendor_name[PROPERTY_VALUE_MAX];
   property_get("drm.gpu.vendor_name", vendor_name, NULL);

   drm_match_t filters[] = {
      {DRM_MATCH_DRIVER_NAME, .str = vendor_name },
      {DRM_MATCH_FUNCTION, .func = { .fp = droid_probe_driver,
                                     .data = disp }},
   };
   const int nbr_filters = sizeof(filters)/sizeof(drm_match_t);

   drmDevicePtr devices[MAX_DRM_DEVICES];
   num_devices = drmGetDevices2(0, devices, MAX_DRM_DEVICES);

   if (num_devices < 0) {
      _eglLog(_EGL_WARNING, "Failed to find any DRM devices");
      return -1;
   }

   for (int i = 0; i < num_devices; i++) {
      char *dev_path = devices[i]->nodes[DRM_NODE_RENDER];
      fd = loader_open_device(dev_path);
      if (fd == -1) {
         _eglLog(_EGL_WARNING, "%s() Failed to open DRM device %s",
                 __func__, dev_path);
         continue;
      }

      if (drmHandleMatch(fd, filters, nbr_filters))
         goto next;

      break;

next:
      if (fallback_fd == -1) {
         fallback_fd = fd;
         fd = -1;
      } else {
         close(fd);
         fd = -1;
      }
      continue;
   }

   if (fallback_fd < 0 && fd < 0) {
      _eglLog(_EGL_WARNING, "Failed to open any DRM device");
      return -1;
   }

   if (fd < 0) {
      _eglLog(_EGL_WARNING, "Failed to open desired DRM device, using fallback");
      return fallback_fd;
   }

   close(fallback_fd);
   return fd;
}

EGLBoolean
dri2_initialize_android(_EGLDriver *drv, _EGLDisplay *disp)
{
   _EGLDevice *dev;
   struct dri2_egl_display *dri2_dpy;
   const char *err;
   int ret;

   /* Not supported yet */
   if (disp->Options.ForceSoftware)
      return EGL_FALSE;

   dri2_dpy = calloc(1, sizeof(*dri2_dpy));
   if (!dri2_dpy)
      return _eglError(EGL_BAD_ALLOC, "eglInitialize");

   dri2_dpy->fd = -1;
   ret = hw_get_module(GRALLOC_HARDWARE_MODULE_ID,
                       (const hw_module_t **)&dri2_dpy->gralloc);
   if (ret) {
      err = "DRI2: failed to get gralloc module";
      goto cleanup;
   }

   disp->DriverData = (void *) dri2_dpy;

<<<<<<< HEAD
   dri2_dpy->fd = droid_open_device(disp);
   if (dri2_dpy->fd < 0) {
=======
#ifdef HAVE_DRM_GRALLOC
   if (!droid_open_device_drm_gralloc(disp)) {
#else
   if (!droid_open_device(disp)) {
#endif
>>>>>>> f163900f
      err = "DRI2: failed to open device";
      goto cleanup;
   }

<<<<<<< HEAD
   if (!droid_load_driver(disp)) {
      err = "DRI2: failed to load driver";
      goto cleanup;
   }

   if (!dri2_create_screen(disp)) {
      err = "DRI2: failed to create screen";
      goto cleanup;
   }
=======
   dev = _eglAddDevice(dri2_dpy->fd, false);
   if (!dev) {
      err = "DRI2: failed to find EGLDevice";
      goto cleanup;
   }

   disp->Device = dev;
>>>>>>> f163900f

   if (!dri2_setup_extensions(disp)) {
      err = "DRI2: failed to setup extensions";
      goto cleanup;
   }

   dri2_setup_screen(disp);

   /* We set the maximum swap interval as 1 for Android platform, since it is
    * the maximum value supported by Android according to the value of
    * ANativeWindow::maxSwapInterval.
    */
   dri2_setup_swap_interval(disp, 1);

   disp->Extensions.ANDROID_framebuffer_target = EGL_TRUE;
   disp->Extensions.ANDROID_image_native_buffer = EGL_TRUE;
   disp->Extensions.ANDROID_recordable = EGL_TRUE;
   disp->Extensions.EXT_buffer_age = EGL_TRUE;
#if ANDROID_API_LEVEL >= 23
   disp->Extensions.KHR_partial_update = EGL_TRUE;
#endif
   disp->Extensions.KHR_image = EGL_TRUE;
#if ANDROID_API_LEVEL >= 24
   if (dri2_dpy->mutable_render_buffer &&
       dri2_dpy->loader_extensions == droid_image_loader_extensions) {
      disp->Extensions.KHR_mutable_render_buffer = EGL_TRUE;
   }
#endif

   /* Create configs *after* enabling extensions because presence of DRI
    * driver extensions can affect the capabilities of EGLConfigs.
    */
   if (!droid_add_configs_for_visuals(drv, disp)) {
      err = "DRI2: failed to add configs";
      goto cleanup;
   }

   /* Fill vtbl last to prevent accidentally calling virtual function during
    * initialization.
    */
   dri2_dpy->vtbl = &droid_display_vtbl;

   return EGL_TRUE;

cleanup:
   dri2_display_destroy(disp);
   return _eglError(EGL_NOT_INITIALIZED, err);
}<|MERGE_RESOLUTION|>--- conflicted
+++ resolved
@@ -1199,8 +1199,6 @@
    return (config_count != 0);
 }
 
-<<<<<<< HEAD
-=======
 static EGLBoolean
 droid_probe_device(_EGLDisplay *disp);
 
@@ -1228,7 +1226,6 @@
 }
 #endif /* HAVE_DRM_GRALLOC */
 
->>>>>>> f163900f
 static const struct dri2_egl_display_vtbl droid_display_vtbl = {
    .authenticate = NULL,
    .create_window_surface = droid_create_window_surface,
@@ -1285,8 +1282,6 @@
    NULL,
 };
 #endif /* HAVE_DRM_GRALLOC */
-<<<<<<< HEAD
-=======
 
 static void
 droid_display_shared_buffer(__DRIdrawable *driDrawable, int fence_fd,
@@ -1363,7 +1358,6 @@
    .base = { __DRI_MUTABLE_RENDER_BUFFER_LOADER, 1 },
    .displaySharedBuffer = droid_display_shared_buffer,
 };
->>>>>>> f163900f
 
 static const __DRIextension *droid_image_loader_extensions[] = {
    &droid_image_loader_extension.base,
@@ -1531,137 +1525,6 @@
 }
 
 EGLBoolean
-droid_load_driver(_EGLDisplay *disp)
-{
-   struct dri2_egl_display *dri2_dpy = disp->DriverData;
-   const char *err;
-
-   dri2_dpy->driver_name = loader_get_driver_for_fd(dri2_dpy->fd);
-   if (dri2_dpy->driver_name == NULL) {
-      err = "DRI2: failed to get driver name";
-      goto error;
-   }
-
-   dri2_dpy->is_render_node = drmGetNodeTypeFromFd(dri2_dpy->fd) == DRM_NODE_RENDER;
-
-   if (!dri2_dpy->is_render_node) {
-#ifdef HAVE_DRM_GRALLOC
-      dri2_dpy->loader_extensions = droid_dri2_loader_extensions;
-      if (!dri2_load_driver(disp)) {
-         err = "DRI2: failed to load driver";
-         goto error;
-      }
-   } else {
-      /* render nodes cannot use Gem names, and thus do not support
-       * the __DRI_DRI2_LOADER extension */
-      dri2_dpy->loader_extensions = droid_image_loader_extensions;
-      if (!dri2_load_driver_dri3(disp)) {
-         err = "DRI3: failed to load driver";
-         goto error;
-      }
-#else
-      err = "DRI2: handle is not for a render node";
-      goto error;
-   }
-
-   dri2_dpy->loader_extensions = droid_image_loader_extensions;
-   if (!dri2_load_driver_dri3(disp)) {
-      err = "DRI3: failed to load driver";
-      goto error;
-#endif
-   }
-
-   return EGL_TRUE;
-
-error:
-   free(dri2_dpy->driver_name);
-   dri2_dpy->driver_name = NULL;
-   return _eglError(EGL_NOT_INITIALIZED, err);
-}
-
-static int
-droid_probe_driver(int fd, void *data)
-{
-   _EGLDisplay *disp = data;
-   struct dri2_egl_display *dri2_dpy = disp->DriverData;
-   dri2_dpy->fd = fd;
-
-   if (!droid_load_driver(disp))
-      return false;
-
-   /* Since this probe can succeed, but another filter may failed
-      this string needs to be deallocated either way.
-      Once an FD has been found, this string will be set a second time. */
-   free(dri2_dpy->driver_name);
-   dri2_dpy->driver_name = NULL;
-   return true;
-}
-
-static int
-droid_open_device(_EGLDisplay *disp)
-{
-   const int MAX_DRM_DEVICES = 32;
-   int prop_set, num_devices, ret;
-   int fd = -1, fallback_fd = -1;
-
-   char vendor_name[PROPERTY_VALUE_MAX];
-   property_get("drm.gpu.vendor_name", vendor_name, NULL);
-
-   drm_match_t filters[] = {
-      {DRM_MATCH_DRIVER_NAME, .str = vendor_name },
-      {DRM_MATCH_FUNCTION, .func = { .fp = droid_probe_driver,
-                                     .data = disp }},
-   };
-   const int nbr_filters = sizeof(filters)/sizeof(drm_match_t);
-
-   drmDevicePtr devices[MAX_DRM_DEVICES];
-   num_devices = drmGetDevices2(0, devices, MAX_DRM_DEVICES);
-
-   if (num_devices < 0) {
-      _eglLog(_EGL_WARNING, "Failed to find any DRM devices");
-      return -1;
-   }
-
-   for (int i = 0; i < num_devices; i++) {
-      char *dev_path = devices[i]->nodes[DRM_NODE_RENDER];
-      fd = loader_open_device(dev_path);
-      if (fd == -1) {
-         _eglLog(_EGL_WARNING, "%s() Failed to open DRM device %s",
-                 __func__, dev_path);
-         continue;
-      }
-
-      if (drmHandleMatch(fd, filters, nbr_filters))
-         goto next;
-
-      break;
-
-next:
-      if (fallback_fd == -1) {
-         fallback_fd = fd;
-         fd = -1;
-      } else {
-         close(fd);
-         fd = -1;
-      }
-      continue;
-   }
-
-   if (fallback_fd < 0 && fd < 0) {
-      _eglLog(_EGL_WARNING, "Failed to open any DRM device");
-      return -1;
-   }
-
-   if (fd < 0) {
-      _eglLog(_EGL_WARNING, "Failed to open desired DRM device, using fallback");
-      return fallback_fd;
-   }
-
-   close(fallback_fd);
-   return fd;
-}
-
-EGLBoolean
 dri2_initialize_android(_EGLDriver *drv, _EGLDisplay *disp)
 {
    _EGLDevice *dev;
@@ -1687,31 +1550,15 @@
 
    disp->DriverData = (void *) dri2_dpy;
 
-<<<<<<< HEAD
-   dri2_dpy->fd = droid_open_device(disp);
-   if (dri2_dpy->fd < 0) {
-=======
 #ifdef HAVE_DRM_GRALLOC
    if (!droid_open_device_drm_gralloc(disp)) {
 #else
    if (!droid_open_device(disp)) {
 #endif
->>>>>>> f163900f
       err = "DRI2: failed to open device";
       goto cleanup;
    }
 
-<<<<<<< HEAD
-   if (!droid_load_driver(disp)) {
-      err = "DRI2: failed to load driver";
-      goto cleanup;
-   }
-
-   if (!dri2_create_screen(disp)) {
-      err = "DRI2: failed to create screen";
-      goto cleanup;
-   }
-=======
    dev = _eglAddDevice(dri2_dpy->fd, false);
    if (!dev) {
       err = "DRI2: failed to find EGLDevice";
@@ -1719,7 +1566,6 @@
    }
 
    disp->Device = dev;
->>>>>>> f163900f
 
    if (!dri2_setup_extensions(disp)) {
       err = "DRI2: failed to setup extensions";
