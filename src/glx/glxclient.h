/*
 * SGI FREE SOFTWARE LICENSE B (Version 2.0, Sept. 18, 2008)
 * Copyright (C) 1991-2000 Silicon Graphics, Inc. All Rights Reserved.
 *
 * Permission is hereby granted, free of charge, to any person obtaining a
 * copy of this software and associated documentation files (the "Software"),
 * to deal in the Software without restriction, including without limitation
 * the rights to use, copy, modify, merge, publish, distribute, sublicense,
 * and/or sell copies of the Software, and to permit persons to whom the
 * Software is furnished to do so, subject to the following conditions:
 *
 * The above copyright notice including the dates of first publication and
 * either this permission notice or a reference to
 * http://oss.sgi.com/projects/FreeB/
 * shall be included in all copies or substantial portions of the Software.
 *
 * THE SOFTWARE IS PROVIDED "AS IS", WITHOUT WARRANTY OF ANY KIND, EXPRESS
 * OR IMPLIED, INCLUDING BUT NOT LIMITED TO THE WARRANTIES OF MERCHANTABILITY,
 * FITNESS FOR A PARTICULAR PURPOSE AND NONINFRINGEMENT. IN NO EVENT SHALL
 * SILICON GRAPHICS, INC. BE LIABLE FOR ANY CLAIM, DAMAGES OR OTHER LIABILITY,
 * WHETHER IN AN ACTION OF CONTRACT, TORT OR OTHERWISE, ARISING FROM, OUT OF
 * OR IN CONNECTION WITH THE SOFTWARE OR THE USE OR OTHER DEALINGS IN THE
 * SOFTWARE.
 *
 * Except as contained in this notice, the name of Silicon Graphics, Inc.
 * shall not be used in advertising or otherwise to promote the sale, use or
 * other dealings in this Software without prior written authorization from
 * Silicon Graphics, Inc.
 */

/**
 * \file glxclient.h
 * Direct rendering support added by Precision Insight, Inc.
 *
 * \author Kevin E. Martin <kevin@precisioninsight.com>
 */

#ifndef _GLX_client_h_
#define _GLX_client_h_
#include <X11/Xproto.h>
#include <X11/Xlibint.h>
#include <X11/Xfuncproto.h>
#include <X11/extensions/extutil.h>
#define GLX_GLXEXT_PROTOTYPES
#include <GL/glx.h>
#include <GL/glxext.h>
#include <string.h>
#include <stdlib.h>
#include <stdio.h>
#include <stdint.h>
#include <pthread.h>
#include "GL/glxproto.h"
#include "glxconfig.h"
#include "glxhash.h"
<<<<<<< HEAD
#if defined( HAVE_PTHREAD )
# include <pthread.h>
#endif
=======
#include "util/macros.h"
>>>>>>> 3ef8d428

#include "glxextensions.h"

#if defined(USE_LIBGLVND_GLX)
#define _GLX_PUBLIC _X_HIDDEN
#else
#define _GLX_PUBLIC _X_EXPORT
#endif

#ifdef __cplusplus
extern "C" {
#endif


#define GLX_MAJOR_VERSION 1       /* current version numbers */
#define GLX_MINOR_VERSION 4

#define __GLX_MAX_TEXTURE_UNITS 32

struct glx_display;
struct glx_context;

/************************************************************************/

#ifdef GLX_DIRECT_RENDERING

extern void DRI_glXUseXFont(struct glx_context *ctx,
			    Font font, int first, int count, int listbase);

#endif

#if defined(GLX_DIRECT_RENDERING) && !defined(GLX_USE_APPLEGL)

/**
 * Display dependent methods.  This structure is initialized during the
 * \c driCreateDisplay call.
 */
typedef struct __GLXDRIdisplayRec __GLXDRIdisplay;
typedef struct __GLXDRIscreenRec __GLXDRIscreen;
typedef struct __GLXDRIdrawableRec __GLXDRIdrawable;

struct __GLXDRIdisplayRec
{
    /**
     * Method to destroy the private DRI display data.
     */
   void (*destroyDisplay) (__GLXDRIdisplay * display);

   struct glx_screen *(*createScreen)(int screen, struct glx_display * priv);
};

struct __GLXDRIscreenRec {

   void (*destroyScreen)(struct glx_screen *psc);

   struct glx_context *(*createContext)(struct glx_screen *psc,
					struct glx_config *config,
					struct glx_context *shareList,
					int renderType);

   __GLXDRIdrawable *(*createDrawable)(struct glx_screen *psc,
				       XID drawable,
				       GLXDrawable glxDrawable,
				       struct glx_config *config);

   int64_t (*swapBuffers)(__GLXDRIdrawable *pdraw, int64_t target_msc,
			  int64_t divisor, int64_t remainder, Bool flush);
   void (*copySubBuffer)(__GLXDRIdrawable *pdraw,
			 int x, int y, int width, int height, Bool flush);
   int (*getDrawableMSC)(struct glx_screen *psc, __GLXDRIdrawable *pdraw,
			 int64_t *ust, int64_t *msc, int64_t *sbc);
   int (*waitForMSC)(__GLXDRIdrawable *pdraw, int64_t target_msc,
		     int64_t divisor, int64_t remainder, int64_t *ust,
		     int64_t *msc, int64_t *sbc);
   int (*waitForSBC)(__GLXDRIdrawable *pdraw, int64_t target_sbc, int64_t *ust,
		     int64_t *msc, int64_t *sbc);
   int (*setSwapInterval)(__GLXDRIdrawable *pdraw, int interval);
   int (*getSwapInterval)(__GLXDRIdrawable *pdraw);
   int (*getBufferAge)(__GLXDRIdrawable *pdraw);
};

struct __GLXDRIdrawableRec
{
   void (*destroyDrawable) (__GLXDRIdrawable * drawable);

   XID xDrawable;
   XID drawable;
   struct glx_screen *psc;
   GLenum textureTarget;
   GLenum textureFormat;        /* EXT_texture_from_pixmap support */
   unsigned long eventMask;
   int refcount;
};

/*
** Function to create and DRI display data and initialize the display
** dependent methods.
*/
extern __GLXDRIdisplay *driswCreateDisplay(Display * dpy);
extern __GLXDRIdisplay *driCreateDisplay(Display * dpy);
extern __GLXDRIdisplay *dri2CreateDisplay(Display * dpy);
extern __GLXDRIdisplay *dri3_create_display(Display * dpy);
extern __GLXDRIdisplay *driwindowsCreateDisplay(Display * dpy);

/*
**
*/
extern void dri2InvalidateBuffers(Display *dpy, XID drawable);
extern unsigned dri2GetSwapEventType(Display *dpy, XID drawable);

/*
** Functions to obtain driver configuration information from a direct
** rendering client application
*/
extern const char *glXGetScreenDriver(Display * dpy, int scrNum);

extern const char *glXGetDriverConfig(const char *driverName);

#endif

/************************************************************************/

#define __GL_CLIENT_ATTRIB_STACK_DEPTH 16

typedef struct __GLXpixelStoreModeRec
{
   GLboolean swapEndian;
   GLboolean lsbFirst;
   GLuint rowLength;
   GLuint imageHeight;
   GLuint imageDepth;
   GLuint skipRows;
   GLuint skipPixels;
   GLuint skipImages;
   GLuint alignment;
} __GLXpixelStoreMode;


typedef struct __GLXattributeRec
{
   GLuint mask;

    /**
     * Pixel storage state.  Most of the pixel store mode state is kept
     * here and used by the client code to manage the packing and
     * unpacking of data sent to/received from the server.
     */
   __GLXpixelStoreMode storePack, storeUnpack;

    /**
     * Is EXT_vertex_array / GL 1.1 DrawArrays protocol specifically
     * disabled?
     */
   GLboolean NoDrawArraysProtocol;

    /**
     * Vertex Array storage state.  The vertex array component
     * state is stored here and is used to manage the packing of
     * DrawArrays data sent to the server.
     */
   struct array_state_vector *array_state;
} __GLXattribute;

typedef struct __GLXattributeMachineRec
{
   __GLXattribute *stack[__GL_CLIENT_ATTRIB_STACK_DEPTH];
   __GLXattribute **stackPointer;
} __GLXattributeMachine;

struct mesa_glinterop_device_info;
struct mesa_glinterop_export_in;
struct mesa_glinterop_export_out;

struct glx_context_vtable {
   void (*destroy)(struct glx_context *ctx);
   int (*bind)(struct glx_context *context, struct glx_context *old,
	       GLXDrawable draw, GLXDrawable read);
   void (*unbind)(struct glx_context *context, struct glx_context *new_ctx);
   void (*wait_gl)(struct glx_context *ctx);
   void (*wait_x)(struct glx_context *ctx);
   void (*use_x_font)(struct glx_context *ctx,
		      Font font, int first, int count, int listBase);
   void (*bind_tex_image)(Display * dpy,
			  GLXDrawable drawable,
			  int buffer, const int *attrib_list);
   void (*release_tex_image)(Display * dpy, GLXDrawable drawable, int buffer);
   void * (*get_proc_address)(const char *symbol);
   int (*interop_query_device_info)(struct glx_context *ctx,
                                    struct mesa_glinterop_device_info *out);
   int (*interop_export_object)(struct glx_context *ctx,
                                struct mesa_glinterop_export_in *in,
                                struct mesa_glinterop_export_out *out);
};

/**
 * GLX state that needs to be kept on the client.  One of these records
 * exist for each context that has been made current by this client.
 */
struct glx_context
{
    /**
     * \name Drawing command buffer.
     *
     * Drawing commands are packed into this buffer before being sent as a
     * single GLX protocol request.  The buffer is sent when it overflows or
     * is flushed by \c __glXFlushRenderBuffer.  \c pc is the next location
     * in the buffer to be filled.  \c limit is described above in the buffer
     * slop discussion.
     *
     * Commands that require large amounts of data to be transfered will
     * also use this buffer to hold a header that describes the large
     * command.
     *
     * These must be the first 6 fields since they are static initialized
     * in the dummy context in glxext.c
     */
   /*@{ */
   GLubyte *buf;
   GLubyte *pc;
   GLubyte *limit;
   GLubyte *bufEnd;
   GLint bufSize;
   /*@} */

   const struct glx_context_vtable *vtable;

    /**
     * The XID of this rendering context.  When the context is created a
     * new XID is allocated.  This is set to None when the context is
     * destroyed but is still current to some thread. In this case the
     * context will be freed on next MakeCurrent.
     */
   XID xid;

    /**
     * The XID of the \c shareList context.
     */
   XID share_xid;

    /**
     * Screen number.
     */
   GLint screen;
   struct glx_screen *psc;

    /**
     * \c GL_TRUE if the context was created with ImportContext, which
     * means the server-side context was created by another X client.
     */
   GLboolean imported;

    /**
     * The context tag returned by MakeCurrent when this context is made
     * current. This tag is used to identify the context that a thread has
     * current so that proper server context management can be done.  It is
     * used for all context specific commands (i.e., \c Render, \c RenderLarge,
     * \c WaitX, \c WaitGL, \c UseXFont, and \c MakeCurrent (for the old
     * context)).
     */
   GLXContextTag currentContextTag;

    /**
     * \name Rendering mode
     *
     * The rendering mode is kept on the client as well as the server.
     * When \c glRenderMode is called, the buffer associated with the
     * previous rendering mode (feedback or select) is filled.
     */
   /*@{ */
   GLenum renderMode;
   GLfloat *feedbackBuf;
   GLuint *selectBuf;
   /*@} */

    /**
     * Fill newImage with the unpacked form of \c oldImage getting it
     * ready for transport to the server.
     */
   void (*fillImage) (struct glx_context *, GLint, GLint, GLint, GLint, GLenum,
                      GLenum, const GLvoid *, GLubyte *, GLubyte *);

    /**
     * Client side attribs.
     */
   __GLXattributeMachine attributes;

    /**
     * Client side error code.  This is set when client side gl API
     * routines need to set an error because of a bad enumerant or
     * running out of memory, etc.
     */
   GLenum error;

    /**
     * Whether this context does direct rendering.
     */
   Bool isDirect;

#if defined(GLX_DIRECT_RENDERING) && defined(GLX_USE_APPLEGL)
   void *driContext;
#endif

    /**
     * \c dpy of current display for this context.  Will be \c NULL if not
     * current to any display, or if this is the "dummy context".
     */
   Display *currentDpy;

    /**
     * The current drawable for this context.  Will be None if this
     * context is not current to any drawable.  currentReadable is below.
     */
   GLXDrawable currentDrawable;

    /**
     * \name GL Constant Strings
     *
     * Constant strings that describe the server implementation
     * These pertain to GL attributes, not to be confused with
     * GLX versioning attributes.
     */
   /*@{ */
   GLubyte *vendor;
   GLubyte *renderer;
   GLubyte *version;
   GLubyte *extensions;
   /*@} */

    /**
     * Maximum small render command size.  This is the smaller of 64k and
     * the size of the above buffer.
     */
   GLint maxSmallRenderCommandSize;

    /**
     * Major opcode for the extension.  Copied here so a lookup isn't
     * needed.
     */
   GLint majorOpcode;

    /**
     * Pointer to the config used to create this context.
     */
   struct glx_config *config;

    /**
     * The current read-drawable for this context.  Will be None if this
     * context is not current to any drawable.
     *
     * \since Internal API version 20030606.
     */
   GLXDrawable currentReadable;

   /**
    * Pointer to client-state data that is private to libGL.  This is only
    * used for indirect rendering contexts.
    *
    * No internal API version change was made for this change.  Client-side
    * drivers should NEVER use this data or even care that it exists.
    */
   void *client_state_private;

   /**
    * Stored value for \c glXQueryContext attribute \c GLX_RENDER_TYPE.
    */
   int renderType;

   /**
    * \name Raw server GL version
    *
    * True core GL version supported by the server.  This is the raw value
    * returned by the server, and it may not reflect what is actually
    * supported (or reported) by the client-side library.
    */
   /*@{ */
   int server_major;        /**< Major version number. */
   int server_minor;        /**< Minor version number. */
   /*@} */

   /**
    * Number of threads we're currently current in.
    */
   unsigned long thread_refcount;

   char gl_extension_bits[__GL_EXT_BYTES];
};

extern Bool
glx_context_init(struct glx_context *gc,
		 struct glx_screen *psc, struct glx_config *fbconfig);

#define __glXSetError(gc,code)  \
   if (!(gc)->error) {          \
      (gc)->error = code;       \
   }

extern void __glFreeAttributeState(struct glx_context *);

/************************************************************************/

/**
 * The size of the largest drawing command known to the implementation
 * that will use the GLXRender GLX command.  In this case it is
 * \c glPolygonStipple.
 */
#define __GLX_MAX_SMALL_RENDER_CMD_SIZE 156

/**
 * To keep the implementation fast, the code uses a "limit" pointer
 * to determine when the drawing command buffer is too full to hold
 * another fixed size command.  This constant defines the amount of
 * space that must always be available in the drawing command buffer
 * at all times for the implementation to work.  It is important that
 * the number be just large enough, but not so large as to reduce the
 * efficacy of the buffer.  The "+32" is just to keep the code working
 * in case somebody counts wrong.
 */
#define __GLX_BUFFER_LIMIT_SIZE (__GLX_MAX_SMALL_RENDER_CMD_SIZE + 32)

/**
 * This implementation uses a smaller threshold for switching
 * to the RenderLarge protocol than the protcol requires so that
 * large copies don't occur.
 */
#define __GLX_RENDER_CMD_SIZE_LIMIT 4096

/**
 * One of these records exists per screen of the display.  It contains
 * a pointer to the config data for that screen (if the screen supports GL).
 */
struct glx_screen_vtable {
   struct glx_context *(*create_context)(struct glx_screen *psc,
					 struct glx_config *config,
					 struct glx_context *shareList,
					 int renderType);

   struct glx_context *(*create_context_attribs)(struct glx_screen *psc,
						 struct glx_config *config,
						 struct glx_context *shareList,
						 unsigned num_attrib,
						 const uint32_t *attribs,
						 unsigned *error);
   int (*query_renderer_integer)(struct glx_screen *psc,
                                 int attribute,
                                 unsigned int *value);
   int (*query_renderer_string)(struct glx_screen *psc,
                                int attribute,
                                const char **value);
};

struct glx_screen
{
   const struct glx_screen_vtable *vtable;

    /**
     * GLX extension string reported by the X-server.
     */
   const char *serverGLXexts;

    /**
     * GLX extension string to be reported to applications.  This is the
     * set of extensions that the application can actually use.
     */
   char *effectiveGLXexts;

   struct glx_display *display;

   Display *dpy;
   int scr;

#if defined(GLX_DIRECT_RENDERING) && !defined(GLX_USE_APPLEGL)
    /**
     * Per screen direct rendering interface functions and data.
     */
   __GLXDRIscreen *driScreen;
#endif

    /**
     * Linked list of glx visuals and  fbconfigs for this screen.
     */
   struct glx_config *visuals, *configs;

    /**
     * Per-screen dynamic GLX extension tracking.  The \c direct_support
     * field only contains enough bits for 64 extensions.  Should libGL
     * ever need to track more than 64 GLX extensions, we can safely grow
     * this field.  The \c struct glx_screen structure is not used outside
     * libGL.
     */
   /*@{ */
   unsigned char direct_support[8];
   GLboolean ext_list_first_time;
   /*@} */

};

/**
 * Per display private data.  One of these records exists for each display
 * that is using the OpenGL (GLX) extension.
 */
struct glx_display
{
   /* The extension protocol codes */
   XExtCodes *codes;
   struct glx_display *next;

    /**
     * Back pointer to the display
     */
   Display *dpy;

    /**
     * The \c majorOpcode is common to all connections to the same server.
     * It is also copied into the context structure.
     */
   int majorOpcode;

    /**
     * \name Server Version
     *
     * Major and minor version returned by the server during initialization.
     */
   /*@{ */
   int majorVersion, minorVersion;
   /*@} */

    /**
     * \name Storage for the servers GLX vendor and versions strings.
     *
     * These are the same for all screens on this display. These fields will
     * be filled in on demand.
     */
   /*@{ */
   const char *serverGLXvendor;
   const char *serverGLXversion;
   /*@} */

    /**
     * Configurations of visuals for all screens on this display.
     * Also, per screen data which now includes the server \c GLX_EXTENSION
     * string.
     */
   struct glx_screen **screens;

   __glxHashTable *glXDrawHash;

#if defined(GLX_DIRECT_RENDERING) && !defined(GLX_USE_APPLEGL)
   __glxHashTable *drawHash;

    /**
     * Per display direct rendering interface functions and data.
     */
   __GLXDRIdisplay *driswDisplay;
   __GLXDRIdisplay *driDisplay;
   __GLXDRIdisplay *dri2Display;
   __GLXDRIdisplay *dri3Display;
#endif
#ifdef GLX_USE_WINDOWSGL
   __GLXDRIdisplay *windowsdriDisplay;
#endif
};

struct glx_drawable {
   XID xDrawable;
   XID drawable;

   uint32_t lastEventSbc;
   int64_t eventSbcWrap;
};

extern int
glx_screen_init(struct glx_screen *psc,
		int screen, struct glx_display * priv);
extern void
glx_screen_cleanup(struct glx_screen *psc);

#if defined(GLX_DIRECT_RENDERING) && !defined(GLX_USE_APPLEGL)
extern __GLXDRIdrawable *
dri2GetGlxDrawableFromXDrawableId(Display *dpy, XID id);
#endif

extern GLubyte *__glXFlushRenderBuffer(struct glx_context *, GLubyte *);

extern void __glXSendLargeChunk(struct glx_context * gc, GLint requestNumber,
                                GLint totalRequests,
                                const GLvoid * data, GLint dataLen);

extern void __glXSendLargeCommand(struct glx_context *, const GLvoid *, GLint,
                                  const GLvoid *, GLint);

/* Initialize the GLX extension for dpy */
extern struct glx_display *__glXInitialize(Display *);

extern void __glXPreferEGL(int state);

/************************************************************************/

extern int __glXDebug;

/* This is per-thread storage in an MT environment */
<<<<<<< HEAD
#if defined( HAVE_PTHREAD )
=======
>>>>>>> 3ef8d428

extern void __glXSetCurrentContext(struct glx_context * c);

# if defined( GLX_USE_TLS )

extern __thread void *__glX_tls_Context
   __attribute__ ((tls_model("initial-exec")));

#  define __glXGetCurrentContext() __glX_tls_Context

# else

extern struct glx_context *__glXGetCurrentContext(void);

# endif /* defined( GLX_USE_TLS ) */

<<<<<<< HEAD
#else

extern struct glx_context *__glXcurrentContext;
#define __glXGetCurrentContext() __glXcurrentContext
#define __glXSetCurrentContext(gc) __glXcurrentContext = gc

#endif /* defined( HAVE_PTHREAD ) */

=======
>>>>>>> 3ef8d428
extern void __glXSetCurrentContextNull(void);


/*
** Global lock for all threads in this address space using the GLX
** extension
*/
<<<<<<< HEAD
#if defined( HAVE_PTHREAD )
=======
>>>>>>> 3ef8d428
extern pthread_mutex_t __glXmutex;
#define __glXLock()    pthread_mutex_lock(&__glXmutex)
#define __glXUnlock()  pthread_mutex_unlock(&__glXmutex)

/*
** Setup for a command.  Initialize the extension for dpy if necessary.
*/
extern CARD8 __glXSetupForCommand(Display * dpy);

/************************************************************************/

/*
** Data conversion and packing support.
*/

extern const GLuint __glXDefaultPixelStore[9];

/* Send an image to the server using RenderLarge. */
extern void __glXSendLargeImage(struct glx_context * gc, GLint compsize, GLint dim,
                                GLint width, GLint height, GLint depth,
                                GLenum format, GLenum type,
                                const GLvoid * src, GLubyte * pc,
                                GLubyte * modes);

/* Return the size, in bytes, of some pixel data */
extern GLint __glImageSize(GLint, GLint, GLint, GLenum, GLenum, GLenum);

/* Return the number of elements per group of a specified format*/
extern GLint __glElementsPerGroup(GLenum format, GLenum type);

/* Return the number of bytes per element, based on the element type (other
** than GL_BITMAP).
*/
extern GLint __glBytesPerElement(GLenum type);

/*
** Fill the transport buffer with the data from the users buffer,
** applying some of the pixel store modes (unpack modes) to the data
** first.  As a side effect of this call, the "modes" field is
** updated to contain the modes needed by the server to decode the
** sent data.
*/
extern void __glFillImage(struct glx_context *, GLint, GLint, GLint, GLint, GLenum,
                          GLenum, const GLvoid *, GLubyte *, GLubyte *);

/* Copy map data with a stride into a packed buffer */
extern void __glFillMap1f(GLint, GLint, GLint, const GLfloat *, GLubyte *);
extern void __glFillMap1d(GLint, GLint, GLint, const GLdouble *, GLubyte *);
extern void __glFillMap2f(GLint, GLint, GLint, GLint, GLint,
                          const GLfloat *, GLfloat *);
extern void __glFillMap2d(GLint, GLint, GLint, GLint, GLint,
                          const GLdouble *, GLdouble *);

/*
** Empty an image out of the reply buffer into the clients memory applying
** the pack modes to pack back into the clients requested format.
*/
extern void __glEmptyImage(struct glx_context *, GLint, GLint, GLint, GLint, GLenum,
                           GLenum, const GLubyte *, GLvoid *);


/*
** Allocate and Initialize Vertex Array client state, and free.
*/
extern void __glXInitVertexArrayState(struct glx_context *);
extern void __glXFreeVertexArrayState(struct glx_context *);

/*
** Inform the Server of the major and minor numbers and of the client
** libraries extension string.
*/
extern void __glXClientInfo(Display * dpy, int opcode);

_X_HIDDEN void
__glX_send_client_info(struct glx_display *glx_dpy);

/************************************************************************/

/*
** Declarations that should be in Xlib
*/
#ifdef __GL_USE_OUR_PROTOTYPES
extern void _XFlush(Display *);
extern Status _XReply(Display *, xReply *, int, Bool);
extern void _XRead(Display *, void *, long);
extern void _XSend(Display *, const void *, long);
#endif


extern void __glXInitializeVisualConfigFromTags(struct glx_config * config,
                                                int count, const INT32 * bp,
                                                Bool tagged_only,
                                                Bool fbconfig_style_tags);

extern char *__glXQueryServerString(Display * dpy, int opcode,
                                    CARD32 screen, CARD32 name);
extern char *__glXGetString(Display * dpy, int opcode,
                            CARD32 screen, CARD32 name);

extern const char __glXGLClientVersion[];
extern const char __glXGLClientExtensions[];

/* Get the unadjusted system time */
extern int __glXGetUST(int64_t * ust);

extern GLboolean __glXGetMscRateOML(Display * dpy, GLXDrawable drawable,
                                    int32_t * numerator,
                                    int32_t * denominator);

#if defined(GLX_DIRECT_RENDERING) && !defined(GLX_USE_APPLEGL)
extern GLboolean
__glxGetMscRate(struct glx_screen *psc,
		int32_t * numerator, int32_t * denominator);

/* So that dri2.c:DRI2WireToEvent() can access
 * glx_info->codes->first_event */
XExtDisplayInfo *__glXFindDisplay (Display *dpy);

extern void
GarbageCollectDRIDrawables(struct glx_screen *psc);

extern __GLXDRIdrawable *
GetGLXDRIDrawable(Display *dpy, GLXDrawable drawable);
#endif

extern struct glx_screen *GetGLXScreenConfigs(Display * dpy, int scrn);

#ifdef GLX_USE_APPLEGL
extern struct glx_screen *
applegl_create_screen(int screen, struct glx_display * priv);

extern struct glx_context *
applegl_create_context(struct glx_screen *psc,
			struct glx_config *mode,
			struct glx_context *shareList, int renderType);

extern int
applegl_create_display(struct glx_display *display);
#endif

extern Bool validate_renderType_against_config(const struct glx_config *config,
                                               int renderType);


extern struct glx_drawable *GetGLXDrawable(Display *dpy, GLXDrawable drawable);
extern int InitGLXDrawable(Display *dpy, struct glx_drawable *glxDraw,
			   XID xDrawable, GLXDrawable drawable);
extern void DestroyGLXDrawable(Display *dpy, GLXDrawable drawable);

extern struct glx_context dummyContext;

extern struct glx_screen *
indirect_create_screen(int screen, struct glx_display * priv);
extern struct glx_context *
indirect_create_context(struct glx_screen *psc,
			struct glx_config *mode,
			struct glx_context *shareList, int renderType);
extern struct glx_context *
indirect_create_context_attribs(struct glx_screen *base,
                                struct glx_config *config_base,
                                struct glx_context *shareList,
                                unsigned num_attribs,
                                const uint32_t *attribs,
                                unsigned *error);

#ifdef __cplusplus
}
#endif

#endif /* !__GLX_client_h__ */<|MERGE_RESOLUTION|>--- conflicted
+++ resolved
@@ -52,13 +52,7 @@
 #include "GL/glxproto.h"
 #include "glxconfig.h"
 #include "glxhash.h"
-<<<<<<< HEAD
-#if defined( HAVE_PTHREAD )
-# include <pthread.h>
-#endif
-=======
 #include "util/macros.h"
->>>>>>> 3ef8d428
 
 #include "glxextensions.h"
 
@@ -659,10 +653,6 @@
 extern int __glXDebug;
 
 /* This is per-thread storage in an MT environment */
-<<<<<<< HEAD
-#if defined( HAVE_PTHREAD )
-=======
->>>>>>> 3ef8d428
 
 extern void __glXSetCurrentContext(struct glx_context * c);
 
@@ -679,17 +669,6 @@
 
 # endif /* defined( GLX_USE_TLS ) */
 
-<<<<<<< HEAD
-#else
-
-extern struct glx_context *__glXcurrentContext;
-#define __glXGetCurrentContext() __glXcurrentContext
-#define __glXSetCurrentContext(gc) __glXcurrentContext = gc
-
-#endif /* defined( HAVE_PTHREAD ) */
-
-=======
->>>>>>> 3ef8d428
 extern void __glXSetCurrentContextNull(void);
 
 
@@ -697,10 +676,6 @@
 ** Global lock for all threads in this address space using the GLX
 ** extension
 */
-<<<<<<< HEAD
-#if defined( HAVE_PTHREAD )
-=======
->>>>>>> 3ef8d428
 extern pthread_mutex_t __glXmutex;
 #define __glXLock()    pthread_mutex_lock(&__glXmutex)
 #define __glXUnlock()  pthread_mutex_unlock(&__glXmutex)
