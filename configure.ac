--- conflicted
+++ resolved
@@ -1108,21 +1108,6 @@
 # Call this inside ` ` to get the return value.
 # $1 is the llvm-config command with arguments.
 strip_unwanted_llvm_flags() {
-<<<<<<< HEAD
-    # Use \> (marks the end of the word)
-    echo " `$1`" | sed \
-        -e 's/\s\+-m\S*//g' \
-        -e 's/\s\+-DNDEBUG\>//g' \
-        -e 's/\s\+-D_GNU_SOURCE\>//g' \
-        -e 's/\s\+-pedantic\>//g' \
-        -e 's/\s\+-W\S*//g' \
-        -e 's/\s\+-O\S*//g' \
-        -e 's/\s\+-g\S*//g' \
-        -e 's/-fno-rtti\>/-Fno-rtti/g' \
-        -e 's/\s\+-f\S*//g' \
-        -e 's/-Fno-rtti\>/-fno-rtti/g' \
-        -e 's/^ //'
-=======
     echo " `$1` " | sed -E \
         -e 's/[[[:space:]]]+-m[[^[:space:]]]*//g' \
         -e 's/[[[:space:]]]+-DNDEBUG[[[:space:]]]/ /g' \
@@ -1136,16 +1121,11 @@
         -e 's/-Fno-rtti[[[:space:]]]/-fno-rtti /g' \
         -e 's/^[[[:space:]]]//' \
         -e 's/[[[:space:]]]$//'
->>>>>>> b85ca86c
 }
 
 llvm_set_environment_variables() {
     if test "x$LLVM_CONFIG" != xno; then
         LLVM_VERSION=`$LLVM_CONFIG --version | egrep -o '^[[0-9.]]+'`
-<<<<<<< HEAD
-        LLVM_BINDIR=`$LLVM_CONFIG --bindir`
-=======
->>>>>>> b85ca86c
         LLVM_CPPFLAGS=`strip_unwanted_llvm_flags "$LLVM_CONFIG --cppflags"`
         LLVM_INCLUDEDIR=`$LLVM_CONFIG --includedir`
         LLVM_LIBDIR=`$LLVM_CONFIG --libdir`
@@ -1178,13 +1158,8 @@
 }
 
 require_llvm() {
-<<<<<<< HEAD
-    if test "x$enable_gallium_llvm" != "xyes"; then
-        AC_MSG_ERROR([--enable-gallium-llvm is required when building $1])
-=======
     if test "x$enable_llvm" != "xyes"; then
         AC_MSG_ERROR([--enable-llvm is required when building $1])
->>>>>>> b85ca86c
     fi
 }
 
@@ -2151,32 +2126,6 @@
 
 dnl
 dnl Gallium LLVM
-<<<<<<< HEAD
-dnl
-dnl With follow-up commits we'll rework --enable-gallium-llvm to --enable-llvm
-dnl Since that is too invasive to stable, do the more conservative thing for now
-dnl and consider it as a global LLVM toggle.
-dnl
-AC_ARG_ENABLE([gallium-llvm],
-    [AS_HELP_STRING([--enable-gallium-llvm],
-        [build gallium LLVM support @<:@default=enabled on x86/x86_64@:>@])],
-    [enable_gallium_llvm="$enableval"],
-    [enable_gallium_llvm=auto])
-
-if test "x$enable_gallium_llvm" = xauto; then
-    if test "x$FOUND_LLVM" = xyes; then
-        case "$host_cpu" in
-        i*86|x86_64|amd64) enable_gallium_llvm=yes;;
-        *) enable_gallium_llvm=no;;
-        esac
-    else
-        enable_gallium_llvm=no
-    fi
-fi
-
-if test "x$enable_gallium_llvm" = xyes -a "x$FOUND_LLVM" = xno; then
-    AC_MSG_ERROR([--enable-gallium-llvm selected but llvm-config is not found])
-=======
 dnl Deprecated: kept for backwards compatibility
 dnl
 AC_ARG_ENABLE([gallium-llvm],
@@ -2212,7 +2161,6 @@
 
 if test "x$enable_llvm" = xyes -a "x$FOUND_LLVM" = xno; then
     AC_MSG_ERROR([--enable-llvm selected but llvm-config is not found])
->>>>>>> b85ca86c
 fi
 
 #
@@ -2805,11 +2753,7 @@
             PKG_CHECK_MODULES([RADEON], [libdrm >= $LIBDRM_RADEON_REQUIRED libdrm_radeon >= $LIBDRM_RADEON_REQUIRED])
             PKG_CHECK_MODULES([AMDGPU], [libdrm >= $LIBDRM_AMDGPU_REQUIRED libdrm_amdgpu >= $LIBDRM_AMDGPU_REQUIRED])
             require_libdrm "radeonsi"
-<<<<<<< HEAD
-            radeon_gallium_llvm_check $LLVM_REQUIRED_RADEONSI "radeonsi"
-=======
             radeon_llvm_check $LLVM_REQUIRED_RADEONSI "radeonsi"
->>>>>>> b85ca86c
             if test "x$enable_egl" = xyes; then
                 require_basic_egl "radeonsi"
             fi
@@ -2834,11 +2778,7 @@
             ;;
         xswrast)
             HAVE_GALLIUM_SOFTPIPE=yes
-<<<<<<< HEAD
-            if test "x$enable_gallium_llvm" = xyes; then
-=======
             if test "x$enable_llvm" = xyes; then
->>>>>>> b85ca86c
                 HAVE_GALLIUM_LLVMPIPE=yes
             fi
             ;;
@@ -2935,15 +2875,11 @@
     done
 fi
 
-<<<<<<< HEAD
-if test "x$enable_gallium_llvm" == "xyes" -a "$with_gallium_drivers"; then
-=======
 # XXX: Keep in sync with LLVM_REQUIRED_SWR
 AM_CONDITIONAL(SWR_INVALID_LLVM_VERSION, test "x$LLVM_VERSION" != x6.0.0 -a \
                                               "x$LLVM_VERSION" != x6.0.1)
 
 if test "x$enable_llvm" = "xyes" -a "$with_gallium_drivers"; then
->>>>>>> b85ca86c
     llvm_require_version $LLVM_REQUIRED_GALLIUM "gallium"
     llvm_add_default_components "gallium"
 fi
@@ -2960,33 +2896,9 @@
     AC_MSG_ERROR([Building with kmsro requires vc4])
 fi
 
-<<<<<<< HEAD
-dnl
-dnl Set defines and buildtime variables only when using LLVM.
-dnl
-if test "x$enable_gallium_llvm" = xyes; then
-    DEFINES="${DEFINES} -DHAVE_LLVM=0x0$LLVM_VERSION_INT -DMESA_LLVM_VERSION_PATCH=$LLVM_VERSION_PATCH"
-
-    LLVM_LDFLAGS=`$LLVM_CONFIG --ldflags`
-    LLVM_CFLAGS=$LLVM_CPPFLAGS   # CPPFLAGS seem to be sufficient
-    LLVM_CXXFLAGS=`strip_unwanted_llvm_flags "$LLVM_CONFIG --cxxflags"`
-
-    dnl Set LLVM_LIBS - This is done after the driver configuration so
-    dnl that drivers can add additional components to LLVM_COMPONENTS.
-    dnl Previously, gallium drivers were updating LLVM_LIBS directly
-    dnl by calling llvm-config --libs ${DRIVER_LLVM_COMPONENTS}, but
-    dnl this was causing the same libraries to be appear multiple times
-    dnl in LLVM_LIBS.
-
-    if ! $LLVM_CONFIG --libs ${LLVM_COMPONENTS} >/dev/null; then
-       AC_MSG_ERROR([Calling ${LLVM_CONFIG} failed])
-    fi
-    LLVM_LIBS="`$LLVM_CONFIG --libs ${LLVM_COMPONENTS}`"
-=======
 if test "x$HAVE_GALLIUM_NOUVEAU" != xyes -a "x$HAVE_GALLIUM_TEGRA" = xyes; then
     AC_MSG_ERROR([Building with tegra requires nouveau])
 fi
->>>>>>> b85ca86c
 
 detect_old_buggy_llvm() {
     dnl llvm-config may not give the right answer when llvm is a built as a
@@ -3132,12 +3044,8 @@
                                             "x$HAVE_GALLIUM_RADEONSI" = xyes)
 AM_CONDITIONAL(NEED_WINSYS_XLIB, test "x$enable_glx" = xgallium-xlib)
 AM_CONDITIONAL(HAVE_GALLIUM_COMPUTE, test x$enable_opencl = xyes)
-<<<<<<< HEAD
-AM_CONDITIONAL(HAVE_GALLIUM_LLVM, test "x$enable_gallium_llvm" = xyes)
-=======
 AM_CONDITIONAL(HAVE_GALLIUM_LLVM, test "x$enable_llvm" = xyes)
 AM_CONDITIONAL(USE_V3D_SIMULATOR, test x$USE_V3D_SIMULATOR = xyes)
->>>>>>> b85ca86c
 AM_CONDITIONAL(USE_VC4_SIMULATOR, test x$USE_VC4_SIMULATOR = xyes)
 
 AM_CONDITIONAL(HAVE_LIBDRM, test "x$have_libdrm" = xyes)
@@ -3428,11 +3336,7 @@
 fi
 
 echo ""
-<<<<<<< HEAD
-if test "x$enable_gallium_llvm" = xyes; then
-=======
 if test "x$enable_llvm" = xyes; then
->>>>>>> b85ca86c
     echo "        llvm:            yes"
     echo "        llvm-config:     $LLVM_CONFIG"
     echo "        llvm-version:    $LLVM_VERSION"
@@ -3491,11 +3395,7 @@
 echo "        LDFLAGS:         $ldflags"
 echo "        Macros:          $defines"
 echo ""
-<<<<<<< HEAD
-if test "x$enable_gallium_llvm" = xyes; then
-=======
 if test "x$enable_llvm" = xyes; then
->>>>>>> b85ca86c
     echo "        LLVM_CFLAGS:     $LLVM_CFLAGS"
     echo "        LLVM_CXXFLAGS:   $LLVM_CXXFLAGS"
     echo "        LLVM_CPPFLAGS:   $LLVM_CPPFLAGS"
