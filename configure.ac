--- conflicted
+++ resolved
@@ -1055,21 +1055,6 @@
 # Call this inside ` ` to get the return value.
 # $1 is the llvm-config command with arguments.
 strip_unwanted_llvm_flags() {
-<<<<<<< HEAD
-    # Use \> (marks the end of the word)
-    echo " `$1`" | sed \
-        -e 's/\s\+-m\S*//g' \
-        -e 's/\s\+-DNDEBUG\>//g' \
-        -e 's/\s\+-D_GNU_SOURCE\>//g' \
-        -e 's/\s\+-pedantic\>//g' \
-        -e 's/\s\+-W\S*//g' \
-        -e 's/\s\+-O\S*//g' \
-        -e 's/\s\+-g\S*//g' \
-        -e 's/-fno-rtti\>/-Fno-rtti/g' \
-        -e 's/\s\+-f\S*//g' \
-        -e 's/-Fno-rtti\>/-fno-rtti/g' \
-        -e 's/^ //'
-=======
     echo " `$1` " | sed -E \
         -e 's/[[[:space:]]]+-m[[^[:space:]]]*//g' \
         -e 's/[[[:space:]]]+-DNDEBUG[[[:space:]]]/ /g' \
@@ -1083,16 +1068,11 @@
         -e 's/-Fno-rtti[[[:space:]]]/-fno-rtti /g' \
         -e 's/^[[[:space:]]]//' \
         -e 's/[[[:space:]]]$//'
->>>>>>> 5d3caa1c
 }
 
 llvm_set_environment_variables() {
     if test "x$LLVM_CONFIG" != xno; then
         LLVM_VERSION=`$LLVM_CONFIG --version | egrep -o '^[[0-9.]]+'`
-<<<<<<< HEAD
-        LLVM_BINDIR=`$LLVM_CONFIG --bindir`
-=======
->>>>>>> 5d3caa1c
         LLVM_CPPFLAGS=`strip_unwanted_llvm_flags "$LLVM_CONFIG --cppflags"`
         LLVM_INCLUDEDIR=`$LLVM_CONFIG --includedir`
         LLVM_LIBDIR=`$LLVM_CONFIG --libdir`
@@ -1125,13 +1105,8 @@
 }
 
 require_llvm() {
-<<<<<<< HEAD
-    if test "x$enable_gallium_llvm" != "xyes"; then
-        AC_MSG_ERROR([--enable-gallium-llvm is required when building $1])
-=======
     if test "x$enable_llvm" != "xyes"; then
         AC_MSG_ERROR([--enable-llvm is required when building $1])
->>>>>>> 5d3caa1c
     fi
 }
 
@@ -2007,32 +1982,6 @@
 
 dnl
 dnl Gallium LLVM
-<<<<<<< HEAD
-dnl
-dnl With follow-up commits we'll rework --enable-gallium-llvm to --enable-llvm
-dnl Since that is too invasive to stable, do the more conservative thing for now
-dnl and consider it as a global LLVM toggle.
-dnl
-AC_ARG_ENABLE([gallium-llvm],
-    [AS_HELP_STRING([--enable-gallium-llvm],
-        [build gallium LLVM support @<:@default=enabled on x86/x86_64@:>@])],
-    [enable_gallium_llvm="$enableval"],
-    [enable_gallium_llvm=auto])
-
-if test "x$enable_gallium_llvm" = xauto; then
-    if test "x$FOUND_LLVM" = xyes; then
-        case "$host_cpu" in
-        i*86|x86_64|amd64) enable_gallium_llvm=yes;;
-        *) enable_gallium_llvm=no;;
-        esac
-    else
-        enable_gallium_llvm=no
-    fi
-fi
-
-if test "x$enable_gallium_llvm" = xyes -a "x$FOUND_LLVM" = xno; then
-    AC_MSG_ERROR([--enable-gallium-llvm selected but llvm-config is not found])
-=======
 dnl Deprecated: kept for backwards compatibility
 dnl
 AC_ARG_ENABLE([gallium-llvm],
@@ -2068,7 +2017,6 @@
 
 if test "x$enable_llvm" = xyes -a "x$FOUND_LLVM" = xno; then
     AC_MSG_ERROR([--enable-llvm selected but llvm-config is not found])
->>>>>>> 5d3caa1c
 fi
 
 #
@@ -2633,11 +2581,7 @@
             fi
 
             require_libdrm "radeonsi"
-<<<<<<< HEAD
-            radeon_gallium_llvm_check $LLVM_REQUIRED_RADEONSI "radeonsi"
-=======
             radeon_llvm_check $LLVM_REQUIRED_RADEONSI "radeonsi"
->>>>>>> 5d3caa1c
             if test "x$enable_egl" = xyes; then
                 require_basic_egl "radeonsi"
             fi
@@ -2662,11 +2606,7 @@
             ;;
         xswrast)
             HAVE_GALLIUM_SOFTPIPE=yes
-<<<<<<< HEAD
-            if test "x$enable_gallium_llvm" = xyes; then
-=======
             if test "x$enable_llvm" = xyes; then
->>>>>>> 5d3caa1c
                 HAVE_GALLIUM_LLVMPIPE=yes
             fi
             ;;
@@ -2763,15 +2703,11 @@
     done
 fi
 
-<<<<<<< HEAD
-if test "x$enable_gallium_llvm" == "xyes" -a "$with_gallium_drivers"; then
-=======
 # XXX: Keep in sync with LLVM_REQUIRED_SWR
 AM_CONDITIONAL(SWR_INVALID_LLVM_VERSION, test "x$LLVM_VERSION" != x3.9.0 -a \
                                               "x$LLVM_VERSION" != x3.9.1)
 
 if test "x$enable_llvm" = "xyes" -a "$with_gallium_drivers"; then
->>>>>>> 5d3caa1c
     llvm_require_version $LLVM_REQUIRED_GALLIUM "gallium"
     llvm_add_default_components "gallium"
 fi
@@ -2788,28 +2724,9 @@
     AC_MSG_ERROR([Building with imx requires etnaviv])
 fi
 
-<<<<<<< HEAD
-dnl
-dnl Set defines and buildtime variables only when using LLVM.
-dnl
-if test "x$enable_gallium_llvm" = xyes; then
-    DEFINES="${DEFINES} -DHAVE_LLVM=0x0$LLVM_VERSION_INT -DMESA_LLVM_VERSION_PATCH=$LLVM_VERSION_PATCH"
-
-    LLVM_LDFLAGS=`$LLVM_CONFIG --ldflags`
-    LLVM_CFLAGS=$LLVM_CPPFLAGS   # CPPFLAGS seem to be sufficient
-    LLVM_CXXFLAGS=`strip_unwanted_llvm_flags "$LLVM_CONFIG --cxxflags"`
-
-    dnl Set LLVM_LIBS - This is done after the driver configuration so
-    dnl that drivers can add additional components to LLVM_COMPONENTS.
-    dnl Previously, gallium drivers were updating LLVM_LIBS directly
-    dnl by calling llvm-config --libs ${DRIVER_LLVM_COMPONENTS}, but
-    dnl this was causing the same libraries to be appear multiple times
-    dnl in LLVM_LIBS.
-=======
 if test "x$HAVE_GALLIUM_VC4" != xyes -a "x$HAVE_GALLIUM_PL111" = xyes  ; then
     AC_MSG_ERROR([Building with pl111 requires vc4])
 fi
->>>>>>> 5d3caa1c
 
 
 detect_old_buggy_llvm() {
@@ -2955,11 +2872,7 @@
                                             "x$HAVE_GALLIUM_RADEONSI" = xyes)
 AM_CONDITIONAL(NEED_WINSYS_XLIB, test "x$enable_glx" = xgallium-xlib)
 AM_CONDITIONAL(HAVE_GALLIUM_COMPUTE, test x$enable_opencl = xyes)
-<<<<<<< HEAD
-AM_CONDITIONAL(HAVE_GALLIUM_LLVM, test "x$enable_gallium_llvm" = xyes)
-=======
 AM_CONDITIONAL(HAVE_GALLIUM_LLVM, test "x$enable_llvm" = xyes)
->>>>>>> 5d3caa1c
 AM_CONDITIONAL(USE_VC4_SIMULATOR, test x$USE_VC4_SIMULATOR = xyes)
 AM_CONDITIONAL(USE_VC5_SIMULATOR, test x$USE_VC5_SIMULATOR = xyes)
 
@@ -3249,11 +3162,7 @@
 fi
 
 echo ""
-<<<<<<< HEAD
-if test "x$enable_gallium_llvm" = xyes; then
-=======
 if test "x$enable_llvm" = xyes; then
->>>>>>> 5d3caa1c
     echo "        llvm:            yes"
     echo "        llvm-config:     $LLVM_CONFIG"
     echo "        llvm-version:    $LLVM_VERSION"
@@ -3312,11 +3221,7 @@
 echo "        LDFLAGS:         $ldflags"
 echo "        Macros:          $defines"
 echo ""
-<<<<<<< HEAD
-if test "x$enable_gallium_llvm" = xyes; then
-=======
 if test "x$enable_llvm" = xyes; then
->>>>>>> 5d3caa1c
     echo "        LLVM_CFLAGS:     $LLVM_CFLAGS"
     echo "        LLVM_CXXFLAGS:   $LLVM_CXXFLAGS"
     echo "        LLVM_CPPFLAGS:   $LLVM_CPPFLAGS"
